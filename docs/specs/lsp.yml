--- conflicted
+++ resolved
@@ -10,48 +10,39 @@
   - notification: "textDocument/didOpen"
     params:
       {
-        "textDocument": {
-          "uri": "file:///{DOCSET_PATH}/a.md",
-          "text": "# Heading\nInvalid Link [B](b.md)"
-        }
-      }
-  - expectNotification: "textDocument/publishDiagnostics"
-    params:
-      {
-        "uri": "file:///{DOCSET_PATH}/a.md",
-        "diagnostics": [{
-          "range": {
-            "start": {
-              "line": 1,
-              "character": 13
+        "textDocument":
+          {
+            "uri": "file:///{DOCSET_PATH}/a.md",
+            "text": "# Heading\nInvalid Link [B](b.md)",
+          },
+      }
+  - expectNotification: "textDocument/publishDiagnostics"
+    params:
+      {
+        "uri": "file:///{DOCSET_PATH}/a.md",
+        "diagnostics":
+          [
+            {
+              "range":
+                {
+                  "start": { "line": 1, "character": 13 },
+                  "end": { "line": 1, "character": 13 },
+                },
+              "severity": 2,
+              "code": "file-not-found",
+              "source": "Docs Validation",
+              "message": "Invalid file link: 'b.md'.",
             },
-            "end": {
-              "line": 1,
-              "character": 13
-            }
-          },
-          "severity": 2,
-          "code": "file-not-found",
-          "source": "Docs Validation",
-          "message": "Invalid file link: 'b.md'."
-        }]
+          ],
       }
   - notification: "textDocument/didChange"
     params:
       {
-        "textDocument": {
-          "uri": "file:///{DOCSET_PATH}/a.md",
-        },
-        "contentChanges": [
-          { "text": "New Content" }
-        ]
-      }
-  - expectNotification: "textDocument/publishDiagnostics"
-    params:
-      {
-        "uri": "file:///{DOCSET_PATH}/a.md",
-        "diagnostics": []
-      }
+        "textDocument": { "uri": "file:///{DOCSET_PATH}/a.md" },
+        "contentChanges": [{ "text": "New Content" }],
+      }
+  - expectNotification: "textDocument/publishDiagnostics"
+    params: { "uri": "file:///{DOCSET_PATH}/a.md", "diagnostics": [] }
 ---
 # Multiple docsets
 os: windows
@@ -67,144 +58,198 @@
   - notification: "textDocument/didOpen"
     params:
       {
-        "textDocument": {
-          "uri": "file:///{DOCSET_PATH}/a/a.md",
-          "text": "[Test](non-existed.md)"
+        "textDocument":
+          {
+            "uri": "file:///{DOCSET_PATH}/a/a.md",
+            "text": "[Test](non-existed.md)",
+          },
+      }
+  - expectNotification: "textDocument/publishDiagnostics"
+    params:
+      {
+        "uri": "file:///{DOCSET_PATH}/a/a.md",
+        "diagnostics":
+          [
+            {
+              "code": "file-not-found",
+              "message": "Invalid file link: 'non-existed.md'.",
+            },
+          ],
+      }
+---
+---
+# Invalid config file
+os: windows
+inputs:
+  docfx.yml: "{"
+  a.md:
+languageServer:
+  - notification: "textDocument/didOpen"
+    params:
+      {
+        "textDocument":
+          {
+            "uri": "file:///{DOCSET_PATH}/a.md",
+            "text": "",
+          },
+      }
+  - expectNotification: "textDocument/publishDiagnostics"
+    params:
+      {
+        "uri": "file:///{DOCSET_PATH}/docfx.yml",
+        "diagnostics": [{ "code": "yaml-syntax-error" }]
+      }
+---
+# All the opened file should be built in a build round
+os: windows
+inputs:
+  docfx.yml:
+  a.md:
+  b.md:
+languageServer:
+  - notification: "textDocument/didOpen"
+    params:
+      {
+        "textDocument":
+          {
+            "uri": "file:///{DOCSET_PATH}/a.md",
+            "text": "[Test](non-existed.md)",
+          },
+      }
+  - expectNotification: "textDocument/publishDiagnostics"
+    params:
+      {
+        "uri": "file:///{DOCSET_PATH}/a.md",
+        "diagnostics": [{ "code": "file-not-found" }],
+      }
+  - notification: "textDocument/didOpen"
+    params:
+      {
+        "textDocument":
+          {
+            "uri": "file:///{DOCSET_PATH}/b.md",
+            "text": "[Test](non-existed.md)",
+          },
+      }
+  - expectNotification: "textDocument/publishDiagnostics"
+    params:
+      {
+        "uri": "file:///{DOCSET_PATH}/a.md",
+        "diagnostics": [{ "code": "file-not-found" }],
+      }
+  - expectNotification: "textDocument/publishDiagnostics"
+    params:
+      {
+        "uri": "file:///{DOCSET_PATH}/b.md",
+        "diagnostics": [{ "code": "file-not-found" }],
+      }
+---
+# Open/Change of files out of current repo should not trigger build
+os: windows
+inputs:
+  docfx.yml:
+  a.md:
+languageServer:
+  - notification: "textDocument/didOpen"
+    params:
+      {
+        "textDocument":
+          {
+            "uri": "file:///{DOCSET_PATH}/a.md",
+            "text": "[Test](non-existed.md)",
+          },
+      }
+  - expectNotification: "textDocument/publishDiagnostics"
+    params:
+      {
+        "uri": "file:///{DOCSET_PATH}/a.md",
+        "diagnostics": [{ "code": "file-not-found" }],
+      }
+  - notification: "textDocument/didOpen"
+    params:
+      {
+        "textDocument":
+          { "uri": "file:///{DOCSET_PATH}/../a.md", "text": "Invalid change" },
+      }
+  - expectNoNotification: true
+---
+# Diagnostic should be cleared when the file get closed
+os: windows
+inputs:
+  docfx.yml:
+  a.md:
+languageServer:
+  - notification: "textDocument/didOpen"
+    params:
+      {
+        "textDocument":
+        {
+          "uri": "file:///{DOCSET_PATH}/a.md",
+          "text": "[Test](non-existed.md)",
         }
       }
   - expectNotification: "textDocument/publishDiagnostics"
     params:
       {
-        "uri": "file:///{DOCSET_PATH}/a/a.md",
-        "diagnostics": [{
-          "code": "file-not-found",
-          "message": "Invalid file link: 'non-existed.md'."
-        }]
-      }
----
-# All the opened file should be built in a build round
-os: windows
-inputs:
-  docfx.yml:
-  a.md:
-  b.md:
-languageServer:
-  - notification: "textDocument/didOpen"
-    params:
-      {
-        "textDocument": {
-          "uri": "file:///{DOCSET_PATH}/a.md",
-          "text": "[Test](non-existed.md)"
-        }
-      }
-  - expectNotification: "textDocument/publishDiagnostics"
-    params:
-      {
-        "uri": "file:///{DOCSET_PATH}/a.md",
-        "diagnostics": [{ "code": "file-not-found" }]
-      }
-  - notification: "textDocument/didOpen"
-    params:
-      {
-        "textDocument": {
-          "uri": "file:///{DOCSET_PATH}/b.md",
-          "text": "[Test](non-existed.md)"
-        }
-      }
-  - expectNotification: "textDocument/publishDiagnostics"
-    params:
-      {
-        "uri": "file:///{DOCSET_PATH}/a.md",
-        "diagnostics": [{ "code": "file-not-found" }]
-      }
-  - expectNotification: "textDocument/publishDiagnostics"
-    params:
-      {
-        "uri": "file:///{DOCSET_PATH}/b.md",
-        "diagnostics": [{ "code": "file-not-found" }]
-      }
----
-# Open/Change of files out of current repo should not trigger build
-os: windows
-inputs:
-  docfx.yml:
-  a.md:
-languageServer:
-  - notification: "textDocument/didOpen"
-    params:
-      {
-        "textDocument": {
-          "uri": "file:///{DOCSET_PATH}/a.md",
-          "text": "[Test](non-existed.md)"
-        }
-      }
-  - expectNotification: "textDocument/publishDiagnostics"
-    params:
-      {
-        "uri": "file:///{DOCSET_PATH}/a.md",
-        "diagnostics": [{ "code": "file-not-found" }]
-      }
-  - notification: "textDocument/didOpen"
-    params:
-      {
-        "textDocument": {
-          "uri": "file:///{DOCSET_PATH}/../a.md",
-          "text": "Invalid change"
-        }
-      }
-<<<<<<< HEAD
-  - expectNoNotificationAfterBuildTime: 1
----
-# Diagnostic should be cleared when the file get closed
-os: windows
-inputs:
-  docfx.yml:
-  a.md:
-languageServer:
-  - notification: "textDocument/didOpen"
-    params:
-      {
-        "textDocument": {
-          "uri": "file:///{DOCSET_PATH}/a.md",
-          "text": "[Test](non-existed.md)"
-        }
-      }
-  - expectNotification: "textDocument/publishDiagnostics"
-    params:
-      {
-        "uri": "file:///{DOCSET_PATH}/a.md",
-        "diagnostics": [{ "code": "file-not-found" }]
+        "uri": "file:///{DOCSET_PATH}/a.md",
+        "diagnostics": [{ "code": "file-not-found" }],
       }
   - notification: "textDocument/didClose"
-    params:
-      {
-        "textDocument": {
-          "uri": "file:///{DOCSET_PATH}/a.md"
-        }
-      }
-  - expectNotification: "textDocument/publishDiagnostics"
-    params:
-      {
-        "uri": "file:///{DOCSET_PATH}/a.md",
-        "diagnostics": []
-      }
----
-# All the issues should be reported no matter it is opened or not
-os: windows
-inputs:
-  docfx.yml:
-  a.md: 
+    params: { "textDocument": { "uri": "file:///{DOCSET_PATH}/a.md" } }
+  - expectNotification: "textDocument/publishDiagnostics"
+    params: { "uri": "file:///{DOCSET_PATH}/a.md", "diagnostics": [] }
+---
+# 1. All the detected issues should be reported no matter it is opened or not
+# 2. They should also be cleared when the caused file gets closed.
+os: windows
+inputs:
+  docfx.yml:
+  a.md:
   b.md: |
     [Test](non-existed.md)
 languageServer:
   - notification: "textDocument/didOpen"
     params:
       {
-        "textDocument": {
-          "uri": "file:///{DOCSET_PATH}/a.md",
-          "text": "[!INCLUDE[](b.md)]"
-        }
-      }
+        "textDocument": { "uri": "file:///{DOCSET_PATH}/a.md", "text": "[!INCLUDE[](b.md)]" }
+      }
+  - expectNotification: "textDocument/publishDiagnostics"
+    params: { "uri": "file:///{DOCSET_PATH}/a.md", "diagnostics": [] }
+  - expectNotification: "textDocument/publishDiagnostics"
+    params:
+      {
+        "uri": "file:///{DOCSET_PATH}/b.md",
+        "diagnostics": [{ "code": "file-not-found" }],
+      }
+  - notification: "textDocument/didClose"
+    params: { "textDocument": { "uri": "file:///{DOCSET_PATH}/a.md" } }
+  - expectNotification: "textDocument/publishDiagnostics"
+    params:
+      {
+        "uri": "file:///{DOCSET_PATH}/b.md",
+        "diagnostics": [],
+      }
+---
+# All the issues should be cleared when there is no opened file
+os: windows
+inputs:
+  docfx.yml: "{"
+  a.md:
+languageServer:
+  - notification: "textDocument/didOpen"
+    params:
+      {
+        "textDocument":
+          { "uri": "file:///{DOCSET_PATH}/a.md", "text": "[!INCLUDE[](b.md)]" },
+      }
+  - expectNotification: "textDocument/publishDiagnostics"
+    params:
+      {
+        "uri": "file:///{DOCSET_PATH}/docfx.yml",
+        "diagnostics": [{ "code": "yaml-syntax-error" }]
+      }
+  - notification: "textDocument/didClose"
+    params: { "textDocument": { "uri": "file:///{DOCSET_PATH}/a.md" } }
   - expectNotification: "textDocument/publishDiagnostics"
     params:
       {
@@ -214,9 +259,6 @@
   - expectNotification: "textDocument/publishDiagnostics"
     params:
       {
-        "uri": "file:///{DOCSET_PATH}/b.md",
-        "diagnostics": [{ "code": "file-not-found" }]
-      }
-=======
-  - expectNoNotification: true
->>>>>>> 90528177
+        "uri": "file:///{DOCSET_PATH}/docfx.yml",
+        "diagnostics": []
+      }