# Support ECMA2Yaml ops config
os: windows, osx
skipInputCheck: true
repos:
  https://github.com/ops/ecma-yaml:
  - files:    
      .openpublishing.publish.config.json: |
        {
          "docsets_to_publish": [
          { 
            "build_source_folder": "cat",
          }],
          "ECMA2Yaml": {
            "SourceXmlFolder": "cat/xml",
            "OutputYamlFolder": "cat/api",
            "Flatten": true,
            "SDPMode": true,
          },
        }
<<<<<<< HEAD
      docfx.yml: |
          sourceMap: .sourceMap.json
      xml/ns-CatLibrary.xml: |
=======
      cat/docfx.yml: |
        template: ../_themes
      cat/xml/ns-CatLibrary.xml: |
>>>>>>> 0faffb48
        <Namespace Name="CatLibrary">
          <Docs>
            <summary>To be added.</summary>
            <remarks>To be added.</remarks>
          </Docs>
        </Namespace>
      cat/xml/CatLibrary/Cat`2.xml: |
        <Type Name="Cat&lt;T,K&gt;" FullName="CatLibrary.Cat&lt;T,K&gt;">
          <TypeSignature Language="C#" Value="public class Cat&lt;T,K&gt; where T : class, new() where K : struct" />
          <TypeSignature Language="ILAsm" Value=".class public auto ansi serializable beforefieldinit Cat`2&lt;class .ctor T, struct .ctor (class System.ValueType) K&gt; extends System.Object" />
          <TypeSignature Language="DocId" Value="T:CatLibrary.Cat`2" />
          <AssemblyInfo>
            <AssemblyName>CatLibrary</AssemblyName>
            <AssemblyVersion>1.0.0.0</AssemblyVersion>
          </AssemblyInfo>
          <TypeParameters>
            <TypeParameter Name="T">
            </TypeParameter>
            <TypeParameter Name="K">
            </TypeParameter>
          </TypeParameters>
          <Base>
            <BaseTypeName>System.Object</BaseTypeName>
          </Base>
          <Interfaces />
          <Docs>
            <typeparam name="T">This type should be class and can new instance.</typeparam>
            <typeparam name="K">This type is a struct type, class type can't be used for this parameter.</typeparam>
          </Docs>
          <Members>
            <Member MemberName=".ctor">
              <MemberSignature Language="C#" Value="public Cat (T thisType);" />
              <MemberSignature Language="ILAsm" Value=".method public hidebysig specialname rtspecialname instance void .ctor(!T thisType) cil managed" />
              <MemberSignature Language="DocId" Value="M:CatLibrary.Cat`2.#ctor(`0)" />
              <MemberType>Constructor</MemberType>
              <AssemblyInfo>
                <AssemblyName>CatLibrary</AssemblyName>
                <AssemblyVersion>1.0.0.0</AssemblyVersion>
              </AssemblyInfo>
              <Parameters>
                <Parameter Name="thisType" Type="T" />
              </Parameters>
              <Docs>
                <param name="thisType">This parameter type defined by class.</param>
                <summary>
                    Constructor with one generic parameter.
                    </summary>
                <remarks>To be added.</remarks>
              </Docs>
            </Member>
          </Members>
        </Type>
      cat/xml/FrameworksIndex/cat-1.0.xml: |
        <?xml version="1.0" encoding="utf-8"?>
        <Framework Name="cat-1.0">
          <Assemblies>
            <Assembly Name="CatLibrary" Version="1.0.0.0" />
          </Assemblies>
          <Namespace Name="CatLibrary">
            <Type Name="CatLibrary.Cat`2" Id="T:CatLibrary.Cat`2">
              <Member Id="M:CatLibrary.Cat`2.#ctor(`0)" />
            </Type>
          </Namespace>
        </Framework>
      _themes/ContentTemplate/schemas/NetNamespace.schema.json: |
        {}
      _themes/ContentTemplate/schemas/NetMember.schema.json: |
        {}
outputs:
  cat/.errors.log: |
    ["warning","xref-not-found","Cross reference not found: 'CatLibrary'","api/toc.yml",3,8]
    ["warning","xref-not-found","Cross reference not found: 'CatLibrary.Cat`2'","api/toc.yml",6,10]
    ["warning","xref-not-found","Cross reference not found: 'CatLibrary.Cat`2.#ctor*'","api/toc.yml",9,12]
<<<<<<< HEAD
    ["error","schema-not-found","Unknown schema 'NetType'","xml/CatLibrary/Cat%602.xml"]
  api/toc.json:
  api/catlibrary.cat-2.-ctor.json:
  api/catlibrary.json:
=======
  cat/api/toc.json:
  cat/api/catlibrary.cat-2.-ctor.json:
  cat/api/catlibrary.cat-2.json:
  cat/api/catlibrary.json:
>>>>>>> 0faffb48
<|MERGE_RESOLUTION|>--- conflicted
+++ resolved
@@ -17,15 +17,10 @@
             "SDPMode": true,
           },
         }
-<<<<<<< HEAD
-      docfx.yml: |
-          sourceMap: .sourceMap.json
-      xml/ns-CatLibrary.xml: |
-=======
       cat/docfx.yml: |
         template: ../_themes
+        sourceMap: .sourceMap.json
       cat/xml/ns-CatLibrary.xml: |
->>>>>>> 0faffb48
         <Namespace Name="CatLibrary">
           <Docs>
             <summary>To be added.</summary>
@@ -99,14 +94,7 @@
     ["warning","xref-not-found","Cross reference not found: 'CatLibrary'","api/toc.yml",3,8]
     ["warning","xref-not-found","Cross reference not found: 'CatLibrary.Cat`2'","api/toc.yml",6,10]
     ["warning","xref-not-found","Cross reference not found: 'CatLibrary.Cat`2.#ctor*'","api/toc.yml",9,12]
-<<<<<<< HEAD
     ["error","schema-not-found","Unknown schema 'NetType'","xml/CatLibrary/Cat%602.xml"]
-  api/toc.json:
-  api/catlibrary.cat-2.-ctor.json:
-  api/catlibrary.json:
-=======
   cat/api/toc.json:
   cat/api/catlibrary.cat-2.-ctor.json:
-  cat/api/catlibrary.cat-2.json:
-  cat/api/catlibrary.json:
->>>>>>> 0faffb48
+  cat/api/catlibrary.json: