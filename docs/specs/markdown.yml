--- conflicted
+++ resolved
@@ -365,13 +365,8 @@
     [link to bookmark in another non-existed file](c.md#title-2)
 outputs:
   docs/a.json:
-<<<<<<< HEAD
-  build.log: |
+  .errors.log: |
     ["warning","file-not-found","Invalid file link: 'c.md'.","docs/a.md",1,1]
-=======
-  .errors.log: |
-    ["warning","file-not-found","Cannot find file 'c.md' relative to 'docs/a.md'","docs/a.md",1,1]
->>>>>>> 2927194b
 ---
 # do not output file if external-bookmark-not-found is treated as error
 inputs:
