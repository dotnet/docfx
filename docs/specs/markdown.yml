--- conflicted
+++ resolved
@@ -147,13 +147,8 @@
     # Heading
 outputs:
   docs/a.json: |
-<<<<<<< HEAD
     { "conceptual": "[!include[]()]<h1 id=\"heading\">Heading</h1>\n" }
-  build.log: |
-=======
-    { "content": "[!include[]()]<h1 id=\"heading\">Heading</h1>\n" }
-  .errors.log: |
->>>>>>> 93872d6b
+  .errors.log: |
     ["warning","include-not-found","Cannot resolve '' relative to 'docs/a.md'.","docs/a.md",1,1]
 ---
 # Comments between yaml header and H1
