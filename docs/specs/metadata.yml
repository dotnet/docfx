--- conflicted
+++ resolved
@@ -451,7 +451,6 @@
     ["info","invalid-metadata-type","Metadata 'key1' can only be a scalar value or string array","docfx.yml",2,9]
     ["info","invalid-metadata-type","Metadata 'key2' can only be a scalar value or string array","docfx.yml",6,7]
 ---
-<<<<<<< HEAD
 # Additional metadata validation from external JSON schema
 inputs:
   docfx.yml: |
@@ -478,7 +477,7 @@
     ["error","violate-schema","Expected type String, please input String or type compatible with String.","docfx.yml",3,9]
     ["error","undefined-value","Value 'XNAGameStudio' is not accepted. Valid values: 'MSDN', 'VS'","docfx.yml",6,13]
     ["error","violate-schema","Expected type Integer, please input Integer or type compatible with Integer.","a.md",2,7]
-=======
+---
 # Metadata should work for fields marked with SourceInfo<T>
 inputs:
   docfx.yml: |
@@ -487,5 +486,4 @@
         '**/*': name
   a.md:
 outputs:
-  a.json:
->>>>>>> afc8c4c6
+  a.json: