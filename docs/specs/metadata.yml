# Metadata keys are case sensitive
inputs:
  docfx.yml: |
    globalMetadata:
      key: global
      KEY: GLOBAL
  docs/a.md: |
    ---
    key: header
    KEY: HEADER
    ---
outputs:
  docs/a.json: |
    { "key": "header", "KEY": "HEADER" }
---
# Preserve null custom metadata
inputs:
  docfx.yml:
  docs/a.md: |
    ---
    ms.custom-metadata:
    ---
outputs:
  docs/a.json: |
    { "ms.custom-metadata": null }
  build.log: |
    ["info","null-value","'ms.custom-metadata' contains null value","docs/a.md",2,1]
---
# Overwrite global metadata with null in yaml header
inputs:
  docfx.yml: |
    globalMetadata:
      ms.custom-metadata: not-null
  a.md: |
    ---
    ms.custom-metadata:
    ---
outputs:
  a.json: |
    { "ms.custom-metadata": null }
  build.log: |
    ["info","null-value","'ms.custom-metadata' contains null value","a.md",2,1]
---
# Report error for invalid yaml header value type
inputs:
  docfx.yml:
  docs/a.md: |
    ---
    locale: {}
    ---
outputs:
  build.log: |
    ["error","violate-schema","Expected type String, please input String or type compatible with String.","docs/a.md",2,9]
    ["error","invalid-metadata-type","Metadata 'locale' can only be a scalar value or string array","docs/a.md",2,9]
---
# Report error for invalid yaml header value type as array
inputs:
  docfx.yml:
  docs/a.md: |
    ---
    author:
      - a
      - b
    ---
outputs:
  build.log: |
    ["error","violate-schema","Cannot deserialize the current JSON array *","docs/a.md",3,3]
---
# generate normal document id and version id
# backward compatible to docs.com
# document id = md5("Win.sccm|mdt/release-notes.md")
# version independent id = md5("Win.sccm|mdt/release-notes")
inputs:
  docfx.yml: |
    documentId:
      sourceBasePath: sccm
      siteBasePath: sccm
    name: sccm
    product: Win
    files: sccm/**/*
  sccm/mdt/release-notes.md:
outputs:
  sccm/mdt/release-notes.json: |
    { "content": "<div></div>", "document_id": "0b1c8a5d-b639-d555-0850-b98a9010023c", "document_version_independent_id": "b20fdb1c-8d40-c3b2-2265-779a3f2dfe98" }
---
# generate index document id and version id
# backward compatible to docs.com
# document id = md5("Win.sccm|index.md") || md5("Win.sccm|mdm/index.md")
# version independent id = md5("Win.sccm|index") || md5("Win.sccm|mdm/index")
inputs:
  docfx.yml: |
    documentId:
      sourceBasePath: sccm
      siteBasePath: sccm
    name: sccm
    product: Win
    files: "**/*"
  sccm/mdm/index.md:
  sccm/index.md:
outputs:
  sccm/index.json: |
    { "content": "<div></div>", "document_id": "29602e3e-439e-865c-f1c9-2eb706f97b31", "document_version_independent_id": "34196fc5-28d6-b496-a21f-8661876802c7" }
  sccm/mdm/index.json: |
    { "content": "<div></div>", "document_id": "1c42a151-6248-df0c-15e6-3b1158d7bee3", "document_version_independent_id": "beb14a44-b076-14b8-b9c5-b42f9e36b973" }
---
# generate same document id and version id with 'redirection with document id'
# A => B, B's ids should be same with A's
inputs:
  docfx.yml: |
    documentId:
      sourceBasePath: sccm
      siteBasePath: sccm
    name: sccm
    product: Win
    files: "**/*"
    redirections:
      sccm/mdm/index.md: /sccm/mdm/understand/hybrid-mobile-device-management
  sccm/mdm/understand/hybrid-mobile-device-management.md:
outputs:
  sccm/mdm/understand/hybrid-mobile-device-management.json: |
    { "document_id": "1c42a151-6248-df0c-15e6-3b1158d7bee3", "document_version_independent_id": "beb14a44-b076-14b8-b9c5-b42f9e36b973" }
---
# generate different document id and version id with 'redirection with document id' when it's out of build scope
# A => B, A is out of build scope, B's ids should be different with A's
inputs:
  docfx.yml: |
    documentId:
      sourceBasePath: sccm
      siteBasePath: sccm
    name: sccm
    product: Win
    files: "sccm/mdm/understand/hybrid-mobile-device-management.md"
    redirections:
      sccm/mdm/index.md: /sccm/mdm/understand/hybrid-mobile-device-management
  sccm/mdm/understand/hybrid-mobile-device-management.md:
outputs:
  sccm/mdm/understand/hybrid-mobile-device-management.json: |
    { "document_id": "7412621b-4920-dc7e-bed6-1f1ea774f7dd", "document_version_independent_id": "de5d1641-2c0e-1158-7611-e52a22d96a5e" }
  build.log: |
    ["info","redirection-out-of-scope","Redirection file 'sccm/mdm/index.md' will not be built because it is not included in build scope","docfx.yml",8,22]
---
# generate different document id and version id with 'redirection without document id'
inputs:
  docfx.yml: |
    documentId:
      sourceBasePath: sccm
      siteBasePath: sccm
    name: sccm
    product: Win
    files: "**/*"
    redirectionsWithoutId:
      sccm/mdm/index.md: /sccm/mdm/understand/hybrid-mobile-device-management
  sccm/mdm/understand/hybrid-mobile-device-management.md:
outputs:
  sccm/mdm/understand/hybrid-mobile-device-management.json: |
    { "document_id": "7412621b-4920-dc7e-bed6-1f1ea774f7dd", "document_version_independent_id": "de5d1641-2c0e-1158-7611-e52a22d96a5e" }
---
# get conflicted redirection document id warning if two or more files redirect to the same file with document id
inputs:
  docfx.yml: |
    documentId:
      sourceBasePath: sccm
      siteBasePath: sccm
    name: sccm
    product: Win
    files: "**/*"
    redirections:
      sccm/mdm/index.md: /sccm/mdm/understand/hybrid-mobile-device-management
      sccm/mdm/index2.md: /sccm/mdm/understand/hybrid-mobile-device-management
  sccm/mdm/understand/hybrid-mobile-device-management.md:
outputs:
  sccm/mdm/understand/hybrid-mobile-device-management.json: |
    { "document_id": "1c42a151-6248-df0c-15e6-3b1158d7bee3", "document_version_independent_id": "beb14a44-b076-14b8-b9c5-b42f9e36b973" }
  build.log: |
    ["warning","redirected-id-conflict","Multiple documents redirected to '/sccm/mdm/understand/hybrid-mobile-device-management' with document id: 'sccm/mdm/index.md', 'sccm/mdm/index2.md'","docfx.yml"]
---
# redirect to empty URL
inputs:
  docfx.yml: |
    redirections:
      sccm/mdm/index.md: ""
      "": /docfx/test
outputs:
  build.log: |
    ["error","redirection-is-empty","The key or value of redirection 'sccm/mdm/index.md: ' is null or empty","docfx.yml",2,22]
    ["error","redirection-is-empty","The key or value of redirection ': /docfx/test' is null or empty","docfx.yml",3,7]
---
# generate document id with depot mapping and directory mapping
# id = hash({mapped_depot_name}|{mapped_file_in_docset})
# version_independent_id = hash({mapped_depot_name}|{file_path})
inputs:
  docfx.yml: |
    documentId:
      siteBasePath: azure
      depotMappings:
        articles/iot-central/: MSDN.microsoft-iot-central
      directoryMappings:
        articles\iot-central: articles
        articles\billing/billing-add-change-azure-subscription-administrator.md: articles
    name: azure-documents
    product: Azure
    files: "**/*"
    routes:
      articles/: "azure/"
  articles/iot-central/concepts-architecture.md:
  articles/billing/billing-add-change-azure-subscription-administrator.md:
outputs:
  azure/iot-central/concepts-architecture.json: |
    {"document_id":"7e13132e-7847-dc4f-90d5-32a233d1c81a","document_version_independent_id":"d9cc5ab8-926a-8a5a-312c-10ca36619bad"}
  azure/billing/billing-add-change-azure-subscription-administrator.json: |
    {"document_id":"f5624f3e-5fbf-6f0f-93cf-a4d5aa93ccf8","document_version_independent_id":"9ca6d22b-e684-4e65-cab3-c272189a3ddc"}
---
# yaml&json toc metadata
inputs:
  docfx.yml:
  docs/json/TOC.json: |
    {
      "metadata": {"a":"b"},
      "items": [{ "name": "title" }]
    }
  docs/yaml/TOC.yml: |
    metadata:
      a: b
    items:
      - name: title
outputs:
  docs/json/toc.json: |
    {  
      "metadata": {"a": "b"},
      "items":[{"name":"title"}]
    }
  docs/yaml/toc.json: |
    {  
      "metadata": {"a": "b"},
      "items":[{"name":"title"}]
    }
---
# yaml&json toc leaf metadata
inputs:
  docfx.yml:
  docs/json/TOC.json: |
    [{ "name": "title", "a": "b" }]
  docs/yaml/TOC.yml: |
    - name: title
      a: b
outputs:
  docs/json/toc.json: |
    {  
      "items":[{"name":"title", "a": "b"}]
    }
  docs/yaml/toc.json: |
    {  
      "items":[{"name":"title", "a": "b"}]
    }
---
# yaml&json toc metadata inclusion
# child's root metadata will be dropped
inputs:
  docfx.yml:
  docs/json/TOC.json: |
    {  
      "metadata": {"a": "b"},
      "items":[{"name":"title", "c": "d"}]
    }
  docs/yaml/TOC.yml: |
    - name: toc reference
      tocHref: ../json/TOC.json
outputs:
  docs/yaml/toc.json: |
    {  
      "items":[{"name":"toc reference", "items": [{"name":"title", "c": "d"}]}]
    }
---
# TOC does not respect global metadata and file metadata
inputs:
  docfx.yml: |
    globalMetadata:
      a: b
  docs/json/TOC.json: |
    [{"name":"title"}]
  docs/yaml/TOC.yml: |
    metadata:
      c: d
    items:
      - name: title
  docs/md/TOC.md: |
    # title
outputs:
  docs/yaml/toc.json: |
    {  
      "items": [{ "name": "title" }], "metadata": { "!a": null, "c": "d"}
    }
  docs/json/toc.json: |
    {  
      "items": [{ "name": "title" }], "metadata": { "!a": null }
    }
  docs/md/toc.json: |
    {  
      "items": [{ "name": "title" }], "metadata": { "!a": null }
    }
---
# redirect to redirect
inputs:
  docfx.yml: |
    documentId:
      siteBasePath: azure
    name: azure-documents
    product: Azure
    files: "**/*"
    routes:
      articles/: "azure/"
    redirections:
      articles/active-directory/active-directory-saas-splunkenterpriseandsplunkcloud-tutorial.md: /azure/active-directory/saas-apps/splunkenterpriseandsplunkcloud-tutorial
      articles/active-directory/active-directory-saas-splunk-enterprise-and-splunk-cloud-tutorial.md: /azure/active-directory/active-directory-saas-splunkenterpriseandsplunkcloud-tutorial
  articles/active-directory/saas-apps/splunkenterpriseandsplunkcloud-tutorial.md:
outputs:
  azure/active-directory/saas-apps/splunkenterpriseandsplunkcloud-tutorial.json: |
    {"document_id":"b1cdf77e-673b-8b3a-3232-78f3d2b225dd","document_version_independent_id":"bde2976d-40d3-f729-128d-0caa664da662"}
---
# index.yml is treated as index.md when calculating document id
# id: 
#   new Guid(md5.ComputeHash(new MemoryStream(Encoding.UTF8.GetBytes("Azure.azure-documents|articles/active-directory-b2c/index.md")))).ToString()
# document_version_independent_id : 
#   new Guid(md5.ComputeHash(new MemoryStream(Encoding.UTF8.GetBytes("Azure.azure-documents|active-directory-b2c/index")))).ToString()
inputs:
  docfx.yml: |
    product: Azure
    name: azure-documents
    documentId:
      siteBasePath: articles
    files: "**/*"
  articles/active-directory-b2c/index.yml : |
    ### YamlMime:YamlDocument
    documentType: LandingData
outputs:
  articles/active-directory-b2c/index.json: |
    { "document_id": "4b5e7225-dae6-053e-4657-c4731dbd7d64", "document_version_independent_id": "fdf17736-63c4-6c9f-825b-393312bbd63a"}
---
# index.yml's document id also follows the redirection rules
inputs:
  docfx.yml: |
    product: Azure
    name: azure-documents
    documentId:
      siteBasePath: azure
    files: "**/*"
    routes:
      articles/: "azure/"
    redirections:
      articles/virtual-machines/windows/classic/web-app-visual-studio.md: /azure/app-service/
  articles/app-service/index.yml : |
    ### YamlMime:YamlDocument
    documentType: LandingData
outputs:
  azure/app-service/index.json: |
    { "document_id": "a0e220f7-d5b9-6cca-580c-3d49fe3b478f", "document_version_independent_id": "41d29d50-009e-41b4-ab51-371ed5bba821"}
---
# Generate canonical URL
inputs:
  docfx.yml: |
    files: "**/*"
    baseUrl: "https://docs.microsoft.com"
    routes:
      articles/: "azure/"
  articles/app-service/index.md:
  articles/app-service/index.experimental.md:
outputs:
  azure/app-service/index.json: |
    { "canonical_url": "https://docs.microsoft.com/en-us/azure/app-service/" }
  azure/app-service/index.experimental.json: |
    { "canonical_url": "https://docs.microsoft.com/en-us/azure/app-service/" }
---
# redirection defined in markdown yaml metadata is not supported
inputs:
  docfx.yml: |
    redirections:
      docs/a.md: /a
  docs/a.md: |
    ---
    redirect_url: https://docfx.com/b
    ---
outputs:
  build.log: |
    ["warning","reserved-metadata","Metadata 'redirect_url' is reserved by docfx, remove this metadata","docs/a.md",2,1]
    ["error","publish-url-conflict","Two or more files publish to the same url '/docs/a': 'docs/a.md', 'docs/a.md <redirection>'"]
---
# redirection defined in file metadata is not supported
inputs:
  docfx.yml: |
    fileMetadata:
      redirect_url:
        docs/a.md: https://docfx.com
  docs/a.md:
outputs:
  docs/a.json:
  build.log: |
    ["warning","reserved-metadata","Metadata 'redirect_url' is reserved by docfx, remove this metadata","docfx.yml",3,16]
---
# document_id defined in YAML file metadata is not supported
inputs:
  docfx.yml:
  docs/index.yml: |
    ### YamlMime:YamlDocument
    documentType: LandingData
    title: some title
    metadata:
      document_id: some id
  docs/a.md:
outputs:
  docs/a.json:
  docs/index.json:
  build.log: |
    ["warning","reserved-metadata","Metadata 'document_id' is reserved by docfx, remove this metadata","docs/index.yml",5,3]
---
# redirection defined in global metadata is not supported
inputs:
  docfx.yml: |
    globalMetadata:
      redirect_url: https://docfx.com
  docs/a.md:
outputs:
  docs/a.json:
  build.log: |
    ["warning","reserved-metadata","Metadata 'redirect_url' is reserved by docfx, remove this metadata","docfx.yml",2,3]
---
# resolve breadcrumb_path
inputs:
  docfx.yml: |
    globalMetadata:
      breadcrumb_path: ~/breadcrumbs/TOC.json
  a.md:
  breadcrumbs/TOC.json: '{}'
outputs:
  a.json: |
    breadcrumb_path: breadcrumbs/toc.json
  breadcrumbs/toc.json:
---
<<<<<<< HEAD
# Metadata value must be scalar or scalar array
inputs:
  docfx.yml: |
    globalMetadata:
      key1: {}
    fileMetadata:
      key2:
        '**/*':
          - a: 1
  a.md:
outputs:
  build.log: |
    ["error","invalid-metadata-type","Metadata 'key1' can only be a scalar value or string array","docfx.yml",2,9]
    ["error","invalid-metadata-type","Metadata 'key2' can only be a scalar value or string array","docfx.yml",6,7]
---
# Additional metadata validation from external JSON schema
inputs:
  docfx.yml: |
    metadataSchema: schema.json
    globalMetadata:
      key1: []
    fileMetadata:
      key2:
        '**/*': XNAGameStudio
  schema.json: |
    {
      "properties":{
        "key1": { "type": "string" },
        "key2": { "type": "string", "enum": ["VS", "MSDN"] },
        "key3": { "type": "integer" }
      }
    }
  a.md: |
    ---
    key3: net462
    ---
outputs:
  build.log: |
    ["error","unexpected-type","Expect type 'String' but got 'Array'","docfx.yml",3,9]
    ["error","undefined-value","Value 'XNAGameStudio' is not accepted. Valid values: 'MSDN', 'VS'","docfx.yml",6,13]
    ["error","unexpected-type","Expect type 'Integer' but got 'String'","a.md",2,7]
---
=======
>>>>>>> 0c34a721
# Metadata should work for fields marked with SourceInfo<T>
inputs:
  docfx.yml: |
    fileMetadata:
      author:
        '**/*': name
  a.md:
outputs:
  a.json:<|MERGE_RESOLUTION|>--- conflicted
+++ resolved
@@ -435,51 +435,6 @@
     breadcrumb_path: breadcrumbs/toc.json
   breadcrumbs/toc.json:
 ---
-<<<<<<< HEAD
-# Metadata value must be scalar or scalar array
-inputs:
-  docfx.yml: |
-    globalMetadata:
-      key1: {}
-    fileMetadata:
-      key2:
-        '**/*':
-          - a: 1
-  a.md:
-outputs:
-  build.log: |
-    ["error","invalid-metadata-type","Metadata 'key1' can only be a scalar value or string array","docfx.yml",2,9]
-    ["error","invalid-metadata-type","Metadata 'key2' can only be a scalar value or string array","docfx.yml",6,7]
----
-# Additional metadata validation from external JSON schema
-inputs:
-  docfx.yml: |
-    metadataSchema: schema.json
-    globalMetadata:
-      key1: []
-    fileMetadata:
-      key2:
-        '**/*': XNAGameStudio
-  schema.json: |
-    {
-      "properties":{
-        "key1": { "type": "string" },
-        "key2": { "type": "string", "enum": ["VS", "MSDN"] },
-        "key3": { "type": "integer" }
-      }
-    }
-  a.md: |
-    ---
-    key3: net462
-    ---
-outputs:
-  build.log: |
-    ["error","unexpected-type","Expect type 'String' but got 'Array'","docfx.yml",3,9]
-    ["error","undefined-value","Value 'XNAGameStudio' is not accepted. Valid values: 'MSDN', 'VS'","docfx.yml",6,13]
-    ["error","unexpected-type","Expect type 'Integer' but got 'String'","a.md",2,7]
----
-=======
->>>>>>> 0c34a721
 # Metadata should work for fields marked with SourceInfo<T>
 inputs:
   docfx.yml: |
