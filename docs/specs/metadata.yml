# Metadata keys are case sensitive
inputs:
  docfx.yml: |
    globalMetadata:
      key: global
      KEY: GLOBAL
  docs/a.md: |
    ---
    key: header
    KEY: HEADER
    ---
outputs:
  docs/a.json: |
    { "key": "header", "KEY": "HEADER" }
---
# Preserve null custom metadata
inputs:
  docfx.yml:
  docs/a.md: |
    ---
    ms.custom-metadata:
    ---
outputs:
  docs/a.json: |
    { "ms.custom-metadata": null }
  .errors.log: |
    ["info","null-value","'ms.custom-metadata' contains null value","docs/a.md",2,1]
---
# Overwrite global metadata with null in yaml header
inputs:
  docfx.yml: |
    globalMetadata:
      ms.custom-metadata: not-null
  a.md: |
    ---
    ms.custom-metadata:
    ---
outputs:
  a.json: |
    { "ms.custom-metadata": null }
  .errors.log: |
    ["info","null-value","'ms.custom-metadata' contains null value","a.md",2,1]
---
# Report error for invalid yaml header value type
inputs:
  docfx.yml:
  docs/a.md: |
    ---
    locale: {}
    ---
outputs:
  .errors.log: |
    ["error","violate-schema","Expected type String, please input String or type compatible with String.","docs/a.md",2,9]
    ["error","invalid-metadata-type","Metadata 'locale' can only be a scalar value or string array","docs/a.md",2,9]
---
# Report error for invalid yaml header value type as array
inputs:
  docfx.yml:
  docs/a.md: |
    ---
    author:
      - a
      - b
    ---
outputs:
  .errors.log: |
    ["error","violate-schema","Cannot deserialize the current JSON array *","docs/a.md",3,3]
---
# generate normal document id and version id
# backward compatible to docs.com
# document id = md5("Win.sccm|mdt/release-notes.md")
# version independent id = md5("Win.sccm|mdt/release-notes")
inputs:
  docfx.yml: |
    sourceBasePath: sccm
    name: sccm
    product: Win
    files: sccm/**/*
    baseUrl: https://docs.com/sccm
  sccm/mdt/release-notes.md:
outputs:
  sccm/mdt/release-notes.json: |
    { "conceptual": "<div></div>", "document_id": "0b1c8a5d-b639-d555-0850-b98a9010023c", "document_version_independent_id": "b20fdb1c-8d40-c3b2-2265-779a3f2dfe98", "depot_name": "Win.sccm" }
---
# generate index document id and version id
# backward compatible to docs.com
# document id = md5("Win.sccm|index.md") || md5("Win.sccm|mdm/index.md")
# version independent id = md5("Win.sccm|index") || md5("Win.sccm|mdm/index")
inputs:
  docfx.yml: |
    sourceBasePath: sccm
    name: sccm
    product: Win
    files: "**/*"
    baseUrl: https://docs.com/sccm
  sccm/mdm/index.md:
  sccm/index.md:
outputs:
  sccm/index.json: |
    { "conceptual": "<div></div>", "document_id": "29602e3e-439e-865c-f1c9-2eb706f97b31", "document_version_independent_id": "34196fc5-28d6-b496-a21f-8661876802c7" }
  sccm/mdm/index.json: |
    { "conceptual": "<div></div>", "document_id": "1c42a151-6248-df0c-15e6-3b1158d7bee3", "document_version_independent_id": "beb14a44-b076-14b8-b9c5-b42f9e36b973" }
---
# generate same document id and version id with 'redirection with document id'
# A => B, B's ids should be same with A's
inputs:
  docfx.yml: |
    sourceBasePath: sccm
    name: sccm
    product: Win
    files: "**/*"
    baseUrl: https://docs.com/sccm
    redirections:
      sccm/mdm/index.md: /sccm/mdm/understand/hybrid-mobile-device-management
  sccm/mdm/understand/hybrid-mobile-device-management.md:
outputs:
  sccm/mdm/understand/hybrid-mobile-device-management.json: |
    { "document_id": "1c42a151-6248-df0c-15e6-3b1158d7bee3", "document_version_independent_id": "beb14a44-b076-14b8-b9c5-b42f9e36b973" }
---
# generate different document id and version id with 'redirection with document id' when it's out of build scope
# A => B, A is out of build scope, B's ids should be different with A's
inputs:
  docfx.yml: |
    sourceBasePath: sccm
    name: sccm
    product: Win
    files: "sccm/mdm/understand/hybrid-mobile-device-management.md"
    baseUrl: https://docs.com/sccm
    redirections:
      sccm/mdm/index.md: /sccm/mdm/understand/hybrid-mobile-device-management
  sccm/mdm/understand/hybrid-mobile-device-management.md:
outputs:
  sccm/mdm/understand/hybrid-mobile-device-management.json: |
    { "document_id": "7412621b-4920-dc7e-bed6-1f1ea774f7dd", "document_version_independent_id": "de5d1641-2c0e-1158-7611-e52a22d96a5e" }
<<<<<<< HEAD
  build.log: |
    ["info","redirection-out-of-scope","Redirection file 'sccm/mdm/index.md' will not be built because it is not included in build scope","docfx.yml",7,22]
=======
  .errors.log: |
    ["info","redirection-out-of-scope","Redirection file 'sccm/mdm/index.md' will not be built because it is not included in build scope","docfx.yml",8,22]
>>>>>>> 528e5315
---
# generate different document id and version id with 'redirection without document id'
inputs:
  docfx.yml: |
    sourceBasePath: sccm
    name: sccm
    product: Win
    files: "**/*"
    baseUrl: https://docs.com/sccm
    redirectionsWithoutId:
      sccm/mdm/index.md: /sccm/mdm/understand/hybrid-mobile-device-management
  sccm/mdm/understand/hybrid-mobile-device-management.md:
outputs:
  sccm/mdm/understand/hybrid-mobile-device-management.json: |
    { "document_id": "7412621b-4920-dc7e-bed6-1f1ea774f7dd", "document_version_independent_id": "de5d1641-2c0e-1158-7611-e52a22d96a5e" }
---
# get conflicted redirection document id warning if two or more files redirect to the same file with document id
inputs:
  docfx.yml: |
    sourceBasePath: sccm
    name: sccm
    product: Win
    files: "**/*"
    baseUrl: https://docs.com/sccm
    redirections:
      sccm/mdm/index.md: /sccm/mdm/understand/hybrid-mobile-device-management
      sccm/mdm/index2.md: /sccm/mdm/understand/hybrid-mobile-device-management
  sccm/mdm/understand/hybrid-mobile-device-management.md:
outputs:
  sccm/mdm/understand/hybrid-mobile-device-management.json: |
    { "document_id": "1c42a151-6248-df0c-15e6-3b1158d7bee3", "document_version_independent_id": "beb14a44-b076-14b8-b9c5-b42f9e36b973" }
  .errors.log: |
    ["warning","redirected-id-conflict","Multiple documents redirected to '/sccm/mdm/understand/hybrid-mobile-device-management' with document id: 'sccm/mdm/index.md', 'sccm/mdm/index2.md'","docfx.yml"]
---
# redirect to empty URL
inputs:
  docfx.yml: |
    redirections:
      sccm/mdm/index.md: ""
      "": /docfx/test
outputs:
  .errors.log: |
    ["error","redirection-is-empty","The key or value of redirection 'sccm/mdm/index.md: ' is null or empty","docfx.yml",2,22]
    ["error","redirection-is-empty","The key or value of redirection ': /docfx/test' is null or empty","docfx.yml",3,7]
---
# generate document id with depot mapping and directory mapping
# id = hash({mapped_depot_name}|{mapped_file_in_docset})
# version_independent_id = hash({mapped_depot_name}|{file_path})
inputs:
  docfx.yml: |
    documentId:
      depotMappings:
        articles/iot-central/: MSDN.microsoft-iot-central
      directoryMappings:
        articles\iot-central: articles
        articles\billing/billing-add-change-azure-subscription-administrator.md: articles
    name: azure-documents
    product: Azure
    files: "**/*"
    routes:
      articles/: .
    baseUrl: https://docs.com/azure
  articles/iot-central/concepts-architecture.md:
  articles/billing/billing-add-change-azure-subscription-administrator.md:
outputs:
  azure/iot-central/concepts-architecture.json: |
    {"document_id":"7e13132e-7847-dc4f-90d5-32a233d1c81a","document_version_independent_id":"d9cc5ab8-926a-8a5a-312c-10ca36619bad"}
  azure/billing/billing-add-change-azure-subscription-administrator.json: |
    {"document_id":"f5624f3e-5fbf-6f0f-93cf-a4d5aa93ccf8","document_version_independent_id":"9ca6d22b-e684-4e65-cab3-c272189a3ddc"}
---
# yaml&json toc metadata
inputs:
  docfx.yml:
  docs/json/TOC.json: |
    {
      "metadata": {"a":"b"},
      "items": [{ "name": "title" }]
    }
  docs/yaml/TOC.yml: |
    metadata:
      a: b
    items:
      - name: title
outputs:
  docs/json/toc.json: |
    {  
      "metadata": {"a": "b"},
      "items":[{"name":"title"}]
    }
  docs/yaml/toc.json: |
    {  
      "metadata": {"a": "b"},
      "items":[{"name":"title"}]
    }
---
# yaml&json toc leaf metadata
inputs:
  docfx.yml:
  docs/json/TOC.json: |
    [{ "name": "title", "a": "b" }]
  docs/yaml/TOC.yml: |
    - name: title
      a: b
outputs:
  docs/json/toc.json: |
    {  
      "items":[{"name":"title", "a": "b"}]
    }
  docs/yaml/toc.json: |
    {  
      "items":[{"name":"title", "a": "b"}]
    }
---
# yaml&json toc metadata inclusion
# child's root metadata will be dropped
inputs:
  docfx.yml:
  docs/json/TOC.json: |
    {  
      "metadata": {"a": "b"},
      "items":[{"name":"title", "c": "d"}]
    }
  docs/yaml/TOC.yml: |
    - name: toc reference
      tocHref: ../json/TOC.json
outputs:
  docs/yaml/toc.json: |
    {  
      "items":[{"name":"toc reference", "items": [{"name":"title", "c": "d"}]}]
    }
---
# TOC does not respect global metadata and file metadata
inputs:
  docfx.yml: |
    globalMetadata:
      a: b
  docs/json/TOC.json: |
    [{"name":"title"}]
  docs/yaml/TOC.yml: |
    metadata:
      c: d
    items:
      - name: title
  docs/md/TOC.md: |
    # title
outputs:
  docs/yaml/toc.json: |
    {  
      "items": [{ "name": "title" }], "metadata": { "!a": null, "c": "d"}
    }
  docs/json/toc.json: |
    {  
      "items": [{ "name": "title" }], "metadata": { "!a": null }
    }
  docs/md/toc.json: |
    {  
      "items": [{ "name": "title" }], "metadata": { "!a": null }
    }
---
# redirect to redirect
inputs:
  docfx.yml: |
    name: azure-documents
    product: Azure
    files: "**/*"
    baseUrl: https://docs.com/azure
    routes:
      articles/: .
    redirections:
      articles/active-directory/active-directory-saas-splunkenterpriseandsplunkcloud-tutorial.md: /azure/active-directory/saas-apps/splunkenterpriseandsplunkcloud-tutorial
      articles/active-directory/active-directory-saas-splunk-enterprise-and-splunk-cloud-tutorial.md: /azure/active-directory/active-directory-saas-splunkenterpriseandsplunkcloud-tutorial
  articles/active-directory/saas-apps/splunkenterpriseandsplunkcloud-tutorial.md:
outputs:
  azure/active-directory/saas-apps/splunkenterpriseandsplunkcloud-tutorial.json: |
    {"document_id":"b1cdf77e-673b-8b3a-3232-78f3d2b225dd","document_version_independent_id":"bde2976d-40d3-f729-128d-0caa664da662"}
---
# landing page is treated as *.md when calculating document id
# id: 
#   new Guid(md5.ComputeHash(new MemoryStream(Encoding.UTF8.GetBytes("Azure.azure-documents|articles/active-directory-b2c/*.md")))).ToString()
# document_version_independent_id : 
#   new Guid(md5.ComputeHash(new MemoryStream(Encoding.UTF8.GetBytes("Azure.azure-documents|active-directory-b2c/*")))).ToString()
inputs:
  docfx.yml: |
    product: Azure
    name: azure-documents
    files: "**/*"
    baseUrl: https://docs.com/articles
    routes:
      articles: .
  articles/active-directory-b2c/index.yml : |
    ### YamlMime:YamlDocument
    documentType: LandingData
  articles/active-directory-b2c/test.yml : |
    ### YamlMime:YamlDocument
    documentType: LandingData
outputs:
  articles/active-directory-b2c/index.json: |
    { "document_id": "4b5e7225-dae6-053e-4657-c4731dbd7d64", "document_version_independent_id": "fdf17736-63c4-6c9f-825b-393312bbd63a"}
  articles/active-directory-b2c/test.json: |
    { "document_id": "89987066-1e32-4f92-1957-329cfa9de0a0", "document_version_independent_id": "8f254336-d196-b36f-649e-dec30465941b"}
---
# index.yml's document id also follows the redirection rules
inputs:
  docfx.yml: |
    product: Azure
    name: azure-documents
    files: "**/*"
    baseUrl: https://docs.com/azure
    routes:
      articles: .
    redirections:
      articles/virtual-machines/windows/classic/web-app-visual-studio.md: /azure/app-service/
  articles/app-service/index.yml : |
    ### YamlMime:YamlDocument
    documentType: LandingData
outputs:
  azure/app-service/index.json: |
    { "document_id": "a0e220f7-d5b9-6cca-580c-3d49fe3b478f", "document_version_independent_id": "41d29d50-009e-41b4-ab51-371ed5bba821"}
---
# Generate canonical URL
inputs:
  docfx.yml: |
    files: "**/*"
    baseUrl: "https://docs.microsoft.com/"
    routes:
      articles/: "azure/"
  articles/app-service/index.md:
  articles/app-service/index.experimental.md:
outputs:
  azure/app-service/index.json: |
    { "canonical_url": "https://docs.microsoft.com/en-us/azure/app-service/" }
  azure/app-service/index.experimental.json: |
    { "canonical_url": "https://docs.microsoft.com/en-us/azure/app-service/" }
---
# redirection defined in markdown yaml metadata is not supported
inputs:
  docfx.yml: |
    redirections:
      docs/a.md: /a
  docs/a.md: |
    ---
    redirect_url: https://docfx.com/b
    ---
outputs:
  .errors.log: |
    ["warning","attribute-reserved","Attribute redirect_url is reserved for use by Docs. Remove it from your file metadata.","docs/a.md",2,1]
    ["error","publish-url-conflict","Two or more files publish to the same url '/docs/a': 'docs/a.md', 'docs/a.md <redirection>'"]
---
# redirection defined in file metadata is not supported
inputs:
  docfx.yml: |
    fileMetadata:
      redirect_url:
        docs/a.md: https://docfx.com
  docs/a.md:
outputs:
  docs/a.json:
  .errors.log: |
    ["warning","attribute-reserved","Attribute redirect_url is reserved for use by Docs. Remove it from your file metadata.","docfx.yml",3,16]
---
# document_id defined in YAML file metadata is not supported
inputs:
  docfx.yml:
  docs/index.yml: |
    ### YamlMime:YamlDocument
    documentType: LandingData
    title: some title
    metadata:
      document_id: some id
  docs/a.md:
outputs:
  docs/a.json:
  docs/index.json:
  .errors.log: |
    ["warning","attribute-reserved","Attribute document_id is reserved for use by Docs. Remove it from your file metadata.","docs/index.yml",5,3]
---
# redirection defined in global metadata is not supported
inputs:
  docfx.yml: |
    globalMetadata:
      redirect_url: https://docfx.com
  docs/a.md:
outputs:
  docs/a.json:
  .errors.log: |
    ["warning","attribute-reserved","Attribute redirect_url is reserved for use by Docs. Remove it from your file metadata.","docfx.yml",2,3]
---
# resolve breadcrumb_path
inputs:
  docfx.yml: |
    globalMetadata:
      breadcrumb_path: ~/breadcrumbs/TOC.json
  a.md:
  breadcrumbs/TOC.json: '{}'
outputs:
  a.json: |
    breadcrumb_path: breadcrumbs/toc.json
  breadcrumbs/toc.json:
---
# Metadata should work for fields marked with SourceInfo<T>
inputs:
  docfx.yml: |
    fileMetadata:
      author:
        '**/*': name
  a.md:
outputs:
  a.json:
---
# Duplicated metadata
inputs:
  docfx.yml:
  docs/a.md: |
    ---
    a: a
    a: b
    ---
outputs:
  docs/a.json: |
    {"a": "b"}
  .errors.log: |
    ["warning","yaml-duplicate-key","Key 'a' is already defined, remove the duplicate key.","docs/a.md",3,1]
---
# Invalid yaml syntax in yaml header
inputs:
  docfx.yml:
  docs/a.md: |
    ---
    a: a: b
    title: A
    ---
    # B
outputs:
  docs/a.json: |
    {"!a": null, "title": "B"}
  .errors.log: |
    ["warning","yaml-header-syntax-error","Mapping values are not allowed in this context.","docs/a.md",2,5]<|MERGE_RESOLUTION|>--- conflicted
+++ resolved
@@ -132,13 +132,8 @@
 outputs:
   sccm/mdm/understand/hybrid-mobile-device-management.json: |
     { "document_id": "7412621b-4920-dc7e-bed6-1f1ea774f7dd", "document_version_independent_id": "de5d1641-2c0e-1158-7611-e52a22d96a5e" }
-<<<<<<< HEAD
-  build.log: |
+  .errors.log: |
     ["info","redirection-out-of-scope","Redirection file 'sccm/mdm/index.md' will not be built because it is not included in build scope","docfx.yml",7,22]
-=======
-  .errors.log: |
-    ["info","redirection-out-of-scope","Redirection file 'sccm/mdm/index.md' will not be built because it is not included in build scope","docfx.yml",8,22]
->>>>>>> 528e5315
 ---
 # generate different document id and version id with 'redirection without document id'
 inputs:
