# Metadata keys are case sensitive
inputs:
  docfx.yml: |
    globalMetadata:
      key: global
      KEY: GLOBAL
  docs/a.md: |
    ---
    key: header
    KEY: HEADER
    ---
outputs:
  docs/a.json: |
    { "key": "header", "KEY": "HEADER" }
---
# Preserve null custom metadata
inputs:
  docfx.yml:
  docs/a.md: |
    ---
    ms.custom-metadata:
    ---
outputs:
  docs/a.json: |
    { "ms.custom-metadata": null }
  build.log: |
    ["info","null-value","'ms.custom-metadata' contains null value","docs/a.md",2,1]
---
# Overwrite global metadata with null in yaml header
inputs:
  docfx.yml: |
    globalMetadata:
      ms.custom-metadata: not-null
  a.md: |
    ---
    ms.custom-metadata:
    ---
outputs:
  a.json: |
    { "ms.custom-metadata": null }
  build.log: |
    ["info","null-value","'ms.custom-metadata' contains null value","a.md",2,1]
---
# Report error for invalid yaml header value type
inputs:
  docfx.yml:
  docs/a.md: |
    ---
    locale: {}
    ---
outputs:
  build.log: |
    ["error","violate-schema","Expected type String, please input String or type compatible with String.","docs/a.md",2,9]
    ["info","invalid-metadata-type","Metadata 'locale' can only be a scalar value or string array","docs/a.md",2,9]
---
# Report error for invalid yaml header value type as array
inputs:
  docfx.yml:
  docs/a.md: |
    ---
    author:
      - a
      - b
    ---
outputs:
  build.log: |
    ["error","violate-schema","Cannot deserialize the current JSON array *","docs/a.md",3,3]
---
# generate normal document id and version id
# backward compatible to docs.com
# document id = md5("Win.sccm|mdt/release-notes.md")
# version independent id = md5("Win.sccm|mdt/release-notes")
inputs:
  docfx.yml: |
    documentId:
      sourceBasePath: sccm
      siteBasePath: sccm
    name: sccm
    product: Win
    files: sccm/**/*
  sccm/mdt/release-notes.md:
outputs:
  sccm/mdt/release-notes.json: |
    { "content": "<div></div>", "document_id": "0b1c8a5d-b639-d555-0850-b98a9010023c", "document_version_independent_id": "b20fdb1c-8d40-c3b2-2265-779a3f2dfe98" }
---
# generate index document id and version id
# backward compatible to docs.com
# document id = md5("Win.sccm|index.md") || md5("Win.sccm|mdm/index.md")
# version independent id = md5("Win.sccm|index") || md5("Win.sccm|mdm/index")
inputs:
  docfx.yml: |
    documentId:
      sourceBasePath: sccm
      siteBasePath: sccm
    name: sccm
    product: Win
    files: "**/*"
  sccm/mdm/index.md:
  sccm/index.md:
outputs:
  sccm/index.json: |
    { "content": "<div></div>", "document_id": "29602e3e-439e-865c-f1c9-2eb706f97b31", "document_version_independent_id": "34196fc5-28d6-b496-a21f-8661876802c7" }
  sccm/mdm/index.json: |
    { "content": "<div></div>", "document_id": "1c42a151-6248-df0c-15e6-3b1158d7bee3", "document_version_independent_id": "beb14a44-b076-14b8-b9c5-b42f9e36b973" }
---
# generate same document id and version id with 'redirection with document id'
# A => B, B's ids should be same with A's
inputs:
  docfx.yml: |
    documentId:
      sourceBasePath: sccm
      siteBasePath: sccm
    name: sccm
    product: Win
    files: "**/*"
    redirections:
      sccm/mdm/index.md: /sccm/mdm/understand/hybrid-mobile-device-management
  sccm/mdm/understand/hybrid-mobile-device-management.md:
outputs:
  sccm/mdm/understand/hybrid-mobile-device-management.json: |
    { "document_id": "1c42a151-6248-df0c-15e6-3b1158d7bee3", "document_version_independent_id": "beb14a44-b076-14b8-b9c5-b42f9e36b973" }
---
# generate different document id and version id with 'redirection with document id' when it's out of build scope
# A => B, A is out of build scope, B's ids should be different with A's
inputs:
  docfx.yml: |
    documentId:
      sourceBasePath: sccm
      siteBasePath: sccm
    name: sccm
    product: Win
    files: "sccm/mdm/understand/hybrid-mobile-device-management.md"
    redirections:
      sccm/mdm/index.md: /sccm/mdm/understand/hybrid-mobile-device-management
  sccm/mdm/understand/hybrid-mobile-device-management.md:
outputs:
  sccm/mdm/understand/hybrid-mobile-device-management.json: |
    { "document_id": "7412621b-4920-dc7e-bed6-1f1ea774f7dd", "document_version_independent_id": "de5d1641-2c0e-1158-7611-e52a22d96a5e" }
  build.log: |
    ["info","redirection-out-of-scope","Redirection file 'sccm/mdm/index.md' will not be built because it is not included in build scope","docfx.yml",8,22]
---
# generate different document id and version id with 'redirection without document id'
inputs:
  docfx.yml: |
    documentId:
      sourceBasePath: sccm
      siteBasePath: sccm
    name: sccm
    product: Win
    files: "**/*"
    redirectionsWithoutId:
      sccm/mdm/index.md: /sccm/mdm/understand/hybrid-mobile-device-management
  sccm/mdm/understand/hybrid-mobile-device-management.md:
outputs:
  sccm/mdm/understand/hybrid-mobile-device-management.json: |
    { "document_id": "7412621b-4920-dc7e-bed6-1f1ea774f7dd", "document_version_independent_id": "de5d1641-2c0e-1158-7611-e52a22d96a5e" }
---
# get conflicted redirection document id warning if two or more files redirect to the same file with document id
inputs:
  docfx.yml: |
    documentId:
      sourceBasePath: sccm
      siteBasePath: sccm
    name: sccm
    product: Win
    files: "**/*"
    redirections:
      sccm/mdm/index.md: /sccm/mdm/understand/hybrid-mobile-device-management
      sccm/mdm/index2.md: /sccm/mdm/understand/hybrid-mobile-device-management
  sccm/mdm/understand/hybrid-mobile-device-management.md:
outputs:
  sccm/mdm/understand/hybrid-mobile-device-management.json: |
    { "document_id": "1c42a151-6248-df0c-15e6-3b1158d7bee3", "document_version_independent_id": "beb14a44-b076-14b8-b9c5-b42f9e36b973" }
  build.log: |
    ["warning","redirected-id-conflict","Multiple documents redirected to '/sccm/mdm/understand/hybrid-mobile-device-management' with document id: 'sccm/mdm/index.md', 'sccm/mdm/index2.md'","docfx.yml"]
---
# redirect to empty URL
inputs:
  docfx.yml: |
    redirections:
      sccm/mdm/index.md: ""
      "": /docfx/test
outputs:
  build.log: |
    ["error","redirection-is-empty","The key or value of redirection 'sccm/mdm/index.md: ' is null or empty","docfx.yml",2,22]
    ["error","redirection-is-empty","The key or value of redirection ': /docfx/test' is null or empty","docfx.yml",3,7]
---
# generate document id with depot mapping and directory mapping
# id = hash({mapped_depot_name}|{mapped_file_in_docset})
# version_independent_id = hash({mapped_depot_name}|{file_path})
inputs:
  docfx.yml: |
    documentId:
      siteBasePath: azure
      depotMappings:
        articles/iot-central/: MSDN.microsoft-iot-central
      directoryMappings:
        articles\iot-central: articles
        articles\billing/billing-add-change-azure-subscription-administrator.md: articles
    name: azure-documents
    product: Azure
    files: "**/*"
    routes:
      articles/: "azure/"
  articles/iot-central/concepts-architecture.md:
  articles/billing/billing-add-change-azure-subscription-administrator.md:
outputs:
  azure/iot-central/concepts-architecture.json: |
    {"document_id":"7e13132e-7847-dc4f-90d5-32a233d1c81a","document_version_independent_id":"d9cc5ab8-926a-8a5a-312c-10ca36619bad"}
  azure/billing/billing-add-change-azure-subscription-administrator.json: |
    {"document_id":"f5624f3e-5fbf-6f0f-93cf-a4d5aa93ccf8","document_version_independent_id":"9ca6d22b-e684-4e65-cab3-c272189a3ddc"}
---
# yaml&json toc metadata
inputs:
  docfx.yml:
  docs/json/TOC.json: |
    {
      "metadata": {"a":"b"},
      "items": [{ "name": "title" }]
    }
  docs/yaml/TOC.yml: |
    metadata:
      a: b
    items:
      - name: title
outputs:
  docs/json/toc.json: |
    {  
      "metadata": {"a": "b"},
      "items":[{"name":"title"}]
    }
  docs/yaml/toc.json: |
    {  
      "metadata": {"a": "b"},
      "items":[{"name":"title"}]
    }
---
# yaml&json toc leaf metadata
inputs:
  docfx.yml:
  docs/json/TOC.json: |
    [{ "name": "title", "a": "b" }]
  docs/yaml/TOC.yml: |
    - name: title
      a: b
outputs:
  docs/json/toc.json: |
    {  
      "items":[{"name":"title", "a": "b"}]
    }
  docs/yaml/toc.json: |
    {  
      "items":[{"name":"title", "a": "b"}]
    }
---
# yaml&json toc metadata inclusion
# child's root metadata will be dropped
inputs:
  docfx.yml:
  docs/json/TOC.json: |
    {  
      "metadata": {"a": "b"},
      "items":[{"name":"title", "c": "d"}]
    }
  docs/yaml/TOC.yml: |
    - name: toc reference
      tocHref: ../json/TOC.json
outputs:
  docs/yaml/toc.json: |
    {  
      "items":[{"name":"toc reference", "items": [{"name":"title", "c": "d"}]}]
    }
---
# TOC does not respect global metadata and file metadata
inputs:
  docfx.yml: |
    globalMetadata:
      a: b
  docs/json/TOC.json: |
    [{"name":"title"}]
  docs/yaml/TOC.yml: |
    metadata:
      c: d
    items:
      - name: title
  docs/md/TOC.md: |
    # title
outputs:
  docs/yaml/toc.json: |
    {  
      "items": [{ "name": "title" }], "metadata": { "!a": null, "c": "d"}
    }
  docs/json/toc.json: |
    {  
      "items": [{ "name": "title" }], "metadata": { "!a": null }
    }
  docs/md/toc.json: |
    {  
      "items": [{ "name": "title" }], "metadata": { "!a": null }
    }
---
# redirect to redirect
inputs:
  docfx.yml: |
    documentId:
      siteBasePath: azure
    name: azure-documents
    product: Azure
    files: "**/*"
    routes:
      articles/: "azure/"
    redirections:
      articles/active-directory/active-directory-saas-splunkenterpriseandsplunkcloud-tutorial.md: /azure/active-directory/saas-apps/splunkenterpriseandsplunkcloud-tutorial
      articles/active-directory/active-directory-saas-splunk-enterprise-and-splunk-cloud-tutorial.md: /azure/active-directory/active-directory-saas-splunkenterpriseandsplunkcloud-tutorial
  articles/active-directory/saas-apps/splunkenterpriseandsplunkcloud-tutorial.md:
outputs:
  azure/active-directory/saas-apps/splunkenterpriseandsplunkcloud-tutorial.json: |
    {"document_id":"b1cdf77e-673b-8b3a-3232-78f3d2b225dd","document_version_independent_id":"bde2976d-40d3-f729-128d-0caa664da662"}
---
# index.yml is treated as index.md when calculating document id
# id: 
#   new Guid(md5.ComputeHash(new MemoryStream(Encoding.UTF8.GetBytes("Azure.azure-documents|articles/active-directory-b2c/index.md")))).ToString()
# document_version_independent_id : 
#   new Guid(md5.ComputeHash(new MemoryStream(Encoding.UTF8.GetBytes("Azure.azure-documents|active-directory-b2c/index")))).ToString()
inputs:
  docfx.yml: |
    product: Azure
    name: azure-documents
    documentId:
      siteBasePath: articles
    files: "**/*"
  articles/active-directory-b2c/index.yml : |
    ### YamlMime:YamlDocument
    documentType: LandingData
outputs:
  articles/active-directory-b2c/index.json: |
    { "document_id": "4b5e7225-dae6-053e-4657-c4731dbd7d64", "document_version_independent_id": "fdf17736-63c4-6c9f-825b-393312bbd63a"}
---
# index.yml's document id also follows the redirection rules
inputs:
  docfx.yml: |
    product: Azure
    name: azure-documents
    documentId:
      siteBasePath: azure
    files: "**/*"
    routes:
      articles/: "azure/"
    redirections:
      articles/virtual-machines/windows/classic/web-app-visual-studio.md: /azure/app-service/
  articles/app-service/index.yml : |
    ### YamlMime:YamlDocument
    documentType: LandingData
outputs:
  azure/app-service/index.json: |
    { "document_id": "a0e220f7-d5b9-6cca-580c-3d49fe3b478f", "document_version_independent_id": "41d29d50-009e-41b4-ab51-371ed5bba821"}
---
# Generate canonical URL
inputs:
  docfx.yml: |
    files: "**/*"
    baseUrl: "https://docs.microsoft.com"
    routes:
      articles/: "azure/"
  articles/app-service/index.md:
  articles/app-service/index.experimental.md:
outputs:
  azure/app-service/index.json: |
    { "canonical_url": "https://docs.microsoft.com/en-us/azure/app-service/" }
  azure/app-service/index.experimental.json: |
    { "canonical_url": "https://docs.microsoft.com/en-us/azure/app-service/" }
---
# redirection defined in markdown yaml metadata is not supported
inputs:
  docfx.yml: |
    redirections:
      docs/a.md: /a
  docs/a.md: |
    ---
    redirect_url: https://docfx.com/b
    ---
outputs:
  build.log: |
    ["warning","reserved-metadata","Metadata 'redirect_url' is reserved by docfx, remove this metadata","docs/a.md",2,1]
    ["error","publish-url-conflict","Two or more files publish to the same url '/docs/a': 'docs/a.md', 'docs/a.md <redirection>'"]
---
# redirection defined in file metadata is not supported
inputs:
  docfx.yml: |
    fileMetadata:
      redirect_url:
        docs/a.md: https://docfx.com
  docs/a.md:
outputs:
  docs/a.json:
  build.log: |
    ["warning","reserved-metadata","Metadata 'redirect_url' is reserved by docfx, remove this metadata","docfx.yml",3,16]
---
# document_id defined in YAML file metadata is not supported
inputs:
  docfx.yml:
  docs/index.yml: |
    ### YamlMime:YamlDocument
    documentType: LandingData
    title: some title
    metadata:
      document_id: some id
  docs/a.md:
outputs:
  docs/a.json:
  docs/index.json:
  build.log: |
    ["warning","reserved-metadata","Metadata 'document_id' is reserved by docfx, remove this metadata","docs/index.yml",5,3]
---
# redirection defined in global metadata is not supported
inputs:
  docfx.yml: |
    globalMetadata:
      redirect_url: https://docfx.com
  docs/a.md:
outputs:
  docs/a.json:
  build.log: |
    ["warning","reserved-metadata","Metadata 'redirect_url' is reserved by docfx, remove this metadata","docfx.yml",2,3]
---
# resolve breadcrumb_path
inputs:
  docfx.yml: |
    globalMetadata:
      breadcrumb_path: ~/breadcrumbs/TOC.json
  a.md:
  breadcrumbs/TOC.json: '{}'
outputs:
  a.json: |
    breadcrumb_path: breadcrumbs/toc.json
  breadcrumbs/toc.json:
---
# Metadata value must be scalar or scalar array
inputs:
  docfx.yml: |
    globalMetadata:
      key1: {}
    fileMetadata:
      key2:
        '**/*':
          - a: 1
<<<<<<< HEAD
outputs:
  build.log: |
    ["info","invalid-metadata-type","Metadata 'key1' can only be a scalar value or string array","docfx.yml",2,9]
    ["info","invalid-metadata-type","Metadata 'key2' can only be a scalar value or string array","docfx.yml",5,5]
=======
  a.md:
outputs:
  a.json:
  build.log: |
    ["info","invalid-metadata-type","Metadata 'key1' can only be a scalar value or string array","docfx.yml",2,9]
    ["info","invalid-metadata-type","Metadata 'key2' can only be a scalar value or string array","docfx.yml",6,7]
>>>>>>> 423f6d50
<|MERGE_RESOLUTION|>--- conflicted
+++ resolved
@@ -444,16 +444,9 @@
       key2:
         '**/*':
           - a: 1
-<<<<<<< HEAD
-outputs:
+  a.md:
+outputs:
+  a.json:
   build.log: |
     ["info","invalid-metadata-type","Metadata 'key1' can only be a scalar value or string array","docfx.yml",2,9]
-    ["info","invalid-metadata-type","Metadata 'key2' can only be a scalar value or string array","docfx.yml",5,5]
-=======
-  a.md:
-outputs:
-  a.json:
-  build.log: |
-    ["info","invalid-metadata-type","Metadata 'key1' can only be a scalar value or string array","docfx.yml",2,9]
-    ["info","invalid-metadata-type","Metadata 'key2' can only be a scalar value or string array","docfx.yml",6,7]
->>>>>>> 423f6d50
+    ["info","invalid-metadata-type","Metadata 'key2' can only be a scalar value or string array","docfx.yml",6,7]