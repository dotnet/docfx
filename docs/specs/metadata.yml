--- conflicted
+++ resolved
@@ -434,9 +434,6 @@
   a.json: |
     breadcrumb_path: breadcrumbs/toc.json
   breadcrumbs/toc.json:
-<<<<<<< HEAD
-  
-=======
 ---
 # Metadata value must be scalar or scalar array
 inputs:
@@ -450,5 +447,4 @@
 outputs:
   build.log: |
     ["info","invalid-metadata-type","Metadata 'key1' can only be a scalar value or string array","docfx.yml",2,9]
-    ["info","invalid-metadata-type","Metadata 'key2' can only be a scalar value or string array","docfx.yml",5,5]
->>>>>>> 197c2ce9
+    ["info","invalid-metadata-type","Metadata 'key2' can only be a scalar value or string array","docfx.yml",5,5]