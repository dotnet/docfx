# restore loc repo with dependencies 1
# [repository mapping] 
commands:
  - build --locale zh-cn
repos:
  https://docs.com/a#master1:
    - files:
        docfx.yml: |
          dependencies:
            restore-child: https://docs.com/a#child1
  https://docs.com/a#child1:
    - files:
        docs/child.md:
  https://docs.com/a.zh-cn#master1:
    - files:
        docs/loc.md: |
          [link to restore-child](~/restore-child/docs/child.md)
outputs:
  docs/loc.json:
  build.log: |
    ["warning","link-is-dependency","File 'docs/child.md' referenced by link '~/restore-child/docs/child.md' will not be built because it is from a dependency docset","docs/loc.md"]
---
# restore loc repo with dependencies 2
# [repository mapping & bilingual]
commands:
  - build --locale zh-cn
repos:
  https://docs.com/ss#master:
    - files:
        docfx.yml: |
          localization:
            bilingual: true
          dependencies:
            restore-child: https://docs.com/ss#child
  https://docs.com/ss.zh-cn#master-sxs:
    - files:
        docs/loc.md: |
          [link to restore-child](~/restore-child/docs/child.md)
  https://docs.com/ss.zh-cn#master:
    - files:
        docs/loc.md:
  https://docs.com/ss#child:
    - files:
        docs/child.md:
outputs:
  docs/loc.json:
  build.log: |
    ["warning","link-is-dependency","File 'docs/child.md' referenced by link '~/restore-child/docs/child.md' will not be built because it is from a dependency docset","docs/loc.md"]
---
# restore loc repo without dependencies 1
# [branch mapping]
commands:
  - build --locale zh-cn
repos:
  https://docs.com/b#master3:
    - files:
        docfx.yml: |
          localization:
            mapping: Branch
  https://docs.com/b.loc#master3.zh-cn:
    - files:
        docs/dep.md: loc-DEP
outputs:
  docs/dep.json:
---
# restore loc repo  without dependencies 2
# [branch mapping & bilingual]
commands:
  - build --locale zh-cn
repos:
  https://docs.com/ssb#master:
    - files:
        docfx.yml: |
          localization:
            mapping: Branch
            bilingual: true
  https://docs.com/ssb.loc#master-sxs.zh-cn:
    - files:
        docs/dep.md: loc-DEP-sxs
  https://docs.com/ssb.loc#master.zh-cn:
    - files:
        docs/dep.md: loc-DEP
outputs:
  docs/dep.json: |
    {"content": "<p>loc-DEP-sxs</p>"}
---
# loc docset share the source docset's restore map 1
# [repository mapping]
commands:
  - build --locale zh-cn
repos:
  https://github.com/docascode/c#share-restore1:
    - files:
        docfx.yml: |
          github:
            userCache: github-user.json
            resolveUsers: true
          dependencies:
            child1: https://docs.com/docascode/d1
        github-user.json: |
          {
            "users": [
              {
                "name": "Osmond Jiang",
                "login": "OsmondJiang",
                "id": 19990166,
                "expiry":"2099-01-01T00:00:00.00000Z",
                "emails": [
                  "xinjiang@microsoft.com"
                ]
              },
              {
                "name": "Renze Yu",
                "login": "superyyrrzz",
                "id": 3831744,
                "expiry":"2099-01-01T00:00:00.00000Z",
                "emails": [
                  "renzeyu@microsoft.com",
                  "superyyrrzz@gmail.com"
                ]
              },
              {
                "name": "Yufei Huang",
                "login": "yufeih",
                "id": 511355,
                "expiry":"2099-01-01T00:00:00.00000Z",
                "emails": [
                  "yufeih@users.noreply.github.com",
                  "yufeih@live.com"
                ]
              }
            ]
          }
  https://github.com/docascode/c.zh-cn#share-restore1:
    - files:
        docs/a.md: |
          [!include[](~/child1/docs/d.md)]
      author: yufeih
      email: yufeih@live.com
    - files:
        docs/a.md: a
      author: OsmondJiang
      email: xinjiang@microsoft.com
  https://docs.com/docascode/d1:
    - files:
        docs/d.md: d
outputs:
  docs/a.json: |
    {"content":"<p>d</p>\n","author":{"display_name":"Osmond Jiang","id":"19990166"},"contributors":[{"display_name":"Yufei Huang","id":"511355"}]}
---
# loc docset share the source docset's restore map 2
# [branch mapping] & bilingual
commands:
  - build --locale zh-cn
repos:
  https://github.com/docascode/c#share-restore2:
    - files:
        docfx.yml: |
          localization:
            bilingual: true
            mapping: Branch
          github:
            userCache: github-user.json
            resolveUsers: true
          dependencies:
            child1: https://docs.com/docascode/d2
        github-user.json: |
          {
            "users": [
              {
                "name": "Osmond Jiang",
                "login": "OsmondJiang",
                "id": 19990166,
                "expiry":"2099-01-01T00:00:00.00000Z",
                "emails": [
                  "xinjiang@microsoft.com"
                ]
              },
              {
                "name": "Renze Yu",
                "login": "superyyrrzz",
                "id": 3831744,
                "expiry":"2099-01-01T00:00:00.00000Z",
                "emails": [
                  "renzeyu@microsoft.com",
                  "superyyrrzz@gmail.com"
                ]
              },
              {
                "name": "Yufei Huang",
                "login": "yufeih",
                "id": 511355,
                "expiry":"2099-01-01T00:00:00.00000Z",
                "emails": [
                  "yufeih@users.noreply.github.com",
                  "yufeih@live.com"
                ]
              }
            ]
          }
  https://github.com/docascode/c.loc#share-restore2-sxs.zh-cn:
    - files:
        docs/a.md: |
          [!include[](~/child1/docs/d.md)]
  https://github.com/docascode/c.loc#share-restore2.zh-cn:
    - files:
        docs/a.md: |
          [!include[](~/child1/docs/d.md)]
      author: yufeih
      email: yufeih@live.com
    - files:
        docs/a.md: a
      author: OsmondJiang
      email: xinjiang@microsoft.com
  https://docs.com/docascode/d2:
    - files:
        docs/d.md: d
outputs:
  docs/a.json: |
    {"content":"<p>d</p>\n","author":{"display_name":"Osmond Jiang","id":"19990166"},"contributors":[{"display_name":"Yufei Huang","id":"511355"}]}
---
# edit url convention without source locale 1
# [repository mapping] 
commands:
  - build --locale zh-cn
repos: 
  https://docfx.com/abc#edit-url1:
    - files:
        docfx.yml: |
          contribution:
            repository: https://github.com/dotnet/docfx
  https://docfx.com/abc.zh-cn#edit-url1:
    - files:
        docs/a.md:
outputs:
  docs/a.json: |
    { "content_git_url": "*dotnet/docfx.zh-cn/blob/master/*"}
---
# edit url convention without source locale 2
# [branch mapping]
commands:
  - build --locale zh-cn
repos: 
  https://docfx.com/abc#edit-url2:
    - files:
        docfx.yml: |
          localization:
            mapping: Branch
          contribution:
            repository: https://github.com/dotnet/docfx
  https://docfx.com/abc.loc#edit-url2.zh-cn:
    - files:
        docs/a.md:
outputs:
  docs/a.json: |
    { "content_git_url": "*dotnet/docfx.loc/blob/master.zh-cn*"}
---
# edit url convention with source locale 1
# [repository mapping]
commands:
  - build --locale zh-cn
repos: 
  https://docfx.com/abc#edit-url3:
    - files:
        docfx.yml: |
          contribution:
            repository: https://github.com/dotnet/docfx.en-us
  https://docfx.com/abc.zh-cn#edit-url3:
    - files:
        docs/a.md:
outputs:
  docs/a.json: |
    { "content_git_url": "*dotnet/docfx.en-us.zh-cn/blob/master/*"}
---
# edit url convention with source locale 2
# all loc files are in one repo under different branch
# [branch mapping]
commands:
  - build --locale zh-cn
repos: 
  https://docfx.com/abc#edit-url4:
    - files:
        docfx.yml: |
          contribution:
            repository: https://github.com/dotnet/docfx
          localization:
            mapping: Branch
  https://docfx.com/abc.loc#edit-url4.zh-cn:
    - files:
        docs/a.md:
outputs:
  docs/a.json: |
    { "content_git_url": "*dotnet/docfx.loc/blob/master.zh-cn/docs/*"}
---
# edit url convention with source locale 3
# all loc files are in source repo under different locale folder
# [folder mapping]
commands:
  - build --locale zh-cn
inputs:
  docfx.yml: |
    contribution:
      repository: https://github.com/dotnet/docfx.en-us
    localization:
      mapping: Folder
  localization/zh-cn/docs/a.md:
outputs:
  docs/a.json: |
    { "content_git_url": "*dotnet/docfx.en-us/blob/master/*"}
---
# edit url convention with branch
# all loc files are in one repo under different branch
# [branch mapping] & bilingual
commands:
  - build --locale zh-cn
repos:
  https://docfx.com/abc#edit-url5:
    - files:
        docfx.yml: |
          contribution:
            repository: https://github.com/dotnet/docfx#live
          localization:
            mapping: Branch
  https://docfx.com/abc.loc#edit-url5-sxs.zh-cn:
    - files:
        docs/a.md:
  https://docfx.com/abc.loc#edit-url5.zh-cn:
    - files:
        docs/a.md:
outputs:
  docs/a.json: |
    { "content_git_url": "*dotnet/docfx.loc/blob/live.zh-cn/docs/*"}
---
# loc file contributor info 1
# [repository mapping]
commands:
  - build --locale zh-cn
repos: 
  https://github.com/contribution/abc#master1:
    - files:
        docfx.yml:
  https://github.com/contribution/abc.zh-cn#master1:
    - files:
        docs/a.md:
outputs:
  docs/a.json: |
    { "content_git_url":"https://github.com/contribution/abc.zh-cn/blob/master1/docs/a.md","original_content_git_url":"https://github.com/contribution/abc.zh-cn/blob/master1/docs/a.md", "gitcommit":"https://github.com/contribution/abc.zh-cn/blob/f35b220adadfe88d1d4f1b043c8dc55db491c83e/docs/a.md"}
---
# loc file contributor info 2
# [folder mapping]
commands:
  - build --locale zh-cn
repos:
  https://github.com/contribution/a#master3:
    - files:
        docfx.yml: |
          localization:
            mapping: Folder
        localization/zh-cn/docs/a.md:
outputs:
  docs/a.json: |
    { "content_git_url":"https://github.com/contribution/a/blob/master3/localization/zh-cn/docs/a.md","original_content_git_url":"https://github.com/contribution/a/blob/master3/localization/zh-cn/docs/a.md", "gitcommit":"https://github.com/contribution/a/blob/ffb8cfa5f33566a83770b90d647577a58e1d662d/localization/zh-cn/docs/a.md"}
---
# loc file contributor info 3
# [branch mapping]
commands:
  - build --locale zh-cn
repos: 
  https://github.com/contribution/abc#master4:
    - files:
        docfx.yml: |
          localization:
            mapping: Branch
  https://github.com/contribution/abc.loc#master4.zh-cn:
    - files:
        docs/a.md:
outputs:
  docs/a.json: |
    { "content_git_url":"https://github.com/contribution/abc.loc/blob/master4.zh-cn/docs/a.md","original_content_git_url":"https://github.com/contribution/abc.loc/blob/master4.zh-cn/docs/a.md", "gitcommit":"https://github.com/contribution/abc.loc/blob/f35b220adadfe88d1d4f1b043c8dc55db491c83e/docs/a.md"}
---
# loc file contributor info 4
# [repository mapping] & bilingual
commands:
  - build --locale zh-cn
repos: 
  https://github.com/contribution/abc#master5:
    - files:
        docfx.yml: |
          localization:
            bilingual: true
  https://github.com/contribution/abc.zh-cn#master5:
    - files:
        docs/a.md:
  https://github.com/contribution/abc.zh-cn#master5-sxs:
    - files:
        docs/a.md:
outputs:
  docs/a.json: |
    { "content_git_url":"https://github.com/contribution/abc.zh-cn/blob/master5/docs/a.md","original_content_git_url":"https://github.com/contribution/abc.zh-cn/blob/master5-sxs/docs/a.md", "gitcommit":"https://github.com/contribution/abc.zh-cn/blob/f35b220adadfe88d1d4f1b043c8dc55db491c83e/docs/a.md"}
---
# loc file contributor info 5
# [branch mapping] & bilingual
commands:
  - build --locale zh-cn
repos: 
  https://github.com/contribution/abc#master6:
    - files:
        docfx.yml: |
          localization:
            bilingual: true
            mapping: Branch
  https://github.com/contribution/abc.loc#master6.zh-cn:
    - files:
        docs/a.md:
  https://github.com/contribution/abc.loc#master6-sxs.zh-cn:
    - files:
        docs/a.md:
outputs:
  docs/a.json: |
    { "content_git_url":"https://github.com/contribution/abc.loc/blob/master6.zh-cn/docs/a.md","original_content_git_url":"https://github.com/contribution/abc.loc/blob/master6-sxs.zh-cn/docs/a.md", "gitcommit":"https://github.com/contribution/abc.loc/blob/f35b220adadfe88d1d4f1b043c8dc55db491c83e/docs/a.md"}
---
# loc page link and content fallback 1
# [repository mapping]
commands:
  - build --locale zh-cn
repos:
  https://docs.com/test#page-fallback1:
    - files:
        docfx.yml:
        docs/b.md: |
          [link in a](a.md)
  https://docs.com/test.zh-cn#page-fallback1:
    - files:
        docs/a.md: |
          [link in b](b.md)
          [!include[](b.md)]
outputs:
  docs/a.json: |
    { "content":"<p><a href=\"b\">link in b</a></p>\n<p><a href=\"a\">link in a</a></p>\n"}
---
# loc page link and content fallback 2
# [branch mapping]
commands:
  - build --locale zh-cn
repos:
  https://docs.com/test#page-fallback2:
    - files:
        docfx.yml: |
          localization:
            mapping: Branch
        docs/b.md: |
          [link in a](a.md)
  https://docs.com/test.loc#page-fallback2.zh-cn:
    - files:
        docs/a.md: |
          [link in b](b.md)
          [!include[](b.md)]
outputs:
  docs/a.json: |
    { "content":"<p><a href=\"b\">link in b</a></p>\n<p><a href=\"a\">link in a</a></p>\n"}
---
# loc page link and content fallback 3
# [branch mapping] & bilingual
commands:
  - build --locale zh-cn
repos:
  https://docs.com/test#page-fallback3:
    - files:
        docfx.yml: |
          localization:
            mapping: Branch
            bilingual: true
        docs/b.md: |
          [link in a](a.md)
  https://docs.com/test.loc#page-fallback3.zh-cn:
    - files:
        docs/a.md:
  https://docs.com/test.loc#page-fallback3-sxs.zh-cn:
    - files:
        docs/a.md: |
          [link in b](b.md)
          [!include[](b.md)]
outputs:
  docs/a.json: |
    { "content":"<p><a href=\"b\">link in b</a></p>\n<p><a href=\"a\">link in a</a></p>\n"}
---
# loc resource fallback 1
# [repository mapping]
commands:
  - build --locale zh-cn
repos:
  https://docs.com/test#resource-fallback1:
    - files:
        docs/b.png:
        docfx.yml:
  https://docs.com/test.zh-cn#resource-fallback1:
    - files:
        docs/a.md: |
          [link to b](b.png)
outputs:
  docs/a.json: |
    { "content":"<p><a href=\"b.png\">link to b</a></p>"}
---
# loc resource fallback 2
# [branch mapping]
commands:
  - build --locale zh-cn
repos:
  https://docs.com/test#resource-fallback2:
    - files:
        docs/b.png:
        docfx.yml: |
          localization:
            mapping: Branch
  https://docs.com/test.loc#resource-fallback2.zh-cn:
    - files:
        docs/a.md: |
          [link to b](b.png)
outputs:
  docs/a.json: |
    { "content":"<p><a href=\"b.png\">link to b</a></p>"}
---
# loc resource fallback 3
# [repository mapping] & bilingual
commands:
  - build --locale zh-cn
repos:
  https://docs.com/test#resource-fallback3:
    - files:
        docs/b.png:
        docfx.yml: |
          localization:
            bilingual: true
  https://docs.com/test.zh-cn#resource-fallback3:
    - files:
        docs/a.md:
  https://docs.com/test.zh-cn#resource-fallback3-sxs:
    - files:
        docs/a.md: |
          [link to b](b.png)
outputs:
  docs/a.json: |
    { "content":"<p><a href=\"b.png\">link to b</a></p>"}
---
# loc token fallback, all loc files are in source repo under different locale folder
commands:
  - build --locale zh-cn
inputs:
  docfx.yml: |
    localization:
      mapping: Folder
  docs/b.md: |
    [link to a](a.md)
  docs/a.md: a
  localization/zh-cn/docs/a.md: |
    [link to b](b.md)
    [!include[include b](b.md)
outputs:
  docs/a.json: |
    { "content":"<p><a href=\"b\">link to b</a></p>\n<p><a href=\"a\">link to a</a></p>\n"}
---
# loc build with TOC map, loc TOC has higher priority
commands:
  - build --locale zh-cn
repos:
  https://docs.com/test#toc1:
    - files:
        docs/TOC.md: |
          # [reference a](a.md)
        docs/b/TOC.md: |
          # [reference b](../b.md)
        docfx.yml:
  https://docs.com/test.zh-cn#toc1:
    - files:
        docs/a.md:
        docs/b.md:
        docs/TOC.md: |
          # [reference a](a.md)
          # [reference b](b.md)
outputs:
  docs/a.json: |
    {"toc_rel": "toc.json"}
  docs/b.json: |
    {"toc_rel": "toc.json"}
  docs/toc.json: |
    {"items": [{"toc_title": "reference a", "href": "a"},{"toc_title": "reference b", "href": "b"}]}
---
# loc build with mixed toc map
commands:
  - build --locale zh-cn
repos:
  https://docs.com/test#toc2:
    - files:
        docs/a/a.md:
        docs/b/TOC.md: |
          # [reference b](b.md)
        docfx.yml:
  https://docs.com/test.zh-cn#toc2:
    - files:
        docs/a/TOC.md: |
          # [reference a](a.md)
        docs/b/b.md:
outputs:
  docs/b/b.json: |
    {"toc_rel": "toc.json"}
  docs/a/toc.json: |
    {"items": [{"toc_title": "reference a", "href": "a"}]}
---
# loc build with mixed toc map, all loc files are in source repo under different locale folder
commands:
  - build --locale zh-cn
inputs:
  docfx.yml: |
    localization:
      mapping: Folder
  docs/b/TOC.md: |
    # [reference b](b.md)
  docs/a/a.md:
  localization/zh-cn/docs/b/b.md:
  localization/zh-cn/docs/a/TOC.md: |
    # [reference a](a.md)
outputs:
  docs/b/b.json: |
    {"toc_rel": "toc.json"}
  docs/a/toc.json: |
    {"items": [{"toc_title": "reference a", "href": "a"}]}
---
# loc build with xref map, loc file has higher priority
commands:
  - build --locale zh-cn
repos:
  https://docs.com/test#xref1:
    - files:
        docs/a.md: |
          ---
          uid: c
          ---
        docfx.yml:
  https://docs.com/test.zh-cn#xref1:
    - files:
        docs/a.md: |
          ---
          uid: a
          ---
        docs/b.md: |
          link to @c
outputs:
  build.log: |
    ["info","at-uid-not-found","Cannot find uid 'c' using xref '@c'","docs/b.md"]
  docs/a.json:
  docs/b.json:
---
# loc build with xref map, all locale files are in source repo under different locale folder, loc file has higher priority
commands:
  - build --locale zh-cn
inputs:
  docfx.yml: |
    localization:
      mapping: Folder
  docs/a.md: |
    ---
    uid: c
    ---
  localization/zh-cn/docs/a.md: |
    ---
    uid: a
    ---
  localization/zh-cn/docs/b.md: link to @c
outputs:
  build.log: |
    ["info","at-uid-not-found","Cannot find uid 'c' using xref '@c'","docs/b.md"]
  docs/a.json:
  docs/b.json:
---
# loc build with mixed xref map
commands:
  - build --locale zh-cn
repos:
  https://docs.com/test#xref2:
    - files:
        docs/c.md: |
          ---
          uid: c
          ---
        docfx.yml:
  https://docs.com/test.zh-cn#xref2:
    - files:
        docs/a.md: |
          ---
          uid: a
          ---
        docs/b.md: |
          link to @a
          link to @c
outputs:
  docs/a.json:
  docs/b.json: |
    {"content":"<p>link to <a href=\"a\">a</a>\nlink to <a href=\"c\">c</a></p>\n"}
  xrefmap.json: |
    {"references":[{"uid":"a","href":"/docs/a","name":"a"},{"uid":"c","href":"/docs/c","name":"c"}]}
---
# loc folder should be excluded from source docset during loc docset build
commands:
  - build --locale zh-cn
inputs:
  docfx.yml: |
    files: '**/*.md'
    localization:
      mapping: Folder
  localization/zh-cn/docs/a.md: |
    [link to a](~/localization/zh-cn/docs/a.md)
    [link to a](~/docs/a.md)
outputs:
  docs/a.json:
  build.log: |
    ["warning","link-out-of-scope","File 'localization/zh-cn/docs/a.md' referenced by link '~/localization/zh-cn/docs/a.md' will not be built because it is not included in docfx.yml","docs/a.md"]
---
# loc folder should be excluded from source docset during source docset build
inputs:
  docfx.yml: |
    files: '**/*.md'
    localization:
      mapping: Folder
  localization/zh-cn/docs/a.md:
  docs/b.md:
outputs:
  docs/b.json:
---
# built metadata for loc files 1
commands:
  - build --locale zh-cn
repos:
  https://docs.com/test#metadata1:
    - files:
        docfx.yml: |
          baseUrl: https://docs.microsoft.com
  https://docs.com/test.zh-cn#metadata1:
    - files:
        docs/a.md:
outputs:
  docs/a.json: |
    {"locale": "zh-cn", "canonical_url": "https://docs.microsoft.com/zh-cn/docs/a", "document_id": "fa697b4e-3e52-77f6-2219-39040f6070da", "document_version_independent_id": "7c88e748-ed5e-a29a-c057-6f89857c3591",}
---
# built metadata for loc files 2
# all loc files are in same repo under different branch
commands:
  - build --locale zh-cn
repos:
  https://docs.com/test#metadata2:
    - files:
        docfx.yml: |
          baseUrl: https://docs.microsoft.com
          localization:
            mapping: Branch
  https://docs.com/test.loc#metadata2.zh-cn:
    - files:
        docs/a.md:
outputs:
  docs/a.json: |
    {"locale": "zh-cn", "canonical_url": "https://docs.microsoft.com/zh-cn/docs/a", "document_id": "fa697b4e-3e52-77f6-2219-39040f6070da", "document_version_independent_id": "7c88e748-ed5e-a29a-c057-6f89857c3591"}
---
# built metadata for loc files 3
# all loc files are in source repo under different locale folder
commands:
  - build --locale zh-cn
inputs:
  docfx.yml: |
    baseUrl: https://docs.microsoft.com
    localization:
      mapping: Folder
  localization/zh-cn/docs/a.md:
outputs:
  docs/a.json: |
    {"locale": "zh-cn", "canonical_url": "https://docs.microsoft.com/zh-cn/docs/a", "document_id": "fa697b4e-3e52-77f6-2219-39040f6070da", "document_version_independent_id": "7c88e748-ed5e-a29a-c057-6f89857c3591"}
---
# built metadata for loc files 4
# all loc files are in same repo under different branch
# bilingual
commands:
  - build --locale zh-cn
repos:
  https://docs.com/test#metadata4:
    - files:
        docfx.yml: |
          baseUrl: https://docs.microsoft.com
          localization:
            mapping: Branch
            bilingual: true
  https://docs.com/test.loc#metadata4.zh-cn:
    - files:
        docs/a.md:
  https://docs.com/test.loc#metadata4-sxs.zh-cn:
    - files:
        docs/a.md:
outputs:
  docs/a.json: |
    {"locale": "zh-cn", "canonical_url": "https://docs.microsoft.com/zh-cn/docs/a", "document_id": "fa697b4e-3e52-77f6-2219-39040f6070da", "document_version_independent_id": "7c88e748-ed5e-a29a-c057-6f89857c3591"}
---
# bilingual build 1
# [repository mapping]
commands:
  - build --locale zh-cn
repos:
  https://github.com/ss/c:
    - files:
        docs/b.md: |
          [link to a](a.md)
        docs/a.md: a
        docfx.yml: |
          localization:
            bilingual: true
  https://github.com/ss/c.zh-cn#master-sxs:
    - files:
        docs/a.md: |
          sxs content
          [link to b](b.md)
          [!include[include b](b.md)
  https://github.com/ss/c.zh-cn#master:
    - files:
        docs/a.md:
outputs:
  docs/a.json: |
    {"content":"<p>sxs content\n<a href=\"b\">link to b</a></p>\n<p><a href=\"a\">link to a</a></p>\n", "bilingual": true}
---
# bilingual build 2
# [branch mapping]
commands:
  - build --locale zh-cn
repos:
  https://github.com/ss/a:
     - files:
         docfx.yml: |
           localization:
             mapping: Branch
             bilingual: true
         docs/b.md: |
           [link to a](a.md)
         docs/a.md: abc
  https://github.com/ss/a.loc#master-sxs.zh-cn:
    - files:
        docs/a.md: |
          sxs content
          [link to b](b.md)
          [!include[include b](b.md)
  https://github.com/ss/a.loc#master.zh-cn:
    - files:
        docs/a.md: a
outputs:
  docs/a.json: |
    {"content":"<p>sxs content\n<a href=\"b\">link to b</a></p>\n<p><a href=\"a\">link to a</a></p>\n", "bilingual": true}
---
# bilingual page's contributor info is extracted from non-sxs branch 
# loc repo:
#   loc-bilingual branch(sxs branch):
#     zh-cn/docs/a.md(modified by A and B)
#   loc-bilingual-sxs branch(non-sxs branch):
#     zh-cn/docs/a.md(modified by B and C)
# for above case, the a.md's contributors are A and B
commands:
  - build --locale zh-cn
repos:
  https://github.com/ss/b:
    - files:
        docfx.yml: |
          localization:
            mapping: Branch
            bilingual: true
          github:
            userCache: github-user.json
        github-user.json: |
          { "users": [
              {"name": "Alice", "login": "alice", "id": 1, "emails": ["alice@contoso.com"]},
              {"name": "Bob", "login": "bob", "id": 2, "emails": ["bob@contoso.com"]},
              {"name": "Terry", "login": "terry", "id": 3, "emails": ["terry@contoso.com"]},
            ]
          }
  https://github.com/ss/b.loc#master-sxs.zh-cn:
    - files:
        docs/a.md: a
      author: Alice
      email: alice@contoso.com
  https://github.com/ss/b.loc#master.zh-cn:
    - files:
        docs/a.md: ab
      author: Bob
      email: bob@contoso.com
    - files:
        docs/a.md: cd
      author: Terry
      email: terry@contoso.com
outputs:
  build.manifest:
  docs/a.json: |
    {"author":{"display_name":"Terry","id": "terry@contoso.com"},"contributors":[{"display_name":"Bob","id":"bob@contoso.com"}],"bilingual": true}
---
# bilingual page's `gitcommit` url follows sxs content's commit history
commands:
  - build --locale zh-cn
repos:
  https://github.com/bilingual/a:
    - files:
        docs/a.md: a
        docfx.yml: |
          localization:
            bilingual: true
  https://github.com/bilingual/a.zh-cn#master-sxs:
    - files:
        docs/a.md: |
          loc sxs content
  https://github.com/bilingual/a.zh-cn#master:
    - files:
        docs/a.md: |
          loc content
outputs:
  docs/a.json: |
    {"gitcommit":"https://github.com/bilingual/a.zh-cn/blob/b1990a2c68f76bcf400e766c38480834a40e80fc/docs/a.md"}
---
# conflicted toc files(source and loc)
# 1. should not report warning
# 2. `toc_rel` should be resolved to loc toc
commands:
  - build --locale zh-cn
repos:
  https://github.com/conflictedtoc/a:
    - files:
        docs/a/TOC.md: |
          # [md reference a](a.md)
        docfx.yml:
  https://github.com/conflictedtoc/a.zh-cn:
    - files:
        docs/a/TOC.yml: |
          - href: a.md
            name: yml reference a
        docs/a/a.md:
outputs:
  docs/a/a.json: |
    {"toc_rel": "toc.json"}
  docs/a/toc.json: |
    {"items":[{"toc_title": "yml reference a"}]}
---
# fallback to deleted token/codesnippet
commands:
  - build --locale zh-cn
repos:
  https://github.com/deletedtoken/a:
    - files:
        docfx.yml:
      author: a
    - files:
        docfx.yml:
        docs/tokena.md: |
          [!include[include deleted tokenb](tokenb.md)
          [!code-csharp[Main](program.cs)]
        docs/tokenb.md: b
        docs/program.cs:
      author: b
  https://github.com/deletedtoken/a.zh-cn:
    - files:
        docs/a.md: |
          [!include[include deleted tokena](tokena.md)
outputs:
  docs/a.json: |
    {"content":"<p>b</p>\n<pre><code class=\"lang-csharp\" name=\"Main\"></code></pre>"}
  build.manifest: |
    {"dependencies": {"!docs/tokena.md": null}}
---
# fallback to deleted toc
commands:
  - build --locale zh-cn
repos:
  https://github.com/deletedtoc/a:
    - files:
        docfx.yml:
      author: a
    - files:
        docfx.yml:
        docs/a/TOC.yml: |
          - href: a.md
            name: reference markdown a
      author: b
  https://github.com/deletedtoc/a.zh-cn:
    - files:
        docs/b/TOC.yml: |
          - href: ../a/TOC.yml
            name: reference toc a
        docs/a/a.md:
outputs:
  docs/a/a.json:
  docs/b/toc.json: |
    {"items":[{"toc_title":"reference toc a","children":[{"toc_title":"reference markdown a","href":"../a/a"}]}]}
---
# fallback to deleted toc only works for localization docset build
commands:
  - build
repos:
  https://github.com/onlyloc/a:
    - files:
        docfx.yml:
        docs/b/TOC.yml: |
          - href: ../a/TOC.yml
            name: reference toc a
        docs/a/a.md:
      author: a
    - files:
        docfx.yml:
        docs/a/TOC.yml: |
          - href: a.md
            name: reference markdown a
      author: b
outputs:
  docs/a/a.json:
  docs/b/toc.json: |
    {"items":[{"toc_title":"reference toc a"}]}
---
# fallback to deleted token/codesnippet only works for loc docset build
commands:
  - build
repos:
  https://github.com/onlyloc/b:
    - files:
        docfx.yml:
        docs/a.md: |
          [!include[include deleted tokena](tokena.md)
    - files:
        docfx.yml:
        docs/tokena.md: |
          [!include[include deleted tokenb](tokenb.md)
          [!code-csharp[Main](program.cs)]
        docs/tokenb.md: b
        docs/program.cs:
outputs:
  docs/a.json:
  build.log: |
    ["warning","include-not-found","Cannot resolve 'tokena.md' relative to 'docs/a.md'.","docs/a.md"]
---
# fallback to inclusion parent toc
commands:
  - build --locale zh-cn
repos:
  https://github.com/inclusiontoc/a:
    - files:
        docfx.yml:
        docs/b/TOC.yml: |
          - href: ../a/TOC.yml
            name: reference toc a
        docs/a/TOC.yml: |
          - href: b.md
            name: reference markdown b
  https://github.com/inclusiontoc/a.zh-cn:
    - files:
        docs/a/TOC.yml: |
          - href: a.md
            name: reference markdown a
        docs/a/a.md:
        docs/a/b.md:
outputs:
  docs/a/a.json:
  docs/a/b.json:
  docs/b/toc.json: |
    {"items":[{"toc_title":"reference toc a","children":[{"toc_title":"reference markdown a","href":"../a/a"}]}]}
---
<<<<<<< HEAD
# loc build gets restored files
# from current docset firestly, then from fallback docset if has
commands:
  - build --locale zh-cn
repos:
  https://github.com/buildhistory/a:
    - files:
        docfx.yml: |
          contribution:
            gitCommitsTime: build_history.json
        docs/a.md:
        build_history.json: |
          { "commits": [
              { "sha": "6547e91b51bb7cd49d8fbf71f7c61d14f6a49937", "built_at": "2018-01-01" }
            ]
          }
  https://github.com/buildhistory/a.zh-cn:
    - files:
        docs/a.md:
outputs:
  docs/a.json:
=======
# build from loc folder for folder mapping is not supported
cwd: localization/zh-cn/
repos:
  https://github.com/buildfromlocfolder/a:
    - files:
        docfx.yml: |
          localization:
            mapping: Folder
        localization/zh-cn/docs/a/a.md:
outputs:
  build.log: |
    ["error","config-not-found","Cannot find 'docfx.yml/docfx.json' at *"]
>>>>>>> 808b245f
<|MERGE_RESOLUTION|>--- conflicted
+++ resolved
@@ -1059,7 +1059,6 @@
   docs/b/toc.json: |
     {"items":[{"toc_title":"reference toc a","children":[{"toc_title":"reference markdown a","href":"../a/a"}]}]}
 ---
-<<<<<<< HEAD
 # loc build gets restored files
 # from current docset firestly, then from fallback docset if has
 commands:
@@ -1081,7 +1080,7 @@
         docs/a.md:
 outputs:
   docs/a.json:
-=======
+---
 # build from loc folder for folder mapping is not supported
 cwd: localization/zh-cn/
 repos:
@@ -1093,5 +1092,4 @@
         localization/zh-cn/docs/a/a.md:
 outputs:
   build.log: |
-    ["error","config-not-found","Cannot find 'docfx.yml/docfx.json' at *"]
->>>>>>> 808b245f
+    ["error","config-not-found","Cannot find 'docfx.yml/docfx.json' at *"]