# restore loc repo with dependencies 1
# [repository mapping] 
repos:
  https://docs.com/restore1.zh-cn#master:
    - files:
        docfx.yml: |
          dependencies:
            restore-child: https://docs.com/restore-child1#child
        docs/loc.md: |
          [link to restore-child](~/restore-child/docs/child.md)
  https://docs.com/restore1#master:
    - files:
  https://docs.com/restore-child1#child:
    - files:
        docs/child.md:
outputs:
  docs/loc.json:
  .errors.log: |
    ["warning","link-out-of-scope","File 'restore-child/docs/child.md [restore-child]' referenced by link '~/restore-child/docs/child.md' will not be built because it is not included in build scope","docs/loc.md",1,1]
---
# restore loc repo with dependencies 2
# [repository mapping & bilingual]
repos:
  https://docs.com/restore2.zh-cn#master-sxs:
    - files:
        docs/loc.md: |
          [link to restore-child](~/restore-child/docs/child.md)
        docfx.yml: |
          localization:
            bilingual: true
          dependencies:
            restore-child: https://docs.com/restore-child2#child
  https://docs.com/restore2#master:
    - files:
  https://docs.com/restore2.zh-cn#master:
    - files:
        docs/loc.md:
  https://docs.com/restore-child2#child:
    - files:
        docs/child.md:
outputs:
  docs/loc.json:
  .errors.log: |
    ["warning","link-out-of-scope","File 'restore-child/docs/child.md [restore-child]' referenced by link '~/restore-child/docs/child.md' will not be built because it is not included in build scope","docs/loc.md",1,1]
---
# restore loc repo without dependencies 1
# [branch mapping]
repos:
  https://docs.com/restore3.loc#master.zh-cn:
    - files:
        docfx.yml: |
          localization:
            mapping: Branch
        docs/dep.md: loc-DEP
  https://docs.com/restore3#master:
    - files:
outputs:
  docs/dep.json:
---
# restore loc repo  without dependencies 2
# [branch mapping & bilingual]
repos:
  https://docs.com/restore4.loc#master-sxs.zh-cn:
    - files:
        docfx.yml: |
          localization:
            mapping: Branch
            bilingual: true
        docs/dep.md: loc-DEP-sxs
  https://docs.com/restore4.loc#master.zh-cn:
    - files:
        docs/dep.md: loc-DEP
  https://docs.com/restore4#master:
    - files:
outputs:
  docs/dep.json: |
    {"conceptual": "<p>loc-DEP-sxs</p>"}
---
# loc docset share the source docset's restore map 1
# [repository mapping]
repos:
  https://github.com/d/restore5.zh-cn#master:
    - files:
        docfx.yml: |
          xref: xrefmap.json
          dependencies:
            child1: https://docs.com/d/restore5
        a.md: |
          @System.String [!include[](~/child1/d.md)]
  https://github.com/d/restore5#master:
    - files:
        xrefmap.json: |
          { "references": [{ "uid": "System.String", "name": "String", "href": "//docs.com" }] }
  https://docs.com/d/restore5:
    - files:
        d.md: d
outputs:
  a.json: |
    { "conceptual":"<p><a href=\"//docs.com\">String</a> d </p>" }
---
# loc docset share the source docset's restore map 2
# [branch mapping] & bilingual
repos:
  https://github.com/d/restore6.loc#master-sxs.zh-cn:
    - files:
        docfx.yml: |
          localization:
            bilingual: true
            mapping: Branch
          xref: xrefmap.json
          dependencies:
            child1: https://docs.com/d/restore6
        a.md: |
          @System.String [!include[](~/child1/d.md)]
  https://github.com/d/restore6#master:
    - files:
        xrefmap.json: |
          { "references": [{ "uid": "System.String", "name": "String", "href": "//docs.com" }] }
  https://github.com/d/restore6.loc#master.zh-cn:
    - files:
        a.md: '@System.String'
  https://docs.com/d/restore6#master:
    - files:
        d.md: d
outputs:
  a.json: |
    { "conceptual":"<p><a href=\"//docs.com\">String</a> d </p>" }
---
# edit url convention without source locale 1
# [repository mapping] 
repos: 
  https://docfx.com/edit-url1.zh-cn#live:
    - files:
        docfx.yml: |
          contribution:
            repository: https://github.com/dotnet/docfx
        docs/a.md:
  https://docfx.com/edit-url1#live:
    - files:
outputs:
  docs/a.json: |
    { "content_git_url": "*dotnet/docfx.zh-cn/blob/live/*"}
---
# edit url convention without source locale 2
# [branch mapping]
repos: 
  https://docfx.com/edit-url2.loc#live.zh-cn:
    - files:
        docfx.yml: |
          localization:
            mapping: Branch
          contribution:
            repository: https://github.com/dotnet/docfx
        docs/a.md:
  https://docfx.com/edit-url2#live:
    - files:
outputs:
  docs/a.json: |
    { "content_git_url": "*dotnet/docfx.loc/blob/live.zh-cn*"}
---
# edit url convention with source locale 1
# [repository mapping]
repos: 
  https://docfx.com/edit-url3.zh-cn#live:
    - files:
        docfx.yml: |
          contribution:
            repository: https://github.com/dotnet/docfx.en-us
        docs/a.md:
  https://docfx.com/edit-url3#live:
    - files:
outputs:
  docs/a.json: |
    { "content_git_url": "*dotnet/docfx.en-us.zh-cn/blob/live/*"}
---
# edit url convention with source locale 2
# all loc files are in one repo under different branch
# [branch mapping]
repos: 
  https://docfx.com/edit-url4.loc#live.zh-cn:
    - files:
        docfx.yml: |
          contribution:
            repository: https://github.com/dotnet/docfx
          localization:
            mapping: Branch
        docs/a.md:
  https://docfx.com/edit-url4#live:
    - files:
outputs:
  docs/a.json: |
    { "content_git_url": "*dotnet/docfx.loc/blob/live.zh-cn/docs/*"}
---
<<<<<<< HEAD
=======
# edit url convention with source locale 3
# all loc files are in source repo under different locale folder
# [folder mapping]
locale: zh-cn
repos:
  https://github.com/folder-maping/a:
  - files:
      docfx.yml: |
        contribution:
          repository: https://github.com/dotnet/docfx.en-us
        localization:
          mapping: Folder
      _localization/zh-cn/docs/a.md:
      docs/a.md:
outputs:
  docs/a.json: |
    { "content_git_url": "*dotnet/docfx.en-us/blob/master/*"}
---
>>>>>>> dd74a952
# edit url convention with branch
# all loc files are in one repo under different branch
# [branch mapping] & bilingual
repos:
  https://docfx.com/edit-url5.loc#live-sxs.zh-cn:
    - files:
        docfx.yml: |
          contribution:
            repository: https://github.com/dotnet/docfx#master
          localization:
            mapping: Branch
        docs/a.md:
  https://docfx.com/edit-url5.loc#live.zh-cn:
    - files:
        docs/a.md:
  https://docfx.com/edit-url5#live:
    - files:
outputs:
  docs/a.json: |
    { "content_git_url": "*dotnet/docfx.loc/blob/master.zh-cn/docs/*"}
---
# loc file contributor info 1
# [repository mapping]
repos: 
  https://github.com/c/contribution1.zh-cn#master:
    - files:
        docfx.yml:
        docs/a.md:
  https://github.com/c/contribution1#master:
    - files:
<<<<<<< HEAD
outputs:
  docs/a.json: |
    { "content_git_url":"https://github.com/c/contribution1.zh-cn/blob/master/docs/a.md","original_content_git_url":"https://github.com/c/contribution1.zh-cn/blob/master/docs/a.md", "gitcommit":"https://github.com/c/contribution1.zh-cn/blob/81c533a0b7cc78260c82fb4e3b878f66158a9aca/docs/a.md"}
=======
        docfx.yml: |
          localization:
            mapping: Folder
        _localization/zh-cn/docs/a.md:
outputs:
  docs/a.json: |
    { 
      "content_git_url":"https://github.com/contribution/a/blob/master3/_localization/zh-cn/docs/a.md",
      "original_content_git_url":"https://github.com/contribution/a/blob/master3/_localization/zh-cn/docs/a.md",
      "gitcommit": "https://github.com/contribution/a/blob/661dc2d3c446f976291d34241c0ebd85bf326dd5/_localization/zh-cn/docs/a.md"
    }
>>>>>>> dd74a952
---
# loc file contributor info 3
# [branch mapping]
repos: 
  https://github.com/c/contribution3.loc#master.zh-cn:
    - files:
        docfx.yml: |
          localization:
            mapping: Branch
        docs/a.md:
  https://github.com/c/contribution3#master:
    - files:
outputs:
  docs/a.json: |
    { "content_git_url":"https://github.com/c/contribution3.loc/blob/master.zh-cn/docs/a.md","original_content_git_url":"https://github.com/c/contribution3.loc/blob/master.zh-cn/docs/a.md", "gitcommit":"https://github.com/c/contribution3.loc/blob/920e86f61c36833c2bde899880f15329a5ecdfaf/docs/a.md"}
---
# loc file contributor info 4
# [repository mapping] & bilingual
repos: 
  https://github.com/c/contribution4.zh-cn#master-sxs:
    - files:
        docfx.yml: |
          localization:
            bilingual: true
        docs/a.md:
  https://github.com/c/contribution4#master:
    - files:
  https://github.com/c/contribution4.zh-cn#master:
    - files:
        docs/a.md:
outputs:
  docs/a.json: |
    { "content_git_url":"https://github.com/c/contribution4.zh-cn/blob/master/docs/a.md","original_content_git_url":"https://github.com/c/contribution4.zh-cn/blob/master-sxs/docs/a.md", "gitcommit":"https://github.com/c/contribution4.zh-cn/blob/812100656057e8d5916a844565a7a9ef79462152/docs/a.md"}
---
# loc file contributor info 5
# [branch mapping] & bilingual
repos: 
  https://github.com/c/contribution5.loc#master-sxs.zh-cn:
    - files:
        docfx.yml: |
          localization:
            bilingual: true
            mapping: Branch
        docs/a.md:
  https://github.com/c/contribution5.loc#master.zh-cn:
    - files:
        docs/a.md:
  https://github.com/c/contribution5#master:
    - files:
outputs:
  docs/a.json: |
    { "content_git_url":"https://github.com/c/contribution5.loc/blob/master.zh-cn/docs/a.md","original_content_git_url":"https://github.com/c/contribution5.loc/blob/master-sxs.zh-cn/docs/a.md", "gitcommit":"https://github.com/c/contribution5.loc/blob/16537a7ca422b81ba2e1a97b6f58bf3a6c5890cf/docs/a.md"}
---
# loc page link and content fallback 1
# [repository mapping]
repos:
  https://docs.com/page-fallback1.zh-cn#master:
    - files:
        docfx.yml:
        docs/a.md: |
          [link in b](b.md)
          [!include[](b.md)]
  https://docs.com/page-fallback1#master:
    - files:
        docs/b.md: |
          [link in a](a.md)
outputs:
  docs/a.json: |
    { "conceptual":"<p><a href=\"b\">link in b</a></p>\n<p><a href=\"a\">link in a</a></p>\n"}
---
# loc page link and content fallback 2
# [branch mapping]
repos:
  https://docs.com/page-fallback2.loc#master.zh-cn:
    - files:
        docfx.yml: |
          localization:
            mapping: Branch
        docs/a.md: |
          [link in b](b.md)
          [!include[](b.md)]
  https://docs.com/page-fallback2#master:
    - files:
        docs/b.md: |
          [link in a](a.md)
outputs:
  docs/a.json: |
    { "conceptual":"<p><a href=\"b\">link in b</a></p>\n<p><a href=\"a\">link in a</a></p>\n"}
---
# loc page link and content fallback 3
# [branch mapping] & bilingual
repos:
  https://docs.com/page-fallback3.loc#master-sxs.zh-cn:
    - files:
        docfx.yml: |
          localization:
            mapping: Branch
            bilingual: true
        docs/a.md: |
          [link in b](b.md)
          [!include[](b.md)]
  https://docs.com/page-fallback3.loc#master.zh-cn:
    - files:
        docs/a.md:
  https://docs.com/page-fallback3#master:
    - files:
        docs/b.md: |
          [link in a](a.md)
outputs:
  docs/a.json: |
    { "conceptual":"<p><a href=\"b\">link in b</a></p>\n<p><a href=\"a\">link in a</a></p>\n"}
---
# loc resource fallback 1
# [repository mapping]
repos:
  https://docs.com/resource-fallback1.zh-cn#master:
    - files:
        docfx.yml:
        docs/a.md: |
          [link to b](b.png)
  https://docs.com/resource-fallback1#master:
    - files:
        docs/b.png:
outputs:
  docs/a.json: |
    { "conceptual":"<p><a href=\"b.png\">link to b</a></p>"}
---
# loc resource fallback 2
# [branch mapping]
repos:
  https://docs.com/resource-fallback2.loc#live.zh-cn:
    - files:
        docfx.yml: |
          localization:
            mapping: Branch
        docs/a.md: |
          [link to b](b.png)
  https://docs.com/resource-fallback2#live:
    - files:
        docs/b.png:
outputs:
  docs/a.json: |
    { "conceptual":"<p><a href=\"b.png\">link to b</a></p>"}
---
# loc resource fallback 3
# [repository mapping] & bilingual
repos:
  https://docs.com/resource-fallback3.zh-cn#master-sxs:
    - files:
        docfx.yml: |
          localization:
            bilingual: true
        docs/a.md: |
          [link to b](b.png)
  https://docs.com/resource-fallback3.zh-cn#master:
    - files:
        docs/a.md:
  https://docs.com/resource-fallback3#master:
    - files:
        docs/b.png:
outputs:
  docs/a.json: |
    { "conceptual":"<p><a href=\"b.png\">link to b</a></p>"}
---
<<<<<<< HEAD
=======
# loc token fallback, all loc files are in source repo under different locale folder
locale: zh-cn
inputs:
  docfx.yml: |
    localization:
      mapping: Folder
  docs/b.md: |
    [link to a](a.md)
  docs/a.md: a
  _localization/zh-cn/docs/a.md: |
    [link to b](b.md)
    [!include[include b](b.md)]
outputs:
  docs/a.json: |
    { "conceptual":"<p><a href=\"b\">link to b</a></p>\n<p><a href=\"a\">link to a</a></p>\n"}
---
>>>>>>> dd74a952
# loc build with TOC map, loc TOC has higher priority
repos:
  https://docs.com/toc1.zh-cn#master:
    - files:
        docfx.yml:
        docs/a.md:
        docs/b.md:
        docs/TOC.md: |
          # [reference a](a.md)
          # [reference b](b.md)
  https://docs.com/toc1#master:
    - files:
        docs/TOC.md: |
          # [reference a](a.md)
        docs/b/TOC.md: |
          # [reference b](../b.md)
outputs:
  docs/a.json: |
    {"_tocRel": "toc.json"}
  docs/b.json: |
    {"_tocRel": "toc.json"}
  docs/toc.json: |
    {"items": [{"name": "reference a", "href": "a"},{"name": "reference b", "href": "b"}]}
---
# loc build with mixed toc map
repos:
  https://docs.com/toc2.zh-cn#master:
    - files:
        docfx.yml:
        docs/a/TOC.md: |
          # [reference a](a.md)
        docs/b/b.md:
<<<<<<< HEAD
  https://docs.com/toc2#master:
    - files:
        docs/a/a.md:
        docs/b/TOC.md: |
          # [reference b](b.md)
=======
outputs:
  docs/b/b.json: |
    {"_tocRel": "toc.json"}
  docs/a/toc.json: |
    {"items": [{"name": "reference a", "href": "a"}]}
---
# loc build with mixed toc map, all loc files are in source repo under different locale folder
locale: zh-cn
inputs:
  docfx.yml: |
    localization:
      mapping: Folder
  docs/b/TOC.md: |
    # [reference b](b.md)
  docs/a/a.md:
  _localization/zh-cn/docs/b/b.md:
  _localization/zh-cn/docs/a/TOC.md: |
    # [reference a](a.md)
>>>>>>> dd74a952
outputs:
  docs/b/b.json: |
    {"_tocRel": "toc.json"}
  docs/a/toc.json: |
    {"items": [{"name": "reference a", "href": "a"}]}
---
# loc build with xref map, loc file has higher priority
repos:
  https://docs.com/xref1.zh-cn#master:
    - files:
        docfx.yml:
        docs/a.md: |
          ---
          uid: a
          ---
        docs/b.md: |
          link to @c
<<<<<<< HEAD
  https://docs.com/xref1#master:
    - files:
        docs/a.md: |
          ---
          uid: c
          ---
=======
outputs:
  docs/a.json:
  docs/b.json:
---
# loc build with xref map, all locale files are in source repo under different locale folder, loc file has higher priority
locale: zh-cn
inputs:
  docfx.yml: |
    localization:
      mapping: Folder
  docs/a.md: |
    ---
    uid: c
    ---
  _localization/zh-cn/docs/a.md: |
    ---
    uid: a
    ---
  _localization/zh-cn/docs/b.md: link to @c
>>>>>>> dd74a952
outputs:
  docs/a.json:
  docs/b.json:
---
# loc build with mixed xref map
repos:
  https://docs.com/xref2.zh-cn#master:
    - files:
        docfx.yml:
        docs/a.md: |
          ---
          uid: a
          ---
        docs/b.md: |
          link to @a
          link to @c
  https://docs.com/xref2#master:
    - files:
        docs/c.md: |
          ---
          uid: c
          ---
outputs:
  docs/a.json:
  docs/b.json: |
    {"conceptual":"<p>link to <a href=\"a\">a</a>\nlink to <a href=\"c\">c</a></p>\n"}
  .xrefmap.json: |
    {"references":[{"uid":"a","href":"https://docs.com/docs/a?branch=master","name":"a"},{"uid":"c","href":"https://docs.com/docs/c?branch=master","name":"c"}]}
---
<<<<<<< HEAD
=======
# loc folder should be excluded from source docset during loc docset build
locale: zh-cn
inputs:
  docfx.yml: |
    files: '**/*.md'
    localization:
      mapping: Folder
  _localization/zh-cn/docs/a.md: |
    [link to a](~/_localization/zh-cn/docs/a.md)
    [link to a](~/docs/a.md)
outputs:
  docs/a.json:
  .errors.log: |
    ["warning","link-out-of-scope","File '_localization/zh-cn/docs/a.md [fallback]' referenced by link '~/_localization/zh-cn/docs/a.md' will not be built because it is not included in build scope","docs/a.md",1,1]
---
# loc folder should be excluded from source docset during source docset build
inputs:
  docfx.yml: |
    files: '**/*.md'
    localization:
      mapping: Folder
  _localization/zh-cn/docs/a.md:
  docs/b.md:
outputs:
  docs/b.json:
---
>>>>>>> dd74a952
# built metadata for loc files 1
repos:
  https://docs.com/metadata1.zh-cn#master:
    - files:
        docfx.yml: |
          baseUrl: https://docs.microsoft.com
        docs/a.md:
  https://docs.com/metadata1#master:
    - files:
outputs:
  docs/a.json: |
    {"locale": "zh-cn", "canonical_url": "https://docs.microsoft.com/zh-cn/docs/a", "document_id": "fa697b4e-3e52-77f6-2219-39040f6070da", "document_version_independent_id": "7c88e748-ed5e-a29a-c057-6f89857c3591",}
---
# built metadata for loc files 2
# all loc files are in same repo under different branch
repos:
  https://docs.com/metadata2.loc#live.zh-cn:
    - files:
        docfx.yml: |
          baseUrl: https://docs.microsoft.com
          localization:
            mapping: Branch
        docs/a.md:
<<<<<<< HEAD
  https://docs.com/metadata2#live:
    - files:
=======
outputs:
  docs/a.json: |
    {"locale": "zh-cn", "canonical_url": "https://docs.microsoft.com/zh-cn/docs/a", "document_id": "fa697b4e-3e52-77f6-2219-39040f6070da", "document_version_independent_id": "7c88e748-ed5e-a29a-c057-6f89857c3591"}
---
# built metadata for loc files 3
# all loc files are in source repo under different locale folder
locale: zh-cn
inputs:
  docfx.yml: |
    baseUrl: https://docs.microsoft.com
    localization:
      mapping: Folder
  _localization/zh-cn/docs/a.md:
>>>>>>> dd74a952
outputs:
  docs/a.json: |
    {"locale": "zh-cn", "canonical_url": "https://docs.microsoft.com/zh-cn/docs/a", "document_id": "fa697b4e-3e52-77f6-2219-39040f6070da", "document_version_independent_id": "7c88e748-ed5e-a29a-c057-6f89857c3591"}
---
# built metadata for loc files 4
# all loc files are in same repo under different branch
# bilingual
repos:
  https://docs.com/metadata4.loc#master.zh-cn:
    - files:
        docfx.yml: |
          baseUrl: https://docs.microsoft.com
          localization:
            mapping: Branch
            bilingual: true
        docs/a.md:
  https://docs.com/metadata4.loc#master-sxs.zh-cn:
    - files:
        docs/a.md:
  https://docs.com/metadata4#master:
    - files:
outputs:
  docs/a.json: |
    {"locale": "zh-cn", "canonical_url": "https://docs.microsoft.com/zh-cn/docs/a", "document_id": "fa697b4e-3e52-77f6-2219-39040f6070da", "document_version_independent_id": "7c88e748-ed5e-a29a-c057-6f89857c3591"}
---
# bilingual build 1
# [repository mapping]
repos:
  https://github.com/ss/c.zh-cn#master-sxs:
    - files:
        docfx.yml: |
          localization:
            bilingual: true
        docs/a.md: |
          sxs content
          [link to b](b.md)
          [!include[include b](b.md)]
  https://github.com/ss/c.zh-cn#master:
    - files:
        docs/a.md:
  https://github.com/ss/c:
    - files:
        docs/b.md: |
          [link to a](a.md)
        docs/a.md: a
outputs:
  docs/a.json: |
    {
      "conceptual": "
        <p>sxs content\n<a href=\"b\">link to b</a></p>\n<p><a href=\"a\">link to a</a></p>\n",
      "enable_loc_sxs": true
    }
---
# bilingual build 2
# [branch mapping]
repos:
  https://github.com/ss/a.loc#master-sxs.zh-cn:
    - files:
        docfx.yml: |
          localization:
            mapping: Branch
            bilingual: true
        docs/a.md: |
          sxs content
          [link to b](b.md)
          [!include[include b](b.md)]
  https://github.com/ss/a.loc#master.zh-cn:
    - files:
        docs/a.md: a
  https://github.com/ss/a:
     - files:
         docs/b.md: |
           [link to a](a.md)
         docs/a.md: abc
outputs:
  docs/a.json: |
    {"conceptual":"<p>sxs content\n<a href=\"b\">link to b</a></p>\n<p><a href=\"a\">link to a</a></p>\n", "enable_loc_sxs": true}
---
# bilingual page's contributor info is extracted from non-sxs branch
# loc repo:
#   loc-bilingual branch(sxs branch):
#     zh-cn/docs/a.md(modified by A and B)
#   loc-bilingual-sxs branch(non-sxs branch):
#     zh-cn/docs/a.md(modified by B and C)
# for above case, the a.md's contributors are A and B
repos:
  https://github.com/ss/b.loc#master-sxs.zh-cn:
    - files:
        docfx.yml: |
          localization:
            mapping: Branch
            bilingual: true
        docs/a.md: a
      author: Alice
      email: alice@contoso.com
  https://github.com/ss/b.loc#master.zh-cn:
    - files:
        docs/a.md: ab
      author: Bob
      email: bob@contoso.com
    - files:
        docs/a.md: cd
      author: Terry
      email: terry@contoso.com
  https://github.com/ss/b:
    - files:
cache:
  github-users.json: |
    { "users": [
        {"name": "Alice", "login": "alice", "id": 1, "emails": ["alice@contoso.com"]},
        {"name": "Bob", "login": "bob", "id": 2, "emails": ["bob@contoso.com"]},
        {"name": "Terry", "login": "terry", "id": 3, "emails": ["terry@contoso.com"]},
      ]
    }
outputs:
  docs/a.json: |
    {
      "_op_gitContributorInformation":
      {
        "author":{"display_name":"Terry","id": "3"},
        "contributors":[{"display_name":"Bob","id":"2"}],
      },
      "enable_loc_sxs": true}
---
# bilingual page's `gitcommit` url follows sxs content's commit history
repos:
  https://github.com/bilingual/a.zh-cn#master-sxs:
    - files:
        docfx.yml: |
          localization:
            bilingual: true
        docs/a.md: |
          loc sxs content
  https://github.com/bilingual/a.zh-cn#master:
    - files:
        docs/a.md: |
          loc content
  https://github.com/bilingual/a:
    - files:
        docs/a.md: a
outputs:
  docs/a.json: |
    {"gitcommit":"https://github.com/bilingual/a.zh-cn/blob/427086f2a28561ea018e74d0d95e99ab63399cc7/docs/a.md"}
---
# conflicted toc files(source and loc)
# 1. should not report warning
# 2. `_tocRel` should be resolved to loc toc
repos:
  https://github.com/conflictedtoc/a.zh-cn:
    - files:
        docfx.yml:
        docs/a/TOC.yml: |
          - href: a.md
            name: yml reference a
        docs/a/a.md:
  https://github.com/conflictedtoc/a:
    - files:
        docs/a/TOC.md: |
          # [md reference a](a.md)
outputs:
  docs/a/a.json: |
    {"_tocRel": "toc.json"}
  docs/a/toc.json: |
    {"items":[{"name": "yml reference a"}]}
---
# fallback to deleted token/codesnippet
repos:
  https://github.com/deletedtoken/a.zh-cn:
    - files:
        docfx.yml:
        docs/a.md: |
          [!include[include deleted tokena](tokena.md)]
  https://github.com/deletedtoken/a:
    - files:
      author: a
    - files:
        docs/tokena.md: |
          [!include[include deleted tokenb](tokenb.md)]
          [!code-csharp[Main](program.cs)]
        docs/tokenb.md: b
        docs/program.cs:
      author: b
outputs:
  docs/a.json: |
    {"conceptual":"<p>b</p>\n<pre><code class=\"lang-csharp\" name=\"Main\"></code></pre>"}
  .dependencymap.json: |
    {"dependencies": {"docs/tokena.md": undefined}}
---
# fallback to deleted resource
repos:
  https://github.com/deletedres/a.zh-cn:
    - files:
        docfx.yml:
        docs/a.md: |
          [link to deleted resource](resource.png)
          [link to deleted markdown doesnt work](b.md)
  https://github.com/deletedres/a:
    - files:
      author: a
    - files:
        docs/resource.png:
        docs/b.md:
      author: b
outputs:
  docs/a.json: |
    {"conceptual":"<p><a href=\"resource.png\">link to deleted resource</a>\n<a href=\"b.md\">link to deleted markdown doesnt work</a></p>\n"}
  .errors.log: |
    ["warning","file-not-found","Invalid file link: 'b.md'.","docs/a.md",2,1]
  .dependencymap.json: |
    {"dependencies":{"docs/a.md":[{"source":"docs/resource.png","type":"link"}]}}
---
# fallback to deleted toc
repos:
  https://github.com/deletedtoc/a.zh-cn:
    - files:
        docfx.yml:
        docs/b/TOC.yml: |
          - href: ../a/TOC.yml
            name: reference toc a
        docs/a/a.md:
  https://github.com/deletedtoc/a:
    - files:
      author: a
    - files:
        docs/a/TOC.yml: |
          - href: a.md
            name: reference markdown a
      author: b
outputs:
  docs/a/a.json:
  docs/b/toc.json: |
    {"items":[{"name":"reference toc a","items":[{"name":"reference markdown a","href":"../a/a"}]}]}
---
# fallback to deleted toc only works for localization docset build
repos:
  https://github.com/onlyloc/a:
    - files:
        docfx.yml:
        docs/b/TOC.yml: |
          - href: ../a/TOC.yml
            name: reference toc a
        docs/a/a.md:
      author: a
    - files:
        docfx.yml:
        docs/a/TOC.yml: |
          - href: a.md
            name: reference markdown a
      author: b
outputs:
  docs/a/a.json:
  docs/b/toc.json: |
    {"items":[{"name":"reference toc a"}]}
---
# fallback to deleted token/codesnippet/resource only works for loc docset build
repos:
  https://github.com/onlyloc/b:
    - files:
        docfx.yml:
        docs/a.md: |
          [!include[include deleted tokena](tokena.md)]
          [link to deleted resource](resource.png)
    - files:
        docfx.yml:
        docs/tokena.md: |
          [!include[include deleted tokenb](tokenb.md)]
          [!code-csharp[Main](program.cs)]
        docs/tokenb.md: b
        docs/program.cs:
        docs/resource.png:
outputs:
  docs/a.json:
  .errors.log: |
    ["warning","file-not-found","Invalid file link: 'resource.png'.","docs/a.md",2,1]
    ["warning","include-not-found","Cannot resolve 'tokena.md' relative to 'docs/a.md'.","docs/a.md",1,1]
---
# fallback to inclusion parent toc
repos:
  https://github.com/inclusiontoc/a.zh-cn:
    - files:
        docfx.yml:
        docs/a/TOC.yml: |
          - href: a.md
            name: reference markdown a
        docs/a/a.md:
        docs/a/b.md:
  https://github.com/inclusiontoc/a:
    - files:
        docs/b/TOC.yml: |
          - href: ../a/TOC.yml
            name: reference toc a
        docs/a/TOC.yml: |
          - href: b.md
            name: reference markdown b
outputs:
  docs/a/a.json:
  docs/a/b.json:
  docs/b/toc.json: |
    {"items":[{"name":"reference toc a","items":[{"name":"reference markdown a","href":"../a/a"}]}]}
---
# loc build gets restored files
# from current docset firestly, then from fallback docset if has
repos:
  https://github.com/buildhistory/a.zh-cn:
    - files:
        docfx.yml: |
          monikerDefinition: monikers.json
        docs/a.md:
  https://github.com/buildhistory/a:
    - files:
        docs/a.md:
        monikers.json: |
          {}
outputs:
  docs/a.json:
---
<<<<<<< HEAD
=======
# [skip] build from loc folder for folder mapping is not supported
cwd: localization/zh-cn/
repos:
  https://github.com/buildfromlocfolder/a:
    - files:
        docfx.yml: |
          localization:
            mapping: Folder
        _localization/zh-cn/docs/a/a.md:
outputs:
  .errors.log: |
    ["error","config-not-found","Can't find config file 'docfx.yml/docfx.json' at *"]
---
>>>>>>> dd74a952
# loc build gets docfx config 1
# from current docset firstly, then from fallback docset
# [repo mapping]
repos:
  https://github.com/locconfig/a.zh-cn:
    - files:
        docs/a.md:
        docfx.yml: |
          contribution:
            repository: https://github.com/dotnet/docfx.zh-cn
  https://github.com/locconfig/a:
    - files:
        docfx.yml: |
          contribution:
            repository: https://github.com/dotnet/docfx
        docs/a.md:
outputs:
  docs/a.json: |
    { "content_git_url": "*dotnet/docfx.zh-cn/blob/master/*"}
---
# loc build gets docfx config 2
# from current docset firstly, then from fallback docset
# [branch mapping]
repos:
  https://github.com/locconfig/b.loc#master.zh-cn:
    - files:
        docs/a.md:
        docfx.yml: |
          contribution:
            repository: https://github.com/dotnet/docfx.loc#live
          localization:
            mapping: Branch
  https://github.com/locconfig/b:
    - files:
        docfx.yml: |
          contribution:
            repository: https://github.com/dotnet/docfx#live
          localization:
            mapping: Branch
        docs/a.md:
outputs:
  docs/a.json: |
    { "content_git_url": "*dotnet/docfx.loc/blob/live.zh-cn/*"}
---
# loc build gets docfx config 3
# from current docset firstly, then from fallback docset
# [repo mapping] & bilingual
repos:
  https://github.com/locconfig/c.zh-cn#master-sxs:
    - files:
        docs/a.md:
        docfx.yml: |
          contribution:
            repository: https://github.com/dotnet/docfx.zh-cn
          localization:
            bilingual: true
  https://github.com/locconfig/c:
    - files:
        docfx.yml: |
          contribution:
            repository: https://github.com/dotnet/docfx
          localization:
            bilingual: true
        docs/a.md:
  https://github.com/locconfig/c.zh-cn:
    - files:
        docs/a.md:
outputs:
  docs/a.json: |
    { "content_git_url": "*dotnet/docfx.zh-cn/blob/master/*"}
---
# loc build gets docfx config 4
# from current docset firstly, then from fallback docset
# [branch mapping] & bilingual
repos:
  https://github.com/locconfig/d.loc#master-sxs.zh-cn:
    - files:
        docs/a.md:
        docfx.yml: |
          contribution:
            repository: https://github.com/dotnet/docfx.loc#live
          localization:
            mapping: Branch
            bilingual: true
  https://github.com/locconfig/d:
    - files:
        docfx.yml: |
          contribution:
            repository: https://github.com/dotnet/docfx#live
          localization:
            mapping: Branch
            bilingual: true
        docs/a.md:
  https://github.com/locconfig/d.loc#master.zh-cn:
    - files:
        docs/a.md:
outputs:
  docs/a.json: |
    { "content_git_url": "*dotnet/docfx.loc/blob/live.zh-cn/*"}
---
# loc build with different dependency git repository 1
# [repo mapping] & bilingual
repos:
  https://github.com/locconfig2/c.zh-cn#master-sxs:
    - files:
        docs/a.md: |
          [!include[include child](~/child1/token.md)]
        docfx.yml: |
          dependencies:
            child1: https://github.com/locconfig2/d#live
          localization:
            bilingual: true
  https://github.com/locconfig2/c:
    - files:
        docfx.yml: |
          dependencies:
            child1: https://github.com/locconfig2/d#master
          localization:
            bilingual: true
          "locales: [zh-cn]":
            dependencies:
              child1: https://github.com/locconfig2/d#live
        docs/a.md:
  https://github.com/locconfig2/c.zh-cn:
    - files:
        docs/a.md:
  https://github.com/locconfig2/d#live:
    - files:
        token.md: |
          live branch
  https://github.com/locconfig2/d#master:
    - files:
        token.md: |
          master branch
outputs:
  docs/a.json: |
    { "conceptual": "<p>live branch</p>\n" }
---
# loc build with different dependency git repository 2
# [branch mapping] & bilingual
repos:
  https://github.com/locconfig3/c.loc#master-sxs.zh-cn:
    - files:
        docs/a.md: |
          [!include[include child](~/child1/token.md)]
        docfx.yml: |
          dependencies:
            child1: https://github.com/locconfig3/f#live
          localization:
            bilingual: true
            mapping: Branch
  https://github.com/locconfig3/c:
    - files:
        docfx.yml: |
          dependencies:
            child1: https://github.com/locconfig3/f#master
          localization:
            bilingual: true
            mapping: Branch
          "locales: [zh-cn]":
            dependencies:
              child1: https://github.com/locconfig3/f#live
        docs/a.md:
  https://github.com/locconfig3/c.loc#master.zh-cn:
    - files:
        docs/a.md:
  https://github.com/locconfig3/f#live:
    - files:
        token.md: |
          live branch
  https://github.com/locconfig3/f#master:
    - files:
        token.md: |
          master branch
outputs:
  docs/a.json: |
    { "conceptual": "<p>live branch</p>\n" }
---
# Apply &lrm; for right to left languages
repos:
  https://docs.com/lrm.ar-sa#master:
    - files:
        docfx.yml:
        docs/a.md: |
          Learn c#.
  https://docs.com/lrm#master:
    - files:
outputs:
  docs/a.json: |
    { "conceptual": "<p>Learn c#&lrm;.</p>" }
---
# VSTS localized repo with branch mapping
repos:
  https://docascode.visualstudio.com/branch/_git/a.loc#live.zh-cn:
    - files:
        docfx.yml: |
          localization:
<<<<<<< HEAD
            mapping: Branch
        docs/a.md: |
=======
            mapping: Folder
        docs/b.md: |
          [link in a](a.md)
        _localization/zh-cn/docs/a.md: |
>>>>>>> dd74a952
          [link in b](b.md)
          [!include[](b.md)]
  https://docascode.visualstudio.com/branch/_git/a#live:
    - files:
        docs/b.md: |
          [link in a](a.md)
outputs:
  docs/a.json: |
    { "conceptual":"<p><a href=\"b\">link in b</a></p>\n<p><a href=\"a\">link in a</a></p>\n"}
---
# VSTS localized repo with branch mapping & bilingual
repos:
  https://docascode.visualstudio.com/branch/_git/b.loc#live-sxs.zh-cn:
    - files:
        docfx.yml: |
          localization:
            mapping: Branch
            bilingual: true
        docs/a.md: |
          [link in b](b.md)
          [!include[](b.md)]
  https://docascode.visualstudio.com/branch/_git/b.loc#live.zh-cn:
    - files:
        docs/a.md: "not used"
  https://docascode.visualstudio.com/branch/_git/b#live:
    - files:
        docs/b.md: |
          [link in a](a.md)
outputs:
  docs/a.json: |
    { "conceptual":"<p><a href=\"b\">link in b</a></p>\n<p><a href=\"a\">link in a</a></p>\n"}
---
# VSTS localized repo with repo mapping
repos:
  https://docascode.visualstudio.com/repo/_git/a.zh-cn#live:
    - files:
        docfx.yml:
        docs/a.md: |
          [link in b](b.md)
          [!include[](b.md)]
  https://docascode.visualstudio.com/repo/_git/a#live:
    - files:
        docs/b.md: |
          [link in a](a.md)
outputs:
  docs/a.json: |
    { "conceptual":"<p><a href=\"b\">link in b</a></p>\n<p><a href=\"a\">link in a</a></p>\n"}
---
# VSTS localized repo with repo mapping & bilingual
repos:
  https://docascode.visualstudio.com/repo/_git/b.zh-cn#live-sxs:
    - files:
        docfx.yml: |
          localization:
            bilingual: true
        docs/a.md: |
          [link in b](b.md)
          [!include[](b.md)]
  https://docascode.visualstudio.com/repo/_git/b.zh-cn#live:
    - files:
        docs/a.md: "not used"
  https://docascode.visualstudio.com/repo/_git/b#live:
    - files:
        docs/b.md: |
          [link in a](a.md)
outputs:
  docs/a.json: |
    { "conceptual":"<p><a href=\"b\">link in b</a></p>\n<p><a href=\"a\">link in a</a></p>\n"}
---
# fallback to never existing token in multiple files
repos:
  https://github.com/neverexist/a.zh-cn:
    - files:
        docfx.yml:
        docs/1.md: |
          [!include[include deleted tokena](tokenx.md)]
        docs/2.md: |
          [!include[include deleted tokena](tokenx.md)]
        docs/3.md: |
          [!include[include deleted tokena](tokenx.md)]
  https://github.com/neverexist/a:
    - files:
      author: a
outputs:
  docs/1.json:
  docs/2.json:
  docs/3.json:
  .errors.log:
---
# fallback to corresponding source branch 1
# [repo mapping]
repos:
  https://docs.com/branch-fallback1.zh-cn#test:
    - files:
        docfx.yml:
        docs/a.md: |
          [!include[](b.md)]
  https://docs.com/branch-fallback1#test:
    - files:
        docs/b.md: |
          test
  https://docs.com/branch-fallback1#master:
    - files:
        docs/b.md: |
          master
outputs:
  docs/a.json: |
    { "conceptual":"<p>test</p>"}
---
# fallback to corresponding source branch 2
# [repo mapping & bilingual]
repos:
  https://docs.com/branch-fallback2.zh-cn#test-sxs:
    - files:
        docfx.yml: |
          localization:
            bilingual: true
        docs/a.md: |
          [!include[](b.md)]
  https://docs.com/branch-fallback2#test:
    - files:
        docs/b.md: |
          test
  https://docs.com/branch-fallback2#master:
    - files:
        docfx.yml:
        docs/b.md: |
          master
  https://docs.com/branch-fallback2.zh-cn#test:
    - files:
        docs/a.md:
outputs:
  docs/a.json: |
    { "conceptual":"<p>test</p>"}
---
# fallback to master if corresponding source branch doesn't exists
# [branch mapping]
locale: zh-cn
repos:
  https://docs.com/branch-fallback3.loc#test.zh-cn:
    - files:
        docfx.yml:
        docs/a.md: |
          [!include[](b.md)]
  https://docs.com/branch-fallback3#master:
    - files:
        docs/b.md: master
outputs:
  docs/a.json: |
    { "conceptual":"<p>master</p>"}
---
# Do not validate bookmark for fallback content
repos:
  https://docs.com/fallback-content-bookmark-validation.zh-cn#master:
    - files:
        docfx.yml:
        b.md: '[](a.md#invalid-bookmark)'
  https://docs.com/fallback-content-bookmark-validation#master:
    - files:
        a.md:
outputs:
  b.json:<|MERGE_RESOLUTION|>--- conflicted
+++ resolved
@@ -191,27 +191,6 @@
   docs/a.json: |
     { "content_git_url": "*dotnet/docfx.loc/blob/live.zh-cn/docs/*"}
 ---
-<<<<<<< HEAD
-=======
-# edit url convention with source locale 3
-# all loc files are in source repo under different locale folder
-# [folder mapping]
-locale: zh-cn
-repos:
-  https://github.com/folder-maping/a:
-  - files:
-      docfx.yml: |
-        contribution:
-          repository: https://github.com/dotnet/docfx.en-us
-        localization:
-          mapping: Folder
-      _localization/zh-cn/docs/a.md:
-      docs/a.md:
-outputs:
-  docs/a.json: |
-    { "content_git_url": "*dotnet/docfx.en-us/blob/master/*"}
----
->>>>>>> dd74a952
 # edit url convention with branch
 # all loc files are in one repo under different branch
 # [branch mapping] & bilingual
@@ -242,15 +221,6 @@
         docs/a.md:
   https://github.com/c/contribution1#master:
     - files:
-<<<<<<< HEAD
-outputs:
-  docs/a.json: |
-    { "content_git_url":"https://github.com/c/contribution1.zh-cn/blob/master/docs/a.md","original_content_git_url":"https://github.com/c/contribution1.zh-cn/blob/master/docs/a.md", "gitcommit":"https://github.com/c/contribution1.zh-cn/blob/81c533a0b7cc78260c82fb4e3b878f66158a9aca/docs/a.md"}
-=======
-        docfx.yml: |
-          localization:
-            mapping: Folder
-        _localization/zh-cn/docs/a.md:
 outputs:
   docs/a.json: |
     { 
@@ -258,7 +228,6 @@
       "original_content_git_url":"https://github.com/contribution/a/blob/master3/_localization/zh-cn/docs/a.md",
       "gitcommit": "https://github.com/contribution/a/blob/661dc2d3c446f976291d34241c0ebd85bf326dd5/_localization/zh-cn/docs/a.md"
     }
->>>>>>> dd74a952
 ---
 # loc file contributor info 3
 # [branch mapping]
@@ -423,25 +392,6 @@
   docs/a.json: |
     { "conceptual":"<p><a href=\"b.png\">link to b</a></p>"}
 ---
-<<<<<<< HEAD
-=======
-# loc token fallback, all loc files are in source repo under different locale folder
-locale: zh-cn
-inputs:
-  docfx.yml: |
-    localization:
-      mapping: Folder
-  docs/b.md: |
-    [link to a](a.md)
-  docs/a.md: a
-  _localization/zh-cn/docs/a.md: |
-    [link to b](b.md)
-    [!include[include b](b.md)]
-outputs:
-  docs/a.json: |
-    { "conceptual":"<p><a href=\"b\">link to b</a></p>\n<p><a href=\"a\">link to a</a></p>\n"}
----
->>>>>>> dd74a952
 # loc build with TOC map, loc TOC has higher priority
 repos:
   https://docs.com/toc1.zh-cn#master:
@@ -474,38 +424,17 @@
         docs/a/TOC.md: |
           # [reference a](a.md)
         docs/b/b.md:
-<<<<<<< HEAD
   https://docs.com/toc2#master:
     - files:
         docs/a/a.md:
         docs/b/TOC.md: |
           # [reference b](b.md)
-=======
 outputs:
   docs/b/b.json: |
     {"_tocRel": "toc.json"}
   docs/a/toc.json: |
     {"items": [{"name": "reference a", "href": "a"}]}
 ---
-# loc build with mixed toc map, all loc files are in source repo under different locale folder
-locale: zh-cn
-inputs:
-  docfx.yml: |
-    localization:
-      mapping: Folder
-  docs/b/TOC.md: |
-    # [reference b](b.md)
-  docs/a/a.md:
-  _localization/zh-cn/docs/b/b.md:
-  _localization/zh-cn/docs/a/TOC.md: |
-    # [reference a](a.md)
->>>>>>> dd74a952
-outputs:
-  docs/b/b.json: |
-    {"_tocRel": "toc.json"}
-  docs/a/toc.json: |
-    {"items": [{"name": "reference a", "href": "a"}]}
----
 # loc build with xref map, loc file has higher priority
 repos:
   https://docs.com/xref1.zh-cn#master:
@@ -517,34 +446,12 @@
           ---
         docs/b.md: |
           link to @c
-<<<<<<< HEAD
   https://docs.com/xref1#master:
     - files:
         docs/a.md: |
           ---
           uid: c
           ---
-=======
-outputs:
-  docs/a.json:
-  docs/b.json:
----
-# loc build with xref map, all locale files are in source repo under different locale folder, loc file has higher priority
-locale: zh-cn
-inputs:
-  docfx.yml: |
-    localization:
-      mapping: Folder
-  docs/a.md: |
-    ---
-    uid: c
-    ---
-  _localization/zh-cn/docs/a.md: |
-    ---
-    uid: a
-    ---
-  _localization/zh-cn/docs/b.md: link to @c
->>>>>>> dd74a952
 outputs:
   docs/a.json:
   docs/b.json:
@@ -574,35 +481,6 @@
   .xrefmap.json: |
     {"references":[{"uid":"a","href":"https://docs.com/docs/a?branch=master","name":"a"},{"uid":"c","href":"https://docs.com/docs/c?branch=master","name":"c"}]}
 ---
-<<<<<<< HEAD
-=======
-# loc folder should be excluded from source docset during loc docset build
-locale: zh-cn
-inputs:
-  docfx.yml: |
-    files: '**/*.md'
-    localization:
-      mapping: Folder
-  _localization/zh-cn/docs/a.md: |
-    [link to a](~/_localization/zh-cn/docs/a.md)
-    [link to a](~/docs/a.md)
-outputs:
-  docs/a.json:
-  .errors.log: |
-    ["warning","link-out-of-scope","File '_localization/zh-cn/docs/a.md [fallback]' referenced by link '~/_localization/zh-cn/docs/a.md' will not be built because it is not included in build scope","docs/a.md",1,1]
----
-# loc folder should be excluded from source docset during source docset build
-inputs:
-  docfx.yml: |
-    files: '**/*.md'
-    localization:
-      mapping: Folder
-  _localization/zh-cn/docs/a.md:
-  docs/b.md:
-outputs:
-  docs/b.json:
----
->>>>>>> dd74a952
 # built metadata for loc files 1
 repos:
   https://docs.com/metadata1.zh-cn#master:
@@ -626,24 +504,8 @@
           localization:
             mapping: Branch
         docs/a.md:
-<<<<<<< HEAD
   https://docs.com/metadata2#live:
     - files:
-=======
-outputs:
-  docs/a.json: |
-    {"locale": "zh-cn", "canonical_url": "https://docs.microsoft.com/zh-cn/docs/a", "document_id": "fa697b4e-3e52-77f6-2219-39040f6070da", "document_version_independent_id": "7c88e748-ed5e-a29a-c057-6f89857c3591"}
----
-# built metadata for loc files 3
-# all loc files are in source repo under different locale folder
-locale: zh-cn
-inputs:
-  docfx.yml: |
-    baseUrl: https://docs.microsoft.com
-    localization:
-      mapping: Folder
-  _localization/zh-cn/docs/a.md:
->>>>>>> dd74a952
 outputs:
   docs/a.json: |
     {"locale": "zh-cn", "canonical_url": "https://docs.microsoft.com/zh-cn/docs/a", "document_id": "fa697b4e-3e52-77f6-2219-39040f6070da", "document_version_independent_id": "7c88e748-ed5e-a29a-c057-6f89857c3591"}
@@ -960,22 +822,6 @@
 outputs:
   docs/a.json:
 ---
-<<<<<<< HEAD
-=======
-# [skip] build from loc folder for folder mapping is not supported
-cwd: localization/zh-cn/
-repos:
-  https://github.com/buildfromlocfolder/a:
-    - files:
-        docfx.yml: |
-          localization:
-            mapping: Folder
-        _localization/zh-cn/docs/a/a.md:
-outputs:
-  .errors.log: |
-    ["error","config-not-found","Can't find config file 'docfx.yml/docfx.json' at *"]
----
->>>>>>> dd74a952
 # loc build gets docfx config 1
 # from current docset firstly, then from fallback docset
 # [repo mapping]
@@ -1173,15 +1019,8 @@
     - files:
         docfx.yml: |
           localization:
-<<<<<<< HEAD
-            mapping: Branch
-        docs/a.md: |
-=======
-            mapping: Folder
-        docs/b.md: |
-          [link in a](a.md)
-        _localization/zh-cn/docs/a.md: |
->>>>>>> dd74a952
+            mapping: Branch
+        docs/a.md: |
           [link in b](b.md)
           [!include[](b.md)]
   https://docascode.visualstudio.com/branch/_git/a#live:
