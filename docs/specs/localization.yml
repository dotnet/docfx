--- conflicted
+++ resolved
@@ -912,17 +912,13 @@
       email: terry@contoso.com
 outputs:
   docs/a.json: |
-<<<<<<< HEAD
     {
       "_op_gitContributorInformation":
       {
-        "author":{"display_name":"Terry","id": "terry@contoso.com"},
-        "contributors":[{"display_name":"Bob","id":"bob@contoso.com"}],
+        "author":{"display_name":"Terry","id": "3"},
+        "contributors":[{"display_name":"Bob","id":"2"}],
       },
       "enable_loc_sxs": true}
-=======
-    {"author_info":{"display_name":"Terry","id": "3"},"contributors":[{"display_name":"Bob","id":"2"}],"bilingual": true}
->>>>>>> 71747a42
 ---
 # bilingual page's `gitcommit` url follows sxs content's commit history
 commands:
