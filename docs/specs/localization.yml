--- conflicted
+++ resolved
@@ -694,13 +694,8 @@
         docs/b.md: |
           link to @c
 outputs:
-<<<<<<< HEAD
-  build.log: |
+  .errors.log: |
     ["info","at-xref-not-found","Cross reference not found: '@c'","docs/b.md",1,10]
-=======
-  .errors.log: |
-    ["info","at-uid-not-found","Cannot find uid 'c' using xref '@c'","docs/b.md",1,10]
->>>>>>> 2927194b
   docs/a.json:
   docs/b.json:
 ---
@@ -722,13 +717,8 @@
     ---
   localization/zh-cn/docs/b.md: link to @c
 outputs:
-<<<<<<< HEAD
-  build.log: |
+  .errors.log: |
     ["info","at-xref-not-found","Cross reference not found: '@c'","docs/b.md",1,10]
-=======
-  .errors.log: |
-    ["info","at-uid-not-found","Cannot find uid 'c' using xref '@c'","docs/b.md",1,10]
->>>>>>> 2927194b
   docs/a.json:
   docs/b.json:
 ---
