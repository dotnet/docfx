# restore loc repo with dependencies 1
# [repository mapping] 
commands:
  - restore --locale zh-cn
  - build --locale zh-cn
repos:
  https://docs.com/restore1#master:
    - files:
        docfx.yml: |
          dependencies:
            restore-child: https://docs.com/restore1#child
  https://docs.com/restore1#child:
    - files:
        docs/child.md:
  https://docs.com/restore1.zh-cn#master:
    - files:
        docs/loc.md: |
          [link to restore-child](~/restore-child/docs/child.md)
outputs:
  docs/loc.json:
  .errors.log: |
    ["warning","link-is-dependency","File 'docs/child.md' referenced by link '~/restore-child/docs/child.md' will not be built because it is from a dependency docset","docs/loc.md",1,1]
---
# restore loc repo with dependencies 2
# [repository mapping & bilingual]
commands:
  - restore --locale zh-cn
  - build --locale zh-cn
repos:
  https://docs.com/restore2#master:
    - files:
        docfx.yml: |
          localization:
            bilingual: true
          dependencies:
            restore-child: https://docs.com/restore2#child
  https://docs.com/restore2.zh-cn#master-sxs:
    - files:
        docs/loc.md: |
          [link to restore-child](~/restore-child/docs/child.md)
  https://docs.com/restore2.zh-cn#master:
    - files:
        docs/loc.md:
  https://docs.com/restore2#child:
    - files:
        docs/child.md:
outputs:
  docs/loc.json:
  .errors.log: |
    ["warning","link-is-dependency","File 'docs/child.md' referenced by link '~/restore-child/docs/child.md' will not be built because it is from a dependency docset","docs/loc.md",1,1]
---
# restore loc repo without dependencies 1
# [branch mapping]
commands:
  - restore --locale zh-cn
  - build --locale zh-cn
repos:
  https://docs.com/restore3#master:
    - files:
        docfx.yml: |
          localization:
            mapping: Branch
  https://docs.com/restore3.loc#master.zh-cn:
    - files:
        docs/dep.md: loc-DEP
outputs:
  docs/dep.json:
---
# restore loc repo  without dependencies 2
# [branch mapping & bilingual]
commands:
  - restore --locale zh-cn
  - build --locale zh-cn
repos:
  https://docs.com/restore4#master:
    - files:
        docfx.yml: |
          localization:
            mapping: Branch
            bilingual: true
  https://docs.com/restore4.loc#master-sxs.zh-cn:
    - files:
        docs/dep.md: loc-DEP-sxs
  https://docs.com/restore4.loc#master.zh-cn:
    - files:
        docs/dep.md: loc-DEP
outputs:
  docs/dep.json: |
    {"content": "<p>loc-DEP-sxs</p>"}
---
# loc docset share the source docset's restore map 1
# [repository mapping]
commands:
  - restore --locale zh-cn
  - build --locale zh-cn
repos:
  https://github.com/d/restore5#master:
    - files:
        docfx.yml: |
          gitHub:
            userCache: github-user.json
            resolveUsers: true
          dependencies:
            child1: https://docs.com/d/restore5
        github-user.json: |
          {
            "users": [
              {
                "name": "Osmond Jiang",
                "login": "OsmondJiang",
                "id": 19990166,
                "expiry":"2099-01-01T00:00:00.00000Z",
                "emails": [
                  "xinjiang@microsoft.com"
                ]
              },
              {
                "name": "Renze Yu",
                "login": "superyyrrzz",
                "id": 3831744,
                "expiry":"2099-01-01T00:00:00.00000Z",
                "emails": [
                  "renzeyu@microsoft.com",
                  "superyyrrzz@gmail.com"
                ]
              },
              {
                "name": "Yufei Huang",
                "login": "yufeih",
                "id": 511355,
                "expiry":"2099-01-01T00:00:00.00000Z",
                "emails": [
                  "yufeih@users.noreply.github.com",
                  "yufeih@live.com"
                ]
              }
            ]
          }
  https://github.com/d/restore5.zh-cn#master:
    - files:
        docs/a.md: |
          [!include[](~/child1/docs/d.md)]
      author: yufeih
      email: yufeih@live.com
    - files:
        docs/a.md: a
      author: OsmondJiang
      email: xinjiang@microsoft.com
  https://docs.com/d/restore5:
    - files:
        docs/d.md: d
outputs:
  docs/a.json: |
    {
      "content":"<p>d</p>\n",
      "_op_gitContributorInformation":
      {
        "author":
          {"display_name":"Osmond Jiang","id":"19990166"},
        "contributors":
          [{"display_name":"Yufei Huang","id":"511355"}],
      }
    }
---
# loc docset share the source docset's restore map 2
# [branch mapping] & bilingual
commands:
  - restore --locale zh-cn
  - build --locale zh-cn
repos:
  https://github.com/d/restore6#master:
    - files:
        docfx.yml: |
          localization:
            bilingual: true
            mapping: Branch
          gitHub:
            userCache: github-user.json
            resolveUsers: true
          dependencies:
            child1: https://docs.com/d/restore6
        github-user.json: |
          {
            "users": [
              {
                "name": "Osmond Jiang",
                "login": "OsmondJiang",
                "id": 19990166,
                "expiry":"2099-01-01T00:00:00.00000Z",
                "emails": [
                  "xinjiang@microsoft.com"
                ]
              },
              {
                "name": "Renze Yu",
                "login": "superyyrrzz",
                "id": 3831744,
                "expiry":"2099-01-01T00:00:00.00000Z",
                "emails": [
                  "renzeyu@microsoft.com",
                  "superyyrrzz@gmail.com"
                ]
              },
              {
                "name": "Yufei Huang",
                "login": "yufeih",
                "id": 511355,
                "expiry":"2099-01-01T00:00:00.00000Z",
                "emails": [
                  "yufeih@users.noreply.github.com",
                  "yufeih@live.com"
                ]
              }
            ]
          }
  https://github.com/d/restore6.loc#master-sxs.zh-cn:
    - files:
        docs/a.md: |
          [!include[](~/child1/docs/d.md)]
  https://github.com/d/restore6.loc#master.zh-cn:
    - files:
        docs/a.md: |
          [!include[](~/child1/docs/d.md)]
      author: yufeih
      email: yufeih@live.com
    - files:
        docs/a.md: a
      author: OsmondJiang
      email: xinjiang@microsoft.com
  https://docs.com/d/restore6:
    - files:
        docs/d.md: d
outputs:
  docs/a.json: |
    {
      "content":"<p>d</p>\n",
      "_op_gitContributorInformation":
      {
        "author":
          {"display_name":"Osmond Jiang","id":"19990166"},
        "contributors":
          [{"display_name":"Yufei Huang","id":"511355"}],
      }
    }
---
# edit url convention without source locale 1
# [repository mapping] 
commands:
  - restore --locale zh-cn
  - build --locale zh-cn
repos: 
  https://docfx.com/edit-url1#live:
    - files:
        docfx.yml: |
          contribution:
            repository: https://github.com/dotnet/docfx
  https://docfx.com/edit-url1.zh-cn#live:
    - files:
        docs/a.md:
outputs:
  docs/a.json: |
    { "content_git_url": "*dotnet/docfx.zh-cn/blob/live/*"}
---
# edit url convention without source locale 2
# [branch mapping]
commands:
  - restore --locale zh-cn
  - build --locale zh-cn
repos: 
  https://docfx.com/edit-url2#live:
    - files:
        docfx.yml: |
          localization:
            mapping: Branch
          contribution:
            repository: https://github.com/dotnet/docfx
  https://docfx.com/edit-url2.loc#live.zh-cn:
    - files:
        docs/a.md:
outputs:
  docs/a.json: |
    { "content_git_url": "*dotnet/docfx.loc/blob/live.zh-cn*"}
---
# edit url convention with source locale 1
# [repository mapping]
commands:
  - restore --locale zh-cn
  - build --locale zh-cn
repos: 
  https://docfx.com/edit-url3#live:
    - files:
        docfx.yml: |
          contribution:
            repository: https://github.com/dotnet/docfx.en-us
  https://docfx.com/edit-url3.zh-cn#live:
    - files:
        docs/a.md:
outputs:
  docs/a.json: |
    { "content_git_url": "*dotnet/docfx.en-us.zh-cn/blob/live/*"}
---
# edit url convention with source locale 2
# all loc files are in one repo under different branch
# [branch mapping]
commands:
  - restore --locale zh-cn
  - build --locale zh-cn
repos: 
  https://docfx.com/edit-url4#live:
    - files:
        docfx.yml: |
          contribution:
            repository: https://github.com/dotnet/docfx
          localization:
            mapping: Branch
  https://docfx.com/edit-url4.loc#live.zh-cn:
    - files:
        docs/a.md:
outputs:
  docs/a.json: |
    { "content_git_url": "*dotnet/docfx.loc/blob/live.zh-cn/docs/*"}
---
# edit url convention with source locale 3
# all loc files are in source repo under different locale folder
# [folder mapping]
commands:
  - restore --locale zh-cn
  - build --locale zh-cn
repos:
  https://github.com/folder-maping/a:
  - files:
      docfx.yml: |
        contribution:
          repository: https://github.com/dotnet/docfx.en-us
        localization:
          mapping: Folder
      localization/zh-cn/docs/a.md:
      docs/a.md:
outputs:
  docs/a.json: |
    { "content_git_url": "*dotnet/docfx.en-us/blob/master/*"}
---
# edit url convention with branch
# all loc files are in one repo under different branch
# [branch mapping] & bilingual
commands:
  - restore --locale zh-cn
  - build --locale zh-cn
repos:
  https://docfx.com/edit-url5#live:
    - files:
        docfx.yml: |
          contribution:
            repository: https://github.com/dotnet/docfx#master
          localization:
            mapping: Branch
  https://docfx.com/edit-url5.loc#live-sxs.zh-cn:
    - files:
        docs/a.md:
  https://docfx.com/edit-url5.loc#live.zh-cn:
    - files:
        docs/a.md:
outputs:
  docs/a.json: |
    { "content_git_url": "*dotnet/docfx.loc/blob/master.zh-cn/docs/*"}
---
# loc file contributor info 1
# [repository mapping]
commands:
  - restore --locale zh-cn
  - build --locale zh-cn
repos: 
  https://github.com/c/contribution1#master:
    - files:
        docfx.yml:
  https://github.com/c/contribution1.zh-cn#master:
    - files:
        docs/a.md:
outputs:
  docs/a.json: |
    { "content_git_url":"https://github.com/c/contribution1.zh-cn/blob/master/docs/a.md","original_content_git_url":"https://github.com/c/contribution1.zh-cn/blob/master/docs/a.md", "gitcommit":"https://github.com/c/contribution1.zh-cn/blob/f35b220adadfe88d1d4f1b043c8dc55db491c83e/docs/a.md"}
---
# loc file contributor info 2
# [folder mapping]
commands:
  - restore --locale zh-cn
  - build --locale zh-cn
repos:
  https://github.com/contribution/a#master3:
    - files:
        docfx.yml: |
          localization:
            mapping: Folder
        localization/zh-cn/docs/a.md:
outputs:
  docs/a.json: |
    { "content_git_url":"https://github.com/contribution/a/blob/master3/localization/zh-cn/docs/a.md","original_content_git_url":"https://github.com/contribution/a/blob/master3/localization/zh-cn/docs/a.md", "gitcommit":"https://github.com/contribution/a/blob/ffb8cfa5f33566a83770b90d647577a58e1d662d/localization/zh-cn/docs/a.md"}
---
# loc file contributor info 3
# [branch mapping]
commands:
  - restore --locale zh-cn
  - build --locale zh-cn
repos: 
  https://github.com/c/contribution3#master:
    - files:
        docfx.yml: |
          localization:
            mapping: Branch
  https://github.com/c/contribution3.loc#master.zh-cn:
    - files:
        docs/a.md:
outputs:
  docs/a.json: |
    { "content_git_url":"https://github.com/c/contribution3.loc/blob/master.zh-cn/docs/a.md","original_content_git_url":"https://github.com/c/contribution3.loc/blob/master.zh-cn/docs/a.md", "gitcommit":"https://github.com/c/contribution3.loc/blob/f35b220adadfe88d1d4f1b043c8dc55db491c83e/docs/a.md"}
---
# loc file contributor info 4
# [repository mapping] & bilingual
commands:
  - restore --locale zh-cn
  - build --locale zh-cn
repos: 
  https://github.com/c/contribution4#master:
    - files:
        docfx.yml: |
          localization:
            bilingual: true
  https://github.com/c/contribution4.zh-cn#master:
    - files:
        docs/a.md:
  https://github.com/c/contribution4.zh-cn#master-sxs:
    - files:
        docs/a.md:
outputs:
  docs/a.json: |
    { "content_git_url":"https://github.com/c/contribution4.zh-cn/blob/master/docs/a.md","original_content_git_url":"https://github.com/c/contribution4.zh-cn/blob/master-sxs/docs/a.md", "gitcommit":"https://github.com/c/contribution4.zh-cn/blob/f35b220adadfe88d1d4f1b043c8dc55db491c83e/docs/a.md"}
---
# loc file contributor info 5
# [branch mapping] & bilingual
commands:
  - restore --locale zh-cn
  - build --locale zh-cn
repos: 
  https://github.com/c/contribution5#master:
    - files:
        docfx.yml: |
          localization:
            bilingual: true
            mapping: Branch
  https://github.com/c/contribution5.loc#master.zh-cn:
    - files:
        docs/a.md:
  https://github.com/c/contribution5.loc#master-sxs.zh-cn:
    - files:
        docs/a.md:
outputs:
  docs/a.json: |
    { "content_git_url":"https://github.com/c/contribution5.loc/blob/master.zh-cn/docs/a.md","original_content_git_url":"https://github.com/c/contribution5.loc/blob/master-sxs.zh-cn/docs/a.md", "gitcommit":"https://github.com/c/contribution5.loc/blob/f35b220adadfe88d1d4f1b043c8dc55db491c83e/docs/a.md"}
---
# loc page link and content fallback 1
# [repository mapping]
commands:
  - restore --locale zh-cn
  - build --locale zh-cn
repos:
  https://docs.com/page-fallback1#master:
    - files:
        docfx.yml:
        docs/b.md: |
          [link in a](a.md)
  https://docs.com/page-fallback1.zh-cn#master:
    - files:
        docs/a.md: |
          [link in b](b.md)
          [!include[](b.md)]
outputs:
  docs/a.json: |
    { "content":"<p><a href=\"b\">link in b</a></p>\n<p><a href=\"a\">link in a</a></p>\n"}
---
# loc page link and content fallback 2
# [branch mapping]
commands:
  - restore --locale zh-cn
  - build --locale zh-cn
repos:
  https://docs.com/page-fallback2#master:
    - files:
        docfx.yml: |
          localization:
            mapping: Branch
        docs/b.md: |
          [link in a](a.md)
  https://docs.com/page-fallback2.loc#master.zh-cn:
    - files:
        docs/a.md: |
          [link in b](b.md)
          [!include[](b.md)]
outputs:
  docs/a.json: |
    { "content":"<p><a href=\"b\">link in b</a></p>\n<p><a href=\"a\">link in a</a></p>\n"}
---
# loc page link and content fallback 3
# [branch mapping] & bilingual
commands:
  - restore --locale zh-cn
  - build --locale zh-cn
repos:
  https://docs.com/page-fallback3#master:
    - files:
        docfx.yml: |
          localization:
            mapping: Branch
            bilingual: true
        docs/b.md: |
          [link in a](a.md)
  https://docs.com/page-fallback3.loc#master.zh-cn:
    - files:
        docs/a.md:
  https://docs.com/page-fallback3.loc#master-sxs.zh-cn:
    - files:
        docs/a.md: |
          [link in b](b.md)
          [!include[](b.md)]
outputs:
  docs/a.json: |
    { "content":"<p><a href=\"b\">link in b</a></p>\n<p><a href=\"a\">link in a</a></p>\n"}
---
# loc resource fallback 1
# [repository mapping]
commands:
  - restore --locale zh-cn
  - build --locale zh-cn
repos:
  https://docs.com/resource-fallback1#master:
    - files:
        docs/b.png:
        docfx.yml:
  https://docs.com/resource-fallback1.zh-cn#master:
    - files:
        docs/a.md: |
          [link to b](b.png)
outputs:
  docs/a.json: |
    { "content":"<p><a href=\"b.png\">link to b</a></p>"}
---
# loc resource fallback 2
# [branch mapping]
commands:
  - restore --locale zh-cn
  - build --locale zh-cn
repos:
  https://docs.com/resource-fallback2#live:
    - files:
        docs/b.png:
        docfx.yml: |
          localization:
            mapping: Branch
  https://docs.com/resource-fallback2.loc#live.zh-cn:
    - files:
        docs/a.md: |
          [link to b](b.png)
outputs:
  docs/a.json: |
    { "content":"<p><a href=\"b.png\">link to b</a></p>"}
---
# loc resource fallback 3
# [repository mapping] & bilingual
commands:
  - restore --locale zh-cn
  - build --locale zh-cn
repos:
  https://docs.com/resource-fallback3#master:
    - files:
        docs/b.png:
        docfx.yml: |
          localization:
            bilingual: true
  https://docs.com/resource-fallback3.zh-cn#master:
    - files:
        docs/a.md:
  https://docs.com/resource-fallback3.zh-cn#master-sxs:
    - files:
        docs/a.md: |
          [link to b](b.png)
outputs:
  docs/a.json: |
    { "content":"<p><a href=\"b.png\">link to b</a></p>"}
---
# loc token fallback, all loc files are in source repo under different locale folder
commands:
  - restore --locale zh-cn
  - build --locale zh-cn
inputs:
  docfx.yml: |
    localization:
      mapping: Folder
  docs/b.md: |
    [link to a](a.md)
  docs/a.md: a
  localization/zh-cn/docs/a.md: |
    [link to b](b.md)
    [!include[include b](b.md)
outputs:
  docs/a.json: |
    { "content":"<p><a href=\"b\">link to b</a></p>\n<p><a href=\"a\">link to a</a></p>\n"}
---
# loc build with TOC map, loc TOC has higher priority
commands:
  - restore --locale zh-cn
  - build --locale zh-cn
repos:
  https://docs.com/toc1#master:
    - files:
        docs/TOC.md: |
          # [reference a](a.md)
        docs/b/TOC.md: |
          # [reference b](../b.md)
        docfx.yml:
  https://docs.com/toc1.zh-cn#master:
    - files:
        docs/a.md:
        docs/b.md:
        docs/TOC.md: |
          # [reference a](a.md)
          # [reference b](b.md)
outputs:
  docs/a.json: |
    {"toc_rel": "toc.json"}
  docs/b.json: |
    {"toc_rel": "toc.json"}
  docs/toc.json: |
    {"items": [{"name": "reference a", "href": "a"},{"name": "reference b", "href": "b"}]}
---
# loc build with mixed toc map
commands:
  - restore --locale zh-cn
  - build --locale zh-cn
repos:
  https://docs.com/toc2#master:
    - files:
        docs/a/a.md:
        docs/b/TOC.md: |
          # [reference b](b.md)
        docfx.yml:
  https://docs.com/toc2.zh-cn#master:
    - files:
        docs/a/TOC.md: |
          # [reference a](a.md)
        docs/b/b.md:
outputs:
  docs/b/b.json: |
    {"toc_rel": "toc.json"}
  docs/a/toc.json: |
    {"items": [{"name": "reference a", "href": "a"}]}
---
# loc build with mixed toc map, all loc files are in source repo under different locale folder
commands:
  - restore --locale zh-cn
  - build --locale zh-cn
inputs:
  docfx.yml: |
    localization:
      mapping: Folder
  docs/b/TOC.md: |
    # [reference b](b.md)
  docs/a/a.md:
  localization/zh-cn/docs/b/b.md:
  localization/zh-cn/docs/a/TOC.md: |
    # [reference a](a.md)
outputs:
  docs/b/b.json: |
    {"toc_rel": "toc.json"}
  docs/a/toc.json: |
    {"items": [{"name": "reference a", "href": "a"}]}
---
# loc build with xref map, loc file has higher priority
commands:
  - restore --locale zh-cn
  - build --locale zh-cn
repos:
  https://docs.com/xref1#master:
    - files:
        docs/a.md: |
          ---
          uid: c
          ---
        docfx.yml:
  https://docs.com/xref1.zh-cn#master:
    - files:
        docs/a.md: |
          ---
          uid: a
          ---
        docs/b.md: |
          link to @c
outputs:
  .errors.log: |
    ["info","at-uid-not-found","Cannot find uid 'c' using xref '@c'","docs/b.md",1,10]
  docs/a.json:
  docs/b.json:
---
# loc build with xref map, all locale files are in source repo under different locale folder, loc file has higher priority
commands:
  - restore --locale zh-cn
  - build --locale zh-cn
inputs:
  docfx.yml: |
    localization:
      mapping: Folder
  docs/a.md: |
    ---
    uid: c
    ---
  localization/zh-cn/docs/a.md: |
    ---
    uid: a
    ---
  localization/zh-cn/docs/b.md: link to @c
outputs:
  .errors.log: |
    ["info","at-uid-not-found","Cannot find uid 'c' using xref '@c'","docs/b.md",1,10]
  docs/a.json:
  docs/b.json:
---
# loc build with mixed xref map
commands:
  - restore --locale zh-cn
  - build --locale zh-cn
repos:
  https://docs.com/xref2#master:
    - files:
        docs/c.md: |
          ---
          uid: c
          ---
        docfx.yml:
  https://docs.com/xref2.zh-cn#master:
    - files:
        docs/a.md: |
          ---
          uid: a
          ---
        docs/b.md: |
          link to @a
          link to @c
outputs:
  docs/a.json:
  docs/b.json: |
    {"content":"<p>link to <a href=\"a\">a</a>\nlink to <a href=\"c\">c</a></p>\n"}
  xrefmap.json: |
    {"references":[{"uid":"a","href":"https://docs.com/docs/a","name":"a"},{"uid":"c","href":"https://docs.com/docs/c","name":"c"}]}
---
# loc folder should be excluded from source docset during loc docset build
commands:
  - restore --locale zh-cn
  - build --locale zh-cn
inputs:
  docfx.yml: |
    files: '**/*.md'
    localization:
      mapping: Folder
  localization/zh-cn/docs/a.md: |
    [link to a](~/localization/zh-cn/docs/a.md)
    [link to a](~/docs/a.md)
outputs:
  docs/a.json:
  .errors.log: |
    ["warning","link-out-of-scope","File 'localization/zh-cn/docs/a.md' referenced by link '~/localization/zh-cn/docs/a.md' will not be built because it is not included in docfx.yml","docs/a.md",1,1]
---
# loc folder should be excluded from source docset during source docset build
inputs:
  docfx.yml: |
    files: '**/*.md'
    localization:
      mapping: Folder
  localization/zh-cn/docs/a.md:
  docs/b.md:
outputs:
  docs/b.json:
---
# built metadata for loc files 1
commands:
  - restore --locale zh-cn
  - build --locale zh-cn
repos:
  https://docs.com/metadata1#master:
    - files:
        docfx.yml: |
          baseUrl: https://docs.microsoft.com
  https://docs.com/metadata1.zh-cn#master:
    - files:
        docs/a.md:
outputs:
  docs/a.json: |
    {"locale": "zh-cn", "canonical_url": "https://docs.microsoft.com/zh-cn/docs/a", "document_id": "fa697b4e-3e52-77f6-2219-39040f6070da", "document_version_independent_id": "7c88e748-ed5e-a29a-c057-6f89857c3591",}
---
# built metadata for loc files 2
# all loc files are in same repo under different branch
commands:
  - restore --locale zh-cn
  - build --locale zh-cn
repos:
  https://docs.com/metadata2#live:
    - files:
        docfx.yml: |
          baseUrl: https://docs.microsoft.com
          localization:
            mapping: Branch
  https://docs.com/metadata2.loc#live.zh-cn:
    - files:
        docs/a.md:
outputs:
  docs/a.json: |
    {"locale": "zh-cn", "canonical_url": "https://docs.microsoft.com/zh-cn/docs/a", "document_id": "fa697b4e-3e52-77f6-2219-39040f6070da", "document_version_independent_id": "7c88e748-ed5e-a29a-c057-6f89857c3591"}
---
# built metadata for loc files 3
# all loc files are in source repo under different locale folder
commands:
  - restore --locale zh-cn
  - build --locale zh-cn
inputs:
  docfx.yml: |
    baseUrl: https://docs.microsoft.com
    localization:
      mapping: Folder
  localization/zh-cn/docs/a.md:
outputs:
  docs/a.json: |
    {"locale": "zh-cn", "canonical_url": "https://docs.microsoft.com/zh-cn/docs/a", "document_id": "fa697b4e-3e52-77f6-2219-39040f6070da", "document_version_independent_id": "7c88e748-ed5e-a29a-c057-6f89857c3591"}
---
# built metadata for loc files 4
# all loc files are in same repo under different branch
# bilingual
commands:
  - restore --locale zh-cn
  - build --locale zh-cn
repos:
  https://docs.com/metadata4#master:
    - files:
        docfx.yml: |
          baseUrl: https://docs.microsoft.com
          localization:
            mapping: Branch
            bilingual: true
  https://docs.com/metadata4.loc#master.zh-cn:
    - files:
        docs/a.md:
  https://docs.com/metadata4.loc#master-sxs.zh-cn:
    - files:
        docs/a.md:
outputs:
  docs/a.json: |
    {"locale": "zh-cn", "canonical_url": "https://docs.microsoft.com/zh-cn/docs/a", "document_id": "fa697b4e-3e52-77f6-2219-39040f6070da", "document_version_independent_id": "7c88e748-ed5e-a29a-c057-6f89857c3591"}
---
# bilingual build 1
# [repository mapping]
commands:
  - restore --locale zh-cn
  - build --locale zh-cn
repos:
  https://github.com/ss/c:
    - files:
        docs/b.md: |
          [link to a](a.md)
        docs/a.md: a
        docfx.yml: |
          localization:
            bilingual: true
  https://github.com/ss/c.zh-cn#master-sxs:
    - files:
        docs/a.md: |
          sxs content
          [link to b](b.md)
          [!include[include b](b.md)
  https://github.com/ss/c.zh-cn#master:
    - files:
        docs/a.md:
outputs:
  docs/a.json: |
    {"content":"<p>sxs content\n<a href=\"b\">link to b</a></p>\n<p><a href=\"a\">link to a</a></p>\n", "enable_loc_sxs": true}
---
# bilingual build 2
# [branch mapping]
commands:
  - restore --locale zh-cn
  - build --locale zh-cn
repos:
  https://github.com/ss/a:
     - files:
         docfx.yml: |
           localization:
             mapping: Branch
             bilingual: true
         docs/b.md: |
           [link to a](a.md)
         docs/a.md: abc
  https://github.com/ss/a.loc#master-sxs.zh-cn:
    - files:
        docs/a.md: |
          sxs content
          [link to b](b.md)
          [!include[include b](b.md)
  https://github.com/ss/a.loc#master.zh-cn:
    - files:
        docs/a.md: a
outputs:
  docs/a.json: |
    {"content":"<p>sxs content\n<a href=\"b\">link to b</a></p>\n<p><a href=\"a\">link to a</a></p>\n", "enable_loc_sxs": true}
---
# bilingual page's contributor info is extracted from non-sxs branch
# loc repo:
#   loc-bilingual branch(sxs branch):
#     zh-cn/docs/a.md(modified by A and B)
#   loc-bilingual-sxs branch(non-sxs branch):
#     zh-cn/docs/a.md(modified by B and C)
# for above case, the a.md's contributors are A and B
commands:
  - restore --locale zh-cn
  - build --locale zh-cn
repos:
  https://github.com/ss/b:
    - files:
        docfx.yml: |
          localization:
            mapping: Branch
            bilingual: true
          gitHub:
            userCache: github-user.json
            resolveUsers: true
        github-user.json: |
          { "users": [
              {"name": "Alice", "login": "alice", "id": 1, "emails": ["alice@contoso.com"]},
              {"name": "Bob", "login": "bob", "id": 2, "emails": ["bob@contoso.com"]},
              {"name": "Terry", "login": "terry", "id": 3, "emails": ["terry@contoso.com"]},
            ]
          }
  https://github.com/ss/b.loc#master-sxs.zh-cn:
    - files:
        docs/a.md: a
      author: Alice
      email: alice@contoso.com
  https://github.com/ss/b.loc#master.zh-cn:
    - files:
        docs/a.md: ab
      author: Bob
      email: bob@contoso.com
    - files:
        docs/a.md: cd
      author: Terry
      email: terry@contoso.com
outputs:
  docs/a.json: |
    {
      "_op_gitContributorInformation":
      {
        "author":{"display_name":"Terry","id": "3"},
        "contributors":[{"display_name":"Bob","id":"2"}],
      },
      "enable_loc_sxs": true}
---
# bilingual page's `gitcommit` url follows sxs content's commit history
commands:
  - restore --locale zh-cn
  - build --locale zh-cn
repos:
  https://github.com/bilingual/a:
    - files:
        docs/a.md: a
        docfx.yml: |
          localization:
            bilingual: true
  https://github.com/bilingual/a.zh-cn#master-sxs:
    - files:
        docs/a.md: |
          loc sxs content
  https://github.com/bilingual/a.zh-cn#master:
    - files:
        docs/a.md: |
          loc content
outputs:
  docs/a.json: |
    {"gitcommit":"https://github.com/bilingual/a.zh-cn/blob/b1990a2c68f76bcf400e766c38480834a40e80fc/docs/a.md"}
---
# conflicted toc files(source and loc)
# 1. should not report warning
# 2. `toc_rel` should be resolved to loc toc
commands:
  - restore --locale zh-cn
  - build --locale zh-cn
repos:
  https://github.com/conflictedtoc/a:
    - files:
        docs/a/TOC.md: |
          # [md reference a](a.md)
        docfx.yml:
  https://github.com/conflictedtoc/a.zh-cn:
    - files:
        docs/a/TOC.yml: |
          - href: a.md
            name: yml reference a
        docs/a/a.md:
outputs:
  docs/a/a.json: |
    {"toc_rel": "toc.json"}
  docs/a/toc.json: |
    {"items":[{"name": "yml reference a"}]}
---
# fallback to deleted token/codesnippet
commands:
  - restore --locale zh-cn
  - build --locale zh-cn
repos:
  https://github.com/deletedtoken/a:
    - files:
        docfx.yml:
      author: a
    - files:
        docfx.yml:
        docs/tokena.md: |
          [!include[include deleted tokenb](tokenb.md)
          [!code-csharp[Main](program.cs)]
        docs/tokenb.md: b
        docs/program.cs:
      author: b
  https://github.com/deletedtoken/a.zh-cn:
    - files:
        docs/a.md: |
          [!include[include deleted tokena](tokena.md)
outputs:
  docs/a.json: |
    {"content":"<p>b</p>\n<pre><code class=\"lang-csharp\" name=\"Main\"></code></pre>"}
  .dependencymap.json: |
    {"dependencies": {"!docs/tokena.md": null}}
---
# fallback to deleted resource
commands:
  - restore --locale zh-cn
  - build --locale zh-cn
repos:
  https://github.com/deletedres/a:
    - files:
        docfx.yml:
      author: a
    - files:
        docfx.yml:
        docs/resource.png:
        docs/b.md:
      author: b
  https://github.com/deletedres/a.zh-cn:
    - files:
        docs/a.md: |
          [link to deleted resource](resource.png)
          [link to deleted markdown doesnt work](b.md)
outputs:
  docs/a.json: |
    {"content":"<p><a href=\"resource.png\">link to deleted resource</a>\n<a href=\"b.md\">link to deleted markdown doesnt work</a></p>\n"}
  .errors.log: |
    ["warning","file-not-found","Cannot find file 'b.md' relative to 'docs/a.md'","docs/a.md",2,1]
  .dependencymap.json: |
    {"dependencies":{"docs/a.md":[{"source":"docs/resource.png","type":"link"}]}}
---
# fallback to deleted toc
commands:
  - restore --locale zh-cn
  - build --locale zh-cn
repos:
  https://github.com/deletedtoc/a:
    - files:
        docfx.yml:
      author: a
    - files:
        docfx.yml:
        docs/a/TOC.yml: |
          - href: a.md
            name: reference markdown a
      author: b
  https://github.com/deletedtoc/a.zh-cn:
    - files:
        docs/b/TOC.yml: |
          - href: ../a/TOC.yml
            name: reference toc a
        docs/a/a.md:
outputs:
  docs/a/a.json:
  docs/b/toc.json: |
    {"items":[{"name":"reference toc a","items":[{"name":"reference markdown a","href":"../a/a"}]}]}
---
# fallback to deleted toc only works for localization docset build
commands:
  - build
repos:
  https://github.com/onlyloc/a:
    - files:
        docfx.yml:
        docs/b/TOC.yml: |
          - href: ../a/TOC.yml
            name: reference toc a
        docs/a/a.md:
      author: a
    - files:
        docfx.yml:
        docs/a/TOC.yml: |
          - href: a.md
            name: reference markdown a
      author: b
outputs:
  docs/a/a.json:
  docs/b/toc.json: |
    {"items":[{"name":"reference toc a"}]}
---
# fallback to deleted token/codesnippet/resource only works for loc docset build
commands:
  - build
repos:
  https://github.com/onlyloc/b:
    - files:
        docfx.yml:
        docs/a.md: |
          [!include[include deleted tokena](tokena.md)
          [link to deleted resource](resource.png)
    - files:
        docfx.yml:
        docs/tokena.md: |
          [!include[include deleted tokenb](tokenb.md)
          [!code-csharp[Main](program.cs)]
        docs/tokenb.md: b
        docs/program.cs:
        docs/resource.png:
outputs:
  docs/a.json:
  .errors.log: |
    ["warning","file-not-found","Cannot find file 'resource.png' relative to 'docs/a.md'","docs/a.md",2,1]
    ["warning","include-not-found","Cannot resolve 'tokena.md' relative to 'docs/a.md'.","docs/a.md",1,1]
---
# fallback to inclusion parent toc
commands:
  - restore --locale zh-cn
  - build --locale zh-cn
repos:
  https://github.com/inclusiontoc/a:
    - files:
        docfx.yml:
        docs/b/TOC.yml: |
          - href: ../a/TOC.yml
            name: reference toc a
        docs/a/TOC.yml: |
          - href: b.md
            name: reference markdown b
  https://github.com/inclusiontoc/a.zh-cn:
    - files:
        docs/a/TOC.yml: |
          - href: a.md
            name: reference markdown a
        docs/a/a.md:
        docs/a/b.md:
outputs:
  docs/a/a.json:
  docs/a/b.json:
  docs/b/toc.json: |
    {"items":[{"name":"reference toc a","items":[{"name":"reference markdown a","href":"../a/a"}]}]}
---
# loc build gets restored files
# from current docset firestly, then from fallback docset if has
commands:
  - restore --locale zh-cn
  - build --locale zh-cn
repos:
  https://github.com/buildhistory/a:
    - files:
        docfx.yml: |
          monikerDefinition: monikers.json
        docs/a.md:
        monikers.json: |
          {}
  https://github.com/buildhistory/a.zh-cn:
    - files:
        docs/a.md:
outputs:
  docs/a.json:
---
# build from loc folder for folder mapping is not supported
commands:
  - build
cwd: localization/zh-cn/
repos:
  https://github.com/buildfromlocfolder/a:
    - files:
        docfx.yml: |
          localization:
            mapping: Folder
        localization/zh-cn/docs/a/a.md:
outputs:
<<<<<<< HEAD
  .errors.log: |
    ["error","config-not-found","Cannot find 'docfx.yml/docfx.json' at *"]
=======
  build.log: |
    ["error","config-not-found","Can't find config file 'docfx.yml/docfx.json' at *"]
>>>>>>> cc169d89
---
# loc build gets docfx config 1
# from current docset firstly, then from fallback docset
# [repo mapping]
commands:
  - restore --locale zh-cn
  - build --locale zh-cn
repos:
  https://github.com/locconfig/a:
    - files:
        docfx.yml: |
          contribution:
            repository: https://github.com/dotnet/docfx
        docs/a.md:
  https://github.com/locconfig/a.zh-cn:
    - files:
        docs/a.md:
        docfx.yml: |
          contribution:
            repository: https://github.com/dotnet/docfx.zh-cn
outputs:
  docs/a.json: |
    { "content_git_url": "*dotnet/docfx.zh-cn/blob/master/*"}
---
# loc build gets docfx config 2
# from current docset firstly, then from fallback docset
# [branch mapping]
commands:
  - restore --locale zh-cn
  - build --locale zh-cn
repos:
  https://github.com/locconfig/b:
    - files:
        docfx.yml: |
          contribution:
            repository: https://github.com/dotnet/docfx#live
          localization:
            mapping: Branch
        docs/a.md:
  https://github.com/locconfig/b.loc#master.zh-cn:
    - files:
        docs/a.md:
        docfx.yml: |
          contribution:
            repository: https://github.com/dotnet/docfx.loc#live
          localization:
            mapping: Branch
outputs:
  docs/a.json: |
    { "content_git_url": "*dotnet/docfx.loc/blob/live.zh-cn/*"}
---
# loc build gets docfx config 3
# from current docset firstly, then from fallback docset
# [repo mapping] & bilingual
commands:
  - restore --locale zh-cn
  - build --locale zh-cn
repos:
  https://github.com/locconfig/c:
    - files:
        docfx.yml: |
          contribution:
            repository: https://github.com/dotnet/docfx
          localization:
            bilingual: true
        docs/a.md:
  https://github.com/locconfig/c.zh-cn#master-sxs:
    - files:
        docs/a.md:
        docfx.yml: |
          contribution:
            repository: https://github.com/dotnet/docfx.zh-cn
          localization:
            bilingual: true
  https://github.com/locconfig/c.zh-cn:
    - files:
        docs/a.md:
outputs:
  docs/a.json: |
    { "content_git_url": "*dotnet/docfx.zh-cn/blob/master/*"}
---
# loc build gets docfx config 4
# from current docset firstly, then from fallback docset
# [branch mapping] & bilingual
commands:
  - restore --locale zh-cn
  - build --locale zh-cn
repos:
  https://github.com/locconfig/d:
    - files:
        docfx.yml: |
          contribution:
            repository: https://github.com/dotnet/docfx#live
          localization:
            mapping: Branch
            bilingual: true
        docs/a.md:
  https://github.com/locconfig/d.loc#master-sxs.zh-cn:
    - files:
        docs/a.md:
        docfx.yml: |
          contribution:
            repository: https://github.com/dotnet/docfx.loc#live
          localization:
            mapping: Branch
            bilingual: true
  https://github.com/locconfig/d.loc#master.zh-cn:
    - files:
        docs/a.md:
outputs:
  docs/a.json: |
    { "content_git_url": "*dotnet/docfx.loc/blob/live.zh-cn/*"}
---
# loc build with different dependency git repository 1
# [repo mapping] & bilingual
commands:
  - restore --locale zh-cn
  - build --locale zh-cn
repos:
  https://github.com/locconfig2/c:
    - files:
        docfx.yml: |
          dependencies:
            child1: https://github.com/locconfig2/d#master
          localization:
            bilingual: true
          "locales: [zh-cn]":
            dependencies:
              child1: https://github.com/locconfig2/d#live
        docs/a.md:
  https://github.com/locconfig2/c.zh-cn#master-sxs:
    - files:
        docs/a.md: |
          [!include[include child](~/child1/token.md)
        docfx.yml: |
          dependencies:
            child1: https://github.com/locconfig2/d#live
          localization:
            bilingual: true
  https://github.com/locconfig2/c.zh-cn:
    - files:
        docs/a.md:
  https://github.com/locconfig2/d#live:
    - files:
        token.md: |
          live branch
  https://github.com/locconfig2/d#master:
    - files:
        token.md: |
          master branch
outputs:
  docs/a.json: |
    { "content": "<p>live branch</p>\n" }
---
# loc build with different dependency git repository 2
# [branch mapping] & bilingual
commands:
  - restore --locale zh-cn
  - build --locale zh-cn
repos:
  https://github.com/locconfig3/c:
    - files:
        docfx.yml: |
          dependencies:
            child1: https://github.com/locconfig3/f#master
          localization:
            bilingual: true
            mapping: Branch
          "locales: [zh-cn]":
            dependencies:
              child1: https://github.com/locconfig3/f#live
        docs/a.md:
  https://github.com/locconfig3/c.loc#master-sxs.zh-cn:
    - files:
        docs/a.md: |
          [!include[include child](~/child1/token.md)
        docfx.yml: |
          dependencies:
            child1: https://github.com/locconfig3/f#live
          localization:
            bilingual: true
            mapping: Branch
  https://github.com/locconfig3/c.loc#master.zh-cn:
    - files:
        docs/a.md:
  https://github.com/locconfig3/f#live:
    - files:
        token.md: |
          live branch
  https://github.com/locconfig3/f#master:
    - files:
        token.md: |
          master branch
outputs:
  docs/a.json: |
    { "content": "<p>live branch</p>\n" }
---
# Apply &lrm; for right to left languages
commands:
  - restore --locale ar-sa
  - build --locale ar-sa
repos:
  https://docs.com/lrm#master:
    - files:
        docfx.yml:
  https://docs.com/lrm.ar-sa#master:
    - files:
        docs/a.md: |
          Learn c#.
outputs:
  docs/a.json: |
    content: <p>Learn c#&lrm;.</p>
---
# VSTS localized repo with folder mapping
commands:
  - restore --locale zh-cn
  - build --locale zh-cn
repos:
  https://docascode.visualstudio.com/folder/_git/a:
    - files:
        docfx.yml: |
          localization:
            mapping: Folder
        docs/b.md: |
          [link in a](a.md)
        localization/zh-cn/docs/a.md: |
          [link in b](b.md)
          [!include[](b.md)]
outputs:
  docs/a.json: |
    { "content":"<p><a href=\"b\">link in b</a></p>\n<p><a href=\"a\">link in a</a></p>\n"}
---
# VSTS localized repo with branch mapping
commands:
  - restore --locale zh-cn
  - build --locale zh-cn
repos:
  https://docascode.visualstudio.com/branch/_git/a#live:
    - files:
        docfx.yml: |
          localization:
            mapping: Branch
        docs/b.md: |
          [link in a](a.md)
  https://docascode.visualstudio.com/branch/_git/a.loc#live.zh-cn:
    - files:
        docs/a.md: |
          [link in b](b.md)
          [!include[](b.md)]
outputs:
  docs/a.json: |
    { "content":"<p><a href=\"b\">link in b</a></p>\n<p><a href=\"a\">link in a</a></p>\n"}
---
# VSTS localized repo with branch mapping & bilingual
commands:
  - restore --locale zh-cn
  - build --locale zh-cn
repos:
  https://docascode.visualstudio.com/branch/_git/b#live:
    - files:
        docfx.yml: |
          localization:
            mapping: Branch
            bilingual: true
        docs/b.md: |
          [link in a](a.md)
  https://docascode.visualstudio.com/branch/_git/b.loc#live.zh-cn:
    - files:
        docs/a.md: "not used"
  https://docascode.visualstudio.com/branch/_git/b.loc#live-sxs.zh-cn:
    - files:
        docs/a.md: |
          [link in b](b.md)
          [!include[](b.md)]
outputs:
  docs/a.json: |
    { "content":"<p><a href=\"b\">link in b</a></p>\n<p><a href=\"a\">link in a</a></p>\n"}
---
# VSTS localized repo with repo mapping
commands:
  - restore --locale zh-cn
  - build --locale zh-cn
repos:
  https://docascode.visualstudio.com/repo/_git/a#live:
    - files:
        docfx.yml:
        docs/b.md: |
          [link in a](a.md)
  https://docascode.visualstudio.com/repo/_git/a.zh-cn#live:
    - files:
        docs/a.md: |
          [link in b](b.md)
          [!include[](b.md)]
outputs:
  docs/a.json: |
    { "content":"<p><a href=\"b\">link in b</a></p>\n<p><a href=\"a\">link in a</a></p>\n"}
---
# VSTS localized repo with repo mapping & bilingual
commands:
  - restore --locale zh-cn
  - build --locale zh-cn
repos:
  https://docascode.visualstudio.com/repo/_git/b#live:
    - files:
        docfx.yml: |
          localization:
            bilingual: true
        docs/b.md: |
          [link in a](a.md)
  https://docascode.visualstudio.com/repo/_git/b.zh-cn#live:
    - files:
        docs/a.md: "not used"
  https://docascode.visualstudio.com/repo/_git/b.zh-cn#live-sxs:
    - files:
        docs/a.md: |
          [link in b](b.md)
          [!include[](b.md)]
outputs:
  docs/a.json: |
    { "content":"<p><a href=\"b\">link in b</a></p>\n<p><a href=\"a\">link in a</a></p>\n"}
---
# fallback to never existing token in multiple files
commands:
  - restore --locale zh-cn
  - build --locale zh-cn
repos:
  https://github.com/neverexist/a:
    - files:
        docfx.yml:
      author: a
  https://github.com/neverexist/a.zh-cn:
    - files:
        docs/1.md: |
          [!include[include deleted tokena](tokenx.md)
        docs/2.md: |
          [!include[include deleted tokena](tokenx.md)
        docs/3.md: |
          [!include[include deleted tokena](tokenx.md)
outputs:
  docs/1.json:
  docs/2.json:
  docs/3.json:
  .errors.log:
---
# fallback to corresponding source branch 1
# [repo mapping]
commands:
  - restore --locale zh-cn
  - build --locale zh-cn
repos:
  https://docs.com/branch-fallback1#test:
    - files:
        docfx.yml:
        docs/b.md: |
          test
  https://docs.com/branch-fallback1#master:
    - files:
        docfx.yml:
        docs/b.md: |
          master
  https://docs.com/branch-fallback1.zh-cn#test:
    - files:
        docs/a.md: |
          [!include[](b.md)]
outputs:
  docs/a.json: |
    { "content":"<p>test</p>"}
---
# fallback to corresponding source branch 2
# [repo mapping & bilingual]
commands:
  - restore --locale zh-cn
  - build --locale zh-cn
repos:
  https://docs.com/branch-fallback2#test:
    - files:
        docfx.yml: |
          localization:
            bilingual: true
        docs/b.md: |
          test
  https://docs.com/branch-fallback2#master:
    - files:
        docfx.yml:
        docs/b.md: |
          master
  https://docs.com/branch-fallback2.zh-cn#test:
    - files:
        docs/a.md:
  https://docs.com/branch-fallback2.zh-cn#test-sxs:
    - files:
        docs/a.md: |
          [!include[](b.md)]
outputs:
  docs/a.json: |
    { "content":"<p>test</p>"}
---
# [from loc] fallback to master if corresponding source branch doesn't exists
# [branch mapping]
commands:
  - restore --locale zh-cn
  - build --locale zh-cn
repos:
  https://docs.com/branch-fallback3#master:
    - files:
        docfx.yml: |
          localization:
            mapping: Branch
        docs/b.md: |
          master
  https://docs.com/branch-fallback3.loc#test.zh-cn:
    - files:
        docs/a.md: |
          [!include[](b.md)]
outputs:
  docs/a.json: |
    { "content":"<p>master</p>"}<|MERGE_RESOLUTION|>--- conflicted
+++ resolved
@@ -1190,13 +1190,8 @@
             mapping: Folder
         localization/zh-cn/docs/a/a.md:
 outputs:
-<<<<<<< HEAD
   .errors.log: |
-    ["error","config-not-found","Cannot find 'docfx.yml/docfx.json' at *"]
-=======
-  build.log: |
     ["error","config-not-found","Can't find config file 'docfx.yml/docfx.json' at *"]
->>>>>>> cc169d89
 ---
 # loc build gets docfx config 1
 # from current docset firstly, then from fallback docset
