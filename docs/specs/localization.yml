# Restore loc repo with dependencies
# [repository mapping] 
commands:
  - restore --locale zh-cn
  - build
repo: https://github.com/docascode/docfx-test-dependencies#master
restores:
  git/github.com/docascode/docfx-test-dependencies.zh-cn/1dc2455be4a78b4fd29b5641e6fb8d687f37464a/dep.md: loc-DEP
  git/github.com/docascode/docfx-test-dependencies/5736374c0a142252063bbedafe5d98db495e263d/dep.md: child-DEP
  restore-lock/* Restore loc repo with dependencies-*-lock.json: |
    {"git":{"https://github.com/docascode/docfx-test-dependencies.zh-cn#master":"1dc2455be4a78b4fd29b5641e6fb8d687f37464a", "https://github.com/docascode/docfx-test-dependencies#child":"5736374c0a142252063bbedafe5d98db495e263d"}}
  restore-lock/1dc2455be4a78b4fd29b5641e6fb8d687f37464a-*-lock.json: |
    {"git":{"https://github.com/docascode/docfx-test-dependencies#child":"5736374c0a142252063bbedafe5d98db495e263d"}}
outputs:
  build.manifest:
---
# Restore loc repo, all loc files are in one repo
# [repository + folder mapping]
commands:
  - restore --locale zh-cn
  - build
repo: https://github.com/docascode/docfx-test-dependencies#master
inputs:
  docfx.yml: |
    localizationMapping: RepositoryAndFolder
restores:
  git/github.com/docascode/docfx-test-dependencies.localization/18d3d65979413ce8342fd709dbce1c78ab45ffeb/dep.md: loc-DEP
  restore-lock/*Restore loc repo, all loc files are in one repo-*-lock.json: |
    {"git":{"https://github.com/docascode/docfx-test-dependencies.localization#master":"18d3d65979413ce8342fd709dbce1c78ab45ffeb"}}
outputs:
  build.manifest:
---
# loc config convention without source locale
# [repository mapping] 
commands:
  - restore --locale zh-cn
  - build --locale zh-cn
repo: https://github.com/docascode/docfx-test-dependencies#loc-contribution
inputs:
  docfx.yml: |
    contribution:
      repository: https://github.com/dotnet/docfx
outputs:
  docs/a.json: |
    { "content_git_url": "*dotnet/docfx.zh-cn*"}
  build.manifest:
---
# loc config convention with source locale
# [repository mapping] 
commands:
  - restore --locale zh-cn
  - build --locale zh-cn
repo: https://github.com/docascode/docfx-test-dependencies#loc-contribution
inputs:
  docfx.yml: |
    contribution:
      repository: https://github.com/dotnet/docfx.en-us
outputs:
  docs/a.json: |
    { "content_git_url": "*dotnet/docfx.zh-cn*"}
  build.manifest:
---
# loc config convention with source locale, all loc files are in one repo
# [repository + folder mapping] 
commands:
  - restore --locale zh-cn
  - build --locale zh-cn
repo: https://github.com/docascode/docfx-test-dependencies#loc-contribution
inputs:
  docfx.yml: |
    contribution:
      repository: https://github.com/dotnet/docfx.en-us
    localizationMapping: RepositoryAndFolder
outputs:
  docs/a.json: |
    { "content_git_url": "*dotnet/docfx.localization/blob/master/zh-cn*"}
  build.manifest:
---
# loc config convention with source locale, all loc files are in source repo under different locale folder
# [folder mapping] 
commands:
  - restore
  - build --locale zh-cn
inputs:
  docfx.yml: |
    contribution:
      repository: https://github.com/dotnet/docfx.en-us
    localizationMapping: Folder
  localization/zh-cn/docs/a.md:
outputs:
  docs/a.json: |
    { "content_git_url": "*dotnet/docfx.en-us/blob/master/*"}
  build.manifest:
---
# loc file contributor info
# [repository mapping] 
commands:
  - restore --locale zh-cn
  - build --locale zh-cn
repo: https://github.com/docascode/docfx-test-dependencies#loc-contribution
inputs:
  docfx.yml:
outputs:
  docs/a.json: |
    { "content_git_url":"https://github.com/docascode/docfx-test-dependencies.zh-cn/blob/master/docs/a.md","original_content_git_url":"https://github.com/docascode/docfx-test-dependencies.zh-cn/blob/master/docs/a.md","gitcommit":"https://github.com/docascode/docfx-test-dependencies.zh-cn/blob/bc5ae3ec85617bcd5a66124b3e916be0714d32e8/docs/a.md"}
  build.manifest:
---
# loc file contributor info, all loc files are in one repo
# [repository + folder mapping] 
commands:
  - restore --locale zh-cn
  - build --locale zh-cn
repo: https://github.com/docascode/docfx-test-dependencies#loc-contribution
inputs:
  docfx.yml: |
    localizationMapping: RepositoryAndFolder
outputs:
  docs/a.json: |
    { "content_git_url":"https://github.com/docascode/docfx-test-dependencies.localization/blob/master/zh-cn/docs/a.md","original_content_git_url":"https://github.com/docascode/docfx-test-dependencies.localization/blob/master/zh-cn/docs/a.md","gitcommit":"https://github.com/docascode/docfx-test-dependencies.localization/blob/ce50ecc941f96b2955659211a9685db2cd3d9565/zh-cn/docs/a.md"}
  build.manifest:
---
<<<<<<< HEAD
# loc page fallback
=======
# loc file contributor info, all loc file are in source repo under different locale folder
# [folder mapping]
# source repo:
#   localization/zh-cn/docs/a.md:
commands:
  - restore
  - build --locale zh-cn
repo: https://github.com/docascode/docfx-test-dependencies#loc-contribution-folder
inputs:
  docfx.yml: |
    localizationMapping: Folder
outputs:
  docs/a.json: |
    { "content_git_url":"https://github.com/docascode/docfx-test-dependencies/blob/loc-contribution-folder/localization/zh-cn/docs/a.md","original_content_git_url":"https://github.com/docascode/docfx-test-dependencies/blob/loc-contribution-folder/localization/zh-cn/docs/a.md", "gitcommit":"https://github.com/docascode/docfx-test-dependencies/blob/3fbb3c7939d52cd16ce96d90185cf27f85c94437/localization/zh-cn/docs/a.md"}
  build.manifest:
---
# loc fallback
>>>>>>> cee5221c
# loc repo: 
# a.md: |
#   [link to b](b.md)
#   [!include[include b](b.md)
# source repo:
# b.md: |
#   [link to a](a.md)
commands:
  - restore --locale zh-cn
  - build --locale zh-cn
repo: https://github.com/docascode/docfx-test-dependencies#loc-fallback
inputs:
  docfx.yml:
outputs:
  docs/a.json: |
    { "content":"<p><a href=\"b\">link to b</a></p>\n<p><a href=\"a\">link to a</a></p>\n"}
  build.manifest:
---
# loc page fallback, all loc files are in one repo
# loc repo:
#   a.md: |
#     [link to b](b.md)
#     [!include[include b](b.md)
# source repo:
#   b.md: |
#     [link to a](a.md)
commands:
  - restore --locale zh-cn
  - build --locale zh-cn
repo: https://github.com/docascode/docfx-test-dependencies#loc-fallback
inputs:
  docfx.yml: |
    localizationMapping: RepositoryAndFolder
  a.md: a
outputs:
  docs/a.json: |
    { "content":"<p><a href=\"b\">link to b</a></p>\n<p><a href=\"a\">link to a</a></p>\n"}
  docs/b.json: |
    { "content":"<p><a href=\"a\">link to a</a></p>\n"}
  build.manifest:
---
# loc fallback, all loc files are in source repo under different locale folder
# source repo:
#   b.md: |
#     [link to a](a.md)
#   a.md: a
#   localization/zh-cn/a.md: |
#     [link to b](b.md)
#     [!include[include b](b.md)
commands:
  - restore
  - build --locale zh-cn
repo: https://github.com/docascode/docfx-test-dependencies#loc-fallback
inputs:
  docfx.yml: |
    localizationMapping: Folder
  docs/b.md: |
    [link to a](a.md)
  docs/a.md: a
  localization/zh-cn/docs/a.md: |
    [link to b](b.md)
    [!include[include b](b.md)
outputs:
  docs/a.json: |
    { "content":"<p><a href=\"b\">link to b</a></p>\n<p><a href=\"a\">link to a</a></p>\n"}
  build.manifest:
---
# loc resource fallback
# loc repo:
#   a.md: |
#     [link to b](b.png)
# source repo:
#   docs/b.png:
commands:
  - restore --locale zh-cn
  - build --locale zh-cn
repo: https://github.com/docascode/docfx-test-dependencies#loc-fallback-resource
inputs:
  docfx.yml:
  docs/b.png:
outputs:
  docs/a.json: |
    { "content":"<p><a href=\"b.png\">link to b</a></p>"}
  build.manifest:
---
# loc build with TOC map, loc TOC has higher priority
# loc repo:
#   docs/a.md:
#   docs/b.md:
#   docs/TOC.md: |
#     # [reference a](a.md)
#     # [reference b](b.md)
# source repo:
#   docs/TOC.md: |
#     # [reference a](a.md)
#   docs/b/TOC.md: |
#     # [reference b](../b.md)
commands:
  - restore --locale zh-cn
  - build --locale zh-cn
repo: https://github.com/docascode/docfx-test-dependencies#loc-tocmap
inputs:
  docfx.yml: |
    localizationMapping: RepositoryAndFolder
  docs/TOC.md: |
    # [reference a](a.md)
  docs/b/TOC.md: |
    # [reference b](../b.md)
outputs:
  build.manifest:
  docs/a.json: |
    {"toc_rel": "TOC.json"}
  docs/b.json: |
    {"toc_rel": "TOC.json"}
  docs/TOC.json: |
    {"items": [{"toc_title": "reference a", "href": "a"},{"toc_title": "reference b", "href": "b"}]}
---
# loc build with mixed toc map
# loc repo:
#   docs/b/b.md
#   docs/a/TOC.md: |
#     # [reference a](a.md)
# source repo:
#   docs/a/a.md:
#   docs/b/TOC.md: |
#     # [reference b](b.md)
commands:
  - restore --locale zh-cn
  - build --locale zh-cn
repo: https://github.com/docascode/docfx-test-dependencies#loc-mixed-tocmap
inputs:
  docfx.yml: |
    localizationMapping: RepositoryAndFolder
  docs/b/TOC.md: |
    # [reference b](b.md)
  docs/a/a.md:
outputs:
  build.manifest:
  docs/b/b.json: |
    {"toc_rel": "TOC.json"}
  docs/a/TOC.json: |
    {"items": [{"toc_title": "reference a", "href": "a"}]}
---
# loc build with mixed toc map, all loc files are in source repo under different locale folder
# source repo:
#   docs/a/a.md:
#   docs/b/TOC.md: |
#     # [reference b](b.md)
#   localization/zh-cn/docs/b/b.md:
#   localization/zh-cn/docs/a/TOC.md: |
#     # [reference a](a.md)
commands:
  - restore
  - build --locale zh-cn
inputs:
  docfx.yml: |
    localizationMapping: Folder
  docs/b/TOC.md: |
    # [reference b](b.md)
  docs/a/a.md:
  localization/zh-cn/docs/b/b.md:
  localization/zh-cn/docs/a/TOC.md: |
    # [reference a](a.md)
outputs:
  build.manifest:
  docs/a/a.json: |
    {"toc_rel": "TOC.json"}
  docs/b/b.json: |
    {"toc_rel": "TOC.json"}
  docs/a/TOC.json: |
    {"items": [{"toc_title": "reference a", "href": "a"}]}
---
# loc build with xref map, loc file has higher priority
# loc repo:
#   docs/a.md: uid = a
#   docs/b.md: link to @c
# source repo:
#   docs/a.md: uid = c
commands:
  - restore --locale zh-cn
  - build --locale zh-cn
repo: https://github.com/docascode/docfx-test-dependencies#loc-xrefmap
inputs:
  docfx.yml: |
    buildInternalXrefMap: true
  docs/a.md: |
    ---
    uid: c
    ---
outputs:
  build.manifest:
  build.log: |
    ["info","at-uid-not-found","Cannot find uid 'c' using xref '@c'","docs/b.md"]
  docs/a.json:
  docs/b.json:
  xrefmap.json:
---
# loc build with xref map, all locale files are in source repo under different locale folder, loc file has higher priority
# source repo:
#   docs/a.md: uid = c
#   localization/zh-cn/docs/a.md: uid = a
#   localization/zh-cn/docs/b.md: link to @c
commands:
  - restore
  - build --locale zh-cn
inputs:
  docfx.yml: |
    buildInternalXrefMap: true
    localizationMapping: Folder
  docs/a.md: |
    ---
    uid: c
    ---
  localization/zh-cn/docs/a.md: |
    ---
    uid: a
    ---
  localization/zh-cn/docs/b.md: link to @c
outputs:
  build.manifest:
  build.log: |
    ["info","at-uid-not-found","Cannot find uid 'c' using xref '@c'","docs/b.md"]
  docs/a.json:
  docs/b.json:
  xrefmap.json:
---
# loc build with mixed xref map
# loc repo:
#   docs/a.md: uid = a
#   docs/b.md: link to @a and @c
# source repo:
#   docs/c.md: uid = c
commands:
  - restore --locale zh-cn
  - build --locale zh-cn
repo: https://github.com/docascode/docfx-test-dependencies#loc-mixed-xrefmap
inputs:
  docfx.yml: |
    buildInternalXrefMap: true
  docs/c.md: |
    ---
    uid: c
    ---
outputs:
  build.manifest:
  docs/a.json:
  docs/b.json: |
    {"content":"<p>link to <a href=\"docs/a.json\">a</a>\nlink to <a href=\"docs/c.json\">c</a></p>\n"}
  xrefmap.json: |
    {"references":[{"uid":"a","href":"docs/a.json","name":"a"},{"uid":"c","href":"docs/c.json","name":"c"}]}
---
# loc folder should be excluded from source docset during loc docset build
# source repo:
# localization/zh-cn/docs/a.md: |
#   [link to a](~/docs/localization/zh-cn/docs/a.md)
commands:
  - restore
  - build --locale zh-cn
inputs:
  docfx.yml: |
    content: '**/*.md'
    localizationMapping: Folder
  localization/zh-cn/docs/a.md: |
    [link to a](~/localization/zh-cn/docs/a.md)
    [link to a](~/docs/a.md)
outputs:
  build.manifest:
  docs/a.json:
  build.log: |
    ["warning","link-out-of-scope","File 'localization/zh-cn/docs/a.md' referenced by link '~/localization/zh-cn/docs/a.md' will not be built because it is not included in docfx.yml","docs/a.md"]
---
# loc folder should be excluded from source docset during source docset build
# source repo:
# localization/zh-cn/docs/a.md:
# docs/b.md
inputs:
  docfx.yml: |
    content: '**/*.md'
    localizationMapping: Folder
  localization/zh-cn/docs/a.md:
  docs/b.md:
outputs:
  build.manifest:
  docs/b.json:
---
# built metadata for loc files
commands:
  - restore --locale zh-cn
  - build --locale zh-cn
repo: https://github.com/docascode/docfx-test-dependencies#loc-contribution
inputs:
  docfx.yml: |
    baseUrl: https://docs.microsoft.com
outputs:
  build.manifest:
  docs/a.json: |
    {"locale": "zh-cn", "canonical_url": "https://docs.microsoft.com/zh-cn/docs/a", "document_id": "fa697b4e-3e52-77f6-2219-39040f6070da", "document_version_independent_id": "7c88e748-ed5e-a29a-c057-6f89857c3591",}
---
# built metadata for loc files, all loc files are in same repo
commands:
  - restore --locale zh-cn
  - build --locale zh-cn
repo: https://github.com/docascode/docfx-test-dependencies#loc-contribution
inputs:
  docfx.yml: |
    baseUrl: https://docs.microsoft.com
    localizationMapping: RepositoryAndFolder
outputs:
  build.manifest:
  docs/a.json: |
    {"locale": "zh-cn", "canonical_url": "https://docs.microsoft.com/zh-cn/docs/a", "document_id": "fa697b4e-3e52-77f6-2219-39040f6070da", "document_version_independent_id": "7c88e748-ed5e-a29a-c057-6f89857c3591"}
---
# built metadata for loc files, all loc files are in source repo under different locale folder
commands:
  - restore
  - build --locale zh-cn
inputs:
  docfx.yml: |
    baseUrl: https://docs.microsoft.com
    localizationMapping: Folder
  localization/zh-cn/docs/a.md:
outputs:
  build.manifest:
  docs/a.json: |
    {"locale": "zh-cn", "canonical_url": "https://docs.microsoft.com/zh-cn/docs/a", "document_id": "fa697b4e-3e52-77f6-2219-39040f6070da", "document_version_independent_id": "7c88e748-ed5e-a29a-c057-6f89857c3591"}<|MERGE_RESOLUTION|>--- conflicted
+++ resolved
@@ -119,9 +119,6 @@
     { "content_git_url":"https://github.com/docascode/docfx-test-dependencies.localization/blob/master/zh-cn/docs/a.md","original_content_git_url":"https://github.com/docascode/docfx-test-dependencies.localization/blob/master/zh-cn/docs/a.md","gitcommit":"https://github.com/docascode/docfx-test-dependencies.localization/blob/ce50ecc941f96b2955659211a9685db2cd3d9565/zh-cn/docs/a.md"}
   build.manifest:
 ---
-<<<<<<< HEAD
-# loc page fallback
-=======
 # loc file contributor info, all loc file are in source repo under different locale folder
 # [folder mapping]
 # source repo:
@@ -138,8 +135,7 @@
     { "content_git_url":"https://github.com/docascode/docfx-test-dependencies/blob/loc-contribution-folder/localization/zh-cn/docs/a.md","original_content_git_url":"https://github.com/docascode/docfx-test-dependencies/blob/loc-contribution-folder/localization/zh-cn/docs/a.md", "gitcommit":"https://github.com/docascode/docfx-test-dependencies/blob/3fbb3c7939d52cd16ce96d90185cf27f85c94437/localization/zh-cn/docs/a.md"}
   build.manifest:
 ---
-# loc fallback
->>>>>>> cee5221c
+# loc page fallback
 # loc repo: 
 # a.md: |
 #   [link to b](b.md)
@@ -177,11 +173,27 @@
 outputs:
   docs/a.json: |
     { "content":"<p><a href=\"b\">link to b</a></p>\n<p><a href=\"a\">link to a</a></p>\n"}
-  docs/b.json: |
-    { "content":"<p><a href=\"a\">link to a</a></p>\n"}
-  build.manifest:
----
-# loc fallback, all loc files are in source repo under different locale folder
+  build.manifest:
+---
+# loc resource fallback
+# loc repo:
+#   a.md: |
+#     [link to b](b.png)
+# source repo:
+#   docs/b.png:
+commands:
+  - restore --locale zh-cn
+  - build --locale zh-cn
+repo: https://github.com/docascode/docfx-test-dependencies#loc-fallback-resource
+inputs:
+  docfx.yml:
+  docs/b.png:
+outputs:
+  docs/a.json: |
+    { "content":"<p><a href=\"b.png\">link to b</a></p>"}
+  build.manifest:
+---
+# loc token fallback, all loc files are in source repo under different locale folder
 # source repo:
 #   b.md: |
 #     [link to a](a.md)
@@ -205,24 +217,8 @@
 outputs:
   docs/a.json: |
     { "content":"<p><a href=\"b\">link to b</a></p>\n<p><a href=\"a\">link to a</a></p>\n"}
-  build.manifest:
----
-# loc resource fallback
-# loc repo:
-#   a.md: |
-#     [link to b](b.png)
-# source repo:
-#   docs/b.png:
-commands:
-  - restore --locale zh-cn
-  - build --locale zh-cn
-repo: https://github.com/docascode/docfx-test-dependencies#loc-fallback-resource
-inputs:
-  docfx.yml:
-  docs/b.png:
-outputs:
-  docs/a.json: |
-    { "content":"<p><a href=\"b.png\">link to b</a></p>"}
+  docs/b.json: |
+    { "content":"<p><a href=\"a\">link to a</a></p>\n"}
   build.manifest:
 ---
 # loc build with TOC map, loc TOC has higher priority
