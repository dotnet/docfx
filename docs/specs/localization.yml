# restore loc repo with dependencies 1
# [repository mapping] 
commands:
  - restore --locale zh-cn
  - build --locale zh-cn
repos:
  https://docs.com/restore1#master:
    - files:
        docfx.yml: |
          dependencies:
            restore-child: https://docs.com/restore1#child
  https://docs.com/restore1#child:
    - files:
        docs/child.md:
  https://docs.com/restore1.zh-cn#master:
    - files:
        docs/loc.md: |
          [link to restore-child](~/restore-child/docs/child.md)
outputs:
  docs/loc.json:
  .errors.log: |
    ["warning","link-is-dependency","File 'docs/child.md' referenced by link '~/restore-child/docs/child.md' will not be built because it is from a dependency docset","docs/loc.md",1,1]
---
# restore loc repo with dependencies 2
# [repository mapping & bilingual]
commands:
  - restore --locale zh-cn
  - build --locale zh-cn
repos:
  https://docs.com/restore2#master:
    - files:
        docfx.yml: |
          localization:
            bilingual: true
          dependencies:
            restore-child: https://docs.com/restore2#child
  https://docs.com/restore2.zh-cn#master-sxs:
    - files:
        docs/loc.md: |
          [link to restore-child](~/restore-child/docs/child.md)
  https://docs.com/restore2.zh-cn#master:
    - files:
        docs/loc.md:
  https://docs.com/restore2#child:
    - files:
        docs/child.md:
outputs:
  docs/loc.json:
  .errors.log: |
    ["warning","link-is-dependency","File 'docs/child.md' referenced by link '~/restore-child/docs/child.md' will not be built because it is from a dependency docset","docs/loc.md",1,1]
---
# restore loc repo without dependencies 1
# [branch mapping]
commands:
  - restore --locale zh-cn
  - build --locale zh-cn
repos:
  https://docs.com/restore3#master:
    - files:
        docfx.yml: |
          localization:
            mapping: Branch
  https://docs.com/restore3.loc#master.zh-cn:
    - files:
        docs/dep.md: loc-DEP
outputs:
  docs/dep.json:
---
# restore loc repo  without dependencies 2
# [branch mapping & bilingual]
commands:
  - restore --locale zh-cn
  - build --locale zh-cn
repos:
  https://docs.com/restore4#master:
    - files:
        docfx.yml: |
          localization:
            mapping: Branch
            bilingual: true
  https://docs.com/restore4.loc#master-sxs.zh-cn:
    - files:
        docs/dep.md: loc-DEP-sxs
  https://docs.com/restore4.loc#master.zh-cn:
    - files:
        docs/dep.md: loc-DEP
outputs:
  docs/dep.json: |
    {"conceptual": "<p>loc-DEP-sxs</p>"}
---
# loc docset share the source docset's restore map 1
# [repository mapping]
commands:
  - restore --locale zh-cn
  - build --locale zh-cn
repos:
  https://github.com/d/restore5#master:
    - files:
        docfx.yml: |
          gitHub:
            userCache: github-user.json
            resolveUsers: true
          dependencies:
            child1: https://docs.com/d/restore5
        github-user.json: |
          {
            "users": [
              {
                "name": "Osmond Jiang",
                "login": "OsmondJiang",
                "id": 19990166,
                "expiry":"2099-01-01T00:00:00.00000Z",
                "emails": [
                  "xinjiang@microsoft.com"
                ]
              },
              {
                "name": "Renze Yu",
                "login": "superyyrrzz",
                "id": 3831744,
                "expiry":"2099-01-01T00:00:00.00000Z",
                "emails": [
                  "renzeyu@microsoft.com",
                  "superyyrrzz@gmail.com"
                ]
              },
              {
                "name": "Yufei Huang",
                "login": "yufeih",
                "id": 511355,
                "expiry":"2099-01-01T00:00:00.00000Z",
                "emails": [
                  "yufeih@users.noreply.github.com",
                  "yufeih@live.com"
                ]
              }
            ]
          }
  https://github.com/d/restore5.zh-cn#master:
    - files:
        docs/a.md: |
          [!include[](~/child1/docs/d.md)]
      author: yufeih
      email: yufeih@live.com
    - files:
        docs/a.md: a
      author: OsmondJiang
      email: xinjiang@microsoft.com
  https://docs.com/d/restore5:
    - files:
        docs/d.md: d
outputs:
  docs/a.json: |
    {
      "conceptual":"<p>d</p>\n",
      "_op_gitContributorInformation":
      {
        "author":
          {"display_name":"Osmond Jiang","id":"19990166"},
        "contributors":
          [{"display_name":"Yufei Huang","id":"511355"}],
      }
    }
---
# loc docset share the source docset's restore map 2
# [branch mapping] & bilingual
commands:
  - restore --locale zh-cn
  - build --locale zh-cn
repos:
  https://github.com/d/restore6#master:
    - files:
        docfx.yml: |
          localization:
            bilingual: true
            mapping: Branch
          gitHub:
            userCache: github-user.json
            resolveUsers: true
          dependencies:
            child1: https://docs.com/d/restore6
        github-user.json: |
          {
            "users": [
              {
                "name": "Osmond Jiang",
                "login": "OsmondJiang",
                "id": 19990166,
                "expiry":"2099-01-01T00:00:00.00000Z",
                "emails": [
                  "xinjiang@microsoft.com"
                ]
              },
              {
                "name": "Renze Yu",
                "login": "superyyrrzz",
                "id": 3831744,
                "expiry":"2099-01-01T00:00:00.00000Z",
                "emails": [
                  "renzeyu@microsoft.com",
                  "superyyrrzz@gmail.com"
                ]
              },
              {
                "name": "Yufei Huang",
                "login": "yufeih",
                "id": 511355,
                "expiry":"2099-01-01T00:00:00.00000Z",
                "emails": [
                  "yufeih@users.noreply.github.com",
                  "yufeih@live.com"
                ]
              }
            ]
          }
  https://github.com/d/restore6.loc#master-sxs.zh-cn:
    - files:
        docs/a.md: |
          [!include[](~/child1/docs/d.md)]
  https://github.com/d/restore6.loc#master.zh-cn:
    - files:
        docs/a.md: |
          [!include[](~/child1/docs/d.md)]
      author: yufeih
      email: yufeih@live.com
    - files:
        docs/a.md: a
      author: OsmondJiang
      email: xinjiang@microsoft.com
  https://docs.com/d/restore6:
    - files:
        docs/d.md: d
outputs:
  docs/a.json: |
    {
      "conceptual":"<p>d</p>\n",
      "_op_gitContributorInformation":
      {
        "author":
          {"display_name":"Osmond Jiang","id":"19990166"},
        "contributors":
          [{"display_name":"Yufei Huang","id":"511355"}],
      }
    }
---
# edit url convention without source locale 1
# [repository mapping] 
commands:
  - restore --locale zh-cn
  - build --locale zh-cn
repos: 
  https://docfx.com/edit-url1#live:
    - files:
        docfx.yml: |
          contribution:
            repository: https://github.com/dotnet/docfx
  https://docfx.com/edit-url1.zh-cn#live:
    - files:
        docs/a.md:
outputs:
  docs/a.json: |
    { "content_git_url": "*dotnet/docfx.zh-cn/blob/live/*"}
---
# edit url convention without source locale 2
# [branch mapping]
commands:
  - restore --locale zh-cn
  - build --locale zh-cn
repos: 
  https://docfx.com/edit-url2#live:
    - files:
        docfx.yml: |
          localization:
            mapping: Branch
          contribution:
            repository: https://github.com/dotnet/docfx
  https://docfx.com/edit-url2.loc#live.zh-cn:
    - files:
        docs/a.md:
outputs:
  docs/a.json: |
    { "content_git_url": "*dotnet/docfx.loc/blob/live.zh-cn*"}
---
# edit url convention with source locale 1
# [repository mapping]
commands:
  - restore --locale zh-cn
  - build --locale zh-cn
repos: 
  https://docfx.com/edit-url3#live:
    - files:
        docfx.yml: |
          contribution:
            repository: https://github.com/dotnet/docfx.en-us
  https://docfx.com/edit-url3.zh-cn#live:
    - files:
        docs/a.md:
outputs:
  docs/a.json: |
    { "content_git_url": "*dotnet/docfx.en-us.zh-cn/blob/live/*"}
---
# edit url convention with source locale 2
# all loc files are in one repo under different branch
# [branch mapping]
commands:
  - restore --locale zh-cn
  - build --locale zh-cn
repos: 
  https://docfx.com/edit-url4#live:
    - files:
        docfx.yml: |
          contribution:
            repository: https://github.com/dotnet/docfx
          localization:
            mapping: Branch
  https://docfx.com/edit-url4.loc#live.zh-cn:
    - files:
        docs/a.md:
outputs:
  docs/a.json: |
    { "content_git_url": "*dotnet/docfx.loc/blob/live.zh-cn/docs/*"}
---
# edit url convention with source locale 3
# all loc files are in source repo under different locale folder
# [folder mapping]
commands:
  - restore --locale zh-cn
  - build --locale zh-cn
repos:
  https://github.com/folder-maping/a:
  - files:
      docfx.yml: |
        contribution:
          repository: https://github.com/dotnet/docfx.en-us
        localization:
          mapping: Folder
      localization/zh-cn/docs/a.md:
      docs/a.md:
outputs:
  docs/a.json: |
    { "content_git_url": "*dotnet/docfx.en-us/blob/master/*"}
---
# edit url convention with branch
# all loc files are in one repo under different branch
# [branch mapping] & bilingual
commands:
  - restore --locale zh-cn
  - build --locale zh-cn
repos:
  https://docfx.com/edit-url5#live:
    - files:
        docfx.yml: |
          contribution:
            repository: https://github.com/dotnet/docfx#master
          localization:
            mapping: Branch
  https://docfx.com/edit-url5.loc#live-sxs.zh-cn:
    - files:
        docs/a.md:
  https://docfx.com/edit-url5.loc#live.zh-cn:
    - files:
        docs/a.md:
outputs:
  docs/a.json: |
    { "content_git_url": "*dotnet/docfx.loc/blob/master.zh-cn/docs/*"}
---
# loc file contributor info 1
# [repository mapping]
commands:
  - restore --locale zh-cn
  - build --locale zh-cn
repos: 
  https://github.com/c/contribution1#master:
    - files:
        docfx.yml:
  https://github.com/c/contribution1.zh-cn#master:
    - files:
        docs/a.md:
outputs:
  docs/a.json: |
    { "content_git_url":"https://github.com/c/contribution1.zh-cn/blob/master/docs/a.md","original_content_git_url":"https://github.com/c/contribution1.zh-cn/blob/master/docs/a.md", "gitcommit":"https://github.com/c/contribution1.zh-cn/blob/f35b220adadfe88d1d4f1b043c8dc55db491c83e/docs/a.md"}
---
# loc file contributor info 2
# [folder mapping]
commands:
  - restore --locale zh-cn
  - build --locale zh-cn
repos:
  https://github.com/contribution/a#master3:
    - files:
        docfx.yml: |
          localization:
            mapping: Folder
        localization/zh-cn/docs/a.md:
outputs:
  docs/a.json: |
    { "content_git_url":"https://github.com/contribution/a/blob/master3/localization/zh-cn/docs/a.md","original_content_git_url":"https://github.com/contribution/a/blob/master3/localization/zh-cn/docs/a.md", "gitcommit":"https://github.com/contribution/a/blob/ffb8cfa5f33566a83770b90d647577a58e1d662d/localization/zh-cn/docs/a.md"}
---
# loc file contributor info 3
# [branch mapping]
commands:
  - restore --locale zh-cn
  - build --locale zh-cn
repos: 
  https://github.com/c/contribution3#master:
    - files:
        docfx.yml: |
          localization:
            mapping: Branch
  https://github.com/c/contribution3.loc#master.zh-cn:
    - files:
        docs/a.md:
outputs:
  docs/a.json: |
    { "content_git_url":"https://github.com/c/contribution3.loc/blob/master.zh-cn/docs/a.md","original_content_git_url":"https://github.com/c/contribution3.loc/blob/master.zh-cn/docs/a.md", "gitcommit":"https://github.com/c/contribution3.loc/blob/f35b220adadfe88d1d4f1b043c8dc55db491c83e/docs/a.md"}
---
# loc file contributor info 4
# [repository mapping] & bilingual
commands:
  - restore --locale zh-cn
  - build --locale zh-cn
repos: 
  https://github.com/c/contribution4#master:
    - files:
        docfx.yml: |
          localization:
            bilingual: true
  https://github.com/c/contribution4.zh-cn#master:
    - files:
        docs/a.md:
  https://github.com/c/contribution4.zh-cn#master-sxs:
    - files:
        docs/a.md:
outputs:
  docs/a.json: |
    { "content_git_url":"https://github.com/c/contribution4.zh-cn/blob/master/docs/a.md","original_content_git_url":"https://github.com/c/contribution4.zh-cn/blob/master-sxs/docs/a.md", "gitcommit":"https://github.com/c/contribution4.zh-cn/blob/f35b220adadfe88d1d4f1b043c8dc55db491c83e/docs/a.md"}
---
# loc file contributor info 5
# [branch mapping] & bilingual
commands:
  - restore --locale zh-cn
  - build --locale zh-cn
repos: 
  https://github.com/c/contribution5#master:
    - files:
        docfx.yml: |
          localization:
            bilingual: true
            mapping: Branch
  https://github.com/c/contribution5.loc#master.zh-cn:
    - files:
        docs/a.md:
  https://github.com/c/contribution5.loc#master-sxs.zh-cn:
    - files:
        docs/a.md:
outputs:
  docs/a.json: |
    { "content_git_url":"https://github.com/c/contribution5.loc/blob/master.zh-cn/docs/a.md","original_content_git_url":"https://github.com/c/contribution5.loc/blob/master-sxs.zh-cn/docs/a.md", "gitcommit":"https://github.com/c/contribution5.loc/blob/f35b220adadfe88d1d4f1b043c8dc55db491c83e/docs/a.md"}
---
# loc page link and content fallback 1
# [repository mapping]
commands:
  - restore --locale zh-cn
  - build --locale zh-cn
repos:
  https://docs.com/page-fallback1#master:
    - files:
        docfx.yml:
        docs/b.md: |
          [link in a](a.md)
  https://docs.com/page-fallback1.zh-cn#master:
    - files:
        docs/a.md: |
          [link in b](b.md)
          [!include[](b.md)]
outputs:
  docs/a.json: |
    { "conceptual":"<p><a href=\"b\">link in b</a></p>\n<p><a href=\"a\">link in a</a></p>\n"}
---
# loc page link and content fallback 2
# [branch mapping]
commands:
  - restore --locale zh-cn
  - build --locale zh-cn
repos:
  https://docs.com/page-fallback2#master:
    - files:
        docfx.yml: |
          localization:
            mapping: Branch
        docs/b.md: |
          [link in a](a.md)
  https://docs.com/page-fallback2.loc#master.zh-cn:
    - files:
        docs/a.md: |
          [link in b](b.md)
          [!include[](b.md)]
outputs:
  docs/a.json: |
    { "conceptual":"<p><a href=\"b\">link in b</a></p>\n<p><a href=\"a\">link in a</a></p>\n"}
---
# loc page link and content fallback 3
# [branch mapping] & bilingual
commands:
  - restore --locale zh-cn
  - build --locale zh-cn
repos:
  https://docs.com/page-fallback3#master:
    - files:
        docfx.yml: |
          localization:
            mapping: Branch
            bilingual: true
        docs/b.md: |
          [link in a](a.md)
  https://docs.com/page-fallback3.loc#master.zh-cn:
    - files:
        docs/a.md:
  https://docs.com/page-fallback3.loc#master-sxs.zh-cn:
    - files:
        docs/a.md: |
          [link in b](b.md)
          [!include[](b.md)]
outputs:
  docs/a.json: |
    { "conceptual":"<p><a href=\"b\">link in b</a></p>\n<p><a href=\"a\">link in a</a></p>\n"}
---
# loc resource fallback 1
# [repository mapping]
commands:
  - restore --locale zh-cn
  - build --locale zh-cn
repos:
  https://docs.com/resource-fallback1#master:
    - files:
        docs/b.png:
        docfx.yml:
  https://docs.com/resource-fallback1.zh-cn#master:
    - files:
        docs/a.md: |
          [link to b](b.png)
outputs:
  docs/a.json: |
    { "conceptual":"<p><a href=\"b.png\">link to b</a></p>"}
---
# loc resource fallback 2
# [branch mapping]
commands:
  - restore --locale zh-cn
  - build --locale zh-cn
repos:
  https://docs.com/resource-fallback2#live:
    - files:
        docs/b.png:
        docfx.yml: |
          localization:
            mapping: Branch
  https://docs.com/resource-fallback2.loc#live.zh-cn:
    - files:
        docs/a.md: |
          [link to b](b.png)
outputs:
  docs/a.json: |
    { "conceptual":"<p><a href=\"b.png\">link to b</a></p>"}
---
# loc resource fallback 3
# [repository mapping] & bilingual
commands:
  - restore --locale zh-cn
  - build --locale zh-cn
repos:
  https://docs.com/resource-fallback3#master:
    - files:
        docs/b.png:
        docfx.yml: |
          localization:
            bilingual: true
  https://docs.com/resource-fallback3.zh-cn#master:
    - files:
        docs/a.md:
  https://docs.com/resource-fallback3.zh-cn#master-sxs:
    - files:
        docs/a.md: |
          [link to b](b.png)
outputs:
  docs/a.json: |
    { "conceptual":"<p><a href=\"b.png\">link to b</a></p>"}
---
# loc token fallback, all loc files are in source repo under different locale folder
commands:
  - restore --locale zh-cn
  - build --locale zh-cn
inputs:
  docfx.yml: |
    localization:
      mapping: Folder
  docs/b.md: |
    [link to a](a.md)
  docs/a.md: a
  localization/zh-cn/docs/a.md: |
    [link to b](b.md)
    [!include[include b](b.md)
outputs:
  docs/a.json: |
    { "conceptual":"<p><a href=\"b\">link to b</a></p>\n<p><a href=\"a\">link to a</a></p>\n"}
---
# loc build with TOC map, loc TOC has higher priority
commands:
  - restore --locale zh-cn
  - build --locale zh-cn
repos:
  https://docs.com/toc1#master:
    - files:
        docs/TOC.md: |
          # [reference a](a.md)
        docs/b/TOC.md: |
          # [reference b](../b.md)
        docfx.yml:
  https://docs.com/toc1.zh-cn#master:
    - files:
        docs/a.md:
        docs/b.md:
        docs/TOC.md: |
          # [reference a](a.md)
          # [reference b](b.md)
outputs:
  docs/a.json: |
    {"toc_rel": "toc.json"}
  docs/b.json: |
    {"toc_rel": "toc.json"}
  docs/toc.json: |
    {"items": [{"name": "reference a", "href": "a"},{"name": "reference b", "href": "b"}]}
---
# loc build with mixed toc map
commands:
  - restore --locale zh-cn
  - build --locale zh-cn
repos:
  https://docs.com/toc2#master:
    - files:
        docs/a/a.md:
        docs/b/TOC.md: |
          # [reference b](b.md)
        docfx.yml:
  https://docs.com/toc2.zh-cn#master:
    - files:
        docs/a/TOC.md: |
          # [reference a](a.md)
        docs/b/b.md:
outputs:
  docs/b/b.json: |
    {"toc_rel": "toc.json"}
  docs/a/toc.json: |
    {"items": [{"name": "reference a", "href": "a"}]}
---
# loc build with mixed toc map, all loc files are in source repo under different locale folder
commands:
  - restore --locale zh-cn
  - build --locale zh-cn
inputs:
  docfx.yml: |
    localization:
      mapping: Folder
  docs/b/TOC.md: |
    # [reference b](b.md)
  docs/a/a.md:
  localization/zh-cn/docs/b/b.md:
  localization/zh-cn/docs/a/TOC.md: |
    # [reference a](a.md)
outputs:
  docs/b/b.json: |
    {"toc_rel": "toc.json"}
  docs/a/toc.json: |
    {"items": [{"name": "reference a", "href": "a"}]}
---
# loc build with xref map, loc file has higher priority
commands:
  - restore --locale zh-cn
  - build --locale zh-cn
repos:
  https://docs.com/xref1#master:
    - files:
        docs/a.md: |
          ---
          uid: c
          ---
        docfx.yml:
  https://docs.com/xref1.zh-cn#master:
    - files:
        docs/a.md: |
          ---
          uid: a
          ---
        docs/b.md: |
          link to @c
outputs:
  .errors.log: |
    ["info","at-uid-not-found","Cannot find uid 'c' using xref '@c'","docs/b.md",1,10]
  docs/a.json:
  docs/b.json:
---
# loc build with xref map, all locale files are in source repo under different locale folder, loc file has higher priority
commands:
  - restore --locale zh-cn
  - build --locale zh-cn
inputs:
  docfx.yml: |
    localization:
      mapping: Folder
  docs/a.md: |
    ---
    uid: c
    ---
  localization/zh-cn/docs/a.md: |
    ---
    uid: a
    ---
  localization/zh-cn/docs/b.md: link to @c
outputs:
  .errors.log: |
    ["info","at-uid-not-found","Cannot find uid 'c' using xref '@c'","docs/b.md",1,10]
  docs/a.json:
  docs/b.json:
---
# loc build with mixed xref map
commands:
  - restore --locale zh-cn
  - build --locale zh-cn
repos:
  https://docs.com/xref2#master:
    - files:
        docs/c.md: |
          ---
          uid: c
          ---
        docfx.yml:
  https://docs.com/xref2.zh-cn#master:
    - files:
        docs/a.md: |
          ---
          uid: a
          ---
        docs/b.md: |
          link to @a
          link to @c
outputs:
  docs/a.json:
  docs/b.json: |
    {"conceptual":"<p>link to <a href=\"a\">a</a>\nlink to <a href=\"c\">c</a></p>\n"}
  xrefmap.json: |
    {"references":[{"uid":"a","href":"https://docs.com/docs/a","name":"a"},{"uid":"c","href":"https://docs.com/docs/c","name":"c"}]}
---
# loc folder should be excluded from source docset during loc docset build
commands:
  - restore --locale zh-cn
  - build --locale zh-cn
inputs:
  docfx.yml: |
    files: '**/*.md'
    localization:
      mapping: Folder
  localization/zh-cn/docs/a.md: |
    [link to a](~/localization/zh-cn/docs/a.md)
    [link to a](~/docs/a.md)
outputs:
  docs/a.json:
  .errors.log: |
    ["warning","link-out-of-scope","File 'localization/zh-cn/docs/a.md' referenced by link '~/localization/zh-cn/docs/a.md' will not be built because it is not included in docfx.yml","docs/a.md",1,1]
---
# loc folder should be excluded from source docset during source docset build
inputs:
  docfx.yml: |
    files: '**/*.md'
    localization:
      mapping: Folder
  localization/zh-cn/docs/a.md:
  docs/b.md:
outputs:
  docs/b.json:
---
# built metadata for loc files 1
commands:
  - restore --locale zh-cn
  - build --locale zh-cn
repos:
  https://docs.com/metadata1#master:
    - files:
        docfx.yml: |
          baseUrl: https://docs.microsoft.com
  https://docs.com/metadata1.zh-cn#master:
    - files:
        docs/a.md:
outputs:
  docs/a.json: |
    {"locale": "zh-cn", "canonical_url": "https://docs.microsoft.com/zh-cn/docs/a", "document_id": "fa697b4e-3e52-77f6-2219-39040f6070da", "document_version_independent_id": "7c88e748-ed5e-a29a-c057-6f89857c3591",}
---
# built metadata for loc files 2
# all loc files are in same repo under different branch
commands:
  - restore --locale zh-cn
  - build --locale zh-cn
repos:
  https://docs.com/metadata2#live:
    - files:
        docfx.yml: |
          baseUrl: https://docs.microsoft.com
          localization:
            mapping: Branch
  https://docs.com/metadata2.loc#live.zh-cn:
    - files:
        docs/a.md:
outputs:
  docs/a.json: |
    {"locale": "zh-cn", "canonical_url": "https://docs.microsoft.com/zh-cn/docs/a", "document_id": "fa697b4e-3e52-77f6-2219-39040f6070da", "document_version_independent_id": "7c88e748-ed5e-a29a-c057-6f89857c3591"}
---
# built metadata for loc files 3
# all loc files are in source repo under different locale folder
commands:
  - restore --locale zh-cn
  - build --locale zh-cn
inputs:
  docfx.yml: |
    baseUrl: https://docs.microsoft.com
    localization:
      mapping: Folder
  localization/zh-cn/docs/a.md:
outputs:
  docs/a.json: |
    {"locale": "zh-cn", "canonical_url": "https://docs.microsoft.com/zh-cn/docs/a", "document_id": "fa697b4e-3e52-77f6-2219-39040f6070da", "document_version_independent_id": "7c88e748-ed5e-a29a-c057-6f89857c3591"}
---
# built metadata for loc files 4
# all loc files are in same repo under different branch
# bilingual
commands:
  - restore --locale zh-cn
  - build --locale zh-cn
repos:
  https://docs.com/metadata4#master:
    - files:
        docfx.yml: |
          baseUrl: https://docs.microsoft.com
          localization:
            mapping: Branch
            bilingual: true
  https://docs.com/metadata4.loc#master.zh-cn:
    - files:
        docs/a.md:
  https://docs.com/metadata4.loc#master-sxs.zh-cn:
    - files:
        docs/a.md:
outputs:
  docs/a.json: |
    {"locale": "zh-cn", "canonical_url": "https://docs.microsoft.com/zh-cn/docs/a", "document_id": "fa697b4e-3e52-77f6-2219-39040f6070da", "document_version_independent_id": "7c88e748-ed5e-a29a-c057-6f89857c3591"}
---
# bilingual build 1
# [repository mapping]
commands:
  - restore --locale zh-cn
  - build --locale zh-cn
repos:
  https://github.com/ss/c:
    - files:
        docs/b.md: |
          [link to a](a.md)
        docs/a.md: a
        docfx.yml: |
          localization:
            bilingual: true
  https://github.com/ss/c.zh-cn#master-sxs:
    - files:
        docs/a.md: |
          sxs content
          [link to b](b.md)
          [!include[include b](b.md)
  https://github.com/ss/c.zh-cn#master:
    - files:
        docs/a.md:
outputs:
  docs/a.json: |
    {"conceptual":"<p>sxs content\n<a href=\"b\">link to b</a></p>\n<p><a href=\"a\">link to a</a></p>\n", "enable_loc_sxs": true}
---
# bilingual build 2
# [branch mapping]
commands:
  - restore --locale zh-cn
  - build --locale zh-cn
repos:
  https://github.com/ss/a:
     - files:
         docfx.yml: |
           localization:
             mapping: Branch
             bilingual: true
         docs/b.md: |
           [link to a](a.md)
         docs/a.md: abc
  https://github.com/ss/a.loc#master-sxs.zh-cn:
    - files:
        docs/a.md: |
          sxs content
          [link to b](b.md)
          [!include[include b](b.md)
  https://github.com/ss/a.loc#master.zh-cn:
    - files:
        docs/a.md: a
outputs:
  docs/a.json: |
    {"conceptual":"<p>sxs content\n<a href=\"b\">link to b</a></p>\n<p><a href=\"a\">link to a</a></p>\n", "enable_loc_sxs": true}
---
# bilingual page's contributor info is extracted from non-sxs branch
# loc repo:
#   loc-bilingual branch(sxs branch):
#     zh-cn/docs/a.md(modified by A and B)
#   loc-bilingual-sxs branch(non-sxs branch):
#     zh-cn/docs/a.md(modified by B and C)
# for above case, the a.md's contributors are A and B
commands:
  - restore --locale zh-cn
  - build --locale zh-cn
repos:
  https://github.com/ss/b:
    - files:
        docfx.yml: |
          localization:
            mapping: Branch
            bilingual: true
          gitHub:
            userCache: github-user.json
            resolveUsers: true
        github-user.json: |
          { "users": [
              {"name": "Alice", "login": "alice", "id": 1, "emails": ["alice@contoso.com"]},
              {"name": "Bob", "login": "bob", "id": 2, "emails": ["bob@contoso.com"]},
              {"name": "Terry", "login": "terry", "id": 3, "emails": ["terry@contoso.com"]},
            ]
          }
  https://github.com/ss/b.loc#master-sxs.zh-cn:
    - files:
        docs/a.md: a
      author: Alice
      email: alice@contoso.com
  https://github.com/ss/b.loc#master.zh-cn:
    - files:
        docs/a.md: ab
      author: Bob
      email: bob@contoso.com
    - files:
        docs/a.md: cd
      author: Terry
      email: terry@contoso.com
outputs:
  docs/a.json: |
    {
      "_op_gitContributorInformation":
      {
        "author":{"display_name":"Terry","id": "3"},
        "contributors":[{"display_name":"Bob","id":"2"}],
      },
      "enable_loc_sxs": true}
---
# bilingual page's `gitcommit` url follows sxs content's commit history
commands:
  - restore --locale zh-cn
  - build --locale zh-cn
repos:
  https://github.com/bilingual/a:
    - files:
        docs/a.md: a
        docfx.yml: |
          localization:
            bilingual: true
  https://github.com/bilingual/a.zh-cn#master-sxs:
    - files:
        docs/a.md: |
          loc sxs content
  https://github.com/bilingual/a.zh-cn#master:
    - files:
        docs/a.md: |
          loc content
outputs:
  docs/a.json: |
    {"gitcommit":"https://github.com/bilingual/a.zh-cn/blob/b1990a2c68f76bcf400e766c38480834a40e80fc/docs/a.md"}
---
# conflicted toc files(source and loc)
# 1. should not report warning
# 2. `toc_rel` should be resolved to loc toc
commands:
  - restore --locale zh-cn
  - build --locale zh-cn
repos:
  https://github.com/conflictedtoc/a:
    - files:
        docs/a/TOC.md: |
          # [md reference a](a.md)
        docfx.yml:
  https://github.com/conflictedtoc/a.zh-cn:
    - files:
        docs/a/TOC.yml: |
          - href: a.md
            name: yml reference a
        docs/a/a.md:
outputs:
  docs/a/a.json: |
    {"toc_rel": "toc.json"}
  docs/a/toc.json: |
    {"items":[{"name": "yml reference a"}]}
---
# fallback to deleted token/codesnippet
commands:
  - restore --locale zh-cn
  - build --locale zh-cn
repos:
  https://github.com/deletedtoken/a:
    - files:
        docfx.yml:
      author: a
    - files:
        docfx.yml:
        docs/tokena.md: |
          [!include[include deleted tokenb](tokenb.md)
          [!code-csharp[Main](program.cs)]
        docs/tokenb.md: b
        docs/program.cs:
      author: b
  https://github.com/deletedtoken/a.zh-cn:
    - files:
        docs/a.md: |
          [!include[include deleted tokena](tokena.md)
outputs:
  docs/a.json: |
    {"conceptual":"<p>b</p>\n<pre><code class=\"lang-csharp\" name=\"Main\"></code></pre>"}
  .dependencymap.json: |
    {"dependencies": {"!docs/tokena.md": null}}
---
# fallback to deleted resource
commands:
  - restore --locale zh-cn
  - build --locale zh-cn
repos:
  https://github.com/deletedres/a:
    - files:
        docfx.yml:
      author: a
    - files:
        docfx.yml:
        docs/resource.png:
        docs/b.md:
      author: b
  https://github.com/deletedres/a.zh-cn:
    - files:
        docs/a.md: |
          [link to deleted resource](resource.png)
          [link to deleted markdown doesnt work](b.md)
outputs:
  docs/a.json: |
<<<<<<< HEAD
    {"content":"<p><a href=\"resource.png\">link to deleted resource</a>\n<a href=\"b.md\">link to deleted markdown doesnt work</a></p>\n"}
  build.log: |
    ["warning","file-not-found","Invalid file link: 'b.md'.","docs/a.md",2,1]
=======
    {"conceptual":"<p><a href=\"resource.png\">link to deleted resource</a>\n<a href=\"b.md\">link to deleted markdown doesnt work</a></p>\n"}
  .errors.log: |
    ["warning","file-not-found","Cannot find file 'b.md' relative to 'docs/a.md'","docs/a.md",2,1]
>>>>>>> 2927194b
  .dependencymap.json: |
    {"dependencies":{"docs/a.md":[{"source":"docs/resource.png","type":"link"}]}}
---
# fallback to deleted toc
commands:
  - restore --locale zh-cn
  - build --locale zh-cn
repos:
  https://github.com/deletedtoc/a:
    - files:
        docfx.yml:
      author: a
    - files:
        docfx.yml:
        docs/a/TOC.yml: |
          - href: a.md
            name: reference markdown a
      author: b
  https://github.com/deletedtoc/a.zh-cn:
    - files:
        docs/b/TOC.yml: |
          - href: ../a/TOC.yml
            name: reference toc a
        docs/a/a.md:
outputs:
  docs/a/a.json:
  docs/b/toc.json: |
    {"items":[{"name":"reference toc a","items":[{"name":"reference markdown a","href":"../a/a"}]}]}
---
# fallback to deleted toc only works for localization docset build
commands:
  - build
repos:
  https://github.com/onlyloc/a:
    - files:
        docfx.yml:
        docs/b/TOC.yml: |
          - href: ../a/TOC.yml
            name: reference toc a
        docs/a/a.md:
      author: a
    - files:
        docfx.yml:
        docs/a/TOC.yml: |
          - href: a.md
            name: reference markdown a
      author: b
outputs:
  docs/a/a.json:
  docs/b/toc.json: |
    {"items":[{"name":"reference toc a"}]}
---
# fallback to deleted token/codesnippet/resource only works for loc docset build
commands:
  - build
repos:
  https://github.com/onlyloc/b:
    - files:
        docfx.yml:
        docs/a.md: |
          [!include[include deleted tokena](tokena.md)
          [link to deleted resource](resource.png)
    - files:
        docfx.yml:
        docs/tokena.md: |
          [!include[include deleted tokenb](tokenb.md)
          [!code-csharp[Main](program.cs)]
        docs/tokenb.md: b
        docs/program.cs:
        docs/resource.png:
outputs:
  docs/a.json:
<<<<<<< HEAD
  build.log: |
    ["warning","file-not-found","Invalid file link: 'resource.png'.","docs/a.md",2,1]
=======
  .errors.log: |
    ["warning","file-not-found","Cannot find file 'resource.png' relative to 'docs/a.md'","docs/a.md",2,1]
>>>>>>> 2927194b
    ["warning","include-not-found","Cannot resolve 'tokena.md' relative to 'docs/a.md'.","docs/a.md",1,1]
---
# fallback to inclusion parent toc
commands:
  - restore --locale zh-cn
  - build --locale zh-cn
repos:
  https://github.com/inclusiontoc/a:
    - files:
        docfx.yml:
        docs/b/TOC.yml: |
          - href: ../a/TOC.yml
            name: reference toc a
        docs/a/TOC.yml: |
          - href: b.md
            name: reference markdown b
  https://github.com/inclusiontoc/a.zh-cn:
    - files:
        docs/a/TOC.yml: |
          - href: a.md
            name: reference markdown a
        docs/a/a.md:
        docs/a/b.md:
outputs:
  docs/a/a.json:
  docs/a/b.json:
  docs/b/toc.json: |
    {"items":[{"name":"reference toc a","items":[{"name":"reference markdown a","href":"../a/a"}]}]}
---
# loc build gets restored files
# from current docset firestly, then from fallback docset if has
commands:
  - restore --locale zh-cn
  - build --locale zh-cn
repos:
  https://github.com/buildhistory/a:
    - files:
        docfx.yml: |
          monikerDefinition: monikers.json
        docs/a.md:
        monikers.json: |
          {}
  https://github.com/buildhistory/a.zh-cn:
    - files:
        docs/a.md:
outputs:
  docs/a.json:
---
# build from loc folder for folder mapping is not supported
commands:
  - build
cwd: localization/zh-cn/
repos:
  https://github.com/buildfromlocfolder/a:
    - files:
        docfx.yml: |
          localization:
            mapping: Folder
        localization/zh-cn/docs/a/a.md:
outputs:
  .errors.log: |
    ["error","config-not-found","Can't find config file 'docfx.yml/docfx.json' at *"]
---
# loc build gets docfx config 1
# from current docset firstly, then from fallback docset
# [repo mapping]
commands:
  - restore --locale zh-cn
  - build --locale zh-cn
repos:
  https://github.com/locconfig/a:
    - files:
        docfx.yml: |
          contribution:
            repository: https://github.com/dotnet/docfx
        docs/a.md:
  https://github.com/locconfig/a.zh-cn:
    - files:
        docs/a.md:
        docfx.yml: |
          contribution:
            repository: https://github.com/dotnet/docfx.zh-cn
outputs:
  docs/a.json: |
    { "content_git_url": "*dotnet/docfx.zh-cn/blob/master/*"}
---
# loc build gets docfx config 2
# from current docset firstly, then from fallback docset
# [branch mapping]
commands:
  - restore --locale zh-cn
  - build --locale zh-cn
repos:
  https://github.com/locconfig/b:
    - files:
        docfx.yml: |
          contribution:
            repository: https://github.com/dotnet/docfx#live
          localization:
            mapping: Branch
        docs/a.md:
  https://github.com/locconfig/b.loc#master.zh-cn:
    - files:
        docs/a.md:
        docfx.yml: |
          contribution:
            repository: https://github.com/dotnet/docfx.loc#live
          localization:
            mapping: Branch
outputs:
  docs/a.json: |
    { "content_git_url": "*dotnet/docfx.loc/blob/live.zh-cn/*"}
---
# loc build gets docfx config 3
# from current docset firstly, then from fallback docset
# [repo mapping] & bilingual
commands:
  - restore --locale zh-cn
  - build --locale zh-cn
repos:
  https://github.com/locconfig/c:
    - files:
        docfx.yml: |
          contribution:
            repository: https://github.com/dotnet/docfx
          localization:
            bilingual: true
        docs/a.md:
  https://github.com/locconfig/c.zh-cn#master-sxs:
    - files:
        docs/a.md:
        docfx.yml: |
          contribution:
            repository: https://github.com/dotnet/docfx.zh-cn
          localization:
            bilingual: true
  https://github.com/locconfig/c.zh-cn:
    - files:
        docs/a.md:
outputs:
  docs/a.json: |
    { "content_git_url": "*dotnet/docfx.zh-cn/blob/master/*"}
---
# loc build gets docfx config 4
# from current docset firstly, then from fallback docset
# [branch mapping] & bilingual
commands:
  - restore --locale zh-cn
  - build --locale zh-cn
repos:
  https://github.com/locconfig/d:
    - files:
        docfx.yml: |
          contribution:
            repository: https://github.com/dotnet/docfx#live
          localization:
            mapping: Branch
            bilingual: true
        docs/a.md:
  https://github.com/locconfig/d.loc#master-sxs.zh-cn:
    - files:
        docs/a.md:
        docfx.yml: |
          contribution:
            repository: https://github.com/dotnet/docfx.loc#live
          localization:
            mapping: Branch
            bilingual: true
  https://github.com/locconfig/d.loc#master.zh-cn:
    - files:
        docs/a.md:
outputs:
  docs/a.json: |
    { "content_git_url": "*dotnet/docfx.loc/blob/live.zh-cn/*"}
---
# loc build with different dependency git repository 1
# [repo mapping] & bilingual
commands:
  - restore --locale zh-cn
  - build --locale zh-cn
repos:
  https://github.com/locconfig2/c:
    - files:
        docfx.yml: |
          dependencies:
            child1: https://github.com/locconfig2/d#master
          localization:
            bilingual: true
          "locales: [zh-cn]":
            dependencies:
              child1: https://github.com/locconfig2/d#live
        docs/a.md:
  https://github.com/locconfig2/c.zh-cn#master-sxs:
    - files:
        docs/a.md: |
          [!include[include child](~/child1/token.md)
        docfx.yml: |
          dependencies:
            child1: https://github.com/locconfig2/d#live
          localization:
            bilingual: true
  https://github.com/locconfig2/c.zh-cn:
    - files:
        docs/a.md:
  https://github.com/locconfig2/d#live:
    - files:
        token.md: |
          live branch
  https://github.com/locconfig2/d#master:
    - files:
        token.md: |
          master branch
outputs:
  docs/a.json: |
    { "conceptual": "<p>live branch</p>\n" }
---
# loc build with different dependency git repository 2
# [branch mapping] & bilingual
commands:
  - restore --locale zh-cn
  - build --locale zh-cn
repos:
  https://github.com/locconfig3/c:
    - files:
        docfx.yml: |
          dependencies:
            child1: https://github.com/locconfig3/f#master
          localization:
            bilingual: true
            mapping: Branch
          "locales: [zh-cn]":
            dependencies:
              child1: https://github.com/locconfig3/f#live
        docs/a.md:
  https://github.com/locconfig3/c.loc#master-sxs.zh-cn:
    - files:
        docs/a.md: |
          [!include[include child](~/child1/token.md)
        docfx.yml: |
          dependencies:
            child1: https://github.com/locconfig3/f#live
          localization:
            bilingual: true
            mapping: Branch
  https://github.com/locconfig3/c.loc#master.zh-cn:
    - files:
        docs/a.md:
  https://github.com/locconfig3/f#live:
    - files:
        token.md: |
          live branch
  https://github.com/locconfig3/f#master:
    - files:
        token.md: |
          master branch
outputs:
  docs/a.json: |
    { "conceptual": "<p>live branch</p>\n" }
---
# Apply &lrm; for right to left languages
commands:
  - restore --locale ar-sa
  - build --locale ar-sa
repos:
  https://docs.com/lrm#master:
    - files:
        docfx.yml:
  https://docs.com/lrm.ar-sa#master:
    - files:
        docs/a.md: |
          Learn c#.
outputs:
  docs/a.json: |
    conceptual: <p>Learn c#&lrm;.</p>
---
# VSTS localized repo with folder mapping
commands:
  - restore --locale zh-cn
  - build --locale zh-cn
repos:
  https://docascode.visualstudio.com/folder/_git/a:
    - files:
        docfx.yml: |
          localization:
            mapping: Folder
        docs/b.md: |
          [link in a](a.md)
        localization/zh-cn/docs/a.md: |
          [link in b](b.md)
          [!include[](b.md)]
outputs:
  docs/a.json: |
    { "conceptual":"<p><a href=\"b\">link in b</a></p>\n<p><a href=\"a\">link in a</a></p>\n"}
---
# VSTS localized repo with branch mapping
commands:
  - restore --locale zh-cn
  - build --locale zh-cn
repos:
  https://docascode.visualstudio.com/branch/_git/a#live:
    - files:
        docfx.yml: |
          localization:
            mapping: Branch
        docs/b.md: |
          [link in a](a.md)
  https://docascode.visualstudio.com/branch/_git/a.loc#live.zh-cn:
    - files:
        docs/a.md: |
          [link in b](b.md)
          [!include[](b.md)]
outputs:
  docs/a.json: |
    { "conceptual":"<p><a href=\"b\">link in b</a></p>\n<p><a href=\"a\">link in a</a></p>\n"}
---
# VSTS localized repo with branch mapping & bilingual
commands:
  - restore --locale zh-cn
  - build --locale zh-cn
repos:
  https://docascode.visualstudio.com/branch/_git/b#live:
    - files:
        docfx.yml: |
          localization:
            mapping: Branch
            bilingual: true
        docs/b.md: |
          [link in a](a.md)
  https://docascode.visualstudio.com/branch/_git/b.loc#live.zh-cn:
    - files:
        docs/a.md: "not used"
  https://docascode.visualstudio.com/branch/_git/b.loc#live-sxs.zh-cn:
    - files:
        docs/a.md: |
          [link in b](b.md)
          [!include[](b.md)]
outputs:
  docs/a.json: |
    { "conceptual":"<p><a href=\"b\">link in b</a></p>\n<p><a href=\"a\">link in a</a></p>\n"}
---
# VSTS localized repo with repo mapping
commands:
  - restore --locale zh-cn
  - build --locale zh-cn
repos:
  https://docascode.visualstudio.com/repo/_git/a#live:
    - files:
        docfx.yml:
        docs/b.md: |
          [link in a](a.md)
  https://docascode.visualstudio.com/repo/_git/a.zh-cn#live:
    - files:
        docs/a.md: |
          [link in b](b.md)
          [!include[](b.md)]
outputs:
  docs/a.json: |
    { "conceptual":"<p><a href=\"b\">link in b</a></p>\n<p><a href=\"a\">link in a</a></p>\n"}
---
# VSTS localized repo with repo mapping & bilingual
commands:
  - restore --locale zh-cn
  - build --locale zh-cn
repos:
  https://docascode.visualstudio.com/repo/_git/b#live:
    - files:
        docfx.yml: |
          localization:
            bilingual: true
        docs/b.md: |
          [link in a](a.md)
  https://docascode.visualstudio.com/repo/_git/b.zh-cn#live:
    - files:
        docs/a.md: "not used"
  https://docascode.visualstudio.com/repo/_git/b.zh-cn#live-sxs:
    - files:
        docs/a.md: |
          [link in b](b.md)
          [!include[](b.md)]
outputs:
  docs/a.json: |
    { "conceptual":"<p><a href=\"b\">link in b</a></p>\n<p><a href=\"a\">link in a</a></p>\n"}
---
# fallback to never existing token in multiple files
commands:
  - restore --locale zh-cn
  - build --locale zh-cn
repos:
  https://github.com/neverexist/a:
    - files:
        docfx.yml:
      author: a
  https://github.com/neverexist/a.zh-cn:
    - files:
        docs/1.md: |
          [!include[include deleted tokena](tokenx.md)
        docs/2.md: |
          [!include[include deleted tokena](tokenx.md)
        docs/3.md: |
          [!include[include deleted tokena](tokenx.md)
outputs:
  docs/1.json:
  docs/2.json:
  docs/3.json:
  .errors.log:
---
# fallback to corresponding source branch 1
# [repo mapping]
commands:
  - restore --locale zh-cn
  - build --locale zh-cn
repos:
  https://docs.com/branch-fallback1#test:
    - files:
        docfx.yml:
        docs/b.md: |
          test
  https://docs.com/branch-fallback1#master:
    - files:
        docfx.yml:
        docs/b.md: |
          master
  https://docs.com/branch-fallback1.zh-cn#test:
    - files:
        docs/a.md: |
          [!include[](b.md)]
outputs:
  docs/a.json: |
    { "conceptual":"<p>test</p>"}
---
# fallback to corresponding source branch 2
# [repo mapping & bilingual]
commands:
  - restore --locale zh-cn
  - build --locale zh-cn
repos:
  https://docs.com/branch-fallback2#test:
    - files:
        docfx.yml: |
          localization:
            bilingual: true
        docs/b.md: |
          test
  https://docs.com/branch-fallback2#master:
    - files:
        docfx.yml:
        docs/b.md: |
          master
  https://docs.com/branch-fallback2.zh-cn#test:
    - files:
        docs/a.md:
  https://docs.com/branch-fallback2.zh-cn#test-sxs:
    - files:
        docs/a.md: |
          [!include[](b.md)]
outputs:
  docs/a.json: |
    { "conceptual":"<p>test</p>"}
---
# [from loc] fallback to master if corresponding source branch doesn't exists
# [branch mapping]
commands:
  - restore --locale zh-cn
  - build --locale zh-cn
repos:
  https://docs.com/branch-fallback3#master:
    - files:
        docfx.yml: |
          localization:
            mapping: Branch
        docs/b.md: |
          master
  https://docs.com/branch-fallback3.loc#test.zh-cn:
    - files:
        docs/a.md: |
          [!include[](b.md)]
outputs:
  docs/a.json: |
    { "conceptual":"<p>master</p>"}<|MERGE_RESOLUTION|>--- conflicted
+++ resolved
@@ -1053,15 +1053,9 @@
           [link to deleted markdown doesnt work](b.md)
 outputs:
   docs/a.json: |
-<<<<<<< HEAD
-    {"content":"<p><a href=\"resource.png\">link to deleted resource</a>\n<a href=\"b.md\">link to deleted markdown doesnt work</a></p>\n"}
-  build.log: |
-    ["warning","file-not-found","Invalid file link: 'b.md'.","docs/a.md",2,1]
-=======
     {"conceptual":"<p><a href=\"resource.png\">link to deleted resource</a>\n<a href=\"b.md\">link to deleted markdown doesnt work</a></p>\n"}
   .errors.log: |
-    ["warning","file-not-found","Cannot find file 'b.md' relative to 'docs/a.md'","docs/a.md",2,1]
->>>>>>> 2927194b
+    ["warning","file-not-found","Invalid file link: 'b.md'.","docs/a.md",2,1]
   .dependencymap.json: |
     {"dependencies":{"docs/a.md":[{"source":"docs/resource.png","type":"link"}]}}
 ---
@@ -1134,13 +1128,8 @@
         docs/resource.png:
 outputs:
   docs/a.json:
-<<<<<<< HEAD
-  build.log: |
+  .errors.log: |
     ["warning","file-not-found","Invalid file link: 'resource.png'.","docs/a.md",2,1]
-=======
-  .errors.log: |
-    ["warning","file-not-found","Cannot find file 'resource.png' relative to 'docs/a.md'","docs/a.md",2,1]
->>>>>>> 2927194b
     ["warning","include-not-found","Cannot resolve 'tokena.md' relative to 'docs/a.md'.","docs/a.md",1,1]
 ---
 # fallback to inclusion parent toc
