--- conflicted
+++ resolved
@@ -790,7 +790,6 @@
 outputs:
   a.json:
   .errors.log: |
-<<<<<<< HEAD
     {"message_severity":"suggestion","log_item_type":"user","code":"headings-with-underline","message":"Bad h1 'Title 1' format. Use hashes to create H1(#) or H2(##)","file":"a.md","line":5,"end_line":5,"column":1,"end_column":1}
     {"message_severity":"suggestion","log_item_type":"user","code":"headings-with-underline","message":"Bad h2 'Title 2' format. Use hashes to create H1(#) or H2(##)","file":"a.md","line":8,"end_line":8,"column":1,"end_column":1}
     {"message_severity":"suggestion","log_item_type":"user","code":"headings-with-underline","message":"Bad h2 'Multiple Title2 Line 1\nMultiple Title2 Line 2' format. Use hashes to create H1(#) or H2(##)","file":"a.md","line":12,"end_line":12,"column":1,"end_column":1}
@@ -806,18 +805,6 @@
       - c.md
       - d.md
       - e.md
-=======
-    {"message_severity":"suggestion","code":"headings-with-underline","message":"Bad 1 format: 'Title 1'. Use hashes to create H1(#) or H2(##)","file":"a.md","line":5,"column":1}
-    {"message_severity":"suggestion","code":"headings-with-underline","message":"Bad 2 format: 'Title 2'. Use hashes to create H1(#) or H2(##)","file":"a.md","line":8,"column":1}
-    {"message_severity":"suggestion","code":"headings-with-underline","message":"Bad 2 format: 'Multiple Title2 Line 1\nMultiple Title2 Line 2'. Use hashes to create H1(#) or H2(##)","file":"a.md","line":12,"column":1}
-    {"message_severity":"suggestion","code":"headings-with-underline","message":"Bad 2 format: 'Title 2'. Use hashes to create H1(#) or H2(##)","file":"b.md","line":2,"column":1}
----
-# Content Validation - EmptyHeadings
-inputs:
-  docfx.yml: |
-    markdownValidationRules: rules.json
-    exclude: b.md
->>>>>>> 51c001b4
   rules.json: |
     {
       "headings": {
@@ -826,7 +813,6 @@
         "aliases": null,
         "rules": [
           {
-<<<<<<< HEAD
             "type": "SkipLevel",
             "message": "Skipped heading: {0} followed by heading: {1}. Headings must increment with no skipped levels",
             "code": "heading-skipped",
@@ -834,15 +820,6 @@
             "exclusions": [
               "landingPage",
               "hubPage",
-=======
-            "type": "HeadingEmpty",
-            "message": "Empty h{0}. Headings must have content.",
-            "code": "heading-empty",
-            "severity": "SUGGESTION",
-            "exclusions": [
-              "landingpage",
-              "hubpage",
->>>>>>> 51c001b4
               "toc"
             ],
             "excludedDocfxVersions": [
@@ -853,7 +830,6 @@
       }
     }
   a.md: |
-<<<<<<< HEAD
     # Title 1-1
     ### Title 3
 
@@ -951,7 +927,37 @@
     {"message_severity":"suggestion","log_item_type":"user","code":"h1-in-include","message":"H1 headings aren't allowed in included files. Every parent file should have an H1.","file":"b.md","line":1,"end_line":1,"column":1,"end_column":1}
     {"message_severity":"suggestion","log_item_type":"user","code":"h1-in-include","message":"H1 headings aren't allowed in included files. Every parent file should have an H1.","file":"b.md","line":2,"end_line":2,"column":1,"end_column":1}
     {"message_severity":"suggestion","log_item_type":"user","code":"h1-in-include","message":"H1 headings aren't allowed in included files. Every parent file should have an H1.","file":"c.md","line":1,"end_line":1,"column":1,"end_column":1}
-=======
+---
+# Content Validation - EmptyHeadings
+inputs:
+  docfx.yml: |
+    markdownValidationRules: rules.json
+    exclude: b.md
+  rules.json: |
+    {
+      "headings": {
+        "name": "Headings",
+        "description": "Validates H1 and other heading content",
+        "aliases": null,
+        "rules": [
+          {
+            "type": "HeadingEmpty",
+            "message": "Empty h{0}. Headings must have content.",
+            "code": "heading-empty",
+            "severity": "SUGGESTION",
+            "exclusions": [
+              "landingpage",
+              "hubpage",
+              "toc"
+            ],
+            "excludedDocfxVersions": [
+              "v2"
+            ]
+          }
+        ]
+      }
+    }
+  a.md: |
     Empty headings
     ## 
     ###
@@ -976,15 +982,15 @@
   a.json:
   image.png:
   .errors.log: |
-    {"message_severity": "suggestion","code": "heading-empty","message": "Empty h2. Headings must have content.","file": "a.md","line": 2,"column": 1}
-    {"message_severity": "suggestion","code": "heading-empty","message": "Empty h3. Headings must have content.","file": "a.md","line": 3,"column": 1}
-    {"message_severity": "suggestion","code": "heading-empty","message": "Empty h4. Headings must have content.","file": "a.md","line": 4,"column": 1}
-    {"message_severity": "suggestion","code": "heading-empty","message": "Empty h5. Headings must have content.","file": "a.md","line": 5,"column": 1}
-    {"message_severity": "suggestion","code": "heading-empty","message": "Empty h6. Headings must have content.","file": "a.md","line": 6,"column": 1}
-    {"message_severity": "suggestion","code": "heading-empty","message": "Empty h6. Headings must have content.","file": "a.md","line": 7,"column": 1}
-    {"message_severity": "suggestion","code": "heading-empty","message": "Empty h6. Headings must have content.","file": "a.md","line": 8,"column": 1}
-    {"message_severity": "suggestion","code": "heading-empty","message": "Empty h6. Headings must have content.","file": "a.md","line": 9,"column": 1}
-    {"message_severity": "suggestion","code": "heading-empty","message": "Empty h6. Headings must have content.","file": "a.md","line": 10,"column": 1}
-    {"message_severity": "suggestion","code": "heading-empty","message": "Empty h6. Headings must have content.","file": "a.md","line": 11,"column": 1}
-    {"message_severity": "suggestion","code": "heading-empty","message": "Empty h2. Headings must have content.","file": "b.md","line": 1,"column": 1}
->>>>>>> 51c001b4
+    {"message_severity":"suggestion","log_item_type":"user","code":"heading-empty","message":"Empty h2. Headings must have content.","file":"a.md","line":2,"end_line":2,"column":1,"end_column":1}
+    {"message_severity":"suggestion","log_item_type":"user","code":"heading-empty","message":"Empty h3. Headings must have content.","file":"a.md","line":3,"end_line":3,"column":1,"end_column":1}
+    {"message_severity":"suggestion","log_item_type":"user","code":"heading-empty","message":"Empty h4. Headings must have content.","file":"a.md","line":4,"end_line":4,"column":1,"end_column":1}
+    {"message_severity":"suggestion","log_item_type":"user","code":"heading-empty","message":"Empty h5. Headings must have content.","file":"a.md","line":5,"end_line":5,"column":1,"end_column":1}
+    {"message_severity":"suggestion","log_item_type":"user","code":"heading-empty","message":"Empty h6. Headings must have content.","file":"a.md","line":6,"end_line":6,"column":1,"end_column":1}
+    {"message_severity":"suggestion","log_item_type":"user","code":"heading-empty","message":"Empty h6. Headings must have content.","file":"a.md","line":7,"end_line":7,"column":1,"end_column":1}
+    {"message_severity":"suggestion","log_item_type":"user","code":"heading-empty","message":"Empty h6. Headings must have content.","file":"a.md","line":8,"end_line":8,"column":1,"end_column":1}
+    {"message_severity":"suggestion","log_item_type":"user","code":"heading-empty","message":"Empty h6. Headings must have content.","file":"a.md","line":9,"end_line":9,"column":1,"end_column":1}
+    {"message_severity":"suggestion","log_item_type":"user","code":"heading-empty","message":"Empty h6. Headings must have content.","file":"a.md","line":10,"end_line":10,"column":1,"end_column":1}
+    {"message_severity":"suggestion","log_item_type":"user","code":"heading-empty","message":"Empty h6. Headings must have content.","file":"a.md","line":11,"end_line":11,"column":1,"end_column":1}
+    {"message_severity":"suggestion","log_item_type":"user","code":"heading-empty","message":"Empty h2. Headings must have content.","file":"a.md","line":17,"end_line":17,"column":1,"end_column":1}
+    {"message_severity":"suggestion","log_item_type":"user","code":"heading-empty","message":"Empty h2. Headings must have content.","file":"b.md","line":1,"end_line":1,"column":1,"end_column":1}