# Build with --legacy
commands:
  - restore --legacy
  - build --legacy
repos:
  https://docs.com/legacy:
  - files:
      docfx.yml: |
        theme: https://docs.com/template
        redirections:
          a.md: /b
        metadataSchema: schema.json
      c.md: |
        ---
        api_name:
          - "API Name"
        ms.author: yufeih
        ---
        [d](d.png)
      d.png:
      TOC.md: |
        # [c](c.md)
      schema.json: |
        {
          "properties": {
            "api_name": { "htmlMetaName": "APIName" }
          },
          "htmlMetaHidden": ["conceptual", "is_dynamic_rendering", "canonical_url"]
        }
  https://docs.com/template:
  - files:
      ContentTemplate/Conceptual.mta.json.js: |
        exports.transform = function (model) {
          return {
            content: JSON.stringify(model)
          }
        }
      ContentTemplate/toc.json.js: |
        exports.transform = function (model) {
          return {
            content: JSON.stringify(model)
          }
        }
outputs:
  a.raw.page.json:
  a.mta.json: |
    { "locale": "en-us", "redirect_url": "/b" }
  c.raw.page.json: |
    {
      "content": "<p><a href=\"d.png\" data-linktype=\"relative-path\">d</a></p>",
      "rawMetadata": { "conceptual": "<p><a href=\"d.png\" data-linktype=\"relative-path\">d</a></p>\n", "ms.author": "yufeih", "!robots": null, "api_name": ["API Name"] },
      "themesRelativePathToOutputRoot": "_themes/",
      "pageMetadata": "
        <meta name=\"APIName\" content=\"API Name\" />
        <meta name=\"depot_name\" content=\".\" />
        <meta name=\"document_id\" content=\"fdb5a0d7-b68e-c465-9c5e-54a5cda94902\" />
        <meta name=\"document_version_independent_id\" content=\"92a5a770-f05f-b8bb-81c9-a8d786a9e608\" />
        <meta name=\"locale\" content=\"en-us\" />
        <meta name=\"ms.author\" content=\"yufeih\" />
        <meta name=\"rawTitle\" content=\"\" />
        <meta name=\"search.ms_docsetname\" content=\"\" />
        <meta name=\"search.ms_product\" content=\"\" />
        <meta name=\"search.ms_sitename\" content=\"Docs\" />
        <meta name=\"site_name\" content=\"Docs\" />
        <meta name=\"toc_rel\" content=\"toc.json\" />
        <meta name=\"updated_at\" content=\"2018-10-30 12:00 AM\" />
        <meta name=\"wordCount\" content=\"1\" />"
    }
  c.mta.json: |
    { "locale": "en-us", "ms.author": "yufeih", "is_dynamic_rendering": true }
  toc.json:
  toc.mta.json:
  .manifest.json:
  .dependency-map.json:
  filemap.json:
  op_aggregated_file_map_info.json:
  .publish.json:
  xrefmap.json:
  server-side-dependent-list.txt:
  full-dependent-list.txt:
---
# Raw metadata generated for template
# todo: remove this test and make raw model as our page model
repos:
  https://github.com/a/rawmetadata:
  - author: Charlie
    email: charlie@contoso.com
    files:
      docfx.yml: |
        theme: https://docs.com/template1
        redirections:
          a.md: /b
        routes:
          /: rawmetadata
        gitHub:
          userCache: user_profile.json
          resolveUsers: true
        baseUrl: https://docs.com/rawmetadata
      c.md: |
        ---
        api_name:
          - "API Name"
        ms.author: bob
        author: bob
        ---
        # Title
        [d](d.png)
      d.png:
      TOC.md: |
        # [c](c.md)
      index.yml: |
        ### YamlMime:YamlDocument
        documentType: LandingData
        metadata:
          document_id: abc
      user_profile.json: |
        { "users": [
            {"name": "Bob", "login": "bob", "id": 2, "emails": ["bob@contoso.com"]},
            {"name": "Charlie", "login": "charlie", "id": 3, "emails": ["charlie@contoso.com"]}
          ]
        }
  https://docs.com/template1:
  - files:
      readme.md:
outputs:
  rawmetadata/c.json:
  rawmetadata/d.png:
  rawmetadata/toc.json:
  rawmetadata/index.json:
  .publish.json: |
    {"files": [
      {
        "url": "/rawmetadata/a",
        "redirect_url": "/b"
      }, 
      {
        "url": "/rawmetadata/c",
        "api_name": ["API Name"],
        "ms.author": "bob",
        "depot_name": ".",
        "search.ms_docsetname": "",
        "search.ms_product": "",
        "search.ms_sitename": "Docs",
        "locale": "en-us",
        "site_name": "Docs",
        "__global": {
        },
        "conceptual": "\n<p><a href=\"d.png\">d</a></p>\n",
        "_path": "c.json",
        "toc_rel": "toc.json",
        "wordCount": 2,
        "title": "Title",
        "rawTitle": "<h1 id=\"title\">Title</h1>",
        "_op_canonicalUrlPrefix": "https://docs.com/en-us/rawmetadata/",
        "document_id": "fdb5a0d7-b68e-c465-9c5e-54a5cda94902",
        "document_version_independent_id": "92a5a770-f05f-b8bb-81c9-a8d786a9e608",
        "_op_gitContributorInformation": {
        "update_at": "10/30/2018",
        "updated_at_date_time": "2018-10-30T00:00:00Z",
          "contributors": [{
            "display_name": "Charlie",
            "id": "3"
          }],
          "author": {
            "display_name": "Bob",
            "id": "2",
          }
        },
        "updated_at": "2018-10-30 12:00 AM",
        "content_git_url": "https://github.com/a/rawmetadata/blob/master/c.md",
        "gitcommit": "https://github.com/a/rawmetadata/blob/799a3349a544536618e29e38515f68f273955151/c.md",
        "original_content_git_url": "https://github.com/a/rawmetadata/blob/master/c.md",
        "original_content_git_url_template": "{repo}/blob/{branch}/c.md",
        "!metadata": null,
        "!contributors": null,
        "!enable_loc_sxs": null,
        "!content": null,
        "!schema_type": null,
        "!author_info": null,
        "!monikers": null,
      },
      {
        "url": "/rawmetadata/d.png"
      },
      {
        "url": "/rawmetadata/",
        "document_id": "b3c1f04b-5bdb-1c10-5237-024cf382b4cc",
        "_path": "index.json",
        "_op_gitContributorInformation": {
          "update_at": "10/30/2018",
          "updated_at_date_time": "2018-10-30T00:00:00Z",
          "author": {
            "name": "charlie",
            "profile_url": "https://github.com/charlie",
            "display_name": "Charlie",
            "id": "3"
          },
          "!contributors": null
      },
      },
      {
        "url": "/rawmetadata/toc.json"
      }]
    }
  .errors.log:
---
# Resolve link for landing page
inputs:
  docfx.yml:
  docs/index.yml: |
    ### YamlMime:YamlDocument
    title: REST API Documentation

    documentType: LandingData
    abstract:
      description: <a href="~/b">"b"</a>
      menu:
        items:
        - href: ~/b
  b.md: b
outputs:
  docs/index.json: |
    {
      "content": {
        "title": "REST API Documentation",
        "abstract": {
            "description": "<p><a href=\"../b\">&quot;b&quot;</a></p>\n",
            "menu": {
                "items": [
                    {
                        "href": "../b"
                    }
                ]
            }
        },
        "documentType": "LandingData"
      }
    }
  b.json:
---
# Produce deterministic result when redirection and file share the same publish url
commands:
  - build --legacy
inputs:
  docfx.yml: |
    redirections:
      docs/a.md: /asdf
  docs/a.md:
outputs:
  .errors.log:
---
# Redirection file href shouldn't have extension
commands:
  - build --legacy
inputs:
  docfx.yml: |
    redirections:
      redirect.md: /redirect/to
  a.md: |
    [link](redirect.md)
outputs:
  a.raw.page.json: |
    { "conceptual": "<p>\n<a data-linktype=\"relative-path\" href=\"redirect\">link</a></p>" }
  redirect.mta.json:
  redirect.raw.page.json:
---
# Legacy metadata black list
inputs:
  docfx.yml: |
    fileMetadata:
      content_type:
        docs/a.md: json
    metadataSchema: schema.json
  docs/a.md: |
    ---
    ms.contentlang: 'C#'
    ---
  schema.json: |
    { "reserved": ["content_type", "ms.contentlang"] }
outputs:
  docs/a.json:
<<<<<<< HEAD
  build.log: |
    ["warning","attribute-reserved","Attribute content_type is reserved for use by Docs. Remove it from your file metadata.","docfx.yml",3,16]
    ["warning","attribute-reserved","Attribute ms.contentlang is reserved for use by Docs. Remove it from your file metadata.","docs/a.md",2,1]
=======
  .errors.log: |
    ["warning","reserved-metadata","Metadata 'content_type' is reserved by docfx, remove this metadata","docfx.yml",3,16]
    ["warning","reserved-metadata","Metadata 'ms.contentlang' is reserved by docfx, remove this metadata","docs/a.md",2,1]
>>>>>>> 2927194b
---
# Support metadata at root level for landing data
commands:
  - build --legacy
inputs:
  docfx.yml:
  docs/a.yml: |
    #YamlMime:LandingData
    title: my title
    key1: value1
    metadata:
      key2: value2
outputs:
  docs/a.raw.page.json: |
    {"key1":"value1","key2":"value2"}
---
# Context object type is TOC
commands:
  - build --legacy
inputs:
  docfx.yml:
  docs/a.yml: |
    #YamlMime: ContextObject
outputs:
  docs/a.json:
  .manifest.json: |
    {"files":[{"asset_id":"/docs/a.json","original":"docs/a.yml","source_relative_path":"docs/a.yml","original_type":"Conceptual","type":"Toc"}]}<|MERGE_RESOLUTION|>--- conflicted
+++ resolved
@@ -279,15 +279,9 @@
     { "reserved": ["content_type", "ms.contentlang"] }
 outputs:
   docs/a.json:
-<<<<<<< HEAD
-  build.log: |
+  .errors.log: |
     ["warning","attribute-reserved","Attribute content_type is reserved for use by Docs. Remove it from your file metadata.","docfx.yml",3,16]
     ["warning","attribute-reserved","Attribute ms.contentlang is reserved for use by Docs. Remove it from your file metadata.","docs/a.md",2,1]
-=======
-  .errors.log: |
-    ["warning","reserved-metadata","Metadata 'content_type' is reserved by docfx, remove this metadata","docfx.yml",3,16]
-    ["warning","reserved-metadata","Metadata 'ms.contentlang' is reserved by docfx, remove this metadata","docs/a.md",2,1]
->>>>>>> 2927194b
 ---
 # Support metadata at root level for landing data
 commands:
