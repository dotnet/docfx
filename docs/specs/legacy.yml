--- conflicted
+++ resolved
@@ -74,13 +74,7 @@
         <meta name=\"ms.author\" content=\"yufeih\" />
         <meta name=\"original_content_git_url\" content=\"https://github.com/legacy/test/blob/main/c.md\" />
         <meta name=\"rawTitle\" content=\"\" />
-<<<<<<< HEAD
-=======
         <meta name=\"schema\" content=\"Conceptual\" />
-        <meta name=\"search.ms_docsetname\" content=\"\" />
-        <meta name=\"search.ms_product\" content=\"\" />
-        <meta name=\"search.ms_sitename\" content=\"Docs\" />
->>>>>>> 05921524
         <meta name=\"site_name\" content=\"Docs\" />
         <meta name=\"updated_at\" content=\"2020-04-01 08:08 AM\" />
         <meta name=\"wordCount\" content=\"1\" />"
