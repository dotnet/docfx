---
# Publish manifest contains files to publish
inputs:
  docfx.yml:
  docs/a.md:
  docs/TOC.md:
  docs/folder/b~$.md:
  docs/index.md:
outputs:
  docs/a.json:
  docs/toc.json:
  docs/folder/b~$.json:
  docs/index.json:
  .publish.json: |
    {
      "files": [
        { "url": "/docs/a", "path": "docs/a.json", "source_path": "docs/a.md" },
        { "url": "/docs/folder/b~$", "path": "docs/folder/b~$.json", "source_path": "docs/folder/b~$.md" },
        { "url": "/docs/", "path": "docs/index.json", "source_path": "docs/index.md" },
        { "url": "/docs/toc.json", "path": "docs/toc.json", "source_path": "docs/TOC.md" }
      ]
    }
---
# Publish manifest contains following properties: name, product, site_base_path
inputs:
  docfx.yml: |
    hostName: docs.com
    basePath: /
outputs:
  .publish.json: |
    {
      "name": "",
      "product": "",
      "base_path": "/"
    }
---
# Publish manifest path is source relative path when copyResources is set to false
inputs:
  docfx.yml: |
    files: '**'
    copyResources: false
  a.png:
outputs:
  .publish.json: |
    {
      "files": [
        { "url": "/a.png", "path": "../inputs/a.png", "source_path": "a.png" }
      ]
    }
---
# Redirections outputs redirect_url to .publish.json, but does not have output file
inputs:
  docfx.yml:
  redirections.yml: |
    redirections:
      a.md: /b
outputs:
  .publish.json: |
    {
      "files": [{ "url": "/a", "redirect_url": "/b", "path": undefined, "source_path": "a.md", "hash": undefined }]
    }
---
# Publish manifest for articles contains custom metadata
inputs:
  docfx.yml:
  a.md: |
    ---
    ms.my: 1
    ---
outputs:
  a.json:
  .publish.json: |
    {
      "files": [{ "url": "/a", "ms.my": 1 }]
    }
---
# Manifest contains Toc dependencies
inputs:
  docfx.yml:
  docs/a.md:
  docs/TOC.md: |
    # [file reference](a.md)
outputs:
  docs/a.json:
  docs/toc.json:
  .dependencymap.json: |
    {  
       "dependencies":{  
          "docs/TOC.md":[  
             {  
                "source":"docs/a.md",
                "type":"file"
             }
          ]
       }
    }
---
# Manifest contains Inclusion dependencies
inputs:
  docfx.yml:
  docs/a.md: a [!INCLUDE[](b.md)]
  docs/b.md:
outputs:
  docs/a.json:
  docs/b.json:
  .dependencymap.json: |
    {  
       "dependencies":{  
          "docs/a.md":[  
             {  
                "source":"docs/b.md",
                "type":"include"
             }
          ]
       }
    }
---
# Manifest contains link dependencies
inputs:
  docfx.yml:
  docs/a.md: Link to [b](b.md)
  docs/b.md:
outputs:
  docs/a.json:
  docs/b.json:
  .dependencymap.json: |
    {  
       "dependencies": {
          "docs/a.md": [
             { "source":"docs/b.md", "type": "file" }
          ]
       }
    }
---
# Manifest contains nested token or codesnippet dependencies
inputs:
  docfx.yml:
  docs/a.md: a [!INCLUDE[](b.md)]
  docs/b.md: |
    Link to [c](c.md)
    b [!INCLUDE[](c.md)]
  docs/c.md:
outputs:
  docs/a.json:
  docs/b.json:
  docs/c.json:
  .dependencymap.json: |
    {  
       "dependencies":{  
          "docs/a.md":[
             { "source":"docs/b.md", "type":"include" },
             { "source":"docs/c.md", "type":"file" },
             { "source":"docs/c.md", "type":"include" }
          ],
          "docs/b.md":[  
             { "source":"docs/c.md", "type":"file" },
             { "source":"docs/c.md", "type":"include" }
          ]
       }
    }
---
# Manifest contains nested TOC dependencies
inputs:
  docfx.yml:
  docs/TOC.md: |
    # [a](a/TOC.md)
  docs/a/TOC.md: |
    # [b](b.md)
  docs/a/b.md:
outputs:
  docs/toc.json:
  docs/a/b.json:
  .dependencymap.json: |
    {
       "dependencies": {
          "docs/TOC.md": [{ "source":"docs/a/TOC.md", "type": "include" }],
          "docs/a/TOC.md": [{ "source":"docs/a/b.md", "type": "file" }]
       }
    }
---
# Manifest inclusion circular reference
inputs:
  docfx.yml:
  docs/a.md: |
    one [!INCLUDE[](b.md)]
  docs/b.md: |
    another [!INCLUDE[](a.md)]
outputs:
  .dependencymap.json: |
    {  
       "dependencies":{
          "docs/b.md":[
             { "source":"docs/a.md", "type":"include" },
             { "source":"docs/b.md", "type":"include" }
          ],
          "docs/a.md":[
             { "source":"docs/a.md", "type":"include" },
             { "source":"docs/b.md", "type":"include" }
          ]
       }
    }
  .errors.log: |
    {"message_severity":"error","code":"circular-reference","message":"Build has identified file(s) referencing each other: 'docs/b.md' --> 'docs/a.md' --> 'docs/b.md'","file":"docs/a.md","line":1,"column":5}
    {"message_severity":"error","code":"circular-reference","message":"Build has identified file(s) referencing each other: 'docs/a.md' --> 'docs/b.md' --> 'docs/a.md'","file":"docs/b.md","line":1,"column":9}
---
# Manifest link circular reference
inputs:
  docfx.yml:
  docs/a.md: |
    Link to [b](b.md)
    # bookmark
  docs/b.md: |
    Link to [a](a.md#bookmark)
outputs:
  docs/a.json:
  docs/b.json:
  .dependencymap.json: |
    {  
       "dependencies":{  
          "docs/a.md":[  
             { "source":"docs/b.md", "type":"file" }
          ],
          "docs/b.md":[  
             { "source":"docs/a.md", "type":"file" }
          ]
       }
    }
---
# Ignores link to self, treat empty bookmark as link
inputs:
  docfx.yml:
  docs/a.md: |
    # bookmark
    Link to [a](#bookmark) and [b](b.md#)
  docs/b.md:
outputs:
  docs/a.json:
  docs/b.json:
  .dependencymap.json: |
    {  
       "dependencies":{  
          "docs/a.md":[  
             { "source":"docs/b.md", "type":"file" }
          ]
       }
    }
---
# Manifest includes files with errors
inputs:
  docfx.yml: |
    customErrors:
      file-not-found: error
  docs/a.md: |
    a [](b)
outputs:
  .publish.json: |
    { "files": 
      [
        {
          "url": "/docs/a",
          "locale": "en-us",
          "has_error": true
        }
      ]
    }
  .errors.log: |
    {"message_severity":"error","code":"file-not-found","message":"Invalid file link: 'b'.","file":"docs/a.md","line":1,"column":3}
---
# inclusion chain
inputs:
  docfx.yml:
  docs/a.md: a [!INCLUDE[](b.md)]
  docs/b.md: b [!INCLUDE[](c.md)]
  docs/c.md: c
outputs:
  docs/a.json: |
    { "conceptual": "<p>a b c</p>" }
  docs/b.json: |
    { "conceptual": "<p>b c</p>" }
  docs/c.json: |
    { "conceptual": "<p>c</p>" }
  .dependencymap.json: |
   {
    "dependencies": {
      "docs/b.md": [
        { "source": "docs/c.md", "type": "include" }
      ],
      "docs/a.md": [
        { "source": "docs/b.md", "type": "include" },
        { "source": "docs/c.md", "type": "include" }
      ]
    }
   }
---
# link chain
inputs:
  docfx.yml:
  docs/a.md: a [b](b.md)
  docs/b.md: b [c](c.md)
  docs/c.md: c
outputs:
  docs/a.json:
  docs/b.json:
  docs/c.json: |
    { "conceptual": "<p>c</p>" }
  .dependencymap.json: |
   {
    "dependencies": {
      "docs/b.md": [
        { "source": "docs/c.md", "type": "file" }
      ],
      "docs/a.md": [
        { "source": "docs/b.md", "type": "file" }
      ]
    }
   }
---
# mixed chain a include b, b link c
inputs:
  docfx.yml:
  docs/a.md: a [!INCLUDE[](b.md)]
  docs/b.md: b [c](c.md)
  docs/c.md: c
outputs:
  docs/a.json:
  docs/b.json:
  docs/c.json: |
    { "conceptual": "<p>c</p>" }
  .dependencymap.json: |
   {
    "dependencies": {
      "docs/b.md": [
        { "source": "docs/c.md", "type": "file" }
      ],
      "docs/a.md": [
        { "source": "docs/b.md", "type": "include" },
        { "source": "docs/c.md", "type": "file" }
      ]
    }
   }
---
# mixed chain a link b, b include c
inputs:
  docfx.yml:
  docs/a.md: a [b](b.md)
  docs/b.md: b [!INCLUDE[](c.md)]
  docs/c.md: c
outputs:
  docs/a.json:
  docs/b.json:
  docs/c.json: |
    { "conceptual": "<p>c</p>" }
  .dependencymap.json: |
   {
    "dependencies": {
      "docs/b.md": [
        { "source": "docs/c.md", "type": "include" }
      ],
      "docs/a.md": [
        { "source": "docs/b.md", "type": "file" }
      ]
    }
   }
---
# circular chain
inputs:
  docfx.yml:
  docs/a.md: a [!INCLUDE[](b.md)]
  docs/b.md: b [a](a.md)
outputs:
  docs/a.json:
  docs/b.json:
  .dependencymap.json: |
   {
    "dependencies": {
      "docs/b.md": [
        { "source": "docs/a.md", "type": "file" }
      ],
      "docs/a.md": [
        { "source": "docs/a.md", "type": "file" },
        { "source": "docs/b.md", "type": "include" }
      ]
    }
   }
---
# circular chain a include b include c include d link b
inputs:
  docfx.yml:
  docs/a.md: a [!INCLUDE[](b.md)]
  docs/b.md: b [!INCLUDE[](c.md)]
  docs/c.md: c [!INCLUDE[](d.md)]
  docs/d.md: d [b](b.md)
outputs:
  docs/a.json:
  docs/b.json:
  docs/c.json:
  docs/d.json:
  .dependencymap.json: |
    {
      "dependencies": {
        "docs/d.md": [
          { "source": "docs/b.md", "type": "file"}
        ],
        "docs/c.md": [
          { "source": "docs/b.md", "type": "file"},
          { "source": "docs/d.md", "type": "include"}
        ],
        "docs/b.md": [
          { "source": "docs/b.md", "type": "file"},
          { "source": "docs/c.md", "type": "include"},
          { "source": "docs/d.md", "type": "include"}
        ],
        "docs/a.md": [
          { "source": "docs/b.md", "type": "file"},
          { "source": "docs/b.md", "type": "include"},
          { "source": "docs/c.md", "type": "include"},
          { "source": "docs/d.md", "type": "include"}
        ]
      }
    }
---
# output .links.json
repos:
  https://github.com/output-links/markdown:
  - files:
      docfx.yml: |
        monikerRange:
          'docs/v1/**': '< netcore-2.0'
          'docs/v2/**': '>= netcore-2.0'
        routes:
          docs/v1/: docs/
          docs/v2/: docs/
        monikerDefinition: monikerDefinition.json
      docs/v1/a.md: |
        ---
        uid: a
        title: netcore
        monikerRange: '> netcore-1.0'
        ---
        Moniker: netcore-1.1
      docs/v1/b.md: |
        Link to @a
        Link to [some text](../v2/c.md)
        Link to [not existed](c.md)
        Link to [absolute link](/docs/c)
        Link to [relative link with bookmark](../v2/d.md#title-1)
        Link to [absolute link with bookmark](/docs/d.md#title-1)
        Link to [empty]()
        :::image type="content" source="e.png" alt-text="Link to image":::
      docs/v1/e.png:
      docs/v2/b.md: |
        Link to @a
      docs/v2/c.md: |
        some text
      docs/v2/d.md: |
        # title 1
      docs/a/TOC.yml: |
        - name: Toc Reference
          href: ../v1/b.md
        - name: Non-existed Toc reference
          href: b.md
      docs/v1/TOC.yml: |
        - name: Toc Reference
          href: b.md
      monikerDefinition.json: |
        {
          "monikers": [
            { "moniker_name": "netcore-1.0", "product_name": ".NET Core" },
            { "moniker_name": "netcore-1.1", "product_name": ".NET Core" },
            { "moniker_name": "netcore-2.0", "product_name": ".NET Core" },
            { "moniker_name": "netcore-2.1", "product_name": ".NET Core" }
          ]
        }
outputs:
  9d4e15fd/docs/b.json:
  9d4e15fd/docs/toc.json:
  9d4e15fd/docs/e.png:
  218c13d0/docs/a.json:
  23d205a5/docs/b.json:
  23d205a5/docs/c.json:
  23d205a5/docs/d.json:
  docs/a/toc.json:
  .links.json: |
    {
      "links":[
        {"source_url":"/docs/a/toc.json","target_url":"/docs/b","source_git_url":"https://github.com/output-links/markdown/blob/master/docs/a/TOC.yml","source_line": 2},
        {"source_url":"/docs/a/toc.json","target_url":"b.md","source_git_url":"https://github.com/output-links/markdown/blob/master/docs/a/TOC.yml","source_line": 4},
        {"source_url":"/docs/b","source_moniker_group":"23d205a5","target_url":"/docs/a","source_git_url":"https://github.com/output-links/markdown/blob/master/docs/v2/b.md","source_line": 1},
        {"source_url":"/docs/b","source_moniker_group":"9d4e15fd","target_url":"/docs/a","source_git_url":"https://github.com/output-links/markdown/blob/master/docs/v1/b.md","source_line": 1},
        {"source_url":"/docs/b","source_moniker_group":"9d4e15fd","target_url":"/docs/c","source_git_url":"https://github.com/output-links/markdown/blob/master/docs/v1/b.md","source_line": 2},
        {"source_url":"/docs/b","source_moniker_group":"9d4e15fd","target_url":"/docs/d#title-1","source_git_url":"https://github.com/output-links/markdown/blob/master/docs/v1/b.md","source_line": 5},
        {"source_url":"/docs/b","source_moniker_group":"9d4e15fd","target_url":"/docs/d.md#title-1","source_git_url":"https://github.com/output-links/markdown/blob/master/docs/v1/b.md","source_line": 6},
        {"source_url":"/docs/b","source_moniker_group":"9d4e15fd","target_url":"/docs/e.png","source_git_url":"https://github.com/output-links/markdown/blob/master/docs/v1/b.md","source_line": 8},
        {"source_url":"/docs/b","source_moniker_group":"9d4e15fd","target_url":"c.md","source_git_url":"https://github.com/output-links/markdown/blob/master/docs/v1/b.md","source_line": 3},
        {"source_url":"/docs/toc.json","source_moniker_group": "9d4e15fd","target_url":"/docs/b","source_git_url":"https://github.com/output-links/markdown/blob/master/docs/v1/TOC.yml","source_line": 2}
      ]
    }
  .errors.log: |
    {"message_severity":"warning","code":"file-not-found","message":"Invalid file link: 'c.md'.","file":"docs/v1/b.md","line":3,"column":9}
    {"message_severity":"warning","code":"file-not-found","message":"Invalid file link: 'b.md'.","file":"docs/a/TOC.yml","line":4,"column":9}
---
# source_url is the includer for links and xrefs in markdown token
repos:
  https://github.com/inclusion-links/markdown:
  - files:
      docfx.yml: |
        exclude: token.md
      a.md: |
        [!include[](token.md)]
      b.md: |
        ---
        uid: b
        ---
        @b
      token.md: |
        [](/a-link)
        @b
outputs:
  .links.json: |
    {
      "links": [
        { "source_url": "/a", "target_url": "/a-link", "source_git_url":"https://github.com/inclusion-links/markdown/blob/master/token.md", "source_line": 1 },
        { "source_url": "/a", "target_url": "/b", "source_git_url":"https://github.com/inclusion-links/markdown/blob/master/token.md", "source_line": 2},
      ]
    }
  a.json:
  b.json:
---
# source_url should be the includer of TOC
repos:
  https://github.com/toc-inclusion/markdown:
  - files:
      docfx.yml: |
        warningsAsErrors: true
        globalMetadata:
          "breadcrumb_path": "/docs/breadcrumbs/toc.json"
      docs/breadcrumbs/TOC.yml: |
        - name: Docs
          tocHref: /
          topicHref: /
      docs/TOC.yml: |
        - name: TOC Ref
          tocHref: a/TOC.yml
        - name: link
          href: c.md
      docs/a/TOC.yml: |
        - name: Link
          href: ../b.md
        - name: Uid ref
          uid: a
      docs/a.md: |
        ---
        title: Title from yaml header a
        uid: a
        ---
      docs/b.md:
      docs/c.md:
      docs/fileWithInvalidBookmark.md: |
        [text](#invalid-bookmark)
        [c](c.md)
outputs:
  .links.json: |
    {
      "links": [
        {
          "source_url": "/docs/a",
          "target_url": "/docs/breadcrumbs/toc.json",
          "source_git_url": "https://github.com/toc-inclusion/markdown/blob/master/docfx.yml",
          "source_line": 3,
        },
        {
          "source_url": "/docs/b",
          "target_url": "/docs/breadcrumbs/toc.json",
          "source_git_url": "https://github.com/toc-inclusion/markdown/blob/master/docfx.yml",
          "source_line": 3,
        },
        {
          "source_url": "/docs/breadcrumbs/toc.json",
          "target_url": "/",
          "source_git_url": "https://github.com/toc-inclusion/markdown/blob/master/docs/breadcrumbs/TOC.yml",
          "source_line":3,
        },
        {
          "source_url": "/docs/c",
          "target_url": "/docs/breadcrumbs/toc.json",
          "source_git_url": "https://github.com/toc-inclusion/markdown/blob/master/docfx.yml",
          "source_line": 3,
        },
        {
          "source_url": "/docs/toc.json",
          "target_url": "/docs/a",
          "source_git_url": "https://github.com/toc-inclusion/markdown/blob/master/docs/a/TOC.yml",
          "source_line": 4,
        },
        {
          "source_url": "/docs/toc.json",
          "target_url": "/docs/b",
          "source_git_url": "https://github.com/toc-inclusion/markdown/blob/master/docs/a/TOC.yml",
          "source_line": 2,
        },
        {
          "source_url": "/docs/toc.json",
          "target_url": "/docs/c",
          "source_git_url": "https://github.com/toc-inclusion/markdown/blob/master/docs/TOC.yml",
          "source_line": 4,
        },
      ]
    }
  docs/a.json:
  docs/b.json:
  docs/c.json:
  docs/toc.json:
  docs/breadcrumbs/toc.json:
  .errors.log: 
---
# Raw external link in .md file
repos:
  https://github.com/raw-external/markdown:
  - files:
      docfx.yml:
      docs/a.md: |
        https://a.com/b
        <p><a href="https://b.com/a">test</a></p>
outputs:
  docs/a.json:
  .links.json: |
    {
      "links": [
          {
              "source_url": "/docs/a",
              "target_url": "https://a.com/b",
              "source_git_url": "https://github.com/raw-external/markdown/blob/master/docs/a.md",
              "source_line": 1,
          },
          {
              "source_url": "/docs/a",
              "target_url": "https://b.com/a",
              "source_git_url": "https://github.com/raw-external/markdown/blob/master/docs/a.md",
              "source_line": 2,
          }
      ]
    }
---
# Relocate error file path, git urls based on source map
repos:
  https://github.com/relocate/source-file:
    - files:
        docfx.yml: |
          sourceMap: a/sourceMap.json
        a/sourceMap.json: |
          {
            "files": 
            {
              "../a.yml": "original.xml",
              "..\\b.md": "b.original.xml",
              "..\\c.md": "original.xml",
            }
          }
        a/original.xml:
        a/b.original.xml:
        a.yml:
        b.md: '[](c.md)'
        c.md:
outputs:
  b.json: |
    {
      "conceptual": "<p><a href='c'></a></p>",
      "content_git_url": "https://github.com/relocate/source-file/blob/master/a/b.original.xml"
    }
  c.json:
  .errors.log: |
<<<<<<< HEAD
    ["error","schema-not-found","Unknown schema ''","a/original.xml"]
  .dependencymap.json: |
    {"dependencies":{"a/b.original.xml":[{"source":"a/original.xml","type":"file"}]}}
---
# Reference between the same original file, dependencies should be ignored
repos:
  https://github.com/relocate/source-file:
    - files:
        docfx.yml: |
          sourceMap: a/sourceMap.json
        a/sourceMap.json: |
          {
            "files": 
            {
              "../a.yml": "original.xml",
              "..\\b.md": "original.xml",
              "..\\c.md": "original.xml",
            }
          }
        a/original.xml:
        a/b.original.xml:
        a.yml:
        b.md: '[](c.md)'
        c.md:
outputs:
  b.json:
  c.json:
  .errors.log: |
    ["error","schema-not-found","Unknown schema ''","a/original.xml"]
  .dependencymap.json: |
    {"dependencies":undefined}
=======
    {"message_severity":"error","code":"schema-not-found","message":"Unknown schema ''","file":"a/original.xml"}
>>>>>>> 0d4294c7
<|MERGE_RESOLUTION|>--- conflicted
+++ resolved
@@ -669,7 +669,6 @@
     }
   c.json:
   .errors.log: |
-<<<<<<< HEAD
     ["error","schema-not-found","Unknown schema ''","a/original.xml"]
   .dependencymap.json: |
     {"dependencies":{"a/b.original.xml":[{"source":"a/original.xml","type":"file"}]}}
@@ -698,9 +697,6 @@
   b.json:
   c.json:
   .errors.log: |
-    ["error","schema-not-found","Unknown schema ''","a/original.xml"]
-  .dependencymap.json: |
-    {"dependencies":undefined}
-=======
     {"message_severity":"error","code":"schema-not-found","message":"Unknown schema ''","file":"a/original.xml"}
->>>>>>> 0d4294c7
+  .dependencymap.json: |
+    {"dependencies":undefined}