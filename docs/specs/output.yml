---
# Publish manifest contains files to publish
inputs:
  docfx.yml:
  docs/a.md:
  docs/TOC.md:
  docs/folder/b~$.md:
  docs/index.md:
outputs:
  docs/a.json:
  docs/toc.json:
  docs/folder/b~$.json:
  docs/index.json:
  .publish.json: |
    {
      "files": [
        { "url": "/docs/a", "path": "docs/a.json", "source_path": "docs/a.md" },
        { "url": "/docs/folder/b~$", "path": "docs/folder/b~$.json", "source_path": "docs/folder/b~$.md" },
        { "url": "/docs/", "path": "docs/index.json", "source_path": "docs/index.md" },
        { "url": "/docs/toc.json", "path": "docs/toc.json", "source_path": "docs/TOC.md" }
      ]
    }
---
# Publish manifest path is source relative path when copyResources is set to false
inputs:
  docfx.yml: |
    files: '**'
    output:
      copyResources: false
  a.png:
outputs:
  .publish.json: |
    {
      "files": [
        { "url": "/a.png", "path": "../inputs/a.png", "source_path": "a.png" }
      ]
    }
---
# Redirections outputs redirect_url to .publish.json, but does not have output file
inputs:
  docfx.yml: |
    redirectionsWithoutId:
      a.md: /b
outputs:
  .publish.json: |
    {
      "files": [{ "url": "/a", "redirect_url": "/b", "path": undefined, "source_path": "a.md", "hash": undefined }]
    }
---
# Publish manifest for articles contains custom metadata
inputs:
  docfx.yml:
  a.md: |
    ---
    ms.my: 1
    ---
outputs:
  a.json:
  .publish.json: |
    {
      "files": [{ "url": "/a", "ms.my": 1 }]
    }
---
# Manifest contains Toc dependencies
inputs:
  docfx.yml:
  docs/a.md:
  docs/TOC.md: |
    # [file reference](a.md)
outputs:
  docs/a.json:
  docs/toc.json:
  .dependencymap.json: |
    {  
       "dependencies":{  
          "docs/TOC.md":[  
             {  
                "source":"docs/a.md",
                "type":"link"
             }
          ]
       }
    }
---
# Manifest contains Inclusion dependencies
inputs:
  docfx.yml:
  docs/a.md: a [!INCLUDE[](b.md)]
  docs/b.md:
outputs:
  docs/a.json:
  docs/b.json:
  .dependencymap.json: |
    {  
       "dependencies":{  
          "docs/a.md":[  
             {  
                "source":"docs/b.md",
                "type":"inclusion"
             }
          ]
       }
    }
---
# Manifest contains link dependencies
inputs:
  docfx.yml:
  docs/a.md: Link to [b](b.md)
  docs/b.md:
outputs:
  docs/a.json:
  docs/b.json:
  .dependencymap.json: |
    {  
       "dependencies":{  
          "docs/a.md":[  
             { "source":"docs/b.md", "type":"link" }
          ]
       }
    }
---
# Manifest contains nested token or codesnippet dependencies
inputs:
  docfx.yml:
  docs/a.md: a [!INCLUDE[](b.md)]
  docs/b.md: |
    Link to [c](c.md)
    b [!INCLUDE[](c.md)]
  docs/c.md:
outputs:
  docs/a.json:
  docs/b.json:
  docs/c.json:
  .dependencymap.json: |
    {  
       "dependencies":{  
          "docs/a.md":[
             { "source":"docs/b.md", "type":"inclusion" },
             { "source":"docs/c.md", "type":"link" },
             { "source":"docs/c.md", "type":"inclusion" }
          ],
          "docs/b.md":[  
             { "source":"docs/c.md", "type":"link" },
             { "source":"docs/c.md", "type":"inclusion" }
          ]
       }
    }
---
# Manifest contains nested TOC dependencies
inputs:
  docfx.yml:
  docs/TOC.md: |
    # [a](a/TOC.md)
  docs/a/TOC.md: |
    # [b](b.md)
  docs/a/b.md:
outputs:
  docs/toc.json:
  docs/a/b.json:
  .dependencymap.json: |
    {  
       "dependencies":{
          "docs/TOC.md":[
             { "source":"docs/a/TOC.md", "type":"tocInclusion" }
          ],
          "docs/a/TOC.md":[  
             { "source":"docs/a/b.md", "type":"link" }
          ]
       }
    }
---
# Manifest inclusion circular reference
inputs:
  docfx.yml:
  docs/a.md: |
    one [!INCLUDE[](b.md)]
  docs/b.md: |
    another [!INCLUDE[](a.md)]
outputs:
  docs/a.json:
  docs/b.json:
  .dependencymap.json: |
    {  
       "dependencies":{  
          "docs/b.md":[  
             { "source":"docs/a.md", "type":"inclusion" },
             { "source":"docs/b.md", "type":"inclusion" }
          ],
          "docs/a.md":[  
             { "source":"docs/a.md", "type":"inclusion" },
             { "source":"docs/b.md", "type":"inclusion" }
          ]
       }
    }
  .errors.log: |
    ["warning","circular-reference","Build has identified file(s) referencing each other: 'docs/b.md' --> 'docs/a.md' --> 'docs/b.md'","docs/a.md",1,5]
    ["warning","circular-reference","Build has identified file(s) referencing each other: 'docs/a.md' --> 'docs/b.md' --> 'docs/a.md'","docs/b.md",1,9]
---
# Manifest link circular reference
inputs:
  docfx.yml:
  docs/a.md: |
    Link to [b](b.md)
    # bookmark
  docs/b.md: |
    Link to [a](a.md#bookmark)
outputs:
  docs/a.json:
  docs/b.json:
  .dependencymap.json: |
    {  
       "dependencies":{  
          "docs/a.md":[  
             { "source":"docs/b.md", "type":"link" }
          ],
          "docs/b.md":[  
             { "source":"docs/a.md", "type":"bookmark" }
          ]
       }
    }
---
# Ignores link to self, treat empty bookmark as link
inputs:
  docfx.yml:
  docs/a.md: |
    # bookmark
    Link to [a](#bookmark) and [b](b.md#)
  docs/b.md:
outputs:
  docs/a.json:
  docs/b.json:
  .dependencymap.json: |
    {  
       "dependencies":{  
          "docs/a.md":[  
             { "source":"docs/b.md", "type":"link" }
          ]
       }
    }
---
# Manifest includes files with errors
inputs:
  docfx.yml: |
    customErrors:
      file-not-found: error
  docs/a.md: |
    a [](b)
outputs:
  .publish.json: |
    { "files": 
      [
        {
          "url": "/docs/a",
          "locale": "en-us",
          "has_error": true
        }
      ]
    }
  .errors.log: |
    ["error","file-not-found","Invalid file link: 'b'.","docs/a.md",1,3]
---
# inclusion chain
inputs:
  docfx.yml:
  docs/a.md: a [!INCLUDE[](b.md)]
  docs/b.md: b [!INCLUDE[](c.md)]
  docs/c.md: c
outputs:
  docs/a.json: |
    { "conceptual": "<p>a b c</p>" }
  docs/b.json: |
    { "conceptual": "<p>b c</p>" }
  docs/c.json: |
    { "conceptual": "<p>c</p>" }
  .dependencymap.json: |
   {
    "dependencies": {
      "docs/b.md": [
        { "source": "docs/c.md", "type": "inclusion" }
      ],
      "docs/a.md": [
        { "source": "docs/b.md", "type": "inclusion" },
        { "source": "docs/c.md", "type": "inclusion" }
      ]
    }
   }
---
# link chain
inputs:
  docfx.yml:
  docs/a.md: a [b](b.md)
  docs/b.md: b [c](c.md)
  docs/c.md: c
outputs:
  docs/a.json:
  docs/b.json:
  docs/c.json: |
    { "conceptual": "<p>c</p>" }
  .dependencymap.json: |
   {
    "dependencies": {
      "docs/b.md": [
        { "source": "docs/c.md", "type": "link" }
      ],
      "docs/a.md": [
        { "source": "docs/b.md", "type": "link" }
      ]
    }
   }
---
# mixed chain a include b, b link c
inputs:
  docfx.yml:
  docs/a.md: a [!INCLUDE[](b.md)]
  docs/b.md: b [c](c.md)
  docs/c.md: c
outputs:
  docs/a.json:
  docs/b.json:
  docs/c.json: |
    { "conceptual": "<p>c</p>" }
  .dependencymap.json: |
   {
    "dependencies": {
      "docs/b.md": [
        { "source": "docs/c.md", "type": "link" }
      ],
      "docs/a.md": [
        { "source": "docs/b.md", "type": "inclusion" },
        { "source": "docs/c.md", "type": "link" }
      ]
    }
   }
---
# mixed chain a link b, b include c
inputs:
  docfx.yml:
  docs/a.md: a [b](b.md)
  docs/b.md: b [!INCLUDE[](c.md)]
  docs/c.md: c
outputs:
  docs/a.json:
  docs/b.json:
  docs/c.json: |
    { "conceptual": "<p>c</p>" }
  .dependencymap.json: |
   {
    "dependencies": {
      "docs/b.md": [
        { "source": "docs/c.md", "type": "inclusion" }
      ],
      "docs/a.md": [
        { "source": "docs/b.md", "type": "link" }
      ]
    }
   }
---
# circular chain
inputs:
  docfx.yml:
  docs/a.md: a [!INCLUDE[](b.md)]
  docs/b.md: b [a](a.md)
outputs:
  docs/a.json:
  docs/b.json:
  .dependencymap.json: |
   {
    "dependencies": {
      "docs/b.md": [
        { "source": "docs/a.md", "type": "link" }
      ],
      "docs/a.md": [
        { "source": "docs/a.md", "type": "link" },
        { "source": "docs/b.md", "type": "inclusion" }
      ]
    }
   }
---
# circular chain a include b include c include d link b
inputs:
  docfx.yml:
  docs/a.md: a [!INCLUDE[](b.md)]
  docs/b.md: b [!INCLUDE[](c.md)]
  docs/c.md: c [!INCLUDE[](d.md)]
  docs/d.md: d [b](b.md)
outputs:
  docs/a.json:
  docs/b.json:
  docs/c.json:
  docs/d.json:
  .dependencymap.json: |
    {
      "dependencies": {
        "docs/d.md": [
          { "source": "docs/b.md", "type": "link"}
        ],
        "docs/c.md": [
          { "source": "docs/b.md", "type": "link"},
          { "source": "docs/d.md", "type": "inclusion"}
        ],
        "docs/b.md": [
          { "source": "docs/b.md", "type": "link"},
          { "source": "docs/c.md", "type": "inclusion"},
          { "source": "docs/d.md", "type": "inclusion"}
        ],
        "docs/a.md": [
          { "source": "docs/b.md", "type": "link"},
          { "source": "docs/b.md", "type": "inclusion"},
          { "source": "docs/c.md", "type": "inclusion"},
          { "source": "docs/d.md", "type": "inclusion"}
        ]
      }
    }
---
# output .links.json
inputs:
  docfx.yml: |
    monikerRange:
      'docs/v1/**': '< netcore-2.0'
      'docs/v2/**': '>= netcore-2.0'
    routes:
      docs/v1/: docs/
      docs/v2/: docs/
    monikerDefinition: monikerDefinition.json
  docs/v1/a.md: |
    ---
    uid: a
    title: netcore
    monikerRange: '> netcore-1.0'
    ---
    Moniker: netcore-1.1
  docs/v1/b.md: |
    Link to @a
    Link to [some text](../v2/c.md)
    Link to [not existed](c.md)
    Link to [absolute link](/docs/c)
    Link to [relative link with bookmark](../v2/d.md#title-1)
    Link to [absolute link with bookmark](/docs/d.md#title-1)
    Link to [empty]()
  docs/v2/b.md: |
    Link to @a
  docs/v2/c.md: |
    some text
  docs/v2/d.md: |
    # title 1
  docs/a/TOC.yml: |
    - name: Toc Reference
      href: ../v1/b.md
    - name: Non-existed Toc reference
      href: b.md
  docs/v1/TOC.yml: |
    - name: Toc Reference
      href: b.md
  monikerDefinition.json: |
    {
      "monikers": [
        { "moniker_name": "netcore-1.0", "product_name": ".NET Core" },
        { "moniker_name": "netcore-1.1", "product_name": ".NET Core" },
        { "moniker_name": "netcore-2.0", "product_name": ".NET Core" },
        { "moniker_name": "netcore-2.1", "product_name": ".NET Core" }
      ]
    }
outputs:
  9d4e15fd/docs/b.json:
  9d4e15fd/docs/toc.json:
  218c13d0/docs/a.json:
  23d205a5/docs/b.json:
  23d205a5/docs/c.json:
<<<<<<< HEAD
  docs/a/toc.json:
=======
  23d205a5/docs/d.json:
  docs/toc.json:
>>>>>>> 5c3b1ad9
  .links.json: |
    {
      "links":[
        {"source_url":"/docs/a/toc.json","target_url":"/docs/b"},
        {"source_url":"/docs/a/toc.json","target_url":"b.md"},
        {"source_url":"/docs/b","source_moniker_group":"23d205a5","target_url":"/docs/a"},
        {"source_url":"/docs/b","source_moniker_group":"9d4e15fd","target_url":"/docs/a"},
        {"source_url":"/docs/b","source_moniker_group":"9d4e15fd","target_url":"/docs/c"},
        {"source_url":"/docs/b","source_moniker_group":"9d4e15fd","target_url":"/docs/c"},
        {"source_url":"/docs/b","source_moniker_group":"9d4e15fd","target_url":"/docs/d#title-1"},
        {"source_url":"/docs/b","source_moniker_group":"9d4e15fd","target_url":"/docs/d.md#title-1"},
        {"source_url":"/docs/b","source_moniker_group":"9d4e15fd","target_url":"c.md"},
        {"source_url":"/docs/toc.json","source_moniker_group": "9d4e15fd","target_url":"/docs/b"}
      ]
    }
  .errors.log: |
    ["warning","file-not-found","Invalid file link: 'c.md'.","docs/v1/b.md",3,9]
    ["warning","file-not-found","Invalid file link: 'b.md'.","docs/a/TOC.yml",4,9]<|MERGE_RESOLUTION|>--- conflicted
+++ resolved
@@ -466,12 +466,8 @@
   218c13d0/docs/a.json:
   23d205a5/docs/b.json:
   23d205a5/docs/c.json:
-<<<<<<< HEAD
+  23d205a5/docs/d.json:
   docs/a/toc.json:
-=======
-  23d205a5/docs/d.json:
-  docs/toc.json:
->>>>>>> 5c3b1ad9
   .links.json: |
     {
       "links":[
