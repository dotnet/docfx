--- conflicted
+++ resolved
@@ -319,7 +319,6 @@
   .errors.log: |
     ["error","json-syntax-error","Invalid JavaScript property identifier character: }.","docs/a.json",1,2]
 ---
-<<<<<<< HEAD
 # Run data-transform in legacy mode
 inputs:
   docfx.yml:
@@ -348,7 +347,6 @@
   a.json: |
     {"prop": "value"}
 ---
-=======
 # Throw error when content is not an object
 inputs:
   docfx.yml:
@@ -358,5 +356,4 @@
     - array
 outputs:
   .errors.log: |
-    ["error","unexpected-type","Expect type 'Object' but got 'Array'","a.yml",1,1]
->>>>>>> 5053ad4f
+    ["error","unexpected-type","Expect type 'Object' but got 'Array'","a.yml",1,1]