---
# Support schema documents in YAML format
inputs:
  docfx.yml:
  docs/a.yml: |
    #YamlMime:LandingData
    title: my title
    metadata:
      key: value
outputs:
  docs/a.json: |
    {
      "title": "my title",
      "metadata": { "key": "value" }
    }
---
# Support schema documents in JSON format
inputs:
  docfx.yml:
  docs/a.json: |
    {
      "$schema": "https://raw.githubusercontent.com/dotnet/docfx/v3/schemas/LandingData.json",
      "title": "my title",
      "metadata": { "key": "value" }
    }
outputs:
  docs/a.json: |
    { 
      "title": "my title",
      "metadata": { "key": "value" }
    }
---
# Throw error when schema is not specified
inputs:
  docfx.yml:
  docs/a.yml: |
    title: my title
  docs/b.json: |
    {
      "a": 1,
      "$schema": "https://raw.githubusercontent.com/dotnet/docfx/v3/schemas/LandingData.json"
    }
outputs:
  .errors.log: |
   {"message_severity":"error","code":"schema-not-found","message":"Unknown schema ''.","file":"docs/a.yml","line":1,"column":1}
   {"message_severity":"error","code":"schema-not-found","message":"Unknown schema ''.","file":"docs/b.json","line":1,"column":1}
---
# Fallback to documentType when yaml mime is YamlDocument
inputs:
  docfx.yml:
  docs/a.yml: |
    #YamlMime:YamlDocument
    documentType: LandingData
    title: my title
outputs:
  docs/a.json: |
    {
      "title": "my title"
    }
---
# Throw error when defined schema is not found
inputs:
  docfx.yml:
  docs/a.yml: |
    #YamlMime:SchemaNotExisting
    title: my title
  docs/b.json: |
    {
      "$schema": "https://raw.githubusercontent.com/dotnet/docfx/v3/schemas/SchemaNotExisting.json",
    }
  docs/c.json: |
    { "$schema": "https://raw.githubusercontent.com/dotnet/docfx/v3/schemas/SchemaNotExisting.json"}
outputs:
  .errors.log: |
   {"message_severity":"error","code":"schema-not-found","message":"Unknown schema 'SchemaNotExisting'.","file":"docs/a.yml","line":1,"column":1}
   {"message_severity":"error","code":"schema-not-found","message":"Unknown schema 'SchemaNotExisting'.","file":"docs/b.json","line":2,"column":95}
   {"message_severity":"error","code":"schema-not-found","message":"Unknown schema 'SchemaNotExisting'.","file":"docs/c.json","line":1,"column":95}
---
# Support schema documents with Href content
inputs:
  docfx.yml:
  docs/A/TOC.yml:
  docs/TOC.yml:
  docs/a.yml: |
    #YamlMime:ContextObject
    brand: azure
    breadcrumb_path: TOC.yml
    toc_rel: A/TOC.yml
  _themes/ContentTemplate/schemas/ContextObject.schema.json: |
    {
      "renderType": "component",
      "type": "object",
      "properties": {
          "breadcrumb_path": {"contentType": "Href"},
          "toc_rel": {"contentType": "Href"},
      }
    }
outputs:
  docs/toc.json:
  docs/a/toc.json:
  docs/a.json: |
    {
      "brand": "azure",
      "breadcrumb_path": "toc.json",
      "toc_rel": "a/toc.json"
    }
  .dependencymap.json: |
      {
         "dependencies":{
            "docs/a.yml":[
               { "source": "docs/A/TOC.yml", "type": "file" },
               { "source": "docs/TOC.yml", "type": "file" }
            ]
         }
      }
---
# schema documents with Href content but wrong type
inputs:
  docfx.yml:
  TOC.yml:
  docs/TOC.yml:
  docs/a.yml: |
    #YamlMime:ContextObject
    brand: azure
    breadcrumb_path: {}
    toc_rel: ../TOC.yml
  _themes/ContentTemplate/schemas/ContextObject.schema.json: |
    {
      "type": "object",
      "properties": {
          "breadcrumb_path": {"type": "string", "contentType": "Href"},
          "toc_rel": {"type": "string", "contentType": "Href"},
      }
    }
outputs:
  toc.json:
  docs/toc.json:
  .errors.log: |
    {"message_severity":"error","code":"unexpected-type","message":"Expected type 'String' but got 'Object'.","file":"docs/a.yml","line":3,"column":18}
---
# Schema documents with Href content referencing resource file, the resource file should be outputed
inputs:
  docfx.yml:
  docs/a.yml: |
    #YamlMime:TestPage
    href: image.png
  docs/image.png:
  _themes/ContentTemplate/TestPage.html.primary.js:
  _themes/ContentTemplate/schemas/TestPage.schema.json: |
    {
      "type": "object",
      "properties": {
        "href": {"contentType": "href"}
      }
    }
outputs:
  docs/a.json: |
    {"href": "image.png"}
  docs/image.png:
---
# Support schema documents with Markdown content
inputs:
  docfx.yml:
  docs/index.yml: |
    #YamlMime:TestPage
    description: Hello `docfx`! <a href="a.md">a</a>
  docs/a.md:
  _themes/ContentTemplate/TestPage.html.primary.js:
  _themes/ContentTemplate/schemas/TestPage.schema.json: |
    {
      "type": "object",
      "properties": {
        "description": {"contentType": "Markdown"}
      }
    }
outputs:
  docs/index.json: |
    { "description": "<p>Hello <code>docfx</code>! <a href=\"a\">a</a></p>" }
  docs/a.json:
---
# Markdown content with null value
inputs:
  docfx.yml:
  docs/a.yml: |
    #YamlMime:TestPage
    description:
  _themes/ContentTemplate/TestPage.html.primary.js:
  _themes/ContentTemplate/schemas/TestPage.schema.json: |
    {
      "type": "object",
      "properties": {
        "description": {"type": "string"}
      }
    }
outputs:
  .errors.log: |
    {"message_severity":"error","code":"unexpected-type","message":"Expected type 'String' but got 'Null'.","file":"docs/a.yml","line":2,"column":13}
---
# Support schema documents with inline markdown content
inputs:
  docfx.yml: |
    rules:
      heading-not-found: error
  docs/a.yml: |
    #YamlMime:TestPage
    inlineDescription: >
      This is a list:
        - Item 1
        - Item 2
        - `Item 3`

      ## Not heading
  _themes/ContentTemplate/TestPage.html.primary.js:
  _themes/ContentTemplate/schemas/TestPage.schema.json: |
    {
      "type": "object",
      "properties": {
        "inlineDescription": {"contentType": "InlineMarkdown"}
      }
    }
outputs:
  docs/a.json: |
    { "inlineDescription": "This is a list:\n- Item 1\n- Item 2\n- <code>Item 3</code>## Not heading" }
---
# [skip] Support schema documents with html content
inputs:
  docfx.yml:
  docs/a.yml: |
    #YamlMime:TestPage
    html: link <a href="b.md"></a> <script></script>
  docs/b.md:
outputs:
  docs/a.json: |
    { "html": "link <a href=\"b\"></a>" }
  docs/b.json:
---
# Support schema documents with href content
inputs:
  docfx.yml:
  docs/a.yml: |
    #YamlMime:TestPage
    href: b.md
  docs/b.md:
  _themes/ContentTemplate/schemas/TestPage.schema.json: |
    {
      "type": "object",
      "properties": {
        "href": {"contentType": "href"}
      }
    }
outputs:
  docs/a.json: |
    { "href": "b" }
  docs/b.json:
---
# Output data schema to json, output page schema to html
inputs:
  docfx.yml:
  docs/a.md: |
    link to [data](data.yml) or [page](page.yml)
  docs/data.yml: |
    #YamlMime:TestData
  docs/page.yml: |
    #YamlMime:TestPage
  _themes/ContentTemplate/schemas/TestData.schema.json: "{\"renderType\": \"component\"}"
  _themes/ContentTemplate/TestPage.html.tmpl:
  _themes/ContentTemplate/schemas/TestPage.schema.json: "{\"renderType\": \"content\"}"
outputs:
  docs/a.json: |
    { "conceptual": "<p>link to <a href=\"data.json\"> data</a> or <a href=\"page\"> page</a></p>" }
  docs/data.json:
  docs/page.json:
---
# Markdown field with heading should not be removed
inputs:
  docfx.yml:
  docs/page.yml: |
    #YamlMime:TestPage
    description: >
      # Heading
  _themes/ContentTemplate/TestPage.html.primary.js:
  _themes/ContentTemplate/schemas/TestPage.schema.json: |
    {
      "type": "object",
      "properties": {
        "description": {"contentType": "Markdown"}
      }
    }
outputs:
  docs/page.json: |
    {
      "description": "<h1 id=\"heading\">Heading</h1>"
    }
---
# Show yaml, json syntax error
inputs:
  docfx.yml:
  docs/a.yml: |
    #YamlMime:TestData
    a: b:
  docs/b.json: |
    {
  _themes/ContentTemplate/schemas/TestData.schema.json: "{\"renderType\": \"component\"}"
outputs:
  .errors.log: |
    {"message_severity":"error","code":"yaml-syntax-error","file":"docs/a.yml","line":2,"column":5}
    {"message_severity":"error","code":"json-syntax-error","file":"docs/b.json","line":2}
---
# Invalid JSON
inputs:
  docfx.yml:
  docs/a.json: |
    {a}/{b}/{c}
outputs:
  .errors.log: |
    {"message_severity":"error","code":"json-syntax-error","message":"Invalid JavaScript property identifier character: }.","file":"docs/a.json","line":1,"column":2}
---
# Data-model output should only contains input(or transformed input)
inputs:
  docfx.yml: |
    globalMetadata:
      globalMta: global
    fileMetadata:
      fileMta:
        a.yml: file
  a.yml: |
    #YamlMime:TestData
    prop: value
    metadata:
      userMta: user
  _themes/ContentTemplate/schemas/TestData.schema.json: "{\"renderType\": \"component\"}"
outputs:
  a.json: |
    {
      "prop": "value",
      "metadata": {
        "userMta": "user",
        "globalMta": undefined,
        "fileMta": undefined,
        "locale": undefined
      }
    }
  .publish.json: |
    {"files":[{"path":"a.json", "locale":"en-us"}]}
---
# Throw error when content is not an object
inputs:
  docfx.yml:
  _themes/ContentTemplate/schemas/test.schema.json: "{\"renderType\": \"component\"}"
  a.yml: |
    #YamlMime:test
    - array
outputs:
  .errors.log: |
    {"message_severity":"error","code":"unexpected-type","message":"Expected type 'Object' but got 'Array'.","file":"a.yml","line":1,"column":1}
---
# Validate bookmark against content HTML after applying template for SDP 
inputs:
  docfx.yml: |
    outputType: pageJson
  a.yml: |
    #YamlMime:TestPage
    heading: heading-1
    description: |
      ## heading 2
  b.yml: |
    #YamlMime:TestPage
    heading: heading-1
    description: |
      ## heading 2
      [](#heading-1)
      [](#heading-2)
      [](#heading-3)
      [](a.yml#heading-1)
      [](a.yml#heading-2)
      [](a.yml#heading-3)
  c.md: |
      [](a.yml#heading-1)
      [](a.yml#heading-2)
      [](a.yml#heading-3)
  _themes/ContentTemplate/schemas/TestPage.schema.json: |
    {
      "properties": {
        "description": {"contentType": "Markdown"}
      }
    }
  _themes/ContentTemplate/TestPage.html.primary.tmpl: |
    <h2 id="{{heading}}"></h2>{{{description}}}
outputs:
  .errors.log: |
    {"message_severity":"warning","log_item_type":"user","code":"bookmark-not-found","message":"Cannot find bookmark '#heading-3' in 'b.yml', did you mean '#heading-1'?","file":"b.yml","line":4}
    {"message_severity":"warning","log_item_type":"user","code":"bookmark-not-found","message":"Cannot find bookmark '#heading-3' in 'a.yml', did you mean '#heading-1'?","file":"c.md","line":3}
    {"message_severity":"warning","log_item_type":"user","code":"bookmark-not-found","message":"Cannot find bookmark '#heading-3' in 'a.yml', did you mean '#heading-1'?","file":"b.yml","line":7}
  a.mta.json:
  a.raw.page.json:
  b.mta.json:
  b.raw.page.json:
  c.mta.json:
  c.raw.page.json:
---
# metadata need to be transformed for SDP
inputs:
  docfx.yml: |
    fileMetadata:
      href:
        c.yml: b.md
  a.yml: |
    #YamlMime:TestData
    metadata:
      href: b.md
  b.md:
  c.yml: |
    #YamlMime: TestData
  _themes/ContentTemplate/schemas/TestData.schema.json: |
    {
      "properties": {
        "metadata": {
          "properties": {
            "href": { "contentType": "Href" }
          }
        }
      }
    }
  _themes/ContentTemplate/TestData.html.tmpl:
outputs:
  a.json: |
    {"metadata": {"href": "b"}}
  b.json:
  c.json: |
    {"metadata": {"href": "b"}}
---
# metadata need to be transformed for SDP
inputs:
  docfx.yml: |
    outputType: html
    urlType: pretty
  a.yml: |
    #YamlMime:TestPage
    key: value
  _themes/ContentTemplate/schemas/TestPage.schema.json: |
    {
      "type": "object",
      "required": ["authors"],
      "properties": {
        "authors": {
          "type": "array"
        }
      }
    }
  _themes/ContentTemplate/TestPage.html.primary.js: |
    exports.transform = function (model) {
      // should throw here
      var authorCount = model.authors.length;
      return model;
    }
  _themes/ContentTemplate/TestPage.html.tmpl: |
outputs:
  .errors.log: |
    {"message_severity":"error","code":"missing-attribute","message":"Missing required attribute: 'authors'.","file":"a.yml","line":2,"column":1}
  .publish.json: |
    {"files":[{"url":"/a/","source_path":"a.yml","has_error":true}]}
---
# .manifest.json original_type uses mime name
inputs:
  docfx.yml: 
  a.yml: |
    #YamlMime:TestPage
    key: value
  b.yml: |
    #YamlMime:TestData
  redirections.yml: |
    redirections:
      original_b.md: /b
  _themes/ContentTemplate/schemas/TestData.schema.json: "{\"renderType\": \"component\"}"
  _themes/ContentTemplate/schemas/TestPage.schema.json: "{\"renderType\": \"content\"}"
  _themes/ContentTemplate/TestPage.html.tmpl:
outputs:
  a.json:
  b.json:
  .manifest.json: |
    {
      "files": [
        {"asset_id": "a", "original_type": "TestPage"},
        {"asset_id": "b.json", "original_type": "TestData"},
        {"asset_id": "original_b", "original_type": "Conceptual"},
      ]
    }
---
<<<<<<< HEAD
# error mapping for Learn Valdiation based on SDP, LearningPath
inputs:
  docfx.yml: 
  patha.yml: |
    #YamlMime:LearningPath
    a: a
  pathb.yml: |
    #YamlMime:LearningPath
    uid: path_b
    modules: ['module_not_found']
    trophy: {
      uid: trophy_b
    }
  _themes/ContentTemplate/schemas/LearningPath.schema.json: |
    {
      "required": ["uid", "modules"],
      "either": [["trophy", "achievement"]],
      "properties": {
        "uid": {
          "type": "string",
          "contentType": "uid"
        },
        "modules": {
          "type": "array",
          "minItems": 1,
          "items": {
            "type": "string",
            "contentType": "xref"
          }
        },
        "trophy": {
          "type": "object",
          "required": ["uid"],
          "properties": {
            "uid": {
              "type": "string",
              "contentType": "uid"
            }
          }
        },
        "achievement": {
          "type": "string",
          "contentType": "xref"
        }
      }
    }
outputs:
  .errors.log: |
    {"message_severity":"error","code":"path-uid-missing","message":"Missing attribute: UID. A valid UID is required for each learning path.","file":"patha.yml","line":2}
    {"message_severity":"error","code":"path-modules-missing","message":"Missing attribute: modules. At least one valid module is required for each learning path.","file":"patha.yml","line":2}
    {"message_severity":"error","code":"path-trophy-missing","message":"Missing attribute: trophy. A valid trophy is required for each learning path.","file":"patha.yml","line":2}
    {"message_severity":"error","code":"path-child-not-found","message":"Child UID(s): 'module_not_found' can't be found.","file":"pathb.yml","line":3}
---
# error mapping for Learn Valdiation based on SDP, Module
inputs:
  docfx.yml: 
  modulea.yml: |
    #YamlMime:Module
    a: a
  moduleb.yml: |
    #YamlMime:Module
    uid: module_b
    units: ['unit_not_found']
    badge: {
      uid: badge_b
    }
  _themes/ContentTemplate/schemas/Module.schema.json: |
    {
      "required": ["uid", "units"],
      "either": [["badge", "achievement"]],
      "properties": {
        "uid": {
          "type": "string",
          "contentType": "uid"
        },
        "units": {
          "type": "array",
          "minItems": 1,
          "items": {
            "type": "string",
            "contentType": "xref"
          }
        },
        "badge": {
          "type": "object",
          "required": ["uid"],
          "properties": {
            "uid": {
              "type": "string",
              "contentType": "uid"
            }
          }
        },
        "achievement": {
          "type": "string",
          "contentType": "xref"
        }
      }
    }
outputs:
  .errors.log: |
    {"message_severity":"error","code":"module-uid-missing","message":"Missing attribute: UID. A valid UID is required for each module.","file":"modulea.yml","line":2}
    {"message_severity":"error","code":"module-units-missing","message":"Missing attribute: units. At least one valid unit is required for each module.","file":"modulea.yml","line":2}
    {"message_severity":"error","code":"module-badge-missing","message":"Missing attribute: badge. A valid badge is required for each module.","file":"modulea.yml","line":2}
    {"message_severity":"error","code":"module-child-not-found","message":"Child UID(s): 'unit_not_found' can't be found.","file":"moduleb.yml","line":3}
---
# error mapping for Learn Valdiation based on SDP, ModuleUnit
inputs:
  docfx.yml: 
  unita.yml: |
    #YamlMime:ModuleUnit
    a: a
  unitb.yml: |
    #YamlMime:ModuleUnit
    uid: unit_a
    durationInMinutes: 10
    quiz: quiz_a
    tasks: quiz_b
  _themes/ContentTemplate/schemas/ModuleUnit.schema.json: |
    {
      "required": ["uid", "durationInMinutes"],
      "precludes": [["quiz", "tasks"]],
      "properties": {
        "uid": {
          "type": "string",
          "contentType": "uid"
        },
        "durationInMinutes": {
          "type": "number"
        },
        "quiz": {
          "type": "string",
        },
        "tasks": {
          "type": "string",
        }
      }
    }
outputs:
  .errors.log: |
    {"message_severity":"error","code":"unit-uid-missing","message":"Missing attribute: UID. A valid UID is required for each unit.","file":"unita.yml","line":2}
    {"message_severity":"error","code":"unit-duration-missing","message":"Missing attribute: durationInMinutes. DurationInMinutes is required for each unit and must be greater than 0.","file":"unita.yml","line":2}
    {"message_severity":"error","code":"unit-task-and-quiz","message":"Unit can't have both quiz and task.","file":"unitb.yml","line":2}
---
=======
# Support public template
inputs:
  docfx.yml: |
    template: "https://static.docs.com/ui/latest"
  docs/a.yml: |
    #YamlMime:TestData
    test: b.md
  docs/b.md:
http:
  https://static.docs.com/ui/latest/schemas/TestData.schema.json: |
    {
      "renderType": "component",
      "type": "object",
      "properties": {
        "test": {"contentType": "Href"},
      }
    }
outputs:
  docs/a.json: |
    {
      "test": "b"
    }
  docs/b.json:
>>>>>>> f134b11f
<|MERGE_RESOLUTION|>--- conflicted
+++ resolved
@@ -486,7 +486,6 @@
       ]
     }
 ---
-<<<<<<< HEAD
 # error mapping for Learn Valdiation based on SDP, LearningPath
 inputs:
   docfx.yml: 
@@ -631,7 +630,6 @@
     {"message_severity":"error","code":"unit-duration-missing","message":"Missing attribute: durationInMinutes. DurationInMinutes is required for each unit and must be greater than 0.","file":"unita.yml","line":2}
     {"message_severity":"error","code":"unit-task-and-quiz","message":"Unit can't have both quiz and task.","file":"unitb.yml","line":2}
 ---
-=======
 # Support public template
 inputs:
   docfx.yml: |
@@ -654,5 +652,4 @@
     {
       "test": "b"
     }
-  docs/b.json:
->>>>>>> f134b11f
+  docs/b.json: