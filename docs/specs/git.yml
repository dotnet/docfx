--- conflicted
+++ resolved
@@ -176,13 +176,7 @@
           Alice creates this.
 inputs:
   docfx.yml: |
-<<<<<<< HEAD
-    files: "README.md"
-    github:
-      resolveUsers: true
-=======
-    gitHub:
->>>>>>> ba782e9c
+    gitHub:
       userCache: user_profile.json
       resolveUsers: true
     contribution:
@@ -258,12 +252,7 @@
           Alice creates this.
 inputs:
   docfx.yml: |
-<<<<<<< HEAD
-    files: "README.md"
-    github:
-=======
-    gitHub:
->>>>>>> ba782e9c
+    gitHub:
       userCache: user_profile.json
       resolveUsers: true
     contribution:
@@ -309,13 +298,6 @@
         docs/index.md: Alice creates this.
 inputs:
   docfx.yml: |
-<<<<<<< HEAD
-    files: "README.md"
-    github:
-      userCache: user_profile.json
-      resolveUsers: true
-=======
->>>>>>> ba782e9c
     contribution:
       repository: https://github.com/contrib-owner/contrib-repo#contrib-branch
 outputs:
@@ -349,16 +331,7 @@
       files:
         docs/index.md: Alice creates this.
 inputs:
-<<<<<<< HEAD
-  docfx.yml: |
-    files: "README.md"
-    github:
-      userCache: user_profile.json
-      resolveUsers: true
-    contribution:
-=======
   docfx.yml:
->>>>>>> ba782e9c
 outputs:
   docs/index.json: |
     {
