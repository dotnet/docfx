--- conflicted
+++ resolved
@@ -30,14 +30,6 @@
 # Show git contribution info when userProfile & commitsTime is set to relative file path
 repo: https://github.com/docascode/docfx-test-dependencies#github-user-cache-file
 inputs:
-<<<<<<< HEAD
-  files: README.md
-  gitHub:
-    userCache: user_profile.json
-    resolveUsers: true
-  contribution:
-    gitCommitsTime: build_history.json
-=======
   docfx.yml: |
     content: README.md
     gitHub:
@@ -45,7 +37,6 @@
       resolveUsers: true
     contribution:
       gitCommitsTime: build_history.json
->>>>>>> 3fe19845
 outputs:
   readme.json: |
     {
