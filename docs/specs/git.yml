---
# Show git contribution info when userProfile is set to URL
repos:
  https://github.com/testowner/testrepo#master-url-cache:
    - author: Charlie
      email: charlie@contoso.com
      files:
        docs/index.md: |
          ---
          author: charlie
          ---
          Alice creates this. Bob updates this. Charlie becomes author.
    - author: Bob 
      email: bob@contoso.com
      files:
        docs/index.md: |
          Alice creates this. Bob updates this.
    - author: Alice 
      email: alice@contoso.com
      files:
        docs/index.md: |
          Alice creates this.
inputs:
  docfx.yml: |
    gitHub:
      userCache: https://raw.githubusercontent.com/docascode/docfx-test-dependencies/master/user_profile.json
      resolveUsers: true
outputs:
  docs/index.json: |
    {
      "_op_gitContributorInformation":
      {
        "author":
          { "name": "charlie", "profile_url": "https://github.com/charlie", "display_name": "Charlie", "id": "3" },
        "contributors": [
          { "name": "bob", "profile_url": "https://github.com/bob", "display_name": "Bob", "id": "2" },
          { "name": "alice", "profile_url": "https://github.com/alice", "display_name": "Alice", "id": "1" }
        ],
        "update_at": "10/30/2018",
        "updated_at_date_time": "2018-10-30T00:00:00"
      },
      "updated_at": "2018-10-30 12:00 AM"
    }
---
# Show git contribution info when userProfile is set to relative file path
repos:
  https://github.com/testowner/testrepo#master-file-cache:
    - author: Charlie
      email: charlie@contoso.com
      files:
        docs/index.md: |
          ---
          author: charlie
          ---
          Alice creates this. Bob updates this. Charlie becomes author.
    - author: Bob 
      email: bob@contoso.com
      files:
        docs/index.md: |
          Alice creates this. Bob updates this.
    - author: Alice 
      email: alice@contoso.com
      files:
        docs/index.md: |
          Alice creates this.
inputs:
  docfx.yml: |
    gitHub:
      userCache: user_profile.json
      resolveUsers: true
  user_profile.json: |
      { "users": [
          {"name": "Alice", "login": "alice", "id": 1, "emails": ["alice@contoso.com"]},
          {"name": "Bob", "login": "bob", "id": 2, "emails": ["bob@contoso.com"]},
          {"name": "Charlie", "login": "charlie", "id": 3, "emails": ["charlie@contoso.com"]}
        ]
      }
outputs:
  docs/index.json: |
    {
      "_op_gitContributorInformation":
      {
        "author":
          { "name": "charlie", "profile_url": "https://github.com/charlie", "display_name": "Charlie", "id": "3" },
        "contributors": [
          { "name": "bob", "profile_url": "https://github.com/bob", "display_name": "Bob", "id": "2" },
          { "name": "alice", "profile_url": "https://github.com/alice", "display_name": "Alice", "id": "1" }
        ]
      },
      "updated_at": "2018-10-30 12:00 AM"
    }
---
# Specify invalid author in YAML header should log warning
inputs:
  docs/index.md: |
    ---
    author: invalid_user
    ---
    # git-test
  docfx.yml: |
    gitHub:
      userCache: user_profile.json
      resolveUsers: true
  user_profile.json: |
    {
      "users": [
        {"login": "invalid_user"},
      ]
    }
outputs:
  docs/index.json:
<<<<<<< HEAD
  .errors.log: |
    ["warning","github-user-not-found","Cannot find user 'invalid_user' on GitHub","docs/index.md",2,9]
=======
  build.log: |
    ["warning","author-not-found","Invalid value for author: 'invalid_user' is not a valid GitHub ID","docs/index.md",2,9]
>>>>>>> df7903a5
---
# Author should NOT exist in contributors. Author can have no contribution to the file before.
repos:
  https://github.com/testowner/testrepo#master-author:
    - author: Bob 
      email: bob@contoso.com
      files:
        docs/index.md: |
          ---
          author: charlie
          ---
          Alice creates this. Bob updates this, and thinks Charlie should be the author.
    - author: Alice 
      email: alice@contoso.com
      files:
        docs/index.md: |
          Alice creates this.
inputs:
  docfx.yml: |
    gitHub:
      userCache: user_profile.json
      resolveUsers: true
  user_profile.json: |
      { "users": [
          {"name": "Alice", "login": "alice", "id": 1, "emails": ["alice@contoso.com"]},
          {"name": "Bob", "login": "bob", "id": 2, "emails": ["bob@contoso.com"]},
          {"name": "Charlie", "login": "charlie", "id": 3, "emails": ["charlie@contoso.com"]}
        ]
      }
outputs:
  docs/index.json: |
    {
      "_op_gitContributorInformation":
      {
        "author": 
          { "name": "charlie", "profile_url": "https://github.com/charlie", "display_name": "Charlie", "id": "3" },
        "contributors": [
          { "name": "bob", "profile_url": "https://github.com/bob", "display_name": "Bob", "id": "2" },
          { "name": "alice", "profile_url": "https://github.com/alice", "display_name": "Alice", "id": "1" }
        ]
      }
    }
---
# Author is case-insensitive
# Contributors can be excluded, it's case insensitive
repos:
  https://github.com/testowner/testrepo#master-exclude-contributors:
    - author: Charlie
      email: charlie@contoso.com
      files:
        docs/index.md: |
          ---
          author: ChArLiE
          ---
          Alice creates this. Bob updates this. Charlie becomes author.
    - author: Bob 
      email: bob@contoso.com
      files:
        docs/index.md: |
          Alice creates this. Bob updates this.
    - author: Alice 
      email: alice@contoso.com
      files:
        docs/index.md: |
          Alice creates this.
inputs:
  docfx.yml: |
    gitHub:
      userCache: user_profile.json
      resolveUsers: true
    contribution:
      excludedContributors:
        - AlIcE
        - BoB
  user_profile.json: |
      { "users": [
          {"name": "Alice", "login": "alice", "id": 1, "emails": ["alice@contoso.com"]},
          {"name": "Bob", "login": "bob", "id": 2, "emails": ["bob@contoso.com"]},
          {"name": "Charlie", "login": "charlie", "id": 3, "emails": ["charlie@contoso.com"]}
        ]
      }
outputs:
  docs/index.json: |
    {
      "_op_gitContributorInformation":
      {
        "author": 
          { "name": "charlie", "profile_url": "https://github.com/charlie", "display_name": "Charlie", "id": "3" },
        "!contributors": null
      }
    }
---
# Use the earliest contributor as author if author not specified in YAML header
repos:
  https://github.com/testowner/testrepo#master-author-from-contributors:
    - author: Bob 
      email: bob@contoso.com
      files:
        docs/index.md: |
          Alice creates this. Bob updates this.
    - author: Alice 
      email: alice@contoso.com
      files:
        docs/index.md: |
          Alice creates this.
inputs:
  docfx.yml: |
    gitHub:
      userCache: user_profile.json
      resolveUsers: true
  user_profile.json: |
      { "users": [
          {"name": "Alice", "login": "alice", "id": 1, "emails": ["alice@contoso.com"]},
          {"name": "Bob", "login": "bob", "id": 2, "emails": ["bob@contoso.com"]},
        ]
      }
outputs:
  docs/index.json: |
    {
      "_op_gitContributorInformation":
      {
        "author": 
          { "name": "alice", "profile_url": "https://github.com/alice", "display_name": "Alice", "id": "1" },
      }
    }
---
# Author can NOT be excluded if explicitly specified in YAML header, it's case insensitive
repos:
  https://github.com/testowner/testrepo#master-exclude-author-from-yaml-heaer:
    - author: Charlie
      email: charlie@contoso.com
      files:
        docs/index.md: |
          ---
          author: charlie
          ---
          Alice creates this. Bob updates this. Charlie becomes author (but excluded in config).
    - author: Bob 
      email: bob@contoso.com
      files:
        docs/index.md: |
          Alice creates this. Bob updates this.
    - author: Alice 
      email: alice@contoso.com
      files:
        docs/index.md: |
          Alice creates this.
inputs:
  docfx.yml: |
    gitHub:
      userCache: user_profile.json
      resolveUsers: true
    contribution:
      excludedContributors:
        - ChArLiE
  user_profile.json: |
      { "users": [
          {"name": "Alice", "login": "alice", "id": 1, "emails": ["alice@contoso.com"]},
          {"name": "Bob", "login": "bob", "id": 2, "emails": ["bob@contoso.com"]},
          {"name": "Charlie", "login": "charlie", "id": 3, "emails": ["charlie@contoso.com"]}
        ]
      }
outputs:
  docs/index.json: |
    {
      "_op_gitContributorInformation":
      {
        "author":
          { "name": "charlie", "profile_url": "https://github.com/charlie", "display_name": "Charlie", "id": "3" },
        "contributors": [
          { "name": "bob", "profile_url": "https://github.com/bob", "display_name": "Bob", "id": "2" },
          { "name": "alice", "profile_url": "https://github.com/alice", "display_name": "Alice", "id": "1" }
        ]
      },
    }
---
# Author CAN be excluded if implicitly extracted from commit history
repos:
  https://github.com/testowner/testrepo#master-exclude-author-from-commit-history:
    - author: Alice
      email: alice@contoso.com
      files:
        docs/index.md: |
          Alice creates this.
inputs:
  docfx.yml: |
    gitHub:
      userCache: user_profile.json
      resolveUsers: true
    contribution:
      excludedContributors:
        - alice
  user_profile.json: |
      { "users": [{"name": "Alice", "login": "alice", "id": 1, "emails": ["alice@contoso.com"]}] }
outputs:
  docs/index.json: |
    {
      "!author": null,
      "!contributors": null
    }
---
# Show content_git_url, original_content_git_url and gitcommit
repos:
  https://github.com/testowner/testrepo#master-content-git-url:
    - files:
        docs/index.md: Alice creates this.
inputs:
  docfx.yml:
outputs:
  docs/index.json: |
    {
      "content_git_url": "https://github.com/testowner/testrepo/blob/master-content-git-url/docs/index.md",
      "original_content_git_url": "https://github.com/testowner/testrepo/blob/master-content-git-url/docs/index.md",
      "original_content_git_url_template": "{repo}/blob/{branch}/docs/index.md",
      "gitcommit": "https://github.com/testowner/testrepo/blob/e662dbc7c5e582a14b863d6a6a82e495d6272f91/docs/index.md",
    }
---
# Specify editLink repo and branch in config
repos:
  https://github.com/testowner/testrepo#master-edit-link:
    - files:
        docs/index.md: Alice creates this.
inputs:
  docfx.yml: |
    contribution:
      repository: https://github.com/contrib-owner/contrib-repo#contrib-branch
outputs:
  docs/index.json: |
    {
      "content_git_url": "https://github.com/contrib-owner/contrib-repo/blob/contrib-branch/docs/index.md",
      "original_content_git_url": "https://github.com/testowner/testrepo/blob/master-edit-link/docs/index.md",
      "gitcommit": "https://github.com/testowner/testrepo/blob/e662dbc7c5e582a14b863d6a6a82e495d6272f91/docs/index.md",
    }
---
# Use commit's time as updated_at when `updateTimeAsCommitBuildTime` is false
repos:
  https://github.com/testowner/testrepo#master-time-from-commit:
    - files:
        docfx.yml:
        docs/index.md: Alice creates this.
outputs:
  docs/index.json: |
    {
      "updated_at": "2018-10-30 12:00 AM",
    }
---
# Use commit build time as updated_at when `updateTimeAsCommitBuildTime` is true
repos:
  https://github.com/MicrosoftDocs/edge-developer#master:
    - files:
        docfx.yml: |
          updateTimeAsCommitBuildTime: true
        docs/index.md: Alice creates this.
cache:
  history/build_history_0ad81e11-d18b-a417-bd25-94364d004cae_17190aeb-6297-d34d-a48f-a681d3061212.json: |
    {
      "commits": [{ "sha": "7e6344c7275cccec2334ca04b73017bdeb7ecc2a", "built_at": "2019-04-23T00:00:00Z" }]
    }
outputs:
  docs/index.json: |
    {
      "updated_at": "2019-04-23 12:00 AM",
    }
---
# Support git submodule
repo: https://github.com/docascode/docfx-test-dependencies#c70a63e
outputs:
  readme.json: |
    {
      "gitcommit": "https://github.com/docascode/docfx-test-dependencies/blob/c467c848311ccd2550fdb25a77ef26f9d8a33d00/README.md",
      "updated_at": "2018-04-23 03:23 AM"
    }
  docfx-test-submodule/readme.json: |
    {
      "gitcommit": "https://github.com/docascode/docfx-test-submodule/blob/b6601c200859547c7fcd44a44788f77a08576505/README.md",
      "updated_at": "2018-07-18 05:03 AM"
    }
---
# Throw committish-not-found when try to resolve commit id by none-existing branch name
commands:
  - restore --locale zh-cn
  - build --locale zh-cn
repos: 
  https://github.com/git/repo#live:
    - files:
        docfx.yml: |
          localization:
            bilingual: true
  https://github.com/git/repo.zh-cn#live-none-existing:
    - files:
        a.md:
  https://github.com/git/repo.zh-cn#live-sxs:
    - files:
        a.md:
outputs:
  .errors.log: |
    ["error","committish-not-found","Can't find branch, tag, or commit 'live' for repo *github.com+git+repo.zh-cn*.","a.md"]
---
# Use current repo's branch when edit branch isn't specified in contribution config,
# and contribution config's repository equals to current repo's
repos:
  https://github.com/testowner/testrepo#building-branch:
    - files:
        docs/index.md: Alice creates this.
inputs:
  docfx.yml: |
    contribution:
      repository: https://github.com/testowner/testrepo
outputs:
  docs/index.json: |
    {
      "content_git_url": "https://github.com/testowner/testrepo/blob/building-branch/docs/index.md",
      "original_content_git_url": "https://github.com/testowner/testrepo/blob/building-branch/docs/index.md",
      "gitcommit": "https://github.com/testowner/testrepo/blob/e662dbc7c5e582a14b863d6a6a82e495d6272f91/docs/index.md",
    }
---
# Use current repo's branch when edit branch isn't specified in contribution config,
# even contribution config's repository doesn't equal to current repo's
repos:
  https://github.com/testowner/testrepo#default-building-branch:
    - files:
        docs/index.md: Alice creates this.
inputs:
  docfx.yml: |
    contribution:
      repository: https://github.com/contrib-owner/contrib-repo
outputs:
  docs/index.json: |
    {
      "content_git_url": "https://github.com/contrib-owner/contrib-repo/blob/default-building-branch/docs/index.md",
      "original_content_git_url": "https://github.com/testowner/testrepo/blob/default-building-branch/docs/index.md",
      "gitcommit": "https://github.com/testowner/testrepo/blob/e662dbc7c5e582a14b863d6a6a82e495d6272f91/docs/index.md",
    }
---
# Show (original) content git (branch/commit) url for azure repos
repos:
  https://docascode.visualstudio.com/git-url/_git/a:
    - files:
        docs/index.md:
inputs:
  docfx.yml: |
    contribution:
      repository: https://github.com/docascode/git-url
outputs:
  docs/index.json: |
    {
      "content_git_url":"https://github.com/docascode/git-url/blob/master/docs/index.md",
      "original_content_git_url":"https://docascode.visualstudio.com/git-url/_git/a?path=/docs/index.md&version=GBmaster&_a=contents",
      "original_content_git_url_template":"{repo}?path=/docs/index.md&version=GB{branch}&_a=contents",
      "gitcommit":"https://docascode.visualstudio.com/git-url/_git/a/commit/73d1bc95f9df03e553c39cf8c685df09af8d5297?path=/docs/index.md&_a=contents"
    }
---
# Show git contribution info for azure repo
repos:
  https://docascode.visualstudio.com/contribution/_git/a:
    - author: Charlie
      email: charlie@contoso.com
      files:
        docs/index.md: |
          ---
          author: charlie
          ---
          Osmond creates this. Bob updates this. Charlie becomes author.
    - author: Bob 
      email: bob@contoso.com
      files:
        docs/index.md: |
          Osmond creates this. Bob updates this.
    - author: osmondjiang 
      email: xinjiang@microsoft.com
      files:
        docs/index.md: |
          Osmond creates this, without email
inputs:
  docfx.yml: |
    gitHub:
      userCache: user_profile.json
      resolveUsers: true
      authToken: {GITHUB_ACCESS_TOKEN}
    contribution:
      repository: https://github.com/docascode/contribution-test
  user_profile.json: |
      { "users": [
          {"name": "Alice", "login": "alice", "id": 1, "emails": ["alice@contoso.com"]},
          {"name": "Bob", "login": "bob", "id": 2, "emails": ["bob@contoso.com"]},
          {"name": "Charlie", "login": "charlie", "id": 3, "emails": ["charlie@contoso.com"]}
        ]
      }
environments:
  - GITHUB_ACCESS_TOKEN
outputs:
  docs/index.json: |
    {
      "_op_gitContributorInformation":
      {
        "author": 
          { "name": "charlie", "profile_url": "https://github.com/charlie", "display_name": "Charlie", "id": "3" },
        "contributors": [
          { "name": "bob", "profile_url": "https://github.com/bob", "display_name": "Bob", "id": "2" },
          { "name": "OsmondJiang", "profile_url": "https://github.com/OsmondJiang", "display_name": "osmondjiang", "id": "19990166" }
        ]
      },
      "updated_at": "2018-10-30 12:00 AM"
    }
---
# Author and contributors will not be resolved when `github.resolveUsers` == false
repos:
  https://github.com/testowner/testrepo#not-resolve:
    - author: Charlie
      email: charlie@contoso.com
      files:
        docs/index.md: |
          ---
          author: charlie
          ---
          Alice creates this. Bob updates this. Charlie becomes author.
    - author: Bob 
      email: bob@contoso.com
      files:
        docs/index.md: |
          Alice creates this. Bob updates this.
    - author: Alice 
      email: alice@contoso.com
      files:
        docs/index.md: |
          Alice creates this.
inputs:
  docfx.yml: |
    gitHub:
      userCache: user_profile.json
      resolveUsers: false
  user_profile.json: |
      { "users": [
          {"name": "Alice", "login": "alice", "id": 1, "emails": ["alice@contoso.com"]},
          {"name": "Bob", "login": "bob", "id": 2, "emails": ["bob@contoso.com"]},
          {"name": "Charlie", "login": "charlie", "id": 3, "emails": ["charlie@contoso.com"]}
        ]
      }
outputs:
  docs/index.json: |
    {
      "_op_gitContributorInformation": 
      {
        "!author_info": null,
        "!contributors": null,
      },
      "updated_at": "2018-10-30 12:00 AM"
    }<|MERGE_RESOLUTION|>--- conflicted
+++ resolved
@@ -109,13 +109,8 @@
     }
 outputs:
   docs/index.json:
-<<<<<<< HEAD
   .errors.log: |
-    ["warning","github-user-not-found","Cannot find user 'invalid_user' on GitHub","docs/index.md",2,9]
-=======
-  build.log: |
     ["warning","author-not-found","Invalid value for author: 'invalid_user' is not a valid GitHub ID","docs/index.md",2,9]
->>>>>>> df7903a5
 ---
 # Author should NOT exist in contributors. Author can have no contribution to the file before.
 repos:
