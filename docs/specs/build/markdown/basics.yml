--- conflicted
+++ resolved
@@ -5,12 +5,8 @@
   docs/a.md: Hello `docfx`!
 outputs:
   docs/a.json: |
-<<<<<<< HEAD
     { "content": "<p>Hello <code>docfx</code>!</p>" }
-=======
-    { "content": "<div><p>Hello <code>docfx</code>!</p></div>" }
   build.manifest:
->>>>>>> d9ba567c
 ---
 # Basic markdown syntax
 inputs:
@@ -18,12 +14,8 @@
   docs/a.md: _this_ *is* an ***inline*** `markdown` **test**
 outputs:
   docs/a.json: |
-<<<<<<< HEAD
     { "content": "<p><em>this</em> <em>is</em> an <em><strong>inline</strong></em> <code>markdown</code> <strong>test</strong></p>" }
-=======
-    { "content": "<div><p><em>this</em> <em>is</em> an <em><strong>inline</strong></em> <code>markdown</code> <strong>test</strong></p></div>" }
   build.manifest:
->>>>>>> d9ba567c
 ---
 # Yaml header
 inputs:
@@ -50,12 +42,8 @@
   docs/a.json: |
     { "content": "<p>a b</p>" }
   docs/b.json: |
-<<<<<<< HEAD
     { "content": "<p>b</p>" }
-=======
-    { "content": "<div><p>b</p></div>" }
   build.manifest:
->>>>>>> d9ba567c
 ---
 # note
 inputs:
@@ -65,7 +53,6 @@
     >note
 outputs:
   docs/a.json: |
-<<<<<<< HEAD
     { "content": "<div class=\"NOTE\"><h5>NOTE</h5><p>note</p></div>" }
 ---
 # title
@@ -88,7 +75,4 @@
         "author": "me"
       }
     }
-=======
-    { "content": "<div><div class=\"NOTE\"><h5>NOTE</h5><p>note</p></div></div>" }
   build.manifest:
->>>>>>> d9ba567c
