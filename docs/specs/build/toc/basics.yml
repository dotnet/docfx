--- conflicted
+++ resolved
@@ -151,13 +151,8 @@
       ]
     }
 ---
-<<<<<<< HEAD
-# Nested TOC file reference
-# TODO: filter out referenced toc outputs
-=======
 # Nested TOC reference 1
 # reference toc
->>>>>>> 4fdd600f
 inputs:
   docfx.yml:
   docs/toc.md: |
