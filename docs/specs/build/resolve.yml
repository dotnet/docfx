--- conflicted
+++ resolved
@@ -136,8 +136,30 @@
 outputs:
   build.manifest:
   build.log: |
-<<<<<<< HEAD
-    ["warning","publish-url-conflict","Two or more documents uses the same url '/docs/a.png': 'docs/a.png', 'docs/a.png.md'"]
+    ["warning","publish-url-conflict","Two or more documents publish to the same url '/docs/a.png': 'docs/a.png', 'docs/a.png.md'"]
+---
+# Prefer relative url to file when there is a matching folder name
+inputs:
+  docfx.yml:
+  docs/a/index.md: Link to [a](../a.md)
+  docs/a.md: Link to [index](a/index.md)
+outputs:
+  docs/a/index.json: |
+    { "content": "<p>Link to <a href=\"../a\">a</a></p>" }
+  docs/a.json: |
+    { "content": "<p>Link to <a href=\"a/\">index</a></p>" }
+  build.manifest:
+---
+# Escape special charactors in path
+inputs:
+  docfx.yml:
+  docs/a.md: Link to [b](b&/c~.md)
+  docs/b&/c~.md:
+outputs:
+  docs/a.json: |
+    { "content": "<p>Link to <a href=\"b%26/c%7E\">b</a></p>" }
+  docs/b&/c~.json:
+  build.manifest:
 ---
 # Reference to a redirection file(absolute)
 inputs:
@@ -193,30 +215,4 @@
 outputs:
   build.manifest:
   build.log: |
-    ["warning","publish-url-conflict","Two or more documents uses the same url '/docs/redirect': 'docs/redirect.md(redirection)', 'docs/redirect.md'"]
-=======
-    ["warning","publish-url-conflict","Two or more documents publish to the same url '/docs/a.png': 'docs/a.png', 'docs/a.png.md'"]
----
-# Prefer relative url to file when there is a matching folder name
-inputs:
-  docfx.yml:
-  docs/a/index.md: Link to [a](../a.md)
-  docs/a.md: Link to [index](a/index.md)
-outputs:
-  docs/a/index.json: |
-    { "content": "<p>Link to <a href=\"../a\">a</a></p>" }
-  docs/a.json: |
-    { "content": "<p>Link to <a href=\"a/\">index</a></p>" }
-  build.manifest:
----
-# Escape special charactors in path
-inputs:
-  docfx.yml:
-  docs/a.md: Link to [b](b&/c~.md)
-  docs/b&/c~.md:
-outputs:
-  docs/a.json: |
-    { "content": "<p>Link to <a href=\"b%26/c%7E\">b</a></p>" }
-  docs/b&/c~.json:
-  build.manifest:
->>>>>>> 5265061d
+    ["warning","publish-url-conflict","Two or more documents publish to the same url '/docs/redirect': 'docs/redirect.md(redirection)', 'docs/redirect.md'"]