---
# Check git merge conflict marker
inputs:
  docfx.yml:
  docs/a.md: |
    <<<<<<< HEAD
    foo
    =======
    bar
    >>>>>>> cb1abc6bd98cfc84317f8aa95a7662815417802d
outputs:
  docs/a.json:
  .errors.log: |
    {"message_severity":"suggestion","code":"merge-conflict","message":"File contains merge conflict markers. NOTE: This Suggestion will become a Warning on 06/30/2020.","file":"docs/a.md","line":1,"column":1}
---
# Ignore git merge conflict marker inside code blocks
inputs:
  docfx.yml:
  docs/a.md: |
    a

    ```markdown
    <<<<<<< HEAD
    ...
    =======
    ...
    >>>>>>> 1d82c7efe18f86136247fb366df5030843199c19
    ```
outputs:
  docs/a.json:
---
# Remove object form metadata from publish.json
inputs:
  docfx.yml: |
    globalMetadata:
      key1: {}
    fileMetadata:
      key2:
        '**/*':
          - a: 1
  a.md:
outputs:
  a.json: |
    { "key1": {}, "key2": [{ "a": 1 }] }
  .publish.json: |
    {
      "files": [{ "url": "/a", "key1": undefined, "key2": undefined }]
    }
---
# Additional metadata validation from external JSON schema
inputs:
  docfx.yml: |
    metadataSchema: schema.json
    globalMetadata:
      key1: []
    fileMetadata:
      key2:
        '**/*': XNAGameStudio
  schema.json: |
    {
      "properties":{
        "key1": { "type": "string" },
        "key2": { "type": "string", "enum": ["VS", "MSDN"] },
        "key3": { "type": "integer" }
      }
    }
  a.md: |
    ---
    key3: net462
    ---
outputs:
  a.json: |
    {
      "key1": [],
      "key2": "XNAGameStudio",
      "key3": "net462"
    }
  .errors.log: |
    {"message_severity":"warning","code":"unexpected-type","message":"Expected type 'String' but got 'Array'.","file":"docfx.yml","line":3,"column":9}
    {"message_severity":"warning","code":"invalid-value","message":"Invalid value for 'key2': 'XNAGameStudio'.","file":"docfx.yml","line":6,"column":13}
    {"message_severity":"warning","code":"unexpected-type","message":"Expected type 'Integer' but got 'String'.","file":"a.md","line":2,"column":7}
---
# Report missing-attribute at file level when yaml header missing
inputs:
  docfx.yml: |
    metadataSchema: schema.json
  schema.json: |
    { "required": ["a"] }
  a.md:
  b.md: |
    ---
    ---
outputs:
  a.json:
  b.json:
  .errors.log: |
    {"message_severity":"warning","code":"missing-attribute","message":"Missing required attribute: 'a'.","file":"a.md","line":1,"column":1}
    {"message_severity":"warning","code":"missing-attribute","message":"Missing required attribute: 'a'.","file":"b.md","line":1,"column":1}
---
# Allow multiple metadata schema definitions
inputs:
  docfx.yml: |
    metadataSchema:
      - schema1.json
      - schema2.json
  schema1.json: |
    { "required": ["a"] }
  schema2.json: |
    { "properties": { "key": { "type": "string" } } }
  a.md: |
    ---
    key: []
    ---
outputs:
  a.json:
  .errors.log: |
    {"message_severity":"warning","code":"missing-attribute","message":"Missing required attribute: 'a'.","file":"a.md","line":2,"column":1}
    {"message_severity":"warning","code":"unexpected-type","message":"Expected type 'String' but got 'Array'.","file":"a.md","line":2,"column":6}
---
# Validate each metadata schema individually for multiple metadata schema definitions
inputs:
  docfx.yml: |
    metadataSchema:
      - schema1.json
      - schema2.json
  schema1.json: |
    { "required": ["a"], "properties": { "key": { "type": "string" } } }
  schema2.json: |
    { "required": ["b"], "properties": { "key": { "type": "array" } } }
  a.md: |
    ---
    key: 1
    ---
outputs:
  a.json:
  .errors.log: |
    {"message_severity":"warning","code":"missing-attribute","message":"Missing required attribute: 'a'.","file":"a.md","line":2,"column":1}
    {"message_severity":"warning","code":"unexpected-type","message":"Expected type 'String' but got 'Integer'.","file":"a.md","line":2,"column":6}
    {"message_severity":"warning","code":"missing-attribute","message":"Missing required attribute: 'b'.","file":"a.md","line":2,"column":1}
    {"message_severity":"warning","code":"unexpected-type","message":"Expected type 'Array' but got 'Integer'.","file":"a.md","line":2,"column":6}
---
# Json schema microsoft alias rule: Mute error, when no connection with Graph API
inputs:
  docfx.yml: |
    metadataSchema: schema.json
  schema.json: |
    { 
      "properties":
      { 
        "ms.author":
        { 
          "microsoftAlias": 
          {
            "allowedDLs":[]
          }
        }
      } 
    }
  a.md: |
    ---
    ms.author: over123
    ---
outputs:
  a.json: |
    { "ms.author": "over123" }
---
# Json schema microsoft alias rule: The author is in the allow list
os: windows
inputs:
  docfx.yml: |
    metadataSchema: schema.json
    microsoftGraphClientSecret: {MICROSOFT_GRAPH_CLIENT_SECRET}
  schema.json: |
    { 
      "properties":
      { 
        "ms.author":
        { 
          "microsoftAlias": 
          {
            "allowedDLs":["amlstudiodocs", "over123"]
          }
        }
      } 
    }
  a.md: |
    ---
    ms.author: over123
    ---
environments:
  - MICROSOFT_GRAPH_CLIENT_SECRET
outputs:
  a.json: |
    { "ms.author": "over123" }
---
# Json schema microsoft alias rule: The author is in the cache
os: windows
inputs:
  docfx.yml: |
    metadataSchema: schema.json
    microsoftGraphClientSecret: {MICROSOFT_GRAPH_CLIENT_SECRET}
  schema.json: |
    { 
      "properties":
      { 
        "ms.author":
        { 
          "microsoftAlias": 
          {
            "allowedDLs":[]
          }
        }
      } 
    }
  a.md: |
    ---
    ms.author: over123
    ---
cache:
  msgraph-users.json: |
    { 
      "items": [{ "alias": "over123", "id": "1" }]
    }
environments:
  - MICROSOFT_GRAPH_CLIENT_SECRET
outputs:
  a.json: |
    { "ms.author": "over123" }
---
# Json schema microsoft alias rule: Missing author in the cache
os: windows
inputs:
  docfx.yml: |
    metadataSchema: schema.json
    microsoftGraphClientSecret: {MICROSOFT_GRAPH_CLIENT_SECRET}
  schema.json: |
    { 
      "properties":
      { 
        "ms.author":
        { 
          "microsoftAlias": 
          {
            "allowedDLs":[]
          }
        }
      } 
    }
  a.md: |
    ---
    ms.author: over123
    ---
cache:
  msgraph-users.json: |
    { 
      "items": [{ "alias": "over123" }]
    }
environments:
  - MICROSOFT_GRAPH_CLIENT_SECRET
outputs:
  a.json:
  .errors.log: |
    {"message_severity":"warning","code":"ms-alias-invalid","message":"Invalid value for 'ms.author', 'over123' is not a valid Microsoft alias.","file":"a.md","line":2,"column":12}
---
# Json schema microsoft alias rule: The author is valid with graph call
os: windows
inputs:
  docfx.yml: |
    metadataSchema: schema.json
    microsoftGraphClientSecret: {MICROSOFT_GRAPH_CLIENT_SECRET}
  schema.json: |
    { 
      "properties":
      { 
        "ms.author":
        { 
          "microsoftAlias": 
          {
            "allowedDLs":[]
          }
        }
      } 
    }
  a.md: |
    ---
    ms.author: yufeih
    ---
environments:
  - MICROSOFT_GRAPH_CLIENT_SECRET
outputs:
  a.json: |
    { "ms.author": "yufeih" }
---
# Json schema microsoft alias rule: The author is invalid with graph call
os: windows
inputs:
  docfx.yml: |
    metadataSchema: schema.json
    microsoftGraphClientSecret: {MICROSOFT_GRAPH_CLIENT_SECRET}
  schema.json: |
    { 
      "properties":
      { 
        "ms.author":
        { 
          "microsoftAlias": 
          {
            "allowedDLs":[]
          }
        }
      } 
    }
  a.md: |
    ---
    ms.author: abc1234cba
    ---
environments:
  - MICROSOFT_GRAPH_CLIENT_SECRET
outputs:
  a.json:
  .errors.log: |
    {"message_severity":"warning","code":"ms-alias-invalid","message":"Invalid value for 'ms.author', 'abc1234cba' is not a valid Microsoft alias.","file":"a.md","line":2,"column":12}
---
# Content validation end to end scenario 
inputs:
  docfx.yml: |
    markdownValidationRules: rules.json
  rules.json: |
    {
      "headings": {
        "name": "Headings",
        "description": "Validates H1 and other heading content",
        "aliases": null,
        "rules": [
          {
            "type": "H1Missing",
            "message": "H1 is required. Use a single hash (#) followed by a space to create your top-level heading.",
            "exclusions": [ "toc", "includes", "hubpage", "landingpage" ],
            "severity": "WARNING",
            "code": "h1-missing"
          }
        ]
      }
    }
  a.md: |
    This is test.
outputs:
  a.json:
  .errors.log: |
    {"message_severity":"warning","code":"h1-missing","message":"H1 is required. Use a single hash (#) followed by a space to create your top-level heading.","file":"a.md","line":1}
---
# Validate included markdown files within Yaml file
inputs:
  docfx.yml: |
    markdownValidationRules: rules.json
  rules.json: |
    {
      "headings": {
        "name": "Headings",
        "description": "Validates H1 and other heading content",
        "aliases": null,
        "rules": [
          {
            "type": "H1Missing",
            "message": "H1 is required. Use a single hash (#) followed by a space to create your top-level heading.",
            "exclusions": [],
            "severity": "WARNING",
            "code": "h1-missing"
          }
        ]
      }
    }
  docs/a.yml: |
    #YamlMime:YamlDocument
    documentType: LandingData
    title: my title
    content: |
      [!include[](b.md)]
  docs/b.md: |
    This is test.
outputs:
  docs/a.json: |
    {
      "title": "my title"
    }
  docs/b.json:
  .errors.log: |
    {"message_severity":"warning","code":"h1-missing","message":"H1 is required. Use a single hash (#) followed by a space to create your top-level heading.","file":"docs/b.md","line":1}
---
# Skip content validation for yaml files
inputs:
  docfx.yml: |
    markdownValidationRules: rules.json
  rules.json: |
    {
      "headings": {
        "name": "Headings",
        "description": "Validates H1 and other heading content",
        "aliases": null,
        "rules": [
          {
            "type": "H1Missing",
            "message": "H1 is required. Use a single hash (#) followed by a space to create your top-level heading.",
            "exclusions": [],
            "severity": "WARNING",
            "code": "h1-missing"
          }
        ]
      }
    }
  docs/a.yml: |
    #YamlMime:YamlDocument
    documentType: LandingData
    title: my title
    abstract:
      description: this is test.
outputs:
  docs/a.json: |
    {
      "title": "my title"
    }
---
# Json schema docset unique: the attribute value must be unique within docset
inputs:
  docfx.yml: |
    metadataSchema: schema.json
  schema.json: |
    {
      "docsetUnique": [ "title", "description"]
    }
  a.md: |
    ---
    title: title1
    description: description1
    ---
  b.md: |
    ---
    description: description1
    title: title2
    ---
outputs:
  a.json:
  b.json:
  .errors.log: |
    {"message_severity":"suggestion","code":"duplicate-attribute","message":"Attribute 'description' with value 'description1' is duplicated in 'a.md(3,14)', 'b.md(2,14)'.","file":"b.md","line":2,"column":14}
    {"message_severity":"suggestion","code":"duplicate-attribute","message":"Attribute 'description' with value 'description1' is duplicated in 'a.md(3,14)', 'b.md(2,14)'.","file":"a.md","line":3,"column":14}
---
# Json schema docset unique: null/empty values are not in-scope
inputs:
  docfx.yml: |
    metadataSchema: schema.json
  schema.json: |
    {
      "docsetUnique": [ "title", "description"]
    }
  a.md: |
    ---
    title: null
    description:
    ---
  b.md: |
    ---
    description:
    title: null
    ---
outputs:
  a.json:
  b.json:
---
# Json schema docset unique: global metadata and file metadata
inputs:
  docfx.yml: |
    metadataSchema: schema.json
    globalMetadata:
      description: abc
  schema.json: |
    {
      "docsetUnique": ["description"]
    }
  a.md: |
    ---
    description: abc
    ---
  b.md:
outputs:
  a.json:
  b.json:
  .errors.log: |
    {"message_severity":"suggestion","code":"duplicate-attribute","message":"Attribute 'description' with value 'abc' is duplicated in 'a.md(2,14)', 'docfx.yml(3,16)'.","file":"a.md","line":2,"column":14}
    {"message_severity":"suggestion","code":"duplicate-attribute","message":"Attribute 'description' with value 'abc' is duplicated in 'a.md(2,14)', 'docfx.yml(3,16)'.","file":"docfx.yml","line":3,"column":16}
---
# Json schema length rule: the length of string must be in range of MinLength and MaxLength
inputs:
  docfx.yml: |
    metadataSchema: schema.json
  schema.json: |
    { 
      "properties":
      { 
        "description": {
          "type": [
            "string",
            "null"
          ],
          "minLength": 2,
          "maxLength": 10
        }
      }
    }
  a.md: |
    ---
    description: a
    ---
  b.md: |
    ---
    description: a long description
    ---
outputs:
  a.json:
  b.json:
  .errors.log: |
    {"message_severity":"warning","code":"string-length-invalid","message":"String 'description' is too short: 1 characters. Length should be >= 2.","file":"a.md","line":2,"column":14}
    {"message_severity":"warning","code":"string-length-invalid","message":"String 'description' is too long: 18 characters. Length should be <= 10.","file":"b.md","line":2,"column":14}
---
# Content validation - H1 unique
inputs:
  docfx.yml: |
    markdownValidationRules: rules.json
  rules.json: |
    {
      "headings": {
        "name": "Headings",
        "description": "Validates H1 and other heading content",
        "aliases": null,
        "rules": [
          {
            "type": "H1Unique",
            "message": "H1 '{0}' is duplicated with other articles: '{1}'",
            "code": "duplicate-h1",
            "severity": "SUGGESTION",
            "exclusions": [
              "includes",
              "landingPage",
              "hubPage",
              "toc"
            ],
            "excludedDocfxVersions": [
              "v2"
            ]
          }
        ]
      }
    }
  a.md: |
    # Title 1
  b.md: |
    # Title 1
  c.md: |
    # Title 2
outputs:
  a.json:
  b.json:
  c.json:
  .errors.log: |
    {"message_severity":"suggestion","log_item_type":"user","code":"duplicate-h1","message":"H1 'Title 1' is duplicated with other articles: 'a.md, b.md'","file":"b.md","line":1,"end_line":1,"column":1,"end_column":1}
    {"message_severity":"suggestion","log_item_type":"user","code":"duplicate-h1","message":"H1 'Title 1' is duplicated with other articles: 'a.md, b.md'","file":"a.md","line":1,"end_line":1,"column":1,"end_column":1}
---
# Content validation - Publish Url - max level
# Validation is only worked in the conceptual page
inputs:
  docfx.yml: |
    monikerRange:
      'v1/**': '< netcore-2.0'
      'v2/**': '>= netcore-2.0'
    markdownValidationRules: rules.json
    basePath: /docs
    routes:
      v1/: folder/
      v2/: folder/
      folder0/: folder/
    monikerDefinition: monikerDefinition.json
  monikerDefinition.json: |
    {
      "monikers": [
        { "moniker_name": "netcore-1.0", "product_name": ".NET Core" },
        { "moniker_name": "netcore-2.0", "product_name": ".NET Core" },
      ]
    }
  redirections.yml: |
    redirections:
      folder0/folder1/folder2/c.md: "docs/folder/folder1/c"
  rules.json: |
    {
      "publishurls": {
        "name": "PublishUrls",
        "description": "Validates publish urls",
        "aliases": null,
        "rules": [
          {
            "type": "MaxLevel",
            "message": "Article URL '{0}' is '{1}' levels deep. For SEO, URLs should be '{2}' levels or fewer.",
            "code": "path-too-deep",
            "severity": "SUGGESTION",
            "exclusions": [
              "includes",
              "landingPage",
              "hubPage",
              "toc",
              "redirection"
            ],
            "excludedDocfxVersions": [
              "v2"
            ],
            "maxLevel": 4
          }
        ]
      }
    }
  folder0/folder1/folder2/index.md:  
  v1/folder1/folder2/a.md: |
    Moniker: netcore-1.0
  v2/folder1/folder2/a.md: |
    Moniker: netcore-2.0
  folder0/folder1/folder2/TOC.md:
  folder0/b.md: '![](folder1/folder2/image.png)'
  folder0/folder1/folder2/image.png:
outputs:
  docs/folder/folder1/folder2/index.json:
  docs/136a42ac/folder/folder1/folder2/a.json: 
  docs/4667fedf/folder/folder1/folder2/a.json: 
  docs/folder/folder1/folder2/toc.json:
  docs/folder/b.json: |
    {"conceptual": "<p><img src=\"folder1/folder2/image.png\" alt=\"\" data-linktype=\"relative-path\"></p>"}
  docs/folder/folder1/folder2/image.png:
  .errors.log: |
    {"message_severity":"suggestion","code":"path-too-deep","message":"Article URL '/docs/folder/folder1/folder2/' is '5' levels deep. For SEO, URLs should be '4' levels or fewer.","file":"folder0/folder1/folder2/index.md"}
    {"message_severity":"suggestion","code":"path-too-deep","message":"Article URL '/docs/folder/folder1/folder2/a' is '5' levels deep. For SEO, URLs should be '4' levels or fewer.","file":"v1/folder1/folder2/a.md"}
    {"message_severity":"suggestion","code":"path-too-deep","message":"Article URL '/docs/folder/folder1/folder2/a' is '5' levels deep. For SEO, URLs should be '4' levels or fewer.","file":"v2/folder1/folder2/a.md"}
---
# Content validation - Publish Url - segment uniqueness
# Validation is only worked in the conceptual page
inputs:
  docfx.yml: |
    monikerRange:
      'v1/**': '< netcore-2.0'
      'v2/**': '>= netcore-2.0'
    markdownValidationRules: rules.json
    basePath: /docs
    routes:
      v1/: folder/
      v2/: folder/
      folder0/: folder/
    monikerDefinition: monikerDefinition.json
  monikerDefinition.json: |
    {
      "monikers": [
        { "moniker_name": "netcore-1.0", "product_name": ".NET Core" },
        { "moniker_name": "netcore-2.0", "product_name": ".NET Core" },
      ]
    }
  redirections.yml: |
    redirections:
      folder0/duplicatedword/duplicatedword/c.md: "docs/folder/folder1/c"
  rules.json: |
    {
      "publishurls": {
        "name": "PublishUrls",
        "description": "Validates publish urls",
        "aliases": null,
        "rules": [
          {
            "type": "SegmentUnique",
            "message": "Article URL '{0}' contains duplicated text '{1}'. For SEO, article URLs should not contain duplication.",
            "code": "path-duplication",
            "severity": "SUGGESTION",
            "exclusions": [
              "inclusion",
              "landingpage",
              "hubpage",
              "toc",
              "redirection"
            ],
            "excludedDocfxVersions": [
              "v2"
            ]
          }
        ]
      }
    }
  folder0/duplicatedword/duplicatedword/index.md: '![](./image.png)'
  v1/duplicatedword/folder1/DuplicatedWord.md: |
    Moniker: netcore-1.0
  v2/duplicatedword/folder1/DuplicatedWord.md: |
    Moniker: netcore-2.0
  folder0/duplicatedword/duplicatedword/TOC.md:
  folder0/duplicatedword/duplicatedword/image.png:
  folder0/duplicated-base-path/docs/a.md:
outputs:
  docs/folder/duplicatedword/duplicatedword/index.json:
  docs/136a42ac/folder/duplicatedword/folder1/duplicatedword.json: 
  docs/4667fedf/folder/duplicatedword/folder1/duplicatedword.json: 
  docs/folder/duplicatedword/duplicatedword/toc.json:
  docs/folder/duplicatedword/duplicatedword/image.png:
  docs/folder/duplicated-base-path/docs/a.json:
  .errors.log: |
    {"message_severity":"suggestion","code":"path-duplication","message":"Article URL '/docs/folder/duplicatedword/duplicatedword/' contains duplicated text 'duplicatedword'. For SEO, article URLs should not contain duplication.","file":"folder0/duplicatedword/duplicatedword/index.md"}
    {"message_severity":"suggestion","code":"path-duplication","message":"Article URL '/docs/folder/duplicatedword/folder1/duplicatedword' contains duplicated text 'duplicatedword'. For SEO, article URLs should not contain duplication.","file":"v1/duplicatedword/folder1/DuplicatedWord.md"}
    {"message_severity":"suggestion","code":"path-duplication","message":"Article URL '/docs/folder/duplicatedword/folder1/duplicatedword' contains duplicated text 'duplicatedword'. For SEO, article URLs should not contain duplication.","file":"v2/duplicatedword/folder1/DuplicatedWord.md"}
    {"message_severity":"suggestion","code":"path-duplication","message":"Article URL '/docs/folder/duplicated-base-path/docs/a' contains duplicated text 'docs'. For SEO, article URLs should not contain duplication.","file":"folder0/duplicated-base-path/docs/a.md"}
---
# Validate user html
inputs:
  docfx.yml:
  a.md: |
    <H2 id="head" TITLE="HEAD"></H2>
    <BUTTON>click</BUTTON>
    <img height="docs"></img>
    <h1 height="docs"></h1>
    <div onclick="alert();" data-source="docs"></div>
outputs:
  a.json:
  .errors.log: |
    {"message_severity":"info","code":"disallowed-html","message":"HTML tag 'H2' isn't allowed. Disallowed HTML poses a security risk and must be replaced with approved Docs Markdown syntax.","file":"a.md","line":1,"column":2}
    {"message_severity":"info","code":"disallowed-html","message":"HTML tag 'BUTTON' isn't allowed. Disallowed HTML poses a security risk and must be replaced with approved Docs Markdown syntax.","file":"a.md","line":2,"column":2}
    {"message_severity":"info","code":"disallowed-html","message":"HTML tag 'h1' isn't allowed. Disallowed HTML poses a security risk and must be replaced with approved Docs Markdown syntax.","file":"a.md","line":4,"column":2}
    {"message_severity":"info","code":"disallowed-html","message":"HTML attribute 'onclick' on tag 'div' isn't allowed. Disallowed HTML poses a security risk and must be replaced with approved Docs Markdown syntax.","file":"a.md","line":5,"column":6}
---
# Content Validation - Setex Headings
inputs:
  docfx.yml: |
    markdownValidationRules: rules.json
    exclude: b.md
  rules.json: |
    {
      "headings": {
        "name": "Headings",
        "description": "Validates H1 and other heading content",
        "aliases": null,
        "rules": [
          {
            "type": "SetexHeadings",
            "message": "Bad {0} format. Use hashes to create H1(#) or H2(##)",
            "code": "headings-with-underline",
            "severity": "SUGGESTION",
            "exclusions": [
              "landingPage",
              "hubPage",
              "toc"
            ],
            "excludedDocfxVersions": [
              "v2"
            ]
          }
        ]
      }
    }
  a.md: |
    # Title 1 With Hashe
    ## Title 2 With Hashes

    Title 1
    =======

    Title 2
    -------

    Multiple Title2 Line 1
    Multiple Title2 Line 2
    -------

    # Title With Hash and underline
    ======

        Not A title 1
    ======

    Not A Title 2
        ------

    [!include[](b.md)]
  b.md: |
    Title 2
    ------
outputs:
  a.json:
  .errors.log: |
    {"message_severity":"suggestion","log_item_type":"user","code":"headings-with-underline","message":"Bad H1 'Title 1' format. Use hashes to create H1(#) or H2(##)","file":"a.md","line":5,"end_line":5,"column":1,"end_column":1}
    {"message_severity":"suggestion","log_item_type":"user","code":"headings-with-underline","message":"Bad H2 'Title 2' format. Use hashes to create H1(#) or H2(##)","file":"a.md","line":8,"end_line":8,"column":1,"end_column":1}
    {"message_severity":"suggestion","log_item_type":"user","code":"headings-with-underline","message":"Bad H2 'Multiple Title2 Line 1\nMultiple Title2 Line 2' format. Use hashes to create H1(#) or H2(##)","file":"a.md","line":12,"end_line":12,"column":1,"end_column":1}
    {"message_severity":"suggestion","log_item_type":"user","code":"headings-with-underline","message":"Bad H2 'Title 2' format. Use hashes to create H1(#) or H2(##)","file":"b.md","line":2,"end_line":2,"column":1,"end_column":1}
---
# Content Validation - Skip Level
inputs:
  docfx.yml: |
    markdownValidationRules: rules.json
    exclude:
      - b.md
      - c.md
      - d.md
      - e.md
      - f.md
  rules.json: |
    {
      "headings": {
        "name": "Headings",
        "description": "Validates H1 and other heading content",
        "aliases": null,
        "rules": [
          {
            "type": "SkipLevel",
            "message": "Skipped heading: {0} followed by heading: {1}. Headings must increment with no skipped levels",
            "code": "heading-skipped",
            "severity": "SUGGESTION",
            "exclusions": [
              "includes",
              "landingPage",
              "hubPage",
              "toc"
            ],
            "excludedDocfxVersions": [
              "v2"
            ]
          }
        ]
      }
    }
  a.md: |
    # Title 1-1
    ### Title 3

    # Title 1-2
    [!include[](b.md)]

    [!include[](b.md)]
    ##### Title 5

    [!include[](b.md)]
    [!include[](c.md)]

    [!include[](d.md)]

    [!include[](e.md)]

    [!include[](f.md)]
    ## Title 2
  normal-1.md: |
    # Title 1-3
    ## Title 2
    ### Title 3
    # Title 1-4
  normal-2.md: |
    ### Title 3
    # Title 1-4
  b.md: |
    ### Title 3-b
  c.md: |
    ##### Title 5-c
  d.md: |
    ### Title 3-d
    ##### Title 5-d
  e.md: |
    [!include[](b.md)]
    [!include[](c.md)]

    [!include[](d.md)]
  f.md:
outputs:
  a.json:
  normal-1.json:
  normal-2.json:
  .errors.log: |
    {"message_severity":"suggestion","log_item_type":"user","code":"heading-skipped","message":"Skipped heading: H1 'Title 1-1' followed by heading: H3 'Title 3'. Headings must increment with no skipped levels","file":"a.md","line":2,"end_line":2,"column":1,"end_column":1}
    {"message_severity":"suggestion","log_item_type":"user","code":"heading-skipped","message":"Skipped heading: H1 'Title 1-2' followed by heading: H3 'Title 3-b'(a.md(5,1) -> b.md). Headings must increment with no skipped levels","file":"a.md","line":5,"end_line":5,"column":1,"end_column":1}
    {"message_severity":"suggestion","log_item_type":"user","code":"heading-skipped","message":"Skipped heading: H3 'Title 3-b'(a.md(7,1) -> b.md) followed by heading: H5 'Title 5'. Headings must increment with no skipped levels","file":"a.md","line":8,"end_line":8,"column":1,"end_column":1}
    {"message_severity":"suggestion","log_item_type":"user","code":"heading-skipped","message":"Skipped heading: H3 'Title 3-b'(a.md(10,1) -> b.md) followed by heading: H5 'Title 5-c'(a.md(11,1) -> c.md). Headings must increment with no skipped levels","file":"a.md","line":11,"end_line":11,"column":1,"end_column":1}
    {"message_severity":"suggestion","log_item_type":"user","code":"heading-skipped","message":"Skipped heading: H3 'Title 3-d'(a.md(13,1) -> d.md) followed by heading: H5 'Title 5-d'(a.md(13,1) -> d.md(2,1)). Headings must increment with no skipped levels","file":"d.md","line":2,"end_line":2,"column":1,"end_column":1}
    {"message_severity":"suggestion","log_item_type":"user","code":"heading-skipped","message":"Skipped heading: H3 'Title 3-b'(a.md(15,1) -> e.md -> b.md) followed by heading: H5 'Title 5-c'(a.md(15,1) -> e.md(2,1) -> c.md). Headings must increment with no skipped levels","file":"e.md","line":2,"end_line":2,"column":1,"end_column":1}
    {"message_severity":"suggestion","log_item_type":"user","code":"heading-skipped","message":"Skipped heading: H3 'Title 3-d'(a.md(15,1) -> e.md(4,1) -> d.md) followed by heading: H5 'Title 5-d'(a.md(15,1) -> e.md(4,1) -> d.md(2,1)). Headings must increment with no skipped levels","file":"d.md","line":2,"end_line":2,"column":1,"end_column":1}
---
# Content validation - h1 in inclusion
inputs:
  docfx.yml: |
    markdownValidationRules: rules.json
    exclude:
      - b.md
      - c.md
  rules.json: |
    {
      "headings": {
        "name": "Headings",
        "description": "Validates H1 and other heading content",
        "aliases": null,
        "rules": [
          {
            "type": "InclusionH1",
            "message": "H1 headings aren't allowed in included files. Every parent file should have an H1.",
            "code": "h1-in-include",
            "severity": "SUGGESTION",
            "exclusions": [
              "landingPage",
              "hubPage",
              "toc"
            ],
            "excludedDocfxVersions": [
              "v2"
            ]
          }
        ]
      }
    }
  a.md: |
    # H1 -a
    [!include[](b.md)]
  b.md: |
    # H1 -b
    [!include[](c.md)]
  c.md: |
    # H1 -c
    ------
outputs:
  a.json:
  .errors.log: |
    {"message_severity":"suggestion","log_item_type":"user","code":"h1-in-include","message":"H1 headings aren't allowed in included files. Every parent file should have an H1.","file":"b.md","line":1,"end_line":1,"column":1,"end_column":1}
    {"message_severity":"suggestion","log_item_type":"user","code":"h1-in-include","message":"H1 headings aren't allowed in included files. Every parent file should have an H1.","file":"c.md","line":1,"end_line":1,"column":1,"end_column":1}
---
# Content Validation - EmptyHeadings
inputs:
  docfx.yml: |
    markdownValidationRules: rules.json
    exclude: b.md
  rules.json: |
    {
      "headings": {
        "name": "Headings",
        "description": "Validates H1 and other heading content",
        "aliases": null,
        "rules": [
          {
            "type": "HeadingEmpty",
            "message": "Empty {0}. Headings must have content.",
            "code": "heading-empty",
            "severity": "SUGGESTION",
            "exclusions": [
              "landingpage",
              "hubpage",
              "toc"
            ],
            "excludedDocfxVersions": [
              "v2"
            ]
          }
        ]
      }
    }
  a.md: |
    Empty headings
    ## 
    ###
    #### <!-- comments -->
    #####            
    Ignore empty h1
    # 
    Headings below are not empty.
    ##### <img src="image.png" alt="xxx"/>
    ###### &nbsp;
    ###### &#160;
    ###### <a href="image.png"></a>
    ###### <a href="image.png"> &nbsp; </a>
    ###### <div><a href="image.png"> &nbsp; </a><div>
    ###### <span>abc</span>
    ###### <a href="image.png">abc</a>
    [!include[](b.md)]
  b.md: |
    ## 
  image.png:
outputs:
  a.json:
  image.png:
  .errors.log: |
    {"message_severity":"suggestion","log_item_type":"user","code":"heading-empty","message":"Empty H2. Headings must have content.","file":"a.md","line":2,"end_line":2,"column":1,"end_column":1}
    {"message_severity":"suggestion","log_item_type":"user","code":"heading-empty","message":"Empty H3. Headings must have content.","file":"a.md","line":3,"end_line":3,"column":1,"end_column":1}
    {"message_severity":"suggestion","log_item_type":"user","code":"heading-empty","message":"Empty H4 '<!-- comments -->'. Headings must have content.","file":"a.md","line":4,"end_line":4,"column":1,"end_column":1}
    {"message_severity":"suggestion","log_item_type":"user","code":"heading-empty","message":"Empty H5. Headings must have content.","file":"a.md","line":5,"end_line":5,"column":1,"end_column":1}
    {"message_severity":"suggestion","log_item_type":"user","code":"heading-empty","message":"Empty H2. Headings must have content.","file":"b.md","line":1,"end_line":1,"column":1,"end_column":1}
---
# Content validation - no content between headings
inputs:
  docfx.yml: |
    markdownValidationRules: rules.json
    exclude:
      - b.md
      - c.md
  rules.json: |
    {
      "headings": {
        "name": "Headings",
        "description": "Validates H1 and other heading content",
        "aliases": null,
        "rules": [
          {
            "type": "NoContent",
            "message": "{0} contains no content. Add content or remove the unused heading.",
            "code": "heading-no-content",
            "severity": "SUGGESTION",
            "exclusions": [
              "includes",
              "landingpage",
              "hubpage",
              "toc"
            ],
            "excludedDocfxVersions": [
              "v2"
            ]
          }
        ]
      }
    }
  a.md: |
    # H1 -a
    ## H2-1 -a
          
                
    ## H2-2 -a
    some content
    ### H3 -a
    <!-- comments -->

    [!include[](b.md)]
    #### H4 -a

  b.md: |
    ### H3-1 -b
    ### H3-2 -b
    [!include[](c.md)]
    ### H3-3 -b
    [!include[](c.md)]
    ## H2 -b
    [!include[](c.md)]
    abc
  c.md: |
    some content
    ## H2 -c
    ------
outputs:
  a.json:
  .errors.log: |
    {"message_severity":"suggestion","log_item_type":"user","code":"heading-no-content","message":"H2 'H2-1 -a' contains no content. Add content or remove the unused heading.","file":"a.md","line":2,"end_line":2,"column":1,"end_column":1}
    {"message_severity":"suggestion","log_item_type":"user","code":"heading-no-content","message":"H3 'H3 -a' contains no content. Add content or remove the unused heading.","file":"a.md","line":7,"end_line":7,"column":1,"end_column":1}
    {"message_severity":"suggestion","log_item_type":"user","code":"heading-no-content","message":"H3 'H3-1 -b'(a.md(10,1) -> b.md) contains no content. Add content or remove the unused heading.","file":"b.md","line":1,"end_line":1,"column":1,"end_column":1}
    {"message_severity":"suggestion","log_item_type":"user","code":"heading-no-content","message":"H2 'H2 -c'(a.md(10,1) -> b.md(5,1) -> c.md(2,1)) contains no content. Add content or remove the unused heading.","file":"c.md","line":2,"end_line":2,"column":1,"end_column":1}
    {"message_severity":"suggestion","log_item_type":"user","code":"heading-no-content","message":"H4 'H4 -a' contains no content. Add content or remove the unused heading.","file":"a.md","line":11, "end_line":11,"column":1,"end_column":1}
---
# Content validation - indented lines within triple-colon syntax is OK for code-block-indented
inputs:
  docfx.yml: |
    markdownValidationRules: rules.json
  rules.json: |
    {
      "codeBlocks": {
        "name": "CodeBlocks",
        "description": "Validates code block content",
        "aliases": null,
        "rules": [
          {
            "type": "CodeBlockIndented",
            "message": "Indented code blocks aren't allowed. Use a Markdown code block surrounded by triple colons.",
            "code": "code-block-indented",
            "severity": "SUGGESTION",
            "exclusions": [
              "toc"
            ],
            "excludedDocfxVersions": [
              "v2"
            ]
          }
        ]
      }
    }
  a.md: |
    :::image type="complex" source="image.png" alt-text="triple-colon test":::
         intented line
    :::image-end:::

         intented line2
outputs:
  a.json:
  .errors.log: |
    {"message_severity":"warning","log_item_type":"user","code":"file-not-found","message":"Invalid file link: 'image.png'.","file":"a.md","line":1,"end_line":1,"column":1,"end_column":1}
    {"message_severity":"suggestion","log_item_type":"user","code":"code-block-indented","message":"Indented code blocks aren't allowed. Use a Markdown code block surrounded by triple colons.","file":"a.md","line":5,"end_line":5,"column":0,"end_column":0}
---
#Content validation - h1-not-first in docs zone
inputs:
  docfx.yml: |
    markdownValidationRules: rules.json
  rules.json: |
    {
      "headings": {
        "name": "Headings",
        "description": "Validates H1 and other heading content",
        "aliases": null,
        "rules": [
          {
            "type": "H1NotFirst",
            "message": "Markdown content is not allowed before H1.",
            "code": "h1-not-first",
            "severity": "WARNING",
            "exclusions": [
              "includes",
              "landingpage",
              "hubpage"
            ],
            "excludedDocfxVersions": [
              "v2"
            ]
          }
        ]
      }
    }
  a.md: |
    ::: zone target="docs"
    # Tutorial: Copy data to Azure Data Box via SMB
    ::: zone-end

    ::: zone target = "chromeless"
    # Copy data to Azure Data Box
    ::: zone-end
  b.md: |
    ::: zone target="chromeless"
    # Copy data to Azure Data Box
    ::: zone-end

    ::: zone target = "docs"
    # Tutorial: Copy data to Azure Data Box via SMB
    ::: zone-end
  c.md: |
    ::: zone target="chromeless"
    # Copy data to Azure Data Box
    ::: zone-end

    This is paragraph

    ::: zone target = "docs"
    # Tutorial: Copy data to Azure Data Box via SMB
    ::: zone-end
  d.md: |
    ## This is H2

    ::: zone target = "docs"
    # Tutorial: Copy data to Azure Data Box via SMB
    ::: zone-end

    ::: zone target = "chromeless"
    # Copy data to Azure Data Box
    ::: zone-end
  e.md: |
    # This is H1

    ::: zone target = "docs"
    # Tutorial: Copy data to Azure Data Box via SMB
    ::: zone-end

    ::: zone target = "chromeless"
    # Copy data to Azure Data Box
    ::: zone-end
  f.md: |
    ::: zone target = "docs"
    This is paragraph
    # Tutorial: Copy data to Azure Data Box via SMB
    ::: zone-end
  g.md: |
    ::: zone target = "chromeless"
    This is paragraph
    # Tutorial: Copy data to Azure Data Box via SMB
    ::: zone-end
  h.md: |
    ::: image type="complex" source="../media/buttonElementWithRenderers.png" alt-text="test":::
        Indented line withon triple-colon syntax
    ::: image-end:::
  i.md: |
    ::: zone
    # Tutorial: Copy data to Azure Data Box via SMB
    ::: zone-end
  j.md: |
    ::: zone pivot = "test"
    # Tutorial: Copy data to Azure Data Box via SMB
    ::: zone-end
outputs:
  a.json:
  b.json:
  c.json:
  d.json:
  e.json:
  f.json:
  g.json:
  h.json:
  j.json:
  .errors.log: |
    {"message_severity":"error","log_item_type":"user","code":"invalid-zone","message":"Either target or privot must be specified.","file":"i.md","line":1,"end_line":1,"column":1,"end_column":1}
    {"message_severity":"warning","log_item_type":"user","code":"h1-not-first","message":"Markdown content is not allowed before H1.","file":"i.md","line":0,"end_line":0,"column":0,"end_column":0}
    {"message_severity":"warning","log_item_type":"user","code":"h1-not-first","message":"Markdown content is not allowed before H1.","file":"d.md","line":0,"end_line":0,"column":0,"end_column":0}
    {"message_severity":"warning","log_item_type":"user","code":"h1-not-first","message":"Markdown content is not allowed before H1.","file":"f.md","line":0,"end_line":0,"column":0,"end_column":0}
    {"message_severity":"warning","log_item_type":"user","code":"file-not-found","message":"Invalid file link: '../media/buttonElementWithRenderers.png'.","file":"h.md","line":1,"end_line":1,"column":1,"end_column":1}
    {"message_severity":"warning","log_item_type":"user","code":"h1-not-first","message":"Markdown content is not allowed before H1.","file":"h.md","line":0,"end_line":0,"column":0,"end_column":0}
    {"message_severity":"warning","log_item_type":"user","code":"h1-not-first","message":"Markdown content is not allowed before H1.","file":"c.md","line":4,"end_line":4,"column":0,"end_column":0}
---
#Content validation - h1-missing in docs zone
inputs:
  docfx.yml: |
    markdownValidationRules: rules.json
  rules.json: |
    {
      "headings": {
        "name": "Headings",
        "description": "Validates H1 and other heading content",
        "aliases": null,
        "rules": [
          {
            "type": "H1Missing",
            "message": "H1 is required. Use a single hash (#) followed by a space to create your top-level heading",
            "code": "h1-missing",
            "severity": "SUGGESTION",
            "exclusions": [
              "includes",
              "landingpage",
              "hubpage",
              "toc"
            ],
            "excludedDocfxVersions": [
              "v2"
            ]
          }
        ]
      }
    }
  a.md: |
    ::: zone target="docs"
    # H1 heading text\r\n
    ::: zone-end
  b.md: |
    ::: zone target="docs"
    #H1heading
    ::: zone-end
  c.md: |
    ::: zone target="docs"
    ::: zone-end
  d.md: |
    ::: zone
    # H1heading
    ::: zone-end
  e.md: |
    ::: zone target="chromeless"
    # H1 heading text
    ::: zone-end
outputs:
  a.json:
  b.json:
  c.json:
  e.json:
  .errors.log: |
    {"message_severity":"error","log_item_type":"user","code":"invalid-zone","message":"Either target or privot must be specified.","file":"d.md","line":1,"end_line":1,"column":1,"end_column":1}
    {"message_severity":"suggestion","log_item_type":"user","code":"h1-missing","message":"H1 is required. Use a single hash (#) followed by a space to create your top-level heading","file":"c.md","line":1,"end_line":1,"column":0,"end_column":0}
    {"message_severity":"suggestion","log_item_type":"user","code":"h1-missing","message":"H1 is required. Use a single hash (#) followed by a space to create your top-level heading","file":"e.md","line":1,"end_line":1,"column":0,"end_column":0}
---
#Content validation - h1 in zone
inputs:
  docfx.yml: |
    markdownValidationRules: rules.json
  rules.json: |
    {
      "headings": {
        "name": "Headings",
        "description": "Validates H1 and other heading content",
        "aliases": null,
        "rules": [
          {
            "type": "H1InZone",
            "message": "H1 in zone '{0}'. H1 is only allowed in Docs zones.",
            "code": "h1-in-zone",
            "severity": "SUGGESTION",
            "exclusions": [
              "includes",
              "landingpage",
              "hubpage",
              "toc"
            ],
            "excludedDocfxVersions": [
              "v2"
            ]
          }
        ]
      }
    }
  a.md: |
    ::: zone target= "docs"
    # Tutorial: Copy data to Azure Data Box via SMB
    ::: zone-end

    ::: zone target = "chromeless"
    # Copy data to Azure Data Box
    ::: zone-end

    ::: zone target = "pdf"
    # Copy data to Azure Data Box
    ::: zone-end

    ::: zone pivot = "test"
    # Copy data to Azure Data Box
    ::: zone-end

    ::: zone target = "docs"
    #Tutorial: Copy data to Azure Data Box via SMB
    ::: zone-end

    ::: zone target = "chromeless"
    #Copy data to Azure Data Box
    ::: zone-end

    ::: zone target = "chromeless"
    ::: zone-end

    ::: zone target = "chromeless"
    ## This is h2
    ::: zone-end

    ::: zone target = "chromeless"
    # This is h1
    #This is h1
    ::: zone-end
outputs:
  a.json:
  .errors.log: |
    {"message_severity":"suggestion","log_item_type":"user","code":"h1-in-zone","message":"H1 in zone 'target=chromeless'. H1 is only allowed in Docs zones.","file":"a.md","line":6,"end_line":6,"column":0,"end_column":0}
    {"message_severity":"suggestion","log_item_type":"user","code":"h1-in-zone","message":"H1 in zone 'target=pdf'. H1 is only allowed in Docs zones.","file":"a.md","line":10,"end_line":10,"column":0,"end_column":0}
    {"message_severity":"suggestion","log_item_type":"user","code":"h1-in-zone","message":"H1 in zone 'pivot'. H1 is only allowed in Docs zones.","file":"a.md","line":14,"end_line":14,"column":0,"end_column":0}
    {"message_severity":"suggestion","log_item_type":"user","code":"h1-in-zone","message":"H1 in zone 'target=chromeless'. H1 is only allowed in Docs zones.","file":"a.md","line":22,"end_line":22,"column":0,"end_column":0}
    {"message_severity":"suggestion","log_item_type":"user","code":"h1-in-zone","message":"H1 in zone 'target=chromeless'. H1 is only allowed in Docs zones.","file":"a.md","line":33,"end_line":33,"column":0,"end_column":0}
    {"message_severity":"suggestion","log_item_type":"user","code":"h1-in-zone","message":"H1 in zone 'target=chromeless'. H1 is only allowed in Docs zones.","file":"a.md","line":34,"end_line":34,"column":0,"end_column":0}
---
#Content validation - multiple-h1s in docs zone
inputs:
  docfx.yml: |
    markdownValidationRules: rules.json
  rules.json: |
    {
      "headings": {
        "name": "Headings",
        "description": "Validates H1 and other heading content",
        "aliases": null,
        "rules": [
          {
            "type": "H1Multiples",
            "message": "Multiple H1s are not allowed. You can only have one top-level heading",
            "code": "multiple-h1s",
            "severity": "SUGGESTION",
            "exclusions": [
              "includes",
              "landingpage",
              "hubpage",
              "toc"
            ],
            "excludedDocfxVersions": [
              "v2"
            ]
          }
        ]
      }
    }
  a.md: |
    a.md: |
    ::: zone target="docs"
    # H1 heading text
    ::: zone-end
  b.md: |
    ::: zone target="docs"
    # H1 heading text
    #H1 heading text dup
    ::: zone-end
  c.md: |
    ::: zone target="chromeless"
    # H1 heading text
    #H1 heading dup
    ::: zone-end
  d.md: |
    ::: zone pivot = "test"
    # H1 Heading text
    # H1 heading text 2
    ::: zone-end
  e.md: |
    ::: zone target="docs"
    # H1 heading text
    # H1 heading dup
    ::: zone-end
  f.md: |
    ::: zone target="docs"
    # H1 heading text
    ::: zone-end
    ::: zone target="chromeless"
    # H1 heading text
    ::: zone-end
  g.md: |
    # H1 heading
    ::: zone target="docs"
    # H1 heading text
    ::: zone-end
  h.md: |
    #H1 heading
    ::: zone target="docs"
    # H1 heading text
    ::: zone-end
  i.md: |
    # H1 heading
    ::: zone target="chromeless"
    # H1 heading text
    ::: zone-end
  j.md: |
    # H1 heading
    ::: zone pivot="test"
    # H1 heading text
    ::: zone-end
outputs:
  a.json:
  b.json:
  c.json:
  d.json:
  e.json:
  f.json:
  g.json:
  h.json:
  i.json:
  j.json:
  .errors.log: |
    {"message_severity":"suggestion","log_item_type":"user","code":"multiple-h1s","message":"Multiple H1s are not allowed. You can only have one top-level heading","file":"b.md","line":3,"end_line":3,"column":0,"end_column":0}
    {"message_severity":"suggestion","log_item_type":"user","code":"multiple-h1s","message":"Multiple H1s are not allowed. You can only have one top-level heading","file":"h.md","line":3,"end_line":3,"column":0,"end_column":0}
    {"message_severity":"suggestion","log_item_type":"user","code":"multiple-h1s","message":"Multiple H1s are not allowed. You can only have one top-level heading","file":"g.md","line":3,"end_line":3,"column":0,"end_column":0}
    {"message_severity":"suggestion","log_item_type":"user","code":"multiple-h1s","message":"Multiple H1s are not allowed. You can only have one top-level heading","file":"e.md","line":3,"end_line":3,"column":0,"end_column":0}
---
# Canonial Version Only H1 Unique Check
inputs:
  docfx.yml: |
    markdownValidationRules: rules.json
    monikerRange:
      'docs/v1/**': '>= netcore-1.0 <= netcore-1.2'
    routes:
      docs/v1/: docs/
    monikerDefinition: monikerDefinition.json
  docs/v1/a.md: |
    ::: moniker range="<= netcore-1.1"
    # h1
    ::: moniker-end
    ::: moniker range="<= netcore-1.2"
    # h1
    ::: moniker-end
  docs/v1/b.md: |
    # h1
    ::: moniker range="<= netcore-1.2"
    # h1
    ::: moniker-end
  monikerDefinition.json: |
    {
      "monikers": [
        { "moniker_name": "netcore-1.0", "product_name": ".NET Core" },
        { "moniker_name": "netcore-1.1", "product_name": ".NET Core" },
        { "moniker_name": "netcore-1.2", "product_name": ".NET Core" },
      ]
    }
  rules.json: |
    {
      "headings": {
        "name": "Headings",
        "description": "Validates H1 and other heading content",
        "aliases": null,
        "rules": [
          {
            "type": "H1Unique",
            "message": "H1 '{0}' is duplicated with other articles: '{1}'",
            "code": "duplicate-h1",
            "severity": "SUGGESTION",
            "exclusions": [
              "includes",
              "landingPage",
              "hubPage",
              "toc"
            ],
            "excludedDocfxVersions": [
              "v2"
            ],
            "canonicalVersionOnly": true
          }
        ]
      }
    }
outputs:
  .errors.log: |
    {"message_severity":"suggestion","log_item_type":"user","code":"duplicate-h1","message":"H1 'h1' is duplicated with other articles: 'docs/v1/a.md(5,1), docs/v1/b.md, docs/v1/b.md(3,1)'","file":"docs/v1/a.md","line":5,"end_line":5,"column":1,"end_column":1}
    {"message_severity":"suggestion","log_item_type":"user","code":"duplicate-h1","message":"H1 'h1' is duplicated with other articles: 'docs/v1/a.md(5,1), docs/v1/b.md, docs/v1/b.md(3,1)'","file":"docs/v1/b.md","line":3,"end_line":3,"column":1,"end_column":1}
    {"message_severity":"suggestion","log_item_type":"user","code":"duplicate-h1","message":"H1 'h1' is duplicated with other articles: 'docs/v1/a.md(5,1), docs/v1/b.md, docs/v1/b.md(3,1)'","file":"docs/v1/b.md","line":1,"end_line":1,"column":1,"end_column":1}
  2420f88b/docs/a.json:
  2420f88b/docs/b.json:
---
# Canonial Version Only H1 Unique Check with Inclusion
inputs:
  docfx.yml: |
    exclude:
      - docs/v1/token1.md
      - docs/v1/token2.md
    markdownValidationRules: rules.json
    monikerRange:
      'docs/v1/**': '>= netcore-1.0 <= netcore-1.2'
    routes:
      docs/v1/: docs/
    monikerDefinition: monikerDefinition.json
  docs/v1/a.md: |
    [!include[](token2.md)]
  docs/v1/b.md: |
    # h1
    ::: moniker range="<= netcore-1.2"
    [!include[](token1.md)]
    ::: moniker-end
    ::: moniker range="<= netcore-1.1"
    [!include[](token1.md)]
    ::: moniker-end
  docs/v1/token1.md: |
    # h1
  docs/v1/token2.md: |
    ::: moniker range="<= netcore-1.1"
    # h1
    ::: moniker-end
    ::: moniker range="<= netcore-1.2"
    # h1
    ::: moniker-end
  monikerDefinition.json: |
    {
      "monikers": [
        { "moniker_name": "netcore-1.0", "product_name": ".NET Core" },
        { "moniker_name": "netcore-1.1", "product_name": ".NET Core" },
        { "moniker_name": "netcore-1.2", "product_name": ".NET Core" },
      ]
    }
  rules.json: |
    {
      "headings": {
        "name": "Headings",
        "description": "Validates H1 and other heading content",
        "aliases": null,
        "rules": [
          {
            "type": "H1Unique",
            "message": "H1 '{0}' is duplicated with other articles: '{1}'",
            "code": "duplicate-h1",
            "severity": "SUGGESTION",
            "exclusions": [
              "includes",
              "landingPage",
              "hubPage",
              "toc"
            ],
            "excludedDocfxVersions": [
              "v2"
            ],
            "canonicalVersionOnly": true
          }
        ]
      }
    }
outputs:
  .errors.log: |
    {"message_severity":"suggestion","log_item_type":"user","code":"duplicate-h1","message":"H1 'h1' is duplicated with other articles: 'docs/v1/b.md, docs/v1/token1.md, docs/v1/token2.md(5,1)'","file":"docs/v1/token1.md","line":1,"end_line":1,"column":1,"end_column":1}
    {"message_severity":"suggestion","log_item_type":"user","code":"duplicate-h1","message":"H1 'h1' is duplicated with other articles: 'docs/v1/b.md, docs/v1/token1.md, docs/v1/token2.md(5,1)'","file":"docs/v1/b.md","line":1,"end_line":1,"column":1,"end_column":1}
    {"message_severity":"suggestion","log_item_type":"user","code":"duplicate-h1","message":"H1 'h1' is duplicated with other articles: 'docs/v1/b.md, docs/v1/token1.md, docs/v1/token2.md(5,1)'","file":"docs/v1/token2.md","line":5,"end_line":5,"column":1,"end_column":1}
  2420f88b/docs/a.json:
  2420f88b/docs/b.json:
---
# Canonial Version Only H1 Unique Check with Inclusion
# multiple-versioning file cases
# invalid moniker zone is treated as non-versioning
inputs:
  docfx.yml: |
    exclude:
      - docs/v1/token1.md
      - docs/v1/token2.md
      - docs/v1/token3.md
    markdownValidationRules: rules.json
    monikerRange:
      'docs/v1/**': '< netcore-1.2'
      'docs/v2/**': '>= netcore-1.2'
    routes:
      docs/v1/: docs/
      docs/v2/: docs/
    monikerDefinition: monikerDefinition.json
  docs/v1/a.md: |
    [!include[](token2.md)]
  docs/v1/b.md: |
    # h1
    ::: moniker range="<= netcore-1.2"
    [!include[](token1.md)]
    ::: moniker-end
    ::: moniker range="< netcore-1.1"
    [!include[](token1.md)]
    ::: moniker-end
  docs/v2/b.md: |
    # h1
    ::: moniker range="<= netcore-2.0"
    [!include[](../v1/token1.md)]
    ::: moniker-end
    ::: moniker range="<= netcore-1.2"
    [!include[](../v1/token1.md)]
    ::: moniker-end
    [!include[](../v1/token3.md)]
  docs/v1/token1.md: |
    # h1
  docs/v1/token2.md: |
    ::: moniker range="< netcore-1.1"
    # h1
    ::: moniker-end
    ::: moniker range="<= netcore-1.2"
    # h1
    ::: moniker-end
  docs/v1/token3.md: |
    ::: moniker range="< netcore-1.1"
    # h1
    ::: moniker-end
    ::: moniker range="<= netcore-1.2"
    # h1
    ::: moniker-end
  monikerDefinition.json: |
    {
      "monikers": [
        { "moniker_name": "netcore-1.0", "product_name": ".NET Core" },
        { "moniker_name": "netcore-1.1", "product_name": ".NET Core" },
        { "moniker_name": "netcore-1.2", "product_name": ".NET Core" },
        { "moniker_name": "netcore-2.0", "product_name": ".NET Core" },
      ]
    }
  rules.json: |
    {
      "headings": {
        "name": "Headings",
        "description": "Validates H1 and other heading content",
        "aliases": null,
        "rules": [
          {
            "type": "H1Unique",
            "message": "H1 '{0}' is duplicated with other articles: '{1}'",
            "code": "duplicate-h1",
            "severity": "SUGGESTION",
            "exclusions": [
              "includes",
              "landingPage",
              "hubPage",
              "toc"
            ],
            "excludedDocfxVersions": [
              "v2"
            ],
            "canonicalVersionOnly": true
          }
        ]
      }
    }
outputs:
  .errors.log: |
    {"message_severity":"suggestion","log_item_type":"user","code":"duplicate-h1","message":"H1 'h1' is duplicated with other articles: 'docs/v1/token1.md, docs/v1/token2.md(5,1), docs/v2/b.md'","file":"docs/v1/token1.md","line":1,"end_line":1,"column":1,"end_column":1}
    {"message_severity":"suggestion","log_item_type":"user","code":"duplicate-h1","message":"H1 'h1' is duplicated with other articles: 'docs/v1/token1.md, docs/v1/token2.md(5,1), docs/v2/b.md'","file":"docs/v2/b.md","line":1,"end_line":1,"column":1,"end_column":1}
    {"message_severity":"suggestion","log_item_type":"user","code":"duplicate-h1","message":"H1 'h1' is duplicated with other articles: 'docs/v1/token1.md, docs/v1/token2.md(5,1), docs/v2/b.md'","file":"docs/v1/token2.md","line":5,"end_line":5,"column":1,"end_column":1}
    {"message_severity":"warning","log_item_type":"user","code":"moniker-zone-empty","message":"No intersection between zone and file level monikers. The result of zone level range string '< netcore-1.1' is 'netcore-1.0', while file level monikers is 'netcore-1.2', 'netcore-2.0'.","file":"docs/v1/token3.md","line":1,"end_line":1,"column":1,"end_column":1}
  9d4e15fd/docs/a.json:
  9d4e15fd/docs/b.json:
  976da3a9/docs/b.json:
---
# Canonial Version Only Metadata Validation
inputs:
  docfx.yml: |
    metadataSchema: schema.json
    monikerRange:
      'docs/v1/**': '< netcore-1.2'
      'docs/v2/**': '>= netcore-1.2'
    routes:
      docs/v1/: docs/
      docs/v2/: docs/
    monikerDefinition: monikerDefinition.json
    globalMetadata:
      layout: conceptual
  docs/v1/a.md: |
    ---
    title: t
    description: a
    ---
  docs/v1/b.md: |
    ---
    title: t
    description: b
    ---
  docs/v2/b.md: |
    ---
    title: t
    description: c
    ---
  monikerDefinition.json: |
    {
      "monikers": [
        { "moniker_name": "netcore-1.0", "product_name": ".NET Core" },
        { "moniker_name": "netcore-1.1", "product_name": ".NET Core" },
        { "moniker_name": "netcore-1.2", "product_name": ".NET Core" },
        { "moniker_name": "netcore-2.0", "product_name": ".NET Core" },
      ]
    }
  schema.json: |
    {
      "docsetUnique": [ "title"],
      "properties": {
          "description": {
              "type": [
                "string",
                "null"
              ],
              "minLength": 2,
              "maxLength": 10
          },
          "title": {
              "type": [
                "string",
                "null"
              ],
              "minLength": 2,
              "maxLength": 10
          }
      },
      "customRules": {
          "title": {
              "duplicate-attribute": {
                  "severity": "suggestion",
                  "code": "duplicate-title-within-docset",
                  "canonicalVersionOnly": true,
                  "additionalMessage": "Title must be unique within a docset."
                },
                "string-length-invalid": {
                    "severity": "suggestion",
                    "code": "description-bad-length"
                  }
          },
          "description": {
              "string-length-invalid": {
                  "severity": "suggestion",
                  "code": "description-bad-length",
                  "canonicalVersionOnly": true
              }
          }
      },
    }
outputs:
  .errors.log: |
    {"message_severity":"suggestion","log_item_type":"user","code":"description-bad-length","message":"String 'title' is too short: 1 characters. Length should be >= 2.","file":"docs/v1/a.md","line":2,"end_line":2,"column":8,"end_column":9}
    {"message_severity":"suggestion","log_item_type":"user","code":"description-bad-length","message":"String 'title' is too short: 1 characters. Length should be >= 2.","file":"docs/v1/b.md","line":2,"end_line":2,"column":8,"end_column":9}
    {"message_severity":"suggestion","log_item_type":"user","code":"description-bad-length","message":"String 'title' is too short: 1 characters. Length should be >= 2.","file":"docs/v2/b.md","line":2,"end_line":2,"column":8,"end_column":9}
    {"message_severity":"suggestion","log_item_type":"user","code":"description-bad-length","message":"String 'description' is too short: 1 characters. Length should be >= 2.","file":"docs/v1/a.md","line":3,"end_line":3,"column":14,"end_column":15}
    {"message_severity":"suggestion","log_item_type":"user","code":"description-bad-length","message":"String 'description' is too short: 1 characters. Length should be >= 2.","file":"docs/v2/b.md","line":3,"end_line":3,"column":14,"end_column":15}
    {"message_severity":"suggestion","log_item_type":"user","code":"duplicate-title-within-docset","message":"Attribute 'title' with value 't' is duplicated in 'docs/v1/a.md(2,8)', 'docs/v2/b.md(2,8)'. Title must be unique within a docset.","file":"docs/v2/b.md","line":2,"end_line":2,"column":8,"end_column":9}
    {"message_severity":"suggestion","log_item_type":"user","code":"duplicate-title-within-docset","message":"Attribute 'title' with value 't' is duplicated in 'docs/v1/a.md(2,8)', 'docs/v2/b.md(2,8)'. Title must be unique within a docset.","file":"docs/v1/a.md","line":2,"end_line":2,"column":8,"end_column":9}
  9d4e15fd/docs/a.json:
  9d4e15fd/docs/b.json:
  976da3a9/docs/b.json:
---
# title unique check
inputs:
  docfx.yml: |
    markdownValidationRules: rules.json
    fileMetadata:
      titleSuffix:
        'a/*.md': Product A
        'b/*.md': Product B
  rules.json: |
    {
      "title": {
        "rules": [
          {
            "type": "TitleUnique",
            "message": "Title '{0}' is duplicated with other articles: '{1}'",
            "code": "duplicate-titles",
            "severity": "SUGGESTION",
            "exclusions": [
              "includes",
              "landingPage",
              "hubPage",
              "toc"
            ],
            "excludedDocfxVersions": [
              "v2"
            ]
          }
        ]
      }
    }
  a/a.md: |
    ---
    title: title 1
    ---
  a/b.md: |
    ---
    title: title 1
    ---
  a/c.md: |
    # title 1
  a/d.md: |
    ---
    title: title 2
    ---
    # title 1
  b/a.md: |
    ---
    title: title 1
    ---
  c.md: |
    ---
    title: title 1
    ---
  d.md: |
    # title 1
outputs:
  a/a.json:
  a/b.json:
  a/c.json:
  a/d.json:
  b/a.json:
  c.json:
  d.json:
  .errors.log: |
    {"message_severity":"suggestion","log_item_type":"user","code":"duplicate-titles","message":"Title 'title 1 - Product A' is duplicated with other articles: 'a/a.md(2,8), a/b.md(2,8), a/c.md'","file":"a/a.md","line":2,"end_line":2,"column":8,"end_column":15}
    {"message_severity":"suggestion","log_item_type":"user","code":"duplicate-titles","message":"Title 'title 1 - Product A' is duplicated with other articles: 'a/a.md(2,8), a/b.md(2,8), a/c.md'","file":"a/b.md","line":2,"end_line":2,"column":8,"end_column":15}
    {"message_severity":"suggestion","log_item_type":"user","code":"duplicate-titles","message":"Title 'title 1 - Product A' is duplicated with other articles: 'a/a.md(2,8), a/b.md(2,8), a/c.md'","file":"a/c.md","line":1,"end_line":1,"column":1,"end_column":1}
    {"message_severity":"suggestion","log_item_type":"user","code":"duplicate-titles","message":"Title 'title 1' is duplicated with other articles: 'c.md(2,8), d.md'","file":"c.md","line":2,"end_line":2,"column":8,"end_column":15}
    {"message_severity":"suggestion","log_item_type":"user","code":"duplicate-titles","message":"Title 'title 1' is duplicated with other articles: 'c.md(2,8), d.md'","file":"d.md","line":1,"end_line":1,"column":1,"end_column":1}
---
# Canonial Version title unique check
inputs:
  docfx.yml: |
    markdownValidationRules: rules.json
    globalMetadata:
      titleSuffix: Product
    monikerRange:
      'docs/v1/**': '< netcore-1.2'
      'docs/v2/**': '>= netcore-1.2'
    routes:
      docs/v1/: docs/
      docs/v2/: docs/
    monikerDefinition: monikerDefinition.json
  monikerDefinition.json: |
    {
      "monikers": [
        { "moniker_name": "netcore-1.0", "product_name": ".NET Core" },
        { "moniker_name": "netcore-1.1", "product_name": ".NET Core" },
        { "moniker_name": "netcore-1.2", "product_name": ".NET Core" },
        { "moniker_name": "netcore-2.0", "product_name": ".NET Core" },
      ]
    }
  rules.json: |
    {
      "title": {
        "rules": [
          {
            "type": "TitleUnique",
            "message": "Title '{0}' is duplicated with other articles: '{1}'",
            "code": "duplicate-titles",
            "severity": "SUGGESTION",
            "canonicalVersionOnly" : true,
            "exclusions": [
              "includes",
              "landingPage",
              "hubPage",
              "toc"
            ],
            "excludedDocfxVersions": [
              "v2"
            ]
          }
        ]
      }
    }
  docs/v1/a.md: |
    ---
    title: title 1
    ---
  docs/v1/b.md: |
    ---
    title: title 1
    ---
  docs/v2/b.md: |
    ---
    title: title 1
    ---
  docs/v2/c.md: |
    ---
    title: title 1
    ---
outputs:
  976da3a9/docs/b.json:
  976da3a9/docs/c.json:
  9d4e15fd/docs/a.json:
  9d4e15fd/docs/b.json:
  .errors.log: |
    {"message_severity":"suggestion","log_item_type":"user","code":"duplicate-titles","message":"Title 'title 1 - Product' is duplicated with other articles: 'docs/v1/a.md(2,8), docs/v2/b.md(2,8), docs/v2/c.md(2,8)'","file":"docs/v2/b.md","line":2,"end_line":2,"column":8,"end_column":15}
    {"message_severity":"suggestion","log_item_type":"user","code":"duplicate-titles","message":"Title 'title 1 - Product' is duplicated with other articles: 'docs/v1/a.md(2,8), docs/v2/b.md(2,8), docs/v2/c.md(2,8)'","file":"docs/v2/c.md","line":2,"end_line":2,"column":8,"end_column":15}
    {"message_severity":"suggestion","log_item_type":"user","code":"duplicate-titles","message":"Title 'title 1 - Product' is duplicated with other articles: 'docs/v1/a.md(2,8), docs/v2/b.md(2,8), docs/v2/c.md(2,8)'","file":"docs/v1/a.md","line":2,"end_line":2,"column":8,"end_column":15}
---
# Content Validation - dup image alt text
inputs:
  docfx.yml: |
    markdownValidationRules: rules.json
  rules.json: |
    {
      "images": {
        "rules": [
          {
            "name": "Images",
            "type": "ImageAltTextDuplicated",
            "message": "Alt text '{0}' is duplicated. Within an article, alt text must be unique.",
            "code": "image-alt-text-duplicated",
            "severity": "SUGGESTION",
            "exclusions": [
              "includes",
              "landingPage",
              "hubPage",
              "toc"
            ],
            "excludedDocfxVersions": [
              "v2"
            ]
          }
        ]
      }
    }
  pig1.jpg:
  pig2.jpg:
  a.md: |
    :::image type="content" source="pig1.jpg" alt-text="test alt text":::

    :::image source="pig2.jpg" alt-text="test alt text":::

    :::image source="pig1.jpg" alt-text="unique alt text":::

    :::image type="complex" source="pig1.jpg" alt-text="test alt text1" loc-scope="azure"::: 
    text
    :::image-end:::

    :::image type="complex" source="pig2.jpg" alt-text="test alt text1" loc-scope="azure"::: 
    text
    :::image-end:::

    ![test alt text2](pig1.jpg)
    ![test alt text2](pig2.jpg)

    <img src="pig1.jpg" alt="test alt text3"></img>
    <img src="pig2.jpg" alt="test alt text3"></img>
outputs:
  a.json:
  pig1.jpg:
  pig2.jpg:
  .errors.log: |
<<<<<<< HEAD
    {"message_severity":"suggestion","log_item_type":"user","code":"image-alt-text-duplicated","message":"Alt text 'test alt text' is duplicated. Within an article, alt text must be unique.","file":"a.md","line":1,"end_line":1,"column":1,"end_column":1}
    {"message_severity":"suggestion","log_item_type":"user","code":"image-alt-text-duplicated","message":"Alt text 'test alt text' is duplicated. Within an article, alt text must be unique.","file":"a.md","line":3,"end_line":3,"column":1,"end_column":1}
    {"message_severity":"suggestion","log_item_type":"user","code":"image-alt-text-duplicated","message":"Alt text 'test alt text1' is duplicated. Within an article, alt text must be unique.","file":"a.md","line":7,"end_line":7,"column":1,"end_column":1}
    {"message_severity":"suggestion","log_item_type":"user","code":"image-alt-text-duplicated","message":"Alt text 'test alt text1' is duplicated. Within an article, alt text must be unique.","file":"a.md","line":11,"end_line":11,"column":1,"end_column":1}
    {"message_severity":"suggestion","log_item_type":"user","code":"image-alt-text-duplicated","message":"Alt text 'test alt text2' is duplicated. Within an article, alt text must be unique.","file":"a.md","line":15,"end_line":15,"column":1,"end_column":1}
    {"message_severity":"suggestion","log_item_type":"user","code":"image-alt-text-duplicated","message":"Alt text 'test alt text2' is duplicated. Within an article, alt text must be unique.","file":"a.md","line":16,"end_line":16,"column":1,"end_column":1}
    {"message_severity":"suggestion","log_item_type":"user","code":"image-alt-text-duplicated","message":"Alt text 'test alt text3' is duplicated. Within an article, alt text must be unique.","file":"a.md","line":18,"end_line":18,"column":11,"end_column":19}
    {"message_severity":"suggestion","log_item_type":"user","code":"image-alt-text-duplicated","message":"Alt text 'test alt text3' is duplicated. Within an article, alt text must be unique.","file":"a.md","line":19,"end_line":19,"column":11,"end_column":19}
---
# Content Validation - image alt text missing
inputs:
  docfx.yml: |
    markdownValidationRules: rules.json
  rules.json: |
    {
      "images": {
        "rules": [
          {
            "name": "Images",
            "type": "ImageAltTextMissing",
            "message": "Missing alternate text for image with link '{0}'. AltText is required for accessibility.",
            "code": "missing-image-altText",
=======
    {"message_severity":"suggestion","log_item_type":"user","code":"image-alt-text-duplicated","message":"Alt text 'test alt text' is duplicated. Within an article, alt text must be unique.","file":"a.md","line":1,"end_line":1,"column":0,"end_column":0}
    {"message_severity":"suggestion","log_item_type":"user","code":"image-alt-text-duplicated","message":"Alt text 'test alt text' is duplicated. Within an article, alt text must be unique.","file":"a.md","line":3,"end_line":3,"column":0,"end_column":0}
    {"message_severity":"suggestion","log_item_type":"user","code":"image-alt-text-duplicated","message":"Alt text 'test alt text1' is duplicated. Within an article, alt text must be unique.","file":"a.md","line":7,"end_line":7,"column":0,"end_column":0}
    {"message_severity":"suggestion","log_item_type":"user","code":"image-alt-text-duplicated","message":"Alt text 'test alt text1' is duplicated. Within an article, alt text must be unique.","file":"a.md","line":11,"end_line":11,"column":0,"end_column":0}
---
# Hidden PR only validation rule result
inputs:
  docfx.yml: |
    markdownValidationRules: rules.json
    metadataSchema: schema.json
    customRules:
      h1-missing: warning
      heading-empty: warning
  schema.json: |
    {
      "required": ["title"],
      "properties": {
          "description": {
              "type": [
                "string",
                "null"
              ],
              "minLength": 2,
              "maxLength": 10
          },
          "title": {
              "type": [
                "string",
                "null"
              ],
              "minLength": 2,
              "maxLength": 10
          }
      },
      "customRules": {
          "title": {
              "string-length-invalid": {
                  "severity": "suggestion",
                  "code": "title-bad-length",
                  "pullRequestOnly": false
              },
              "missing-attribute": {
                  "severity": "suggestion",
                  "code": "title-missing",
                  "additionalMessage": "Add a title string to show in search engine results."
              },
          },
          "description": {
              "string-length-invalid": {
                  "severity": "suggestion",
                  "code": "description-bad-length",
                  "pullRequestOnly": true
              }
          }
      },
    }
  rules.json: |
    {
      "headings": {
        "rules": [
          {
            "type": "H1Missing",
            "message": "H1 is required. Use a single hash (#) followed by a space to create your top-level heading.",
            "exclusions": [ "toc", "includes", "hubpage", "landingpage" ],
            "severity": "SUGGESTION",
            "code": "h1-missing"
          },
          {
            "type": "H1NotFirst",
            "message": "Markdown content is not allowed before H1.",
            "code": "h1-not-first",
            "severity": "SUGGESTION",
            "exclusions": [ "includes", "landingpage", "hubpage" ],
            "excludedDocfxVersions": [
              "v2"
            ] ,
            "pullRequestOnly": false
          },
          {
            "type": "HeadingEmpty",
            "message": "Empty {0}. Headings must have content.",
            "code": "heading-empty",
            "severity": "SUGGESTION",
            "exclusions": [ "landingpage", "hubpage", "toc" ],
            "excludedDocfxVersions": [
              "v2"
            ],
            "pullRequestOnly": true
          },
          {
            "type": "NoContent",
            "message": "{0} contains no content. Add content or remove the unused heading.",
            "code": "heading-no-content",
>>>>>>> e0fc66da
            "severity": "SUGGESTION",
            "exclusions": [
              "includes",
              "landingpage",
              "hubpage",
              "toc"
            ],
            "excludedDocfxVersions": [
              "v2"
<<<<<<< HEAD
            ]
          }
        ]
      }
    }
  pig1.jpg:
  pig2.jpg:
  pig3.jpg:
  pig4.jpg:
  a.md: |
    :::image type="content" source="pig1.jpg" alt-text="":::

    :::image type="complex" source="pig2.jpg" alt-text="" loc-scope="azure"::: 
    text
    :::image-end:::

    ![](pig3.jpg)

    <img src="pig4.jpg" alt=""></img>

    ![`test alt text quote`](pig1.jpg)
outputs:
  pig1.jpg:
  pig2.jpg:
  pig3.jpg:
  pig4.jpg:
  .errors.log: |
    {"message_severity":"error","log_item_type":"user","code":"invalid-image","message":"alt-text is a required attribute. Please ensure you have specified an alt-text attribute.","file":"a.md","line":1,"end_line":1,"column":1,"end_column":1}
    {"message_severity":"error","log_item_type":"user","code":"invalid-image","message":"alt-text is a required attribute. Please ensure you have specified an alt-text attribute.","file":"a.md","line":3,"end_line":3,"column":1,"end_column":1}
    {"message_severity":"suggestion","log_item_type":"user","code":"missing-image-altText","message":"Missing alternate text for image with link 'pig3.jpg'. AltText is required for accessibility.","file":"a.md","line":7,"end_line":7,"column":1,"end_column":1}
    {"message_severity":"suggestion","log_item_type":"user","code":"missing-image-altText","message":"Missing alternate text for image with link 'pig4.jpg'. AltText is required for accessibility.","file":"a.md","line":9,"end_line":9,"column":11,"end_column":19}
=======
            ],
            "pullRequestOnly": true
          }
        ]
      }
    }
  a.md: |
    ---
    title: too long title
    description: too long description
    ---
  b.md: |
    Some thing
    # heading1
    ## 
outputs:
  a.json:
  b.json:
  .errors.log: |
    {"message_severity":"suggestion","log_item_type":"user","code":"title-missing","message":"Missing required attribute: 'title'. Add a title string to show in search engine results.","file":"b.md","line":1,"end_line":1,"column":1,"end_column":1}
    {"message_severity":"suggestion","log_item_type":"user","code":"description-bad-length","message":"String 'description' is too long: 20 characters. Length should be <= 10.","file":"a.md","line":3,"end_line":3,"column":14,"end_column":34,"pull_request_only":true}
    {"message_severity":"suggestion","log_item_type":"user","code":"title-bad-length","message":"String 'title' is too long: 14 characters. Length should be <= 10.","file":"a.md","line":2,"end_line":2,"column":8,"end_column":22}
    {"message_severity":"warning","log_item_type":"user","code":"h1-missing","message":"H1 is required. Use a single hash (#) followed by a space to create your top-level heading.","file":"a.md","line":7,"end_line":7,"column":0,"end_column":0}
    {"message_severity":"suggestion","log_item_type":"user","code":"h1-not-first","message":"Markdown content is not allowed before H1.","file":"b.md","line":0,"end_line":0,"column":0,"end_column":0}
    {"message_severity":"warning","log_item_type":"user","code":"heading-empty","message":"Empty H2. Headings must have content.","file":"b.md","line":3,"end_line":3,"column":1,"end_column":1,"pull_request_only":true}
    {"message_severity":"suggestion","log_item_type":"user","code":"heading-no-content","message":"H2 contains no content. Add content or remove the unused heading.","file":"b.md","line":3,"end_line":3,"column":1,"end_column":1,"pull_request_only":true}
>>>>>>> e0fc66da
<|MERGE_RESOLUTION|>--- conflicted
+++ resolved
@@ -1955,7 +1955,6 @@
   pig1.jpg:
   pig2.jpg:
   .errors.log: |
-<<<<<<< HEAD
     {"message_severity":"suggestion","log_item_type":"user","code":"image-alt-text-duplicated","message":"Alt text 'test alt text' is duplicated. Within an article, alt text must be unique.","file":"a.md","line":1,"end_line":1,"column":1,"end_column":1}
     {"message_severity":"suggestion","log_item_type":"user","code":"image-alt-text-duplicated","message":"Alt text 'test alt text' is duplicated. Within an article, alt text must be unique.","file":"a.md","line":3,"end_line":3,"column":1,"end_column":1}
     {"message_severity":"suggestion","log_item_type":"user","code":"image-alt-text-duplicated","message":"Alt text 'test alt text1' is duplicated. Within an article, alt text must be unique.","file":"a.md","line":7,"end_line":7,"column":1,"end_column":1}
@@ -1978,11 +1977,46 @@
             "type": "ImageAltTextMissing",
             "message": "Missing alternate text for image with link '{0}'. AltText is required for accessibility.",
             "code": "missing-image-altText",
-=======
-    {"message_severity":"suggestion","log_item_type":"user","code":"image-alt-text-duplicated","message":"Alt text 'test alt text' is duplicated. Within an article, alt text must be unique.","file":"a.md","line":1,"end_line":1,"column":0,"end_column":0}
-    {"message_severity":"suggestion","log_item_type":"user","code":"image-alt-text-duplicated","message":"Alt text 'test alt text' is duplicated. Within an article, alt text must be unique.","file":"a.md","line":3,"end_line":3,"column":0,"end_column":0}
-    {"message_severity":"suggestion","log_item_type":"user","code":"image-alt-text-duplicated","message":"Alt text 'test alt text1' is duplicated. Within an article, alt text must be unique.","file":"a.md","line":7,"end_line":7,"column":0,"end_column":0}
-    {"message_severity":"suggestion","log_item_type":"user","code":"image-alt-text-duplicated","message":"Alt text 'test alt text1' is duplicated. Within an article, alt text must be unique.","file":"a.md","line":11,"end_line":11,"column":0,"end_column":0}
+            "severity": "SUGGESTION",
+            "exclusions": [
+              "includes",
+              "landingpage",
+              "hubpage",
+              "toc"
+            ],
+            "excludedDocfxVersions": [
+              "v2"
+            ]
+          }
+        ]
+      }
+    }
+  pig1.jpg:
+  pig2.jpg:
+  pig3.jpg:
+  pig4.jpg:
+  a.md: |
+    :::image type="content" source="pig1.jpg" alt-text="":::
+
+    :::image type="complex" source="pig2.jpg" alt-text="" loc-scope="azure"::: 
+    text
+    :::image-end:::
+
+    ![](pig3.jpg)
+
+    <img src="pig4.jpg" alt=""></img>
+
+    ![`test alt text quote`](pig1.jpg)
+outputs:
+  pig1.jpg:
+  pig2.jpg:
+  pig3.jpg:
+  pig4.jpg:
+  .errors.log: |
+    {"message_severity":"error","log_item_type":"user","code":"invalid-image","message":"alt-text is a required attribute. Please ensure you have specified an alt-text attribute.","file":"a.md","line":1,"end_line":1,"column":1,"end_column":1}
+    {"message_severity":"error","log_item_type":"user","code":"invalid-image","message":"alt-text is a required attribute. Please ensure you have specified an alt-text attribute.","file":"a.md","line":3,"end_line":3,"column":1,"end_column":1}
+    {"message_severity":"suggestion","log_item_type":"user","code":"missing-image-altText","message":"Missing alternate text for image with link 'pig3.jpg'. AltText is required for accessibility.","file":"a.md","line":7,"end_line":7,"column":1,"end_column":1}
+    {"message_severity":"suggestion","log_item_type":"user","code":"missing-image-altText","message":"Missing alternate text for image with link 'pig4.jpg'. AltText is required for accessibility.","file":"a.md","line":9,"end_line":9,"column":11,"end_column":19}
 ---
 # Hidden PR only validation rule result
 inputs:
@@ -2072,7 +2106,6 @@
             "type": "NoContent",
             "message": "{0} contains no content. Add content or remove the unused heading.",
             "code": "heading-no-content",
->>>>>>> e0fc66da
             "severity": "SUGGESTION",
             "exclusions": [
               "includes",
@@ -2082,39 +2115,6 @@
             ],
             "excludedDocfxVersions": [
               "v2"
-<<<<<<< HEAD
-            ]
-          }
-        ]
-      }
-    }
-  pig1.jpg:
-  pig2.jpg:
-  pig3.jpg:
-  pig4.jpg:
-  a.md: |
-    :::image type="content" source="pig1.jpg" alt-text="":::
-
-    :::image type="complex" source="pig2.jpg" alt-text="" loc-scope="azure"::: 
-    text
-    :::image-end:::
-
-    ![](pig3.jpg)
-
-    <img src="pig4.jpg" alt=""></img>
-
-    ![`test alt text quote`](pig1.jpg)
-outputs:
-  pig1.jpg:
-  pig2.jpg:
-  pig3.jpg:
-  pig4.jpg:
-  .errors.log: |
-    {"message_severity":"error","log_item_type":"user","code":"invalid-image","message":"alt-text is a required attribute. Please ensure you have specified an alt-text attribute.","file":"a.md","line":1,"end_line":1,"column":1,"end_column":1}
-    {"message_severity":"error","log_item_type":"user","code":"invalid-image","message":"alt-text is a required attribute. Please ensure you have specified an alt-text attribute.","file":"a.md","line":3,"end_line":3,"column":1,"end_column":1}
-    {"message_severity":"suggestion","log_item_type":"user","code":"missing-image-altText","message":"Missing alternate text for image with link 'pig3.jpg'. AltText is required for accessibility.","file":"a.md","line":7,"end_line":7,"column":1,"end_column":1}
-    {"message_severity":"suggestion","log_item_type":"user","code":"missing-image-altText","message":"Missing alternate text for image with link 'pig4.jpg'. AltText is required for accessibility.","file":"a.md","line":9,"end_line":9,"column":11,"end_column":19}
-=======
             ],
             "pullRequestOnly": true
           }
@@ -2141,4 +2141,3 @@
     {"message_severity":"suggestion","log_item_type":"user","code":"h1-not-first","message":"Markdown content is not allowed before H1.","file":"b.md","line":0,"end_line":0,"column":0,"end_column":0}
     {"message_severity":"warning","log_item_type":"user","code":"heading-empty","message":"Empty H2. Headings must have content.","file":"b.md","line":3,"end_line":3,"column":1,"end_column":1,"pull_request_only":true}
     {"message_severity":"suggestion","log_item_type":"user","code":"heading-no-content","message":"H2 contains no content. Add content or remove the unused heading.","file":"b.md","line":3,"end_line":3,"column":1,"end_column":1,"pull_request_only":true}
->>>>>>> e0fc66da
