--- conflicted
+++ resolved
@@ -3052,45 +3052,12 @@
     {"message_severity":"suggestion","log_item_type":"user","code":"dev-language-invalid","message":"Dev language 'csharp beta-1.0' is not allowed. Specify a valid language slug from the devlang taxonomy. Language values are case-sensitive.","file":"a.md","line":1,"end_line":1,"column":1,"end_column":1}
     {"message_severity":"suggestion","log_item_type":"user","code":"dev-language-invalid","message":"Dev language 'c#' is not allowed. Specify a valid language slug from the devlang taxonomy. Language values are case-sensitive.","file":"a.md","line":7,"end_line":7,"column":1,"end_column":1}
 ---
-<<<<<<< HEAD
-# Content validation - links LinkTextPresent validation
-=======
 # Content validation - toc entry duplicated - log unlimit
->>>>>>> 31b5aa2f
-inputs:
-  docfx.yml: |
-    markdownValidationRules: rules.json
-  rules.json: |
-    {
-<<<<<<< HEAD
-      "links": {
-        "rules": [
-          {
-            "type": "LinkTextPresent",
-            "message": "Missing link text for link '{0}'. Add appropriate text. ",
-            "code": "link-text-missing",
-            "severity": "SUGGESTION",
-            "exclusions": [
-              "includes",
-              "landingpage",
-              "hubpage"
-            ],
-            "excludedDocfxVersions": [
-              "v2"
-            ]
-          }
-        ]
-      }
-    }
-  a.md: |
-    [![](inner_link)](outer_link#lightbox)
-    [![](inner_link)](outer_link)
-outputs:
-  a.json:
-  .errors.log: |
-    {"message_severity":"suggestion","log_item_type":"user","code":"dev-language-invalid","message":"Dev language 'csharp beta-1.0' is not allowed. Specify a valid language slug from the devlang taxonomy. Language values are case-sensitive.","file":"a.md","line":1,"end_line":1,"column":1,"end_column":1}
-    {"message_severity":"suggestion","log_item_type":"user","code":"dev-language-invalid","message":"Dev language 'c#' is not allowed. Specify a valid language slug from the devlang taxonomy. Language values are case-sensitive.","file":"a.md","line":7,"end_line":7,"column":1,"end_column":1}
-=======
+inputs:
+  docfx.yml: |
+    markdownValidationRules: rules.json
+  rules.json: |
+    {
       "toc": {
       "rules": [
         {
@@ -3148,5 +3115,4 @@
   f.json:
   toc.json:
   .errors.log: |
-    {"message_severity":"suggestion","code":"toc-entry-duplicated","message":"Article is referenced in more than one TOC node: a.md, b.md, c.md, d.md, e.md, f.md. Each article can only be referenced once in a TOC.","file":"TOC.yml","line":0,"end_line":0,"column":0,"end_column":0,"log_item_type":"user"}
->>>>>>> 31b5aa2f
+    {"message_severity":"suggestion","code":"toc-entry-duplicated","message":"Article is referenced in more than one TOC node: a.md, b.md, c.md, d.md, e.md, f.md. Each article can only be referenced once in a TOC.","file":"TOC.yml","line":0,"end_line":0,"column":0,"end_column":0,"log_item_type":"user"}