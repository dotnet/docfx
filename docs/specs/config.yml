--- conflicted
+++ resolved
@@ -128,13 +128,8 @@
 outputs:
   docs/a.json: |
     {
-<<<<<<< HEAD
-      "metadata": { "key": "value" },
+      "key": "value",
       "content": "<p><a href=\"redirect?a#b\">redirect</a></p>"
-=======
-      "key": "value",
-      "content": "<p><a href=\"/absolute/path?a#b\">redirect</a></p>"
->>>>>>> 106dd27c
     }
 ---
 # routes
