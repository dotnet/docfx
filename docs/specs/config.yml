--- conflicted
+++ resolved
@@ -297,13 +297,8 @@
     redirections:
       docs/TOC.md: /absolute/path
 outputs:
-<<<<<<< HEAD
-  build.log: |
+  .errors.log: |
     ["error","redirection-invalid","File 'docs/TOC.md' is redirected to '/absolute/path'. Only content files can be redirected.","docfx.yml",2,16]
-=======
-  .errors.log: |
-    ["error","invalid-redirection","The 'docs/TOC.md' shouldn't belong to redirections since it's a TableOfContents","docfx.yml",2,16]
->>>>>>> 2927194b
 ---
 # Conflicted redirection file
 inputs:
@@ -348,13 +343,8 @@
     redirectionsWithoutId:
       docs/a.md: /absolute/path2
 outputs:
-<<<<<<< HEAD
-  build.log: |
+  .errors.log: |
     ["error","redirection-invalid","File 'docs/TOC.md' is redirected to '/absolute/path'. Only content files can be redirected.","docfx.yml",2,16]
-=======
-  .errors.log: |
-    ["error","invalid-redirection","The 'docs/TOC.md' shouldn't belong to redirections since it's a TableOfContents","docfx.yml",2,16]
->>>>>>> 2927194b
     ["error","redirection-conflict","The 'docs/a.md' appears twice or more in the redirection mappings","docfx.yml"]
 ---
 # Wrong locale
