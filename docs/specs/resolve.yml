---
# Links to files are resolved to relative url
inputs:
  docfx.yml:
  docs/a.md: Link to [b](b.md)
  docs/b.md: Link to [a](./a.md)
outputs:
  docs/a.json: |
    { "conceptual": "<p>Link to <a href=\"b\">b</a></p>" }
  docs/b.json: |
    { "conceptual": "<p>Link to <a href=\"a\">a</a></p>" }
---
# Preserve query and fragment for links to files
inputs:
  docfx.yml:
  docs/a.md: Link to [b](b.md#a?b=c)
  docs/b.md: Link to [a](./a.md?a=b&c=d#e)
outputs:
  docs/a.json: |
    { "conceptual": "<p>Link to <a href=\"b#a?b=c\">b</a></p>" }
  docs/b.json: |
<<<<<<< HEAD
    { "conceptual": "<p>Link to <a href=\"a?a=b&amp;c=d#e\">a</a></p>" }
  build.log: |
=======
    { "content": "<p>Link to <a href=\"a?a=b&amp;c=d#e\">a</a></p>" }
  .errors.log: |
>>>>>>> 93872d6b
    ["warning","external-bookmark-not-found","Cannot find bookmark '#e' in 'docs/a.md'","docs/b.md",1,9]
    ["warning","external-bookmark-not-found","Cannot find bookmark '#a?b=c' in 'docs/b.md'","docs/a.md",1,9]
---
# Links to URLs are preserved as is
inputs:
  docfx.yml:
  docs/a.md: Link to [docs](https://docs.microsoft.com)
outputs:
  docs/a.json: |
    { "conceptual": "<p>Link to <a href=\"https://docs.microsoft.com\">docs</a></p>" }
---
# Links to bookmarks in the same article
inputs:
  docfx.yml:
  docs/a.md: |
    ## Hello World
    Link to [bookmark](#hello-world)
  docs/b.md: |
    Link to [self](./b.md)
outputs:
  docs/a.json: |
    { 
      "rawTitle": "<h2 id=\"hello-world\">Hello World</h2>",
      "conceptual": "<p>Link to <a href=\"#hello-world\">bookmark</a></p>" 
    }
  docs/b.json: |
    { "conceptual": "<p>Link to <a href=\"b\">self</a></p>" }
---
# Links to self bookmarks in the included file
inputs:
  docfx.yml: |
    files: docs/a.md
  docs/a.md: |
    # heading
    [!INCLUDE[](includes/b.md)]
    Link to [invalid self](./a.md#heading3)
  docs/includes/b.md: |
    ## test
    Link to [valid self](#test)
    Link to [valid parent](../a.md/#heading)
    Link to [invalid self](#heading1)
    Link to [invalid parent](../a.md/#heading2)
outputs:
  docs/a.json: |
    {
      "conceptual": "
        <h2 id=\"test\">test</h2>
        <p>Link to <a href=\"#test\">valid self</a>
        Link to <a href=\"a#heading\">valid parent</a>
        Link to <a href=\"#heading1\">invalid self</a>
        Link to <a href=\"a#heading2\">invalid parent</a></p>
        <p>Link to <a href=\"a#heading3\">invalid self</a></p>"
    }
  .errors.log: |
    ["suggestion","internal-bookmark-not-found","Cannot find bookmark '#heading3' in 'docs/a.md', did you mean '#heading'?","docs/a.md",3,9]
    ["suggestion","internal-bookmark-not-found","Cannot find bookmark '#heading2' in 'docs/includes/b.md', did you mean '#heading'?","docs/includes/b.md",5,9]
    ["suggestion","internal-bookmark-not-found","Cannot find bookmark '#heading1' in 'docs/includes/b.md', did you mean '#heading'?","docs/includes/b.md",4,9]
---
# Support both / and \ as directory seperator
inputs:
  docfx.yml:
  docs/dir-a/a.md: Link to [b](..\dir-b/b.md)
  docs/dir-b/b.md: Link to [a](../dir-a\a.md)
outputs:
  docs/dir-a/a.json: |
    { "conceptual": "<p>Link to <a href=\"../dir-b/b\">b</a></p>" }
  docs/dir-b/b.json: |
    { "conceptual": "<p>Link to <a href=\"../dir-a/a\">a</a></p>" }
---
# Links in include files are resolved relative to the include file
inputs:
  docfx.yml:
  docs/a.md: Link to [!INCLUDE[](dir/b.md)]
  docs/dir/b.md: '[c](c.md)'
  docs/dir/c.md:
outputs:
  docs/a.json: |
    { "conceptual": "<p>Link to <a href=\"dir/c\">c</a></p>" }
  docs/dir/b.json: |
    { "conceptual": "<p><a href=\"c\">c</a></p>" }
  docs/dir/c.json:
---
# Resolve <a> and <img> tags embeded inside markdown
inputs:
  docfx.yml:
  docs/a.md: Link to <a href="b.md" target="_blank"><em>b</em></a>
  docs/b.md: <div>Link to <img src="c.png" /></div>
  docs/c.png:
outputs:
  docs/a.json: |
    { "conceptual": "<p>Link to <a href=\"b\" target=\"_blank\"><em>b</em></a></p>" }
  docs/b.json: |
    { "conceptual": "<div>Link to <img src=\"c.png\" /></div>" }
  docs/c.png:
---
# Html links in include files are resolved relative to the include file
inputs:
  docfx.yml:
  docs/a.md: Link to [!INCLUDE[](dir/b.md)]
  docs/dir/b.md: '<a target="_blank" href="c.md">c</a>'
  docs/dir/c.md:
outputs:
  docs/a.json: |
    { "conceptual": "<p>Link to <a target=\"_blank\" href=\"dir/c\">c</a></p>" }
  docs/dir/b.json: |
    { "conceptual": "<p><a target=\"_blank\" href=\"c\">c</a></p>" }
  docs/dir/c.json:
---
# Show warning if the link is empty, missing
inputs:
  docfx.yml: |
    exclude: '*'
  docs/a.md: |
    [Empty]() [Invalid](a<>b.md) [!INCLUDE[](../b.md)]
  b.md: |
    [Missing](c.md)
outputs:
  docs/a.json: |
<<<<<<< HEAD
    { "conceptual": "<p><a href=\"\">Empty</a><a href=\"a%3C%3Eb.md\">Invalid</a><a href=\"c.md\">Missing</a></p>" }
  build.log: |
=======
    { "content": "<p><a href=\"\">Empty</a><a href=\"a%3C%3Eb.md\">Invalid</a><a href=\"c.md\">Missing</a></p>" }
  .errors.log: |
>>>>>>> 93872d6b
    ["info","link-is-empty","Link is empty","docs/a.md",1,1]
    ["warning","file-not-found","Cannot find file 'a<>b.md' relative to 'docs/a.md'","docs/a.md",1,11]
    ["warning","file-not-found","Cannot find file 'c.md' relative to 'b.md'","b.md",1,1]
---
# Show warning if the link points to absolute file path
inputs:
  docfx.yml:
  docs/a.md: |
    [Absolute](C:/a.md)
outputs:
  docs/a.json: |
<<<<<<< HEAD
    { "conceptual": "<p><a href=\"\">Absolute</a></p>" }
  build.log: |
    ["warning","absolute-file-path","File path cannot be absolute: 'C:/a.md'","docs/a.md",1,1]
=======
    { "content": "<p><a href=\"\">Absolute</a></p>" }
  .errors.log: |
    ["warning","local-file-path","Link 'C:/a.md' points to a local file. Use a relative path instead","docs/a.md",1,1]
>>>>>>> 93872d6b
---
# Show warning if two files share the same site url
inputs:
  docfx.yml:
  docs/a.png.md: '![](a.png)'
  docs/a.png:
outputs:
  .errors.log: |
    ["error","publish-url-conflict","Two or more files publish to the same url '/docs/a.png': 'docs/a.png', 'docs/a.png.md'"]
---
# Prefer relative url to file when there is a matching folder name
inputs:
  docfx.yml:
  docs/a/index.md: Link to [1](../a.md) [2](a.md)
  docs/a/a.md: Link to [index](index.md)
  docs/a.md: Link to [index](a/index.md)
outputs:
  docs/a/index.json: |
    { "conceptual": "<p>Link to <a href=\"../a\">1</a> <a href=\"a\">2</a></p>" }
  docs/a/a.json: |
    { "conceptual": "<p>Link to <a href=\"./\">index</a></p>" }
  docs/a.json: |
    { "conceptual": "<p>Link to <a href=\"a/\">index</a></p>" }
---
# HTML encode special charactors in path
inputs:
  docfx.yml:
  docs/a.md: Link to [b](b&/c~.md)
  docs/b&/c~.md:
outputs:
  docs/a.json: |
    { "conceptual": "<p>Link to <a href=\"b&amp;/c%7E\">b</a></p>" }
  docs/b&/c~.json:
---
# Files redirected to an aboslute URL
inputs:
  docfx.yml: |
    redirections:
      docs/redirect.md: /absolute/path
  docs/a.md: |
    [redirect](redirect.md?a#b)
outputs:
  docs/a.json: |
    {"conceptual":"<p><a href=\"redirect?a#b\">redirect</a></p>"}
---
# Show error if inclusion is a redirection file
inputs:
  docfx.yml: |
    redirections:
      docs/redirect.md: /absolute/path
  docs/a.md: |
    Link to [!INCLUDE[](redirect.md)]
outputs:
  docs/a.json: |
<<<<<<< HEAD
    {"conceptual":"<p>Link to [!include[](redirect.md)]</p>"}
  build.log: |
=======
    {"content":"<p>Link to [!include[](redirect.md)]</p>"}
  .errors.log: |
>>>>>>> 93872d6b
    ["warning","include-not-found","Cannot resolve 'redirect.md' relative to 'docs/a.md'.","docs/a.md",1,9]
---
# Show warning if redirection file conflicts with existing file
inputs:
  docfx.yml: |
    redirections:
      docs/redirect.md: /absolute/path
  docs/redirect.md:
outputs:
  .errors.log: |
    ["error","publish-url-conflict","Two or more files publish to the same url '/docs/redirect': 'docs/redirect.md', 'docs/redirect.md <redirection>'"]
---
# Show warning if link to a page outside build scope
inputs:
  docfx.yml: |
    exclude: '*'
  docs/a.md: 'Link to [c](../c.md)'
  docs/b.md: '[!include[](../c.md)]'
  c.md: '[](#self)'
outputs:
  docs/a.json: |
    {"conceptual":"<p>Link to <a href=\"../c\">c</a></p>"}
  docs/b.json: |
<<<<<<< HEAD
    {"conceptual":"<p><a href=\"#self\"></a></p>"}
  build.log: |
=======
    {"content":"<p><a href=\"#self\"></a></p>"}
  .errors.log: |
>>>>>>> 93872d6b
    ["warning","link-out-of-scope","File 'c.md' referenced by link '../c.md' will not be built because it is not included in docfx.yml","docs/a.md",1,9]
    ["suggestion","internal-bookmark-not-found","Cannot find bookmark '#self' in 'c.md'","c.md",1,1]
---
# Don't show warning if link to a resource outside build scope
inputs:
  docfx.yml:
  docs/a.md: '[a](../b.png)'
  b.png:
outputs:
  docs/a.json: |
    {"conceptual":"<p><a href=\"../b.png\">a</a></p>"}
  b.png:
---
# Don't show warning if include a page outside build scope
inputs:
  docfx.yml: |
    exclude: '*'
  docs/a.md: '[!include[a](../b.md)]'
  b.md: b
outputs:
  docs/a.json: |
    {"conceptual":"<p>b</p>"}
---
# Show warning if link to a file in dependency repo
repos:
  https://github.com/dep-file/root:
    - files:
        docfx.yml: |
          dependencies:
            dep: https://github.com/dep-file/dep
        docs/a.md: 'Link to [dep](../dep/logo.svg)'
  https://github.com/dep-file/dep:
    - files:
        logo.svg:
outputs:
  docs/a.json: |
<<<<<<< HEAD
    {"conceptual":"<p>Link to <a href=\"../dep/logo.svg\">dep</a></p>"}
  build.log: |
=======
    {"content":"<p>Link to <a href=\"../dep/logo.svg\">dep</a></p>"}
  .errors.log: |
>>>>>>> 93872d6b
    ["warning","link-is-dependency","File 'logo.svg' referenced by link '../dep/logo.svg' will not be built because it is from a dependency docset","docs/a.md",1,9]
---
# Don't show warning if include a file from dependency repo
repos:
  https://github.com/dep-include/root:
    - files:
        docfx.yml: |
          dependencies:
            dep: https://github.com/dep-include/dep
        docs/a.md: '[!include[dep](~/dep/dep.md)]'
  https://github.com/dep-include/dep:
    - files:
        dep.md: DEP
outputs:
  docs/a.json: |
    {"conceptual":"<p>DEP</p>"}
---
# Link with `~` - default resolveAlias config
inputs:
  docfx.yml:
  docs/a.md: |
    Link to [B1](~/b.md)
    Link to [B2](~/docs/b.md)
    Link to [B3](~docs/b.md)
  docs/b.md:
outputs:
  docs/a.json: |
    { "conceptual": "<p>Link to <a href=\"%7E/b.md\">B1</a>Link to <a href=\"b\">B2</a>Link to <a href=\"%7Edocs/b.md\">B3</a></p>" }
  docs/b.json:
  .errors.log: |
    ["warning","file-not-found","Cannot find file '~/b.md' relative to 'docs/a.md'","docs/a.md",1,9]
    ["warning","file-not-found","Cannot find file '~docs/b.md' relative to 'docs/a.md'","docs/a.md",3,9]
---
# Link or Image with resolve alias
inputs:
  docfx.yml: |
    resolveAlias:
      ~: docs
      $ROOT: .
  docs/a.md: |
    Link to [B1](~/b.md)
    Link to [B2]($ROOT/docs/b.md)
    Link to [B3](~/docs/b.md)
    ![C](~/c.png)
  docs/b.md:
  docs/c.png:
outputs:
  docs/a.json: |
    { "conceptual": "<p>Link to <a href=\"b\">B1</a>\nLink to <a href=\"b\">B2</a>\nLink to <a href=\"%7E/docs/b.md\">B3</a>\n<img src=\"c.png\" alt=\"C\"></p>\n" }
  docs/b.json:
  docs/c.png:
  .errors.log: |
    ["warning","file-not-found","Cannot find file '~/docs/b.md' relative to 'docs/a.md'","docs/a.md",3,9]
---
# Multiple matched alias, use the last one
inputs:
  docfx.yml: |
    resolveAlias:
      ~: docs
      ~/test: docs
  docs/a.md: |
    Link to [B1](~/b.md)
    Link to [B2](~/test/b.md)
  docs/b.md:
outputs:
  docs/a.json: |
    { "conceptual": "<p>Link to <a href=\"b\">B1</a>\nLink to <a href=\"b\">B2</a></p>\n" }
  docs/b.json:
---
# If the alias is conflict with the physical path, peek the physical path
inputs:
  docfx.yml: |
    resolveAlias:
      test: docs/test-test
  docs/a.md: |
    Link to [B](test/b.md)
    Link to [C](test/c.md)
  docs/test/b.md:
  docs/test-test/b.md:
  docs/test-test/c.md:
outputs:
  docs/a.json: |
    { "conceptual": "<p>Link to <a href=\"test/b\">B</a>\nLink to <a href=\"test-test/c\">C</a></p>\n" }
  docs/test/b.json:
  docs/test-test/b.json:
  docs/test-test/c.json:
---
# <a> or <img> tag with resolve alias
inputs:
  docfx.yml: |
    resolveAlias:
      ~: docs
  docs/a.md: |
    Link to <a href="~/b.md">b</a>
    <div>Link to <img src="~/c.png" /></div>
  docs/b.md:
  docs/c.png:
outputs:
  docs/a.json: |
    { "conceptual": "<p>Link to <a href=\"b\">b</a></p>\n<div>Link to <img src=\"c.png\"></div>\n" }
  docs/b.json:
  docs/c.png:
---
# Include with resolve alias
inputs:
  docfx.yml: |
    exclude: '*'
    resolveAlias:
      ~: docs
  docs/a.md: |
    [!include[B1](~/b.md)]
    [!include[B2](~/../b.md)]
  b.md: Token
outputs:
  docs/a.json: |
<<<<<<< HEAD
    { "conceptual": "[!include[B1](~/b.md)]<p>Token</p>\n" }
  build.log: |
=======
    { "content": "[!include[B1](~/b.md)]<p>Token</p>\n" }
  .errors.log: |
>>>>>>> 93872d6b
    ["warning","include-not-found","Cannot resolve '~/b.md' relative to 'docs/a.md'.","docs/a.md",1,1]<|MERGE_RESOLUTION|>--- conflicted
+++ resolved
@@ -19,13 +19,8 @@
   docs/a.json: |
     { "conceptual": "<p>Link to <a href=\"b#a?b=c\">b</a></p>" }
   docs/b.json: |
-<<<<<<< HEAD
     { "conceptual": "<p>Link to <a href=\"a?a=b&amp;c=d#e\">a</a></p>" }
-  build.log: |
-=======
-    { "content": "<p>Link to <a href=\"a?a=b&amp;c=d#e\">a</a></p>" }
-  .errors.log: |
->>>>>>> 93872d6b
+  .errors.log: |
     ["warning","external-bookmark-not-found","Cannot find bookmark '#e' in 'docs/a.md'","docs/b.md",1,9]
     ["warning","external-bookmark-not-found","Cannot find bookmark '#a?b=c' in 'docs/b.md'","docs/a.md",1,9]
 ---
@@ -144,13 +139,8 @@
     [Missing](c.md)
 outputs:
   docs/a.json: |
-<<<<<<< HEAD
     { "conceptual": "<p><a href=\"\">Empty</a><a href=\"a%3C%3Eb.md\">Invalid</a><a href=\"c.md\">Missing</a></p>" }
-  build.log: |
-=======
-    { "content": "<p><a href=\"\">Empty</a><a href=\"a%3C%3Eb.md\">Invalid</a><a href=\"c.md\">Missing</a></p>" }
-  .errors.log: |
->>>>>>> 93872d6b
+  .errors.log: |
     ["info","link-is-empty","Link is empty","docs/a.md",1,1]
     ["warning","file-not-found","Cannot find file 'a<>b.md' relative to 'docs/a.md'","docs/a.md",1,11]
     ["warning","file-not-found","Cannot find file 'c.md' relative to 'b.md'","b.md",1,1]
@@ -162,15 +152,9 @@
     [Absolute](C:/a.md)
 outputs:
   docs/a.json: |
-<<<<<<< HEAD
     { "conceptual": "<p><a href=\"\">Absolute</a></p>" }
-  build.log: |
-    ["warning","absolute-file-path","File path cannot be absolute: 'C:/a.md'","docs/a.md",1,1]
-=======
-    { "content": "<p><a href=\"\">Absolute</a></p>" }
   .errors.log: |
     ["warning","local-file-path","Link 'C:/a.md' points to a local file. Use a relative path instead","docs/a.md",1,1]
->>>>>>> 93872d6b
 ---
 # Show warning if two files share the same site url
 inputs:
@@ -225,13 +209,8 @@
     Link to [!INCLUDE[](redirect.md)]
 outputs:
   docs/a.json: |
-<<<<<<< HEAD
     {"conceptual":"<p>Link to [!include[](redirect.md)]</p>"}
-  build.log: |
-=======
-    {"content":"<p>Link to [!include[](redirect.md)]</p>"}
-  .errors.log: |
->>>>>>> 93872d6b
+  .errors.log: |
     ["warning","include-not-found","Cannot resolve 'redirect.md' relative to 'docs/a.md'.","docs/a.md",1,9]
 ---
 # Show warning if redirection file conflicts with existing file
@@ -255,13 +234,8 @@
   docs/a.json: |
     {"conceptual":"<p>Link to <a href=\"../c\">c</a></p>"}
   docs/b.json: |
-<<<<<<< HEAD
     {"conceptual":"<p><a href=\"#self\"></a></p>"}
-  build.log: |
-=======
-    {"content":"<p><a href=\"#self\"></a></p>"}
-  .errors.log: |
->>>>>>> 93872d6b
+  .errors.log: |
     ["warning","link-out-of-scope","File 'c.md' referenced by link '../c.md' will not be built because it is not included in docfx.yml","docs/a.md",1,9]
     ["suggestion","internal-bookmark-not-found","Cannot find bookmark '#self' in 'c.md'","c.md",1,1]
 ---
@@ -298,13 +272,8 @@
         logo.svg:
 outputs:
   docs/a.json: |
-<<<<<<< HEAD
     {"conceptual":"<p>Link to <a href=\"../dep/logo.svg\">dep</a></p>"}
-  build.log: |
-=======
-    {"content":"<p>Link to <a href=\"../dep/logo.svg\">dep</a></p>"}
-  .errors.log: |
->>>>>>> 93872d6b
+  .errors.log: |
     ["warning","link-is-dependency","File 'logo.svg' referenced by link '../dep/logo.svg' will not be built because it is from a dependency docset","docs/a.md",1,9]
 ---
 # Don't show warning if include a file from dependency repo
@@ -420,11 +389,6 @@
   b.md: Token
 outputs:
   docs/a.json: |
-<<<<<<< HEAD
     { "conceptual": "[!include[B1](~/b.md)]<p>Token</p>\n" }
-  build.log: |
-=======
-    { "content": "[!include[B1](~/b.md)]<p>Token</p>\n" }
-  .errors.log: |
->>>>>>> 93872d6b
+  .errors.log: |
     ["warning","include-not-found","Cannot resolve '~/b.md' relative to 'docs/a.md'.","docs/a.md",1,1]