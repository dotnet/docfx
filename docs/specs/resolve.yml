---
# Links to files are resolved to relative url
inputs:
  docfx.yml:
  docs/a.md: Link to [b](b.md)
  docs/b.md: Link to [a](./a.md)
outputs:
  docs/a.json: |
    { "conceptual": "<p>Link to <a href=\"b\">b</a></p>" }
  docs/b.json: |
    { "conceptual": "<p>Link to <a href=\"a\">a</a></p>" }
---
# Preserve query and fragment for links to files
inputs:
  docfx.yml:
  docs/a.md: Link to [b](b.md#a?b=c)
  docs/b.md: Link to [a](./a.md?a=b&c=d#e)
outputs:
  docs/a.json: |
    { "conceptual": "<p>Link to <a href=\"b#a?b=c\">b</a></p>" }
  docs/b.json: |
    { "conceptual": "<p>Link to <a href=\"a?a=b&amp;c=d#e\">a</a></p>" }
  .errors.log: |
    {"message_severity":"warning","code":"bookmark-not-found","message":"Cannot find bookmark '#e' in 'docs/a.md'.","file":"docs/b.md","line":1,"column":9}
    {"message_severity":"warning","code":"bookmark-not-found","message":"Cannot find bookmark '#a?b=c' in 'docs/b.md'.","file":"docs/a.md","line":1,"column":9}
---
# Links to URLs are preserved as is
inputs:
  docfx.yml:
  docs/a.md: Link to [docs](https://docs.microsoft.com)
outputs:
  docs/a.json: |
    { "conceptual": "<p>Link to <a href=\"https://docs.microsoft.com\">docs</a></p>" }
---
# Links to bookmarks in the same article
inputs:
  docfx.yml:
  docs/a.md: |
    ## Hello World
    Link to [bookmark](#hello-world)
  docs/b.md: |
    Link to [self](./b.md)
outputs:
  docs/a.json: |
    { 
      "rawTitle": "<h2 id=\"hello-world\">Hello World</h2>",
      "conceptual": "<p>Link to <a href=\"#hello-world\">bookmark</a></p>" 
    }
  docs/b.json: |
    { "conceptual": "<p>Link to <a href=\"b\">self</a></p>" }
---
# Links to self bookmarks in the included file
inputs:
  docfx.yml: |
    files: docs/a.md
  docs/a.md: |
    # heading
    [!INCLUDE[](includes/b.md)]
    Link to [invalid self](./a.md#heading3)
  docs/includes/b.md: |
    ## test
    Link to [valid self](#test)
    Link to [valid parent](../a.md#heading)
    Link to [invalid self](#heading1)
    Link to [invalid parent](../a.md#heading2)
outputs:
  docs/a.json: |
    {
      "conceptual": "
        <h2 id=\"test\">test</h2>
        <p>Link to <a href=\"#test\">valid self</a>
        Link to <a href=\"a#heading\">valid parent</a>
        Link to <a href=\"#heading1\">invalid self</a>
        Link to <a href=\"a#heading2\">invalid parent</a></p>
        <p>Link to <a href=\"a#heading3\">invalid self</a></p>"
    }
  .errors.log: |
    {"message_severity":"warning","code":"bookmark-not-found","message":"Cannot find bookmark '#heading3' in 'docs/a.md', did you mean '#heading'?","file":"docs/a.md","line":3,"column":9}
    {"message_severity":"warning","code":"bookmark-not-found","message":"Cannot find bookmark '#heading2' in 'docs/includes/b.md', did you mean '#heading'?","file":"docs/includes/b.md","line":5,"column":9}
    {"message_severity":"warning","code":"bookmark-not-found","message":"Cannot find bookmark '#heading1' in 'docs/includes/b.md', did you mean '#heading'?","file":"docs/includes/b.md","line":4,"column":9}
---
# Links to bookmarks in index.md
inputs:
  docfx.yml:
  a.md: |
    Link to [](index.md#hello-world)
  index.md: |
    # Hello World
outputs:
  a.json: |
    {
      "conceptual": "<p>Link to <a href=\"./#hello-world\"></a></p>" 
    }
  index.json:
---
# Customized heading bookmark should not report invalid bookmark
inputs:
  docfx.yml:
  a.md: |
    # <a id="b" /> a
  b.md: |
    [](a.md#b)
outputs:
  a.json:
  b.json:
---
# Support both / and \ as directory separator
inputs:
  docfx.yml:
  docs/dir-a/a.md: Link to [b](..\dir-b/b.md)
  docs/dir-b/b.md: Link to [a](../dir-a\a.md)
outputs:
  docs/dir-a/a.json: |
    { "conceptual": "<p>Link to <a href=\"../dir-b/b\">b</a></p>" }
  docs/dir-b/b.json: |
    { "conceptual": "<p>Link to <a href=\"../dir-a/a\">a</a></p>" }
---
# Links in include files are resolved relative to the include file
inputs:
  docfx.yml:
  docs/a.md: Link to [!INCLUDE[](dir/b.md)]
  docs/dir/b.md: '[c](c.md)'
  docs/dir/c.md:
outputs:
  docs/a.json: |
    { "conceptual": "<p>Link to <a href=\"dir/c\">c</a></p>" }
  docs/dir/b.json: |
    { "conceptual": "<p><a href=\"c\">c</a></p>" }
  docs/dir/c.json:
---
# Resolve <a> and <img> tags embedded inside markdown
inputs:
  docfx.yml:
  docs/a.md: |
    <a href="">Empty string</a>
    <a href=" ">Space</a>
    Link to <a href="b.md "><em>b</em></a>
  docs/b.md: <div>Link to <img src="c.png" /></div>
  docs/c.png:
outputs:
  docs/a.json: |
    { "conceptual": "<p><a href=\"\">Empty string</a><a href=\"\">Space</a>Link to <a href=\"b\"><em>b</em></a></p>" }
  docs/b.json: |
    { "conceptual": "<div>Link to <img src=\"c.png\" /></div>" }
  docs/c.png:
---
# Html links in include files are resolved relative to the include file
inputs:
  docfx.yml:
  docs/a.md: Link to [!INCLUDE[](dir/b.md)]
  docs/dir/b.md: '<a href="c.md">c</a>'
  docs/dir/c.md:
outputs:
  docs/a.json: |
    { "conceptual": "<p>Link to <a href=\"dir/c\">c</a></p>" }
  docs/dir/b.json: |
    { "conceptual": "<p><a href=\"c\">c</a></p>" }
  docs/dir/c.json:
---
# Add locale for absolute links
inputs:
  docfx.yml:
  a.md: Link to [absolute path](/a)
outputs:
  a.json: |
    { "conceptual": "<p>Link to <a href=\"/en-us/a\">absolute path</a></p>" }
---
# Show warning if the link is missing
inputs:
  docfx.yml: |
    exclude: '*'
  docs/a.md: |
    [Invalid](a<>b.md) [!INCLUDE[](../b.md)]
  b.md: |
    [Missing](c.md)
outputs:
  docs/a.json: |
    { "conceptual": "<p><a href=\"a%3C%3Eb.md\">Invalid</a><a href=\"c.md\">Missing</a></p>" }
  .errors.log: |
    {"message_severity":"warning","code":"file-not-found","message":"Invalid file link: 'a<>b.md'.","file":"docs/a.md","line":1,"column":1}
    {"message_severity":"warning","code":"file-not-found","message":"Invalid file link: 'c.md'.","file":"b.md","line":1,"column":1}
---
# Show warning if the link points to absolute file path
inputs:
  docfx.yml:
  docs/a.md: |
    [Absolute](C:/a.md)
outputs:
  docs/a.json: |
    { "conceptual": "<p><a href=\"\">Absolute</a></p>" }
  .errors.log: |
    {"message_severity":"warning","code":"local-file-path","message":"Link 'C:/a.md' points to a local file. Use a relative path instead.","file":"docs/a.md","line":1,"column":1}
---
# Show warning if two files share the same site url
inputs:
  docfx.yml:
  docs/a.png.md: '![](a.png)'
  docs/a.png:
outputs:
  docs/a.png.json:
  .errors.log: |
    {"message_severity":"warning","code":"publish-url-conflict","message":"Two or more files publish to the same url '/docs/a.png': 'docs/a.png', 'docs/a.png.md'."}
---
# Prefer relative url to file when there is a matching folder name
inputs:
  docfx.yml:
  docs/a/index.md: Link to [1](../a.md) [2](a.md)
  docs/a/a.md: Link to [index](index.md)
  docs/a.md: Link to [index](a/index.md)
outputs:
  docs/a/index.json: |
    { "conceptual": "<p>Link to <a href=\"../a\">1</a> <a href=\"a\">2</a></p>" }
  docs/a/a.json: |
    { "conceptual": "<p>Link to <a href=\"./\">index</a></p>" }
  docs/a.json: |
    { "conceptual": "<p>Link to <a href=\"a/\">index</a></p>" }
---
# HTML encode special characters in path
inputs:
  docfx.yml:
  docs/a.md: Link to [b](b&/c~.md)
  docs/b&/c~.md:
outputs:
  docs/a.json: |
    { "conceptual": "<p>Link to <a href=\"b&amp;/c%7E\">b</a></p>" }
  docs/b&/c~.json:
---
# Files redirected to an absolute URL
inputs:
  docfx.yml:
  redirections.yml: |
    redirections:
      docs/redirect.md: /absolute/path
  docs/a.md: |
    [redirect](redirect.md?a#b)
outputs:
  docs/a.json: |
    {"conceptual":"<p><a href=\"redirect?a#b\">redirect</a></p>"}
---
# Show error if inclusion is a redirection file
inputs:
  docfx.yml: |
    redirections:
      docs/redirect.md: /absolute/path
  docs/a.md: |
    Link to [!INCLUDE[](redirect.md)]
outputs:
  .errors.log: |
    {"message_severity":"error","code":"include-not-found","message":"Invalid include link: 'redirect.md'.","file":"docs/a.md","line":1,"column":9}
---
# Show warning if redirection file conflicts with existing file
inputs:
  docfx.yml:
  redirections.yml: |
    redirections:
      docs/redirect.md: /absolute/path
  docs/redirect.md:
outputs:
  .errors.log: |
    {"message_severity":"warning","code":"output-path-conflict","message":"Two or more files output to the same path 'docs/redirect.json': 'docs/redirect.md [redirection]', 'docs/redirect.md'."}
---
# Show warning if link to a page outside build scope
inputs:
  docfx.yml: |
    exclude: '*'
  docs/a.md: 'Link to [c](../c.md)'
  docs/b.md: '[!include[](../c.md)]'
  c.md: '[](#self)'
outputs:
  docs/a.json: |
    {"conceptual":"<p>Link to <a href=\"../c.md\">c</a></p>"}
  docs/b.json: |
    {"conceptual":"<p><a href=\"#self\"></a></p>"}
  .errors.log: |
    {"message_severity":"warning","code":"link-out-of-scope","message":"File 'c.md' referenced by link '../c.md' will not be built because it is not included in build scope.","file":"docs/a.md","line":1,"column":9}
    {"message_severity":"warning","code":"bookmark-not-found","message":"Cannot find bookmark '#self' in 'c.md'.","file":"c.md","line":1,"column":1}
---
# Don't show warning if link to a resource outside build scope
inputs:
  docfx.yml:
  docs/a.md: '[a](../b.png)'
  b.png:
outputs:
  docs/a.json: |
    {"conceptual":"<p><a href=\"../b.png\">a</a></p>"}
  b.png:
---
# Don't show warning if include a page outside build scope
inputs:
  docfx.yml: |
    exclude: '*'
  docs/a.md: '[!include[a](../b.md)]'
  b.md: b
outputs:
  docs/a.json: |
    {"conceptual":"<p>b</p>"}
---
# Show warning if link to a file in dependency repo
repos:
  https://github.com/dep-file/root:
    - files:
        docfx.yml: |
          dependencies:
            dep: https://github.com/dep-file/dep
        docs/a.md: 'Link to [dep](../dep/logo.svg)'
  https://github.com/dep-file/dep:
    - files:
        logo.svg:
outputs:
  docs/a.json: |
    {"conceptual":"<p>Link to <a href=\"../dep/logo.svg\">dep</a></p>"}
  .errors.log: |
    {"message_severity":"warning","code":"link-out-of-scope","message":"File 'dep/logo.svg [dep]' referenced by link '../dep/logo.svg' will not be built because it is not included in build scope.","file":"docs/a.md","line":1,"column":9}
---
# Show warning if link from a token in dependency repo to a file in dependency repo
repos:
  https://github.com/dep-token/root:
    - files:
        docfx.yml: |
          dependencies:
            dep: https://github.com/dep-token/dep
        a.md: '[!include[dep](~/dep/b.md)]'
  https://github.com/dep-token/dep:
    - files:
        b.md: '[](logo.svg)'
        logo.svg:
outputs:
  a.json: |
    {"conceptual":"<p><a href=\"logo.svg\"></a></p>"}
  .errors.log: |
    {"message_severity":"warning","code":"link-out-of-scope","message":"File 'dep/logo.svg [dep]' referenced by link 'logo.svg' will not be built because it is not included in build scope.","file":"dep/b.md","line":1,"column":1}
---
# Cannot include entry docset file from dependency
repos:
  https://github.com/dep-token-reference-entry/root:
    - files:
        docfx.yml: |
          dependencies:
            dep: https://github.com/dep-token-reference-entry/dep
        a.md: '[!include[dep](~/dep/b.md)]'
  https://github.com/dep-token-reference-entry/dep:
    - files:
        b.md: '[](~/a.md)'
outputs:
  a.json: |
    {"conceptual":"<p><a href=\"%7E/a.md\"></a></p>"}
  .errors.log: |
    {"message_severity":"warning","code":"file-not-found","message":"Invalid file link: '~/a.md'.","file":"dep/b.md","line":1,"column":1}
---
# Don't show warning if include a file from dependency repo
repos:
  https://github.com/dep-include/root:
    - files:
        docfx.yml: |
          dependencies:
            dep: https://github.com/dep-include/dep
        docs/a.md: '[!include[dep](~/dep/dep.md)]'
  https://github.com/dep-include/dep:
    - files:
        dep.md: DEP
outputs:
  docs/a.json: |
    {"conceptual":"<p>DEP</p>"}
---
# Dependency can be a file system folder
inputs:
  docfx.yml: |
    dependencies:
      dep: dependencies
  a.md: '[!include[dep](~/dep/dep.md)]'
  dependencies/dep.md: DEP
outputs:
  a.json: |
    {"conceptual":"<p>DEP</p>"}
  dependencies/dep.json:
---
# Link with `~`
inputs:
  docfx.yml:
  docs/a.md: |
    Link to [B1](~/b.md)
    Link to [B2](~/docs/b.md)
    Link to [B3](~docs/b.md)
  docs/b.md:
outputs:
  docs/a.json: |
    { "conceptual": "<p>Link to <a href=\"%7E/b.md\">B1</a>Link to <a href=\"b\">B2</a>Link to <a href=\"%7Edocs/b.md\">B3</a></p>" }
  docs/b.json:
  .errors.log: |
    {"message_severity":"warning","code":"file-not-found","message":"Invalid file link: '~/b.md'.","file":"docs/a.md","line":1,"column":9}
    {"message_severity":"warning","code":"file-not-found","message":"Invalid file link: '~docs/b.md'.","file":"docs/a.md","line":3,"column":9}
---
# Links starting with ~ are treated as path relative to docset path
inputs:
  docsets.yml:
  docs/docfx.yml:
  docs/a.md: |
    Link to [B1.1](~/b.md)
    Link to [B1.2](~////b.md)
    Link to [B3](~/docs/b.md)
    ![C](~/c.png)
  docs/b.md:
  docs/c.png:
outputs:
  docs/a.json: |
    { "conceptual": "<p>Link to <a href=\"b\">B1.1</a>
                        Link to <a href=\"b\">B1.2</a>
                        Link to <a href=\"%7E/docs/b.md\">B3</a>
                        <img src=\"c.png\" alt=\"C\"></p>" 
    }
  docs/b.json:
  docs/c.png:
  .errors.log: |
    {"message_severity":"warning","code":"file-not-found","message":"Invalid file link: '~/docs/b.md'.","file":"docs/a.md","line":3,"column":9}
---
# Links in <a> or <img> tags starting with ~
inputs:
  docsets.yml:
  docs/docfx.yml:
  docs/a.md: |
    Link to <a href="~/b.md">b</a>
    <div>Link to <img src="~/c.png" /></div>
  docs/b.md:
  docs/c.png:
outputs:
  docs/a.json: |
    { "conceptual": "<p>Link to <a href=\"b\">b</a></p>\n<div>Link to <img src=\"c.png\"></div>\n" }
  docs/b.json:
  docs/c.png:
---
# Duplicated href attributes in HTML
inputs:
  docfx.yml:
  a.md: |
    Link to <a href="b.md" href="c.md">b</a>
outputs:
  a.json: |
    { "conceptual": "<p>Link to <a href=\"b.md\" href=\"c.md\">b</a></p>\n" }
  .errors.log: |
    {"message_severity":"warning","code":"file-not-found","message":"Invalid file link: 'b.md'.","file":"a.md","line":1,"column":18}
    {"message_severity":"warning","code":"file-not-found","message":"Invalid file link: 'c.md'.","file":"a.md","line":1,"column":30}
---
# Markdown inclusion using links starting with ~
inputs:
  docsets.yml:
  docs/docfx.yml:
  docs/a.md: |
    [!include[B1](~/b.md)]
    [!include[B2](~/../b.md)]
  b.md: Token
outputs:
  .errors.log: |
    {"message_severity":"error","code":"include-not-found","message":"Invalid include link: '~/b.md'.","file":"docs/a.md","line":1,"column":1}
---
# Links to self with empty href or query string only
inputs:
  docfx.yml:
  docs/a.md: |
    Link to [self]()
  docs/b.md: |
    Link to [self](?locale=en-us)
outputs:
  docs/a.json: |
    { "conceptual": "<p>Link to <a href=\"\">self</a></p>" }
  docs/b.json: |
    { "conceptual": "<p>Link to <a href=\"?locale=en-us\">self</a></p>" }
---
# Clear href for invalid external links
inputs:
  docfx.yml:
  a.md: |
    [](http://V%20minulém%20díle%20jsme%20nainstalovali%20SQL%20Server,%20který%20je%20nutný%20pro%20běh%20Configuration%20Manageru.%20Dnes%20nás%20čeká%20instalace%20WSUS,%20což%20je%20produkt,%20jež%20je%20možné%20používat%20i%20jako%20samostatnou%20funkci%20ve%20Windows%20Serveru,%20který%20se%20stará%20o%20stažení%20a%20instalaci%20aktualizací%20z%20Microsoft%20Update%20na%20klientské%20počítače.%20Stejně%20jako%20v%20předchozích%20dílech,%20tak%20i%20v%20tomto%20si%20ukážeme%20obě%20varianty%20instalace%20–%20a%20to%20jak%20instalaci%20z%20PowerShellu,%20tak%20instalaci%20pomocí%20GUI.>)
outputs:
  a.json: |
    { "conceptual": "<p><a href=\"http://V%20minul%C3%A9m%20d%C3%ADle%20jsme%20nainstalovali%20SQL%20Server,%20kter%C3%BD%20je%20nutn%C3%BD%20pro%20b%C4%9Bh%20Configuration%20Manageru.%20Dnes%20n%C3%A1s%20%C4%8Dek%C3%A1%20instalace%20WSUS,%20co%C5%BE%20je%20produkt,%20je%C5%BE%20je%20mo%C5%BEn%C3%A9%20pou%C5%BE%C3%ADvat%20i%20jako%20samostatnou%20funkci%20ve%20Windows%20Serveru,%20kter%C3%BD%20se%20star%C3%A1%20o%20sta%C5%BEen%C3%AD%20a%20instalaci%20aktualizac%C3%AD%20z%20Microsoft%20Update%20na%20klientsk%C3%A9%20po%C4%8D%C3%ADta%C4%8De.%20Stejn%C4%9B%20jako%20v%20p%C5%99edchoz%C3%ADch%20d%C3%ADlech,%20tak%20i%20v%20tomto%20si%20uk%C3%A1%C5%BEeme%20ob%C4%9B%20varianty%20instalace%20%E2%80%93%20a%20to%20jak%20instalaci%20z%20PowerShellu,%20tak%20instalaci%20pomoc%C3%AD%20GUI.%3E\"></a></p>" }
---
<<<<<<< HEAD
# Use the text when both uid and href are empty
inputs:
  docfx.yml:
  _themes/ContentTemplate/schemas/JavaMember.schema.json: |
    {
      "type": "object",
      "required": ["members"],
      "renderType": "content",
      "properties": {
        "members": {
          "items": {
            "required": ["name"],
            "properties": {
              "name": {"type": "string"},
              "parameters": {
                "items": {
                  "properties": {
                    "description": {"contentType": "markdown", "type": "string"},
                    "type": {"contentType": "markdown","tags": ["localizable"],"type": "string"},
                    "name": {"type": "string"}
                  },"type": "object"
                }
              }
            },"type": "object"
          },"type": "array"
        }
      }
    }
  method.yml: |
    ### YamlMime:JavaMember
    members:
    - name: test
      parameters:
      - description: <p>the <xref href="ServiceFuture&lt;String&gt;" data-throw-if-not-resolved="False"/> object </p>
        type: <xref href="Observable%3CVoid%3E?alt=Observable<Void>&text=Observable%3CVoid%3E" data-throw-if-not-resolved="False"/>
outputs:
  method.json: |
    {
      "members": [
        {
          "name": "test",
          "parameters": [{
            "description": "<p>the <span class=\"xref\">ServiceFuture&lt;String&gt;</span> object </p>\n",
            "type": "<span class=\"xref\">Observable&lt;Void&gt;</span>\n"
            }]
        }
      ]
    }
=======
# Output absolute URL starting from Architecture
inputs:
  docfx.yml:
  a/a.yml: |
    # YamlMime:Architecture
    url: ../b.md
  b.md:
  _themes/ContentTemplate/schemas/Architecture.schema.json: |
    { "properties": { "url": { "contentType": "href" } } }
outputs:
  b.json:
  a/a.json: |
    { "url": "/b" }
>>>>>>> 68967e94
<|MERGE_RESOLUTION|>--- conflicted
+++ resolved
@@ -474,8 +474,21 @@
   a.json: |
     { "conceptual": "<p><a href=\"http://V%20minul%C3%A9m%20d%C3%ADle%20jsme%20nainstalovali%20SQL%20Server,%20kter%C3%BD%20je%20nutn%C3%BD%20pro%20b%C4%9Bh%20Configuration%20Manageru.%20Dnes%20n%C3%A1s%20%C4%8Dek%C3%A1%20instalace%20WSUS,%20co%C5%BE%20je%20produkt,%20je%C5%BE%20je%20mo%C5%BEn%C3%A9%20pou%C5%BE%C3%ADvat%20i%20jako%20samostatnou%20funkci%20ve%20Windows%20Serveru,%20kter%C3%BD%20se%20star%C3%A1%20o%20sta%C5%BEen%C3%AD%20a%20instalaci%20aktualizac%C3%AD%20z%20Microsoft%20Update%20na%20klientsk%C3%A9%20po%C4%8D%C3%ADta%C4%8De.%20Stejn%C4%9B%20jako%20v%20p%C5%99edchoz%C3%ADch%20d%C3%ADlech,%20tak%20i%20v%20tomto%20si%20uk%C3%A1%C5%BEeme%20ob%C4%9B%20varianty%20instalace%20%E2%80%93%20a%20to%20jak%20instalaci%20z%20PowerShellu,%20tak%20instalaci%20pomoc%C3%AD%20GUI.%3E\"></a></p>" }
 ---
-<<<<<<< HEAD
-# Use the text when both uid and href are empty
+# Output absolute URL starting from Architecture
+inputs:
+  docfx.yml:
+  a/a.yml: |
+    # YamlMime:Architecture
+    url: ../b.md
+  b.md:
+  _themes/ContentTemplate/schemas/Architecture.schema.json: |
+    { "properties": { "url": { "contentType": "href" } } }
+outputs:
+  b.json:
+  a/a.json: |
+    { "url": "/b" }
+---
+# encode the dispaly contents from "xref"
 inputs:
   docfx.yml:
   _themes/ContentTemplate/schemas/JavaMember.schema.json: |
@@ -522,19 +535,4 @@
             }]
         }
       ]
-    }
-=======
-# Output absolute URL starting from Architecture
-inputs:
-  docfx.yml:
-  a/a.yml: |
-    # YamlMime:Architecture
-    url: ../b.md
-  b.md:
-  _themes/ContentTemplate/schemas/Architecture.schema.json: |
-    { "properties": { "url": { "contentType": "href" } } }
-outputs:
-  b.json:
-  a/a.json: |
-    { "url": "/b" }
->>>>>>> 68967e94
+    }