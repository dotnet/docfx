--- conflicted
+++ resolved
@@ -213,24 +213,12 @@
 cache:
   .lock.json: |
     {
-<<<<<<< HEAD
        "git":{
           "https://docs.com/lock1/b":{
              "commit":"c08a067b6e9e5eaac4afb8e1d55501b4e9ff3bca"
              }
           }
        }
-=======
-      "git":
-      {
-        "https://docs.com/lock1/c#master":
-        {
-          "url": "https://docs.com/lock1/c",
-          "branch": "master",
-          "commit": "8720d784fb99abcbdfa922025b8bcc060f0f622a"
-        }
-      }
->>>>>>> 54faf8d8
     }
 outputs:
   docs/a.json: |
@@ -287,7 +275,6 @@
         docs/dep2.md: "233333"
 cache:
   .lock.json: |
-<<<<<<< HEAD
     {  
        "git":{  
           "https://docascode.visualstudio.com/lock/_git/b":{
@@ -298,18 +285,6 @@
             "commit": "c5969737496ff42854a019f982882d5fac486a56"
           }
        }
-=======
-    {
-      "git":
-      {
-        "https://docascode.visualstudio.com/lock/_git/c#master":
-        {
-          "url": "https://docascode.visualstudio.com/lock/_git/c",
-          "branch": "master",
-          "commit": "8720d784fb99abcbdfa922025b8bcc060f0f622a"
-        }
-      }
->>>>>>> 54faf8d8
     }
 outputs:
   docs/a.json: |
