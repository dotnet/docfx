--- conflicted
+++ resolved
@@ -288,10 +288,7 @@
     }
 outputs:
   docs/a.json: |
-<<<<<<< HEAD
     {"conceptual":"<p>&quot;def&quot;</p>\n<p>2333</p>\n"}
-=======
-    {"conceptual":"<p>233333</p>"}
 ---
 # build content in dependency repository
 # content in dependency repository:
@@ -353,5 +350,4 @@
         c.md:
 outputs:
   xyz/b.json:
-  crrc/c.json:
->>>>>>> 7a46e570
+  crrc/c.json: