# Redirection file content type invalid
inputs:
  docfx.yml:
  redirections.yml: |
    redirections:
      docs/TOC.md: /absolute/path
outputs:
  .errors.log: |
    {"message_severity":"error","code":"redirection-invalid","message":"File 'docs/TOC.md' is redirected to '/absolute/path'. Only content files can be redirected.","file":"redirections.yml","line":2,"column":16}
---
# Redirection url conflict
inputs:
  docfx.yml:
  redirections.yml: |
    renames:
      docs/a.md: /docs/b
    redirections:
      docs/a.md: /absolute/path2
  docs/b.md:
outputs:
  docs/b.json:
  .errors.log: |
    {"message_severity":"error","code":"redirection-conflict","message":"The 'docs/a.md' appears twice or more in the redirection mappings","file":"redirections.yml","line":4,"column":14}
---
# Redirection file out of build scope
inputs:
  docfx.yml: |
    exclude: '*'
  redirections.yml: |
    redirections:
      docs/a.md: /absolute/path1
      b.md: /absolute/path2
outputs:
---
# Redirection file out of build scope with conflicted id
inputs:
  docfx.yml: |
    exclude: '*'
  redirections.yml: |
    redirections:
      a.md: /absolute/path1
      b.md: /absolute/path1
outputs:
---
# Multiple redirection errors
inputs:
  docfx.yml:
  redirections.yml: |
    renames:
      docs/TOC.md: /absolute/path
      docs/a.md: /docs/b
    redirections:
      docs/a.md: /absolute/path2
  docs/b.md:
outputs:
  docs/b.json:
  .errors.log: |
    {"message_severity":"error","code":"redirection-invalid","message":"File 'docs/TOC.md' is redirected to '/absolute/path'. Only content files can be redirected.","file":"redirections.yml","line":2,"column":16}
    {"message_severity":"error","code":"redirection-conflict","message":"The 'docs/a.md' appears twice or more in the redirection mappings","file":"redirections.yml","line":5,"column":14}
---
# redirect to not starting with '/' is allowed in config.redirectionWithoutIds
inputs:
  docfx.yml:
  redirections.yml: |
    redirections:
      a.md: https://docs.microsoft.com/docfx/a
      b.md: a
outputs:
---
# redirect to can start with https and hostname
inputs:
  docfx.yml: |
    hostName: docs.microsoft.com
  b.md:
  redirections.yml: |
    renames:
      a.md: https://docs.microsoft.com/b
outputs:
  b.json: |
   {"document_id": "780484e9-a367-97ab-ba7d-a19f3b378a80", "document_version_independent_id": "e9b3f4e2-1a78-4b5d-fbb4-03e0a33e38f5"}
---
# redirect to can start with https and hostname with locale
# output document_id and canonical_url for redirection file as well
inputs:
  docfx.yml: |
    hostName: docs.microsoft.com
  b.md:
  redirections.yml: |
    renames:
      a.md: https://docs.microsoft.com/en-us/b?query#fragment
outputs:
  .publish.json: |
    {"files":[
      {"url":"/a", "document_id":"780484e9-a367-97ab-ba7d-a19f3b378a80", "canonical_url": "https://docs.microsoft.com/en-us/a", "document_version_independent_id": "e9b3f4e2-1a78-4b5d-fbb4-03e0a33e38f5"}, 
      {"url":"/b", "document_id":"780484e9-a367-97ab-ba7d-a19f3b378a80"}
    ]}
  b.json: |
   {"document_id": "780484e9-a367-97ab-ba7d-a19f3b378a80", "document_version_independent_id": "e9b3f4e2-1a78-4b5d-fbb4-03e0a33e38f5"}
---
# Redirection files have conflicted ids
# all redirection files will be built
# redirection document id is retrieved from the first redirection file (a.md for below case)
inputs:
  docfx.yml:
  redirections.yml: |
    renames:
      a.md: /docs/path1
      b.md: /docs/path1
  docs/path1.md:
outputs:
  .errors.log: |
    {"message_severity":"warning","code":"redirection-url-conflict","message":"The '/docs/path1' appears twice or more in the redirection mappings","file":"redirections.yml","line":3,"column":9}
  .publish.json: |
    {
        "files": [
            { "url": "/a" },
            { "url": "/b" },
            { "url": "/docs/path1" }
        ]
    }
  docs/path1.json: |
    {"document_id": "780484e9-a367-97ab-ba7d-a19f3b378a80", "document_version_independent_id": "e9b3f4e2-1a78-4b5d-fbb4-03e0a33e38f5",}
---
# generate same document id and version id with 'redirection with document id'
# A => B, B's ids should be same with A's
inputs:
  docsets.yml:
  docs/docfx.yml: |
    hostName: docs.com
    basePath: /docs
    routes:
      docs/: .
  docs/redirections.yml: |
    renames:
      a.md: /docs/x
      b.md: /docs/y?query=value#bookmark
      c.md: /docs/folder1/index
      d.md: /docs/folder2/
      e.md: /docs/z
      f.md: /docs/e
  docs/x.md:
  docs/y.md:
  docs/z.md:
  docs/folder1/index.md:
  docs/folder2/index.md:
outputs:
  docs/docs/x.json: |
    { "document_id": "780484e9-a367-97ab-ba7d-a19f3b378a80", "document_version_independent_id": "e9b3f4e2-1a78-4b5d-fbb4-03e0a33e38f5" }
  docs/docs/y.json: |
    { "document_id": "746406e9-2aac-1b22-259a-b6712b49c610", "document_version_independent_id": "d93f906b-e1e0-e950-45b4-ce1e777af3e6" }
  docs/docs/z.json: |
    { "document_id": "3c1b64b6-2acf-2a8d-0b02-687e4c6751b6", "document_version_independent_id": "b7faa2da-5935-b5fb-4609-dd030b0e74ab" }
  docs/docs/folder1/index.json: |
    { "document_id": "fdb5a0d7-b68e-c465-9c5e-54a5cda94902", "document_version_independent_id": "92a5a770-f05f-b8bb-81c9-a8d786a9e608" }
  docs/docs/folder2/index.json: |
    { "document_id": "64dd67d2-325f-bc70-d1b3-0106d0cb71e3", "document_version_independent_id": "5f485788-9aee-232c-f1f0-66c205d6e9a9" }
---
# generate different document id and version id with 'redirection without document id'
inputs:
  docsets.yml:
  sccm/docfx.yml: |
    name: sccm
    product: Win
    files: "**/*"
    hostName: docs.com
    basePath: /sccm
  redirections.yml: |
    redirections:
      sccm/mdm/index.md: /sccm/mdm/understand/hybrid-mobile-device-management
  sccm/mdm/understand/hybrid-mobile-device-management.md:
outputs:
  sccm/sccm/mdm/understand/hybrid-mobile-device-management.json: |
    { "document_id": "7412621b-4920-dc7e-bed6-1f1ea774f7dd", "document_version_independent_id": "de5d1641-2c0e-1158-7611-e52a22d96a5e" }
---
# redirect with document id resolve relative redirect_url
# publish item's redirect_url keeps user's input
inputs:
  docsets.yml:
  develop/docfx.yml: |
    name: partner-center-sdk
    product: MSDN
    hostName: docs.com
    basePath: /partner-center-sdk
  develop/redirections.yml: |
    renames:
      agreement-metadata.md: agreement-metadata-resources
  develop/agreement-metadata-resources.md:
outputs:
  develop/partner-center-sdk/agreement-metadata-resources.json: |
    { "document_id": "ad740933-6e60-291e-14ba-8a4e81133047", "document_version_independent_id": "e8a46a09-153a-2eac-1bd0-0aad104a6616" }
  develop/.publish.json: |
    {
      "files": [
          {
              "url": "/partner-center-sdk/agreement-metadata",
              "source_path": "agreement-metadata.md",
              "locale": "en-us",
              "redirect_url": "/partner-center-sdk/agreement-metadata-resources"
          },
          {
              "url": "/partner-center-sdk/agreement-metadata-resources",
              "path": "partner-center-sdk/agreement-metadata-resources.json",
              "source_path": "agreement-metadata-resources.md",
              "locale": "en-us"
          }
      ]
    }
---
# Show warning if two or more files redirect to the same file with document id
inputs:
  docsets.yml:
  sccm/docfx.yml: |
    name: sccm
    product: Win
    files: "**/*"
    hostName: docs.com
    basePath: /sccm
  sccm/redirections.yml: |
    renames:
      mdm/index.md: /sccm/mdm/understand/hybrid-mobile-device-management
      mdm/index2.md: /sccm/mdm/understand/hybrid-mobile-device-management
  sccm/mdm/understand/hybrid-mobile-device-management.md:
outputs:
  sccm/sccm/mdm/understand/hybrid-mobile-device-management.json: |
    { "document_id": "1c42a151-6248-df0c-15e6-3b1158d7bee3", "document_version_independent_id": "beb14a44-b076-14b8-b9c5-b42f9e36b973" }
  sccm/.errors.log: |
    {"message_severity":"warning","code":"redirection-url-conflict","message":"The '/sccm/mdm/understand/hybrid-mobile-device-management' appears twice or more in the redirection mappings","file":"redirections.yml","line":3,"column":18}
---
# redirect to empty URL
inputs:
  docfx.yml:
  redirections.yml: |
    redirections:
      sccm/mdm/index.md: ""
      "": /docfx/test
      a.md:
outputs:
  .errors.log: |
    {"message_severity":"error","code":"redirection-is-empty","message":"The key or value of redirection 'sccm/mdm/index.md: ' is null or empty","file":"redirections.yml","line":2,"column":22}
    {"message_severity":"error","code":"redirection-is-empty","message":"The key or value of redirection 'a.md: ' is null or empty","file":"redirections.yml","line":4,"column":8}
---
# The dest to redirection url does not match any files's publish URL, but the redirect_with_id flag has been set as true
inputs:
  docfx.yml:
  redirections.yml: |
    renames:
      docs/a.md: "/docs/x"
      docs/c.md: "/docs/x#bookmark"
      docs/b.md: "http://hostname/test"
      docs/d.md: "/docs/folder0"
      docs/f.md: "/docs/folder0/"
      docs/h.md: "/docs/folder0/index"
outputs:
  .errors.log: |
    {"message_severity":"suggestion","code":"redirection-url-not-found","message":"Can't preserve document ID for redirected file 'docs/b.md' because redirect URL 'http://hostname/test' is invalid or is a relative path to a file in another repo. Replace the redirect URL with a valid absolute URL, or set redirect_document_id to false in .openpublishing.redirection.json.","file":"redirections.yml","line":4,"column":14}
    {"message_severity":"suggestion","code":"redirection-url-not-found","message":"Can't preserve document ID for redirected file 'docs/a.md' because redirect URL '/docs/x' is invalid or is a relative path to a file in another repo. Replace the redirect URL with a valid absolute URL, or set redirect_document_id to false in .openpublishing.redirection.json.","file":"redirections.yml","line":2,"column":14}
    {"message_severity":"suggestion","code":"redirection-url-not-found","message":"Can't preserve document ID for redirected file 'docs/c.md' because redirect URL '/docs/x#bookmark' is invalid or is a relative path to a file in another repo. Replace the redirect URL with a valid absolute URL, or set redirect_document_id to false in .openpublishing.redirection.json.","file":"redirections.yml","line":3,"column":14}
    {"message_severity":"suggestion","code":"redirection-url-not-found","message":"Can't preserve document ID for redirected file 'docs/d.md' because redirect URL '/docs/folder0' is invalid or is a relative path to a file in another repo. Replace the redirect URL with a valid absolute URL, or set redirect_document_id to false in .openpublishing.redirection.json.","file":"redirections.yml","line":5,"column":14}
    {"message_severity":"suggestion","code":"redirection-url-not-found","message":"Can't preserve document ID for redirected file 'docs/f.md' because redirect URL '/docs/folder0/' is invalid or is a relative path to a file in another repo. Replace the redirect URL with a valid absolute URL, or set redirect_document_id to false in .openpublishing.redirection.json.","file":"redirections.yml","line":6,"column":14}
    {"message_severity":"suggestion","code":"redirection-url-not-found","message":"Can't preserve document ID for redirected file 'docs/h.md' because redirect URL '/docs/folder0/index' is invalid or is a relative path to a file in another repo. Replace the redirect URL with a valid absolute URL, or set redirect_document_id to false in .openpublishing.redirection.json.","file":"redirections.yml","line":7,"column":14}
  .publish.json: |
    {
      "files": [
        { "source_path": "docs/a.md", "redirect_url": "/docs/x" },
        { "source_path": "docs/b.md", "redirect_url": "http://hostname/test" },
        { "source_path": "docs/c.md", "redirect_url": "/docs/x#bookmark" },
        { "source_path": "docs/d.md", "redirect_url": "/docs/folder0" },
        { "source_path": "docs/f.md", "redirect_url": "/docs/folder0/" },
        { "source_path": "docs/h.md", "redirect_url": "/docs/folder0/index" }
      ]
    }
---
# generate document id with depot mapping and directory mapping
# id = hash({mapped_depot_name}|{mapped_file_in_docset})
# version_independent_id = hash({mapped_depot_name}|{file_path})
inputs:
  docfx.yml: |
    documentId:
      articles/iot-central/:
        depot_name: MSDN.microsoft-iot-central
        folder_relative_path_in_docset: articles
      articles\billing/billing-add-change-azure-subscription-administrator.md:
        folder_relative_path_in_docset: articles
    name: azure-documents
    product: Azure
    hostName: docs.com
    basePath: /azure
    routes:
      articles/: .
  articles/iot-central/concepts-architecture.md:
  articles/billing/billing-add-change-azure-subscription-administrator.md:
outputs:
  azure/iot-central/concepts-architecture.json: |
    {"document_id":"7e13132e-7847-dc4f-90d5-32a233d1c81a","document_version_independent_id":"d9cc5ab8-926a-8a5a-312c-10ca36619bad"}
  azure/billing/billing-add-change-azure-subscription-administrator.json: |
    {"document_id":"f5624f3e-5fbf-6f0f-93cf-a4d5aa93ccf8","document_version_independent_id":"9ca6d22b-e684-4e65-cab3-c272189a3ddc"}
---
# generate document id with _op_documentIdPathDepotMapping config
inputs:
  docsets.yml:
  articles/docfx.yml: |
    globalMetadata:
      _op_documentIdPathDepotMapping:
        retail/:
          depot_name: MSDN.d365OpsRetail
          folder_relative_path_in_docset: .
    name: d365F-O-ppe
    product: Azure
  articles/retail/analyze-sales-trends-patterns.md:
outputs:
  articles/retail/analyze-sales-trends-patterns.json: |
    { "document_id":"5ce4c7ff-69be-ea10-c8e0-d3288fd3bd93" }
---
# document_id of _op_documentIdPathDepotMapping without folder_relative_path_in_docset
inputs:
  docfx.yml: |
    globalMetadata:
      _op_documentIdPathDepotMapping:
        ./:
          depot_name: Azure.azure-documents
  articles/active-directory/active-directory-conditional-access-azure-portal.md:
outputs:
  articles/active-directory/active-directory-conditional-access-azure-portal.json: |
    { "document_id":"ffdaa549-8f3b-75e0-9d27-a1a10417d86b" }
---
# redirect to redirect
inputs:
  docfx.yml: |
    name: azure-documents
    product: Azure
    files: "**/*"
    hostName: docs.com
    basePath: /azure
    routes:
      articles/: .
  redirections.yml: |
    renames:
      articles/active-directory/active-directory-saas-splunkenterpriseandsplunkcloud-tutorial.md: /azure/active-directory/saas-apps/splunkenterpriseandsplunkcloud-tutorial
      articles/active-directory/active-directory-saas-splunk-enterprise-and-splunk-cloud-tutorial.md: /azure/active-directory/active-directory-saas-splunkenterpriseandsplunkcloud-tutorial
  articles/active-directory/saas-apps/splunkenterpriseandsplunkcloud-tutorial.md:
outputs:
  azure/active-directory/saas-apps/splunkenterpriseandsplunkcloud-tutorial.json: |
    {"document_id":"b1cdf77e-673b-8b3a-3232-78f3d2b225dd","document_version_independent_id":"bde2976d-40d3-f729-128d-0caa664da662"}
---
# landing page is treated as *.md when calculating document id
# id: 
#   new Guid(md5.ComputeHash(new MemoryStream(Encoding.UTF8.GetBytes("Azure.azure-documents|articles/active-directory-b2c/*.md")))).ToString()
# document_version_independent_id : 
#   new Guid(md5.ComputeHash(new MemoryStream(Encoding.UTF8.GetBytes("Azure.azure-documents|active-directory-b2c/*")))).ToString()
inputs:
  docfx.yml: |
    product: Azure
    name: azure-documents
    files: "**/*"
    hostName: docs.com
    basePath: /azure
    routes:
      articles/: .
  articles/active-directory-b2c/index.yml : |
    ### YamlMime:YamlDocument
    documentType: LandingData
  articles/active-directory-b2c/test.yml : |
    ### YamlMime:YamlDocument
    documentType: LandingData
outputs:
  azure/active-directory-b2c/index.json: |
    {"metadata": { "document_id": "4b5e7225-dae6-053e-4657-c4731dbd7d64", "document_version_independent_id": "fdf17736-63c4-6c9f-825b-393312bbd63a"}}
  azure/active-directory-b2c/test.json: |
    {"metadata": { "document_id": "89987066-1e32-4f92-1957-329cfa9de0a0", "document_version_independent_id": "8f254336-d196-b36f-649e-dec30465941b"}}
---
# Hub/Landing page is treated as *.md when calculating document id
inputs:
  docfx.yml: |
    product: Azure
    name: azure-documents
    files: "**/*"
    hostName: docs.com
    basePath: /azure
    routes:
      articles/: .
  articles/active-directory-b2c/index.yml : |
    ### YamlMime:Hub
  articles/active-directory-b2c/test.yml : |
    ### YamlMime:Landing
  _themes/ContentTemplate/schemas/Hub.schema.json:
  _themes/ContentTemplate/Hub.html.primary.tmpl:
  _themes/ContentTemplate/schemas/Landing.schema.json:
  _themes/ContentTemplate/Landing.html.primary.tmpl:
outputs:
  azure/active-directory-b2c/index.json: |
    {"metadata": { "document_id": "4b5e7225-dae6-053e-4657-c4731dbd7d64", "document_version_independent_id": "fdf17736-63c4-6c9f-825b-393312bbd63a"}}
  azure/active-directory-b2c/test.json: |
    {"metadata": { "document_id": "89987066-1e32-4f92-1957-329cfa9de0a0", "document_version_independent_id": "8f254336-d196-b36f-649e-dec30465941b"}}
---
# index.yml's document id also follows the redirection rules
# trailing 'index' redirect-to will be trimmed
inputs:
  docfx.yml: |
    product: Azure
    name: azure-documents
    files: "**/*"
    hostName: docs.com
    basePath: /azure
    routes:
      articles/: .
  redirections.yml: |
    renames:
      articles/virtual-machines/windows/classic/web-app-visual-studio.md: /azure/app-service/index
  articles/app-service/index.yml : |
    ### YamlMime:YamlDocument
    documentType: LandingData
outputs:
  azure/app-service/index.json: |
    {"metadata":{ "document_id": "a0e220f7-d5b9-6cca-580c-3d49fe3b478f", "document_version_independent_id": "41d29d50-009e-41b4-ab51-371ed5bba821"}}
---
# redirection defined in markdown yaml metadata is not supported
inputs:
  docfx.yml:
  redirections.yml: |
    redirections:
      docs/a.md: /a
  docs/a.md: |
    ---
    redirect_url: https://docfx.com/b
    ---
outputs:
  .errors.log: |
    {"message_severity":"warning","code":"attribute-reserved","message":"Attribute redirect_url is reserved for use by Docs.","file":"docs/a.md","line":2,"column":1}
    {"message_severity":"warning","code":"publish-url-conflict","message":"Two or more files publish to the same url '/docs/a': 'docs/a.md [redirection]', 'docs/a.md'"}
---
# document_id of .yml redirections are calculated as .md
inputs:
  docfx.yml:
  redirections.yml: |
    renames:
      a.yml: /b
  b.md:
outputs:
  b.json: |
    { "document_id": "780484e9-a367-97ab-ba7d-a19f3b378a80" }
---
# Support redirect_url ends with '/' for index files
repos:
  https://docs.com/ops/redirect-3:
  - files:
      redirections.json: |
        {
          "redirections": [
            {
              "source_path": "original.md",
              "redirect_url": "https://docs.com/folder/",
              "redirect_document_id": "true"
            }
          ]
        }
      docfx.yml: |
        name: docset
        product: product
      folder/index.md:
outputs:
  folder/index.json: |
    { "document_id": "c663555f-8096-38df-325b-181ddc79afd8" }
---
# Handle circular redirection with document id
repos:
  https://docs.com/ops/redirect-4:
  - files:
      docfx.yml:
      redirections.json: |
        {
          "redirections": [
            {
              "source_path": "a.md",
              "redirect_url": "/a",
              "redirect_document_id": true
            },
            {
              "source_path": "b.md",
              "redirect_url": "/b",
              "redirect_document_id": true
            }
          ]
        }
      a.md:
outputs:
  .publish.json: |
    {
      "files": [
          { "url": "/a", "redirect_url": "/a", "source_path": "a.md" },
          { "url": "/b", "redirect_url": "/b", "source_path": "b.md" }
      ]
    }
  .errors.log: |
<<<<<<< HEAD
    {"message_severity":"warning","code":"publish-url-conflict","message":"Two or more files publish to the same url '/a': 'a.md [redirection]', 'a.md'"}
=======
    ["warning","circular-redirection","Build has identified circular redirection: a.md [redirection] --> a.md [redirection]","redirections.json",5,26]
    ["warning","circular-redirection","Build has identified circular redirection: b.md [redirection] --> b.md [redirection]","redirections.json",10,26]
    ["warning","publish-url-conflict","Two or more files publish to the same url '/a': 'a.md [redirection]', 'a.md'"]
---
# Warn on circular redirection without document id
inputs:
  docfx.yml:
  redirections.yml: |
    redirections:
      a.md: /b
      b.md: /c
      c.md: /a
outputs:
  .errors.log: |
    ["warning","circular-redirection","Build has identified circular redirection: a.md [redirection] --> b.md [redirection] --> c.md [redirection] --> a.md [redirection]","redirections.yml",2,9]
    ["warning","circular-redirection","Build has identified circular redirection: b.md [redirection] --> c.md [redirection] --> a.md [redirection] --> b.md [redirection]","redirections.yml",3,9]
    ["warning","circular-redirection","Build has identified circular redirection: c.md [redirection] --> a.md [redirection] --> b.md [redirection] --> c.md [redirection]","redirections.yml",4,9]


>>>>>>> de0844e9
<|MERGE_RESOLUTION|>--- conflicted
+++ resolved
@@ -491,11 +491,8 @@
       ]
     }
   .errors.log: |
-<<<<<<< HEAD
-    {"message_severity":"warning","code":"publish-url-conflict","message":"Two or more files publish to the same url '/a': 'a.md [redirection]', 'a.md'"}
-=======
-    ["warning","circular-redirection","Build has identified circular redirection: a.md [redirection] --> a.md [redirection]","redirections.json",5,26]
-    ["warning","circular-redirection","Build has identified circular redirection: b.md [redirection] --> b.md [redirection]","redirections.json",10,26]
+    {"message_severity":"warning","code":"circular-redirection","message":"Build has identified circular redirection: a.md [redirection] --> a.md [redirection]","file":"redirections.json","line":5,"column":26}
+    {"message_severity":"warning","code":"circular-redirection","message":"Build has identified circular redirection: b.md [redirection] --> b.md [redirection]","file":"redirections.json","line":10,"column":26}
     ["warning","publish-url-conflict","Two or more files publish to the same url '/a': 'a.md [redirection]', 'a.md'"]
 ---
 # Warn on circular redirection without document id
@@ -508,9 +505,6 @@
       c.md: /a
 outputs:
   .errors.log: |
-    ["warning","circular-redirection","Build has identified circular redirection: a.md [redirection] --> b.md [redirection] --> c.md [redirection] --> a.md [redirection]","redirections.yml",2,9]
-    ["warning","circular-redirection","Build has identified circular redirection: b.md [redirection] --> c.md [redirection] --> a.md [redirection] --> b.md [redirection]","redirections.yml",3,9]
-    ["warning","circular-redirection","Build has identified circular redirection: c.md [redirection] --> a.md [redirection] --> b.md [redirection] --> c.md [redirection]","redirections.yml",4,9]
-
-
->>>>>>> de0844e9
+    {"message_severity":"warning","code":"circular-redirection","message":"Build has identified circular redirection: a.md [redirection] --> b.md [redirection] --> c.md [redirection] --> a.md [redirection]","file":"redirections.yml","line":2,"column":9}
+    {"message_severity":"warning","code":"circular-redirection","message":"Build has identified circular redirection: b.md [redirection] --> c.md [redirection] --> a.md [redirection] --> b.md [redirection]","file":"redirections.yml","line":3,"column":9}
+    {"message_severity":"warning","code":"circular-redirection","message":"Build has identified circular redirection: c.md [redirection] --> a.md [redirection] --> b.md [redirection] --> c.md [redirection]","file":"redirections.yml","line":4,"column":9}