--- conflicted
+++ resolved
@@ -148,13 +148,8 @@
   docs/b.json: 
   docs/c.json: |
     {"content":"<p>Link to @a</p>\n"}
-<<<<<<< HEAD
-  build.log: |
+  .errors.log: |
     ["error","uid-conflict","UID 'a' is defined in more than one file: 'docs/a.yml', 'docs/b.json'"]
-=======
-  .errors.log: |
-    ["error","uid-conflict","Two or more documents have defined the same Uid 'a': docs/a.yml,docs/b.json"]
->>>>>>> 2b4492ae
     ["info","at-uid-not-found","Cannot find uid 'a' using xref '@a'","docs/c.md",1,10]
   xrefmap.json: | 
     {"!references":null}
@@ -318,13 +313,8 @@
 outputs:
   docs/a.json:
   docs/b.json:
-<<<<<<< HEAD
-  build.log: |
+  .errors.log: |
     ["error","uid-conflict","UID 'b' is defined in more than one file: 'docs/a.json', 'docs/b.json'"]
-=======
-  .errors.log: |
-    ["error","uid-conflict","Two or more documents have defined the same Uid 'b': docs/a.json,docs/b.json"]
->>>>>>> 2b4492ae
   xrefmap.json: |
     {"references":[{"uid":"a","href":"https://docs.com/docs/a.json"}]}
 ---
