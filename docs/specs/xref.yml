---
# Unknown xrefs are output as is with a warning
inputs:
  docfx.yml:
  docs/a.md: Link to <xref:a>
outputs:
  docs/a.json: |
    { "conceptual": "<p>Link to &lt;xref:a&gt;</p>" }
  .errors.log: |
    {"message_severity":"warning","code":"xref-not-found","message":"Cross reference not found: 'a'.","file":"docs/a.md","line":1,"column":9}
---
# Unknown xrefs using @ syntax are not included in error log
inputs:
  docfx.yml:
  docs/a.md: Link to @a
outputs:
  docs/a.json: |
    { "conceptual": "<p>Link to @a</p>" }
---
# Restore xref map from configured url and use the map for resolving
# hostname should be removed if docset sharing the same one
# xref should be unironed from different sources
inputs:
  docfx.yml: |
    hostName: docs.microsoft.com
    xref:
    - 2.xrefmap.json
    extend: _shared/extend.json
  _shared/extend.json: |
    {"xref":["1.xrefmap.json"]}
  docs/a.md: Link to @System.String?displayProperty=fullName
  1.xrefmap.json: |
    {
      "references":[{
          "uid": "System.String",
          "name": "String",
          "fullName": "System.String",
          "href": "https://docs.microsoft.com/dotnet/api/system.string",
          "nameWithType": "System.String"
      }]
    }
  2.xrefmap.json: |
    { "references":[{"uid": "a", "name": "a", "fullName": "a", "href": "https://docs.microsoft.com/a", "nameWithType": "a"}]}
outputs:
  docs/a.json: |
    { "conceptual": "<p>Link to <a class=\"no-loc\" href=\"/en-us/dotnet/api/system.string\">System.String</a></p>\n"}
---
# original config should have higher priority than extend config
inputs:
  docfx.yml: |
    hostName: docs.microsoft.com
    xref:
    - high.xrefmap.json
    extend: _shared/extend.json
  _shared/extend.json: |
    {"xref":["1.xrefmap.json"]}
  docs/a.md: Link to @System.String?displayProperty=fullName
  high.xrefmap.json: |
    {
      "references":[{
          "uid": "System.String",
          "name": "String",
          "fullName": "System.String.Higher",
          "href": "https://docs.microsoft.com/dotnet/api/system.string",
          "nameWithType": "System.String"
      }]
    }
  1.xrefmap.json: |
    {
      "references":[{
          "uid": "System.String",
          "name": "String",
          "fullName": "System.String",
          "href": "https://docs.microsoft.com/dotnet/api/system.string",
          "nameWithType": "System.String"
      }]
    }
outputs:
  docs/a.json: |
    { "conceptual": "<p>Link to <a class=\"no-loc\" href=\"/en-us/dotnet/api/system.string\">System.String.Higher</a></p>\n"}
---
# Should not remove host name if not sharing with xref href
inputs:
  docfx.yml: |
    hostName: docs.microsoft.co
    xref: 
      - 1.xrefmap.json
  docs/a.md: Link to @System.String?displayProperty=fullName
  1.xrefmap.json: |
    {
      "references":[{
          "uid": "System.String",
          "name": "String",
          "fullName": "System.String",
          "href": "https://docs.microsoft.com/dotnet/api/system.string",
          "nameWithType": "System.String"
      }]
    }
outputs:
  docs/a.json: |
    { "conceptual": "<p>Link to <a class=\"no-loc\" href=\"https://docs.microsoft.com/dotnet/api/system.string\">System.String</a></p>\n"}
---
# Restore xref map from configured url and use the YAML file for resolving
inputs:
  docfx.yml: |
    xref: 
      - xrefmap.yml
  docs/a.md: Link to @System.String
  xrefmap.yml: |
    references:
      - uid: System.String
        name: String
        fullName: System.String
        href: https://docs.microsoft.com/en-us/dotnet/api/system.string
        nameWithType: System.String
outputs:
  docs/a.json: |
    { "conceptual": "<p>Link to <a class=\"no-loc\" href=\"https://docs.microsoft.com/en-us/dotnet/api/system.string\">String</a></p>\n"}
---
# Restore xref map from configured url and use the zip file for resolving
inputs:
  docfx.yml: |
    xref: 
      - xrefmap.zip
  docs/a.md: Link to @System.String
  xrefmap.zip: |
    xrefmap.yml: |
      references:
        - uid: System.String
          name: String
          fullName: System.String
          href: https://docs.microsoft.com/en-us/dotnet/api/system.string
          nameWithType: System.String
    a.json: |
      { "references":[{"uid": "a", "name": "a", "fullName": "a", "href": "https://docs.microsoft.com/en-us/a", "nameWithType": "a"}]}
outputs:
  docs/a.json: |
    { "conceptual": "<p>Link to <a class=\"no-loc\" href=\"https://docs.microsoft.com/en-us/dotnet/api/system.string\">String</a></p>\n"}
---
# Define uid in conceptual, resolve it
repos:
  https://docs.com/test-uid-conceptual#live:
    - files:
        docfx.yml: |
          hostName: docs.com
          basePath: /base_path
          xrefhostName: test.docs.com
        docs/a.md: |
          ---
          title: Title from yaml header a
          uid: a
          ---
        docs/b.md: |
          ---
          title: Title from yaml header b
          uid: b
          ---
        docs/c.md: Link to @a
outputs:
  base_path/docs/c.json: | 
    {"conceptual":"<p>Link to <a href=\"a\">Title from yaml header a</a></p>\n"}
  base_path/docs/a.json:
  base_path/docs/b.json:
  .xrefmap.json: | 
    {
      "references":[
        {
          "uid": "a",
          "href": "https://test.docs.com/base_path/docs/a",
          "name": "Title from yaml header a"
        },
        {
          "uid": "b",
          "href": "https://test.docs.com/base_path/docs/b",
          "name": "Title from yaml header b"
        }
      ]
    }
  .dependencymap.json: |
    {
      "dependencies": {
          "docs/c.md": [
              { "source": "docs/a.md", "type": "uid" }
          ]
      }
    }
---
# Remove host from review site
# This can be removed when xref related repo migrated to v3
repos:
  https://docs.com/test-uid-conceptual#live:
    - files:
        docfx.yml: |
          hostName: docs.microsoft.com
          basePath: /base_path
          xref: 
            - 1.xrefmap.json
        docs/a.md: Link to @System.String
        1.xrefmap.json: |
          {
            "references":[{
                "uid": "System.String",
                "name": "String",
                "fullName": "System.String",
                "href": "https://review.docs.microsoft.com/dotnet/api/system.string",
                "nameWithType": "System.String"
            }]
          }
outputs:
  base_path/docs/a.json: |
    { "conceptual": "<p>Link to <a class=\"no-loc\" href=\"/en-us/dotnet/api/system.string\">String</a></p>\n"}
---
# The same uid in internal and external
# should resolve it from the internal one
inputs:
  docfx.yml: |
    xref: xrefmap.json
  docs/a.md: |
    ---
    title: Title from internal a
    uid: a
    ---
  docs/b.md: |
    Link to @a
  xrefmap.json: | 
    {
      "references":[
        {
          "uid": "a",
          "href": "https://docs.com/docs/a",
          "name": "Title from external a"
        }
      ]
    }
outputs:
  docs/a.json:
  docs/b.json: |
    {"conceptual":"<p>Link to <a href=\"a\" data-linktype=\"relative-path\">Title from internal a</a></p>\n"}
---
# resolve uid in `.fallback` folder for loc build
locale: zh-cn
repos:
  https://docs.com/xref-fallback#master:
    - files:
        docfx.yml:
  https://docs.com/xref-fallback.zh-cn#master:
    - files:
        docfx.yml:
        .fallback/b.md: |
          ---
          title: uid from fallback
          uid: fallback
          ---
        a.md: |
          @fallback
outputs:
  a.json: |
    { "conceptual":"<p><a href=\"b\" data-linktype=\"relative-path\">uid from fallback</a></p>\n"}
---
# uid in loc has higher priority than in fallback(path can be different)
# and report no error
locale: zh-cn
repos:
  https://docs.com/xref-fallback#master:
    - files:
        docfx.yml:
        dir/b.md: |
          ---
          title: uid in fallback
          uid: b
          ---
  https://docs.com/xref-fallback.zh-cn#master:
    - files:
        docfx.yml:
        b.md: |
          ---
          title: uid in loc
          uid: b
          ---
        a.md: |
          @b
outputs:
  a.json: |
    { "conceptual":"<p><a href=\"b\" data-linktype=\"relative-path\">uid in loc</a></p>\n"}
  b.json:
---
# Define uid in SDP
# Resolve xref with display property in conceptual document
# Resolve xref with non-existing display property, display name
inputs:
  docfx.yml: |
  docs/a.json: |
    {
      "$schema": "https://raw.githubusercontent.com/dotnet/docfx/v3/schemas/TestData.json",
      "uid": "a",
      "name": "test",
      "fullName": "test.test",
      "description": "a.description"
    }
  docs/c.md: |
    Link to <xref:a?text=some%20text&displayProperty=fullName>
    Link to <xref:a?displayProperty=fullName>
    Link to <xref:a??displayProperty=fullName>
    Link to @a?displayProperty=fullName
    Link to @a??displayProperty=fullName
    Link to <xref:a?displayProperty=notExisting>
  _themes/ContentTemplate/schemas/TestData.schema.json: |
    {
      "renderType": "component",
      "properties": {
        "uid": { "contentType": "uid" },
        "fullName": { "type": "string" },
        "name": { "type": "string" }
      },
      "xrefProperties": ["name", "fullName", "description"]
    }
outputs:
  docs/c.json: | 
    {
      "conceptual":"<p>
                        Link to <a href=\"a.json\">some text</a>
                        Link to <a class=\"no-loc\" href=\"a.json\">test.test</a>
                        Link to <a class=\"no-loc\" href=\"a.json??displayProperty=fullName\">test</a>
                        Link to <a class=\"no-loc\" href=\"a.json\">test.test</a>
                        Link to <a class=\"no-loc\" href=\"a.json\">test</a>??displayProperty=fullName
                        Link to <a class=\"no-loc\" href=\"a.json\">test</a></p>"
    }
  docs/a.json:
  .xrefmap.json: | 
    {"references":[{"uid":"a"}]}
  .dependencymap.json: |
    {
      "dependencies": {
          "docs/c.md": [
              {
                  "source": "docs/a.json",
                  "type": "uid"
              }
          ]
      }
    }
---
# Define duplicate uid in conceptual and SDP 
# should output error and uid cannot be resolved
noSingleFile: true
repos:
  https://docs.com/define-duplciate-uid#master:
    - files:
        docfx.yml: |
          hostName: docs.com
          basePath: /base_path
        docs/a.yml: |
          #YamlMime:TestData
          uid: a
        docs/b.json: |
          {
            "$schema": "https://raw.githubusercontent.com/dotnet/docfx/v3/schemas/TestData.json",
            "uid": "a"
          }
        docs/c.md: Link to @a
        _themes/ContentTemplate/schemas/TestData.schema.json: |
          {
            "renderType": "component",
            "properties": {
              "uid": { "contentType": "uid" }
            }
          }
outputs:
  base_path/docs/a.json:
  base_path/docs/b.json: 
  base_path/docs/c.json: |
    {"conceptual": "<p>Link to <a class=\"no-loc\" href=\"a.json\" data-linktype=\"relative-path\">a</a></p>\n"}
  .errors.log: |
    {"message_severity":"warning","code":"duplicate-uid","message":"UID 'a' is duplicated in 'docs/a.yml(2,6)', 'docs/b.json(3,12)'.","file":"docs/a.yml","line":2,"column":6}
    {"message_severity":"warning","code":"duplicate-uid","message":"UID 'a' is duplicated in 'docs/a.yml(2,6)', 'docs/b.json(3,12)'.","file":"docs/b.json","line":3,"column":12}
  .xrefmap.json: | 
    {"references":[{"uid":"a","href":"https://docs.com/base_path/docs/a.json?branch=master"}]}
---
# Resolve xref in SDP
repos:
  https://docs.com/test-xref-sdp#live:
    - files:
        docfx.yml: |
        docs/a.json: |
          {
            "$schema": "https://raw.githubusercontent.com/dotnet/docfx/v3/schemas/TestData.json",
            "uid": "a",
            "name": "test",
            "fullName": "test.test",
            "description": "a.description"
          }
        docs/f1/f2/b.json: | 
          {
            "$schema": "https://raw.githubusercontent.com/dotnet/docfx/v3/schemas/TestData.json",
            "xref": "a"
          }
        _themes/ContentTemplate/schemas/TestData.schema.json: |
          {
            "renderType": "component",
            "properties": {
              "uid": { "contentType": "uid" },
              "xref": { "contentType": "Xref" },
              "name": { "type": "string" },
              "fullName": { "type": "string" },
              "description": { "type": "string" }
            },
            "xrefProperties": ["name", "fullName", "description"]
          }
outputs:
  docs/a.json:
  docs/f1/f2/b.json: | 
    {
      "$schema": "https://raw.githubusercontent.com/dotnet/docfx/v3/schemas/TestData.json",
      "xref": "a"
    }
  .xrefmap.json: | 
    {"references":[{"uid":"a","href":"https://docs.com/docs/a.json"}]}
  .dependencymap.json: |
    {
      "dependencies": {
          "docs/f1/f2/b.json": [
              {
                  "source": "docs/a.json",
                  "type": "uid"
              }
          ]
      }
    }
---
# Define uid with error
inputs:
  docfx.yml:
  docs/a.json: |
    {
      "$schema": "https://raw.githubusercontent.com/dotnet/docfx/v3/schemas/TestData.json",
      "uid": "a",
      "name": "test",
      "fullName": "test.test",
      "description":
    }
  docs/b.json: | 
    {
      "$schema": "https://raw.githubusercontent.com/dotnet/docfx/v3/schemas/TestData.json",
      "xref": "a"
    }
  _themes/ContentTemplate/schemas/TestData.schema.json: |
    {
      "properties": {
        "uid": { "contentType": "uid" },
        "xref": { "contentType": "Xref" }
      },
      "xrefProperties": ["name", "fullName", "description"]
    }
outputs:
  docs/b.json: | 
    { "xref": "a" }
  .errors.log: |
    {"message_severity":"error","code":"json-syntax-error","message":"Unexpected character encountered while parsing value: }.","file":"docs/a.json","line":7}
    {"message_severity":"warning","code":"xref-not-found","message":"Cross reference not found: 'a'.","file":"docs/b.json","line":3,"column":13}
  .xrefmap.json: | 
    { "references": undefined }
---
# support multiple uids in the same array in one SDP
inputs:
  docfx.yml: |
  docs/a.yml: |
    #YamlMime:TestData
    uid: a
    description: description for a
    data:
      uid: a.data
      description: description for a.data
    array:
      - uid: a.b
        description: description for a.b
        array:
          - uid: a.b.d
            description: description for a.b.d
          - uid: a.b.e
            description: description for a.b.e
      - uid: a.c
        description: description for a.c
  docs/b.md: Link to @a.b
  _themes/ContentTemplate/schemas/TestData.schema.json: |
    {
      "renderType": "component",
      "properties": {
        "uid": { "contentType": "uid" },
        "description": { "type": "string" },
        "data": { "$ref": "#" },
        "array": {
          "items": { "$ref": "#" }
        }
      },
      "xrefProperties":["description"]
    }
outputs:
  docs/a.json:
  docs/b.json: |
<<<<<<< HEAD
    {"conceptual": "<p>Link to <a class=\"no-loc\" href=\"a.json#a_b\">a.b</a></p>\n"}
=======
    {"conceptual": "<p>Link to <a href=\"a.json#a-b\">a.b</a></p>\n"}
>>>>>>> 37533ddf
  .xrefmap.json: |
    {
      "references": [{
        "uid": "a",
        "description": "description for a"
      }, 
      {
        "uid": "a.b",
        "description": "description for a.b"
      },
      {
        "uid": "a.b.d",
        "description": "description for a.b.d"
      },
      {
        "uid": "a.b.e",
        "description": "description for a.b.e"
      }, 
      {
        "uid": "a.c",
        "description": "description for a.c"
      },
      {
        "uid": "a.data",
        "description": "description for a.data"
      }]
    }
---
# uid conflict in one SDP
inputs:
  docfx.yml: |
  docs/a.json: |
    {
      "$schema": "https://raw.githubusercontent.com/dotnet/docfx/v3/schemas/TestData.json",
      "uid": "a",
      "data": 
      {
        "uid": "a"
      }
    }
  docs/b.json: | 
    {
      "$schema": "https://raw.githubusercontent.com/dotnet/docfx/v3/schemas/TestData.json",
      "xref": "a"
    }
  _themes/ContentTemplate/schemas/TestData.schema.json: |
    {
      "properties": {
        "data": { "$ref": "#" },
        "uid": { "contentType": "uid" },
        "xref": { "contentType": "Xref" }
      }
    }
outputs:
  docs/a.json:
  docs/b.json: |
    { "xref": "a" }
  .errors.log: |
    {"message_severity":"warning","code":"duplicate-uid","message":"UID 'a' is duplicated in 'docs/a.json(3,12)', 'docs/a.json(6,14)'.","file":"docs/a.json","line":3,"column":12}
    {"message_severity":"warning","code":"duplicate-uid","message":"UID 'a' is duplicated in 'docs/a.json(3,12)', 'docs/a.json(6,14)'.","file":"docs/a.json","line":6,"column":14}
---
# uid conflict in non-root level and another SDP
inputs:
  docfx.yml: |
  docs/a.json: |
    {
      "$schema": "https://raw.githubusercontent.com/dotnet/docfx/v3/schemas/TestData.json",
      "uid": "a",
      "data": 
      { 
        "uid": "b"
      }
    }
  docs/b.json: |
    {
      "$schema": "https://raw.githubusercontent.com/dotnet/docfx/v3/schemas/TestData.json",
      "uid": "b"
    }
  _themes/ContentTemplate/schemas/TestData.schema.json: |
    {
      "properties": {
        "data": { "$ref": "#" },
        "uid": { "contentType": "uid" }
      }
    }
outputs:
  docs/a.json:
  docs/b.json:
  .errors.log: |
    {"message_severity":"warning","code":"duplicate-uid","message":"UID 'b' is duplicated in 'docs/a.json(6,14)', 'docs/b.json(3,12)'.","file":"docs/a.json","line":6,"column":14}
    {"message_severity":"warning","code":"duplicate-uid","message":"UID 'b' is duplicated in 'docs/a.json(6,14)', 'docs/b.json(3,12)'.","file":"docs/b.json","line":3,"column":12}
---
# uid conflict globally
inputs:
  docfx.yml: |
    xref:
    - 1.xrefmap.json
  1.xrefmap.json: |
    {
      "repository_url": "a_repo",
      "references":[{
          "uid": "a"
      }]
    }
  docs/a.json: |
    {
      "$schema": "https://raw.githubusercontent.com/dotnet/docfx/v3/schemas/TestData.json",
      "uid": "a"
    }
  _themes/ContentTemplate/schemas/TestData.schema.json: |
    {
      "properties": {
        "uid": { "contentType": "uid", "uidGlobalUnique": true }
      }
    }
outputs:
  docs/a.json:
  .errors.log: |
    {"message_severity":"warning","code":"duplicate-uid-global","message":"UID 'a' is duplicated globally in repository 'a_repo'.","file":"docs/a.json","line":3,"column":12}
---
# Xref property field which supports markdown content
inputs:
  docfx.yml: |
  docs/a.json: |
    {
      "$schema": "https://raw.githubusercontent.com/dotnet/docfx/v3/schemas/TestData.json",
      "uid": "a",
      "summary": "    Hello `docfx`!"
    }
  _themes/ContentTemplate/schemas/TestData.schema.json: |
    {
      "properties": {
        "summary": { "contentType": "Markdown" },
        "uid": { "contentType": "uid" }
      },
      "xrefProperties": ["summary"]
    }
outputs:
  docs/a.json:
  .xrefmap.json: | 
    {"references":[{"uid":"a","summary":"<pre><code>Hello `docfx`!\n</code></pre>\n"}]}
---
# Xref property field which supports inline markdown content
inputs:
  docfx.yml: |
  docs/a.json: |
    {
      "$schema": "https://raw.githubusercontent.com/dotnet/docfx/v3/schemas/TestData.json",
      "uid": "a",
      "inlineDescription": "    Hello `docfx`!"
    }
  _themes/ContentTemplate/schemas/TestData.schema.json: |
    {
      "properties": {
        "inlineDescription": { "contentType": "InlineMarkdown" },
        "uid": { "contentType": "uid" }
      },
      "xrefProperties": [ "inlineDescription" ]
    }
outputs:
  docs/a.json:
  .xrefmap.json: | 
    {"references":[{"uid":"a","inlineDescription":"Hello <code>docfx</code>!"}]}
---
# Xref property field with dependency
inputs:
  docfx.yml: |
  docs/a.json: |
    {
      "$schema": "https://raw.githubusercontent.com/dotnet/docfx/v3/schemas/TestData.json",
      "uid": "a",
      "inlineDescription": "[!INCLUDE[B](b.md)]"
    }
  docs/b.md: |
    Hello `docfx`!
  _themes/ContentTemplate/schemas/TestData.schema.json: |
    {
      "properties": {
        "inlineDescription": { "contentType": "InlineMarkdown" },
        "uid": { "contentType": "uid" }
      },
      "xrefProperties": ["inlineDescription"]
    }
outputs:
  docs/a.json:
  docs/b.json:
  .xrefmap.json: | 
    {"references":[{"uid":"a","inlineDescription":"Hello <code>docfx</code>!"}]}
---
# Refer to uid with hashtag
inputs:
  docfx.yml:
  docs/a.md: |
    ---
    title: Title from yaml header a
    uid: a
    ---
  docs/b.md: | 
    Link to <xref:a#bookmark>
    Link to @a#bookmark
outputs:
  docs/a.json:
  docs/b.json: |
    { "conceptual": "<p>Link to <a href=\"a#bookmark\">Title from yaml header a</a>\nLink to <a href=\"a#bookmark\">Title from yaml header a</a></p>" }
---
# Refer to uid with encoded content, it should be decoded and then resolved
inputs:
  docfx.yml:
  docs/a.md: |
    ---
    title: Title from yaml header a
    uid: a*
    ---
  docs/b.md: | 
    Link to <xref:a%2A>
    Link to @a%2A
    Link to @a*
    Link to @"a*"
    Link to @"a%2A"
outputs:
  docs/a.json:
  docs/b.json: |
    { "conceptual": "<p>
          Link to <a href=\"a\">Title from yaml header a</a>
          Link to <a href=\"a\">Title from yaml header a</a>
          Link to <a href=\"a\">Title from yaml header a</a>
          Link to <a href=\"a\">Title from yaml header a</a>
          Link to <a href=\"a\">Title from yaml header a</a></p>" }
---
# Refer to uid within link
inputs:
  docfx.yml:
  docs/a.md: |
    ---
    title: Title from yaml header a
    fullName: full name
    uid: a
    ---
  docs/b.md: | 
    Link to [title](xref:a?displayProperty=fullName#bookmark)
outputs:
  docs/a.json:
  docs/b.json: |
    { "conceptual": "<p>Link to <a href=\"a#bookmark\">title</a></p>" }
---
# Refer to uid within link, uid not found
inputs:
  docfx.yml:
  docs/a.md: |
    ---
    title: Title from yaml header a
    uid: a
    ---
  docs/b.md: | 
    Link to [title](xref:c#bookmark)
outputs:
  docs/a.json:
  docs/b.json: |
    { "conceptual": "<p>Link to <a href=\"\">title</a></p>" }
  .errors.log: |
    {"message_severity":"warning","code":"xref-not-found","message":"Cross reference not found: 'c'.","file":"docs/b.md","line":1,"column":9}
---
# Markdown inclusion with xref reference
inputs:
  docfx.yml:
  docs/a.md: a [!INCLUDE[](1/b.md)]
  docs/1/b.md: Link to @c
  docs/c.md: |
    ---
    title: Title from yaml header c
    uid: c
    ---
outputs:
  docs/a.json: |
    { "conceptual": "<p>a Link to <a href=\"c\">Title from yaml header c</a></p>" }
  docs/1/b.json: |
    { "conceptual": "<p>Link to <a href=\"../c\">Title from yaml header c</a></p>" }
  docs/c.json:
---
# Markdown inclusion with xref reference of link
inputs:
  docfx.yml:
  docs/a.md: a [!INCLUDE[](1/b.md)]
  docs/1/b.md: |
    Link to [title](xref:c)
  docs/c.md: |
    ---
    title: Title from yaml header c
    uid: c
    ---
outputs:
  docs/a.json: |
    { "conceptual": "<p>a Link to <a href=\"c\">title</a></p>" }
  docs/1/b.json: |
    { "conceptual": "<p>Link to <a href=\"../c\">title</a></p>" }
  docs/c.json:
  .dependencymap.json: |
    {
      "dependencies": {
        "docs/1/b.md": [
          { "source": "docs/c.md", "type": "uid" }
        ],
        "docs/a.md": [
          { "source": "docs/1/b.md", "type": "include" },
          { "source": "docs/c.md", "type": "uid" }
        ]
      }
    }
---
# circular reference within SDP UID definition a -> a
inputs:
  docfx.yml:
  docs/a.yml: |
    #YamlMime:TestData
    uid: a
    xref: a
  _themes/ContentTemplate/schemas/TestData.schema.json: |
    {
      "properties": {
          "uid": { "contentType": "uid" },
          "xref": { "contentType": "Xref" }
      },
      "xrefProperties": ["xref"]
    }
outputs:
  .errors.log: |
    {"message_severity":"error","code":"circular-reference","message":"Build has identified file(s) referencing each other: 'a (docs/a.yml(2,6))' --> 'a (docs/a.yml(2,6))'.","file":"docs/a.yml","line":2,"column":6}
---
# circular reference within SDP UID definition a -> b -> c -> a
inputs:
  docfx.yml:
  docs/a.yml: |
    #YamlMime:TestData
    uid: a
    xref: b
  docs/b.yml: |
    #YamlMime:TestData
    uid: b
    xref: c
  docs/c.yml: |
    #YamlMime:TestData
    uid: c
    xref: a
  _themes/ContentTemplate/schemas/TestData.schema.json: |
    {
      "renderType": "component",
      "properties": {
          "uid": { "contentType": "uid" },
          "xref": { "contentType": "Xref" }
      },
      "xrefProperties": ["xref"]
    }
outputs:
  .errors.log: |
    {"message_severity":"error","code":"circular-reference","message":"Build has identified file(s) referencing each other: 'a (docs/a.yml(2,6))' --> 'b (docs/b.yml(2,6))' --> 'c (docs/c.yml(2,6))' --> 'a (docs/a.yml(2,6))'.","file":"docs/a.yml","line":2,"column":6}
    {"message_severity":"error","code":"circular-reference","message":"Build has identified file(s) referencing each other: 'b (docs/b.yml(2,6))' --> 'c (docs/c.yml(2,6))' --> 'a (docs/a.yml(2,6))' --> 'b (docs/b.yml(2,6))'.","file":"docs/b.yml","line":2,"column":6}
    {"message_severity":"error","code":"circular-reference","message":"Build has identified file(s) referencing each other: 'c (docs/c.yml(2,6))' --> 'a (docs/a.yml(2,6))' --> 'b (docs/b.yml(2,6))' --> 'c (docs/c.yml(2,6))'.","file":"docs/c.yml","line":2,"column":6}
---
# [skip] circular reference within SDP UID definition a -> b -> a -> c
inputs:
  docfx.yml:
  docs/a.yml: |
    #YamlMime:TestData
    uid: a
    xref: b
    anotherXref: c
  docs/b.yml: |
    #YamlMime:TestData
    uid: b
    xref: a
  docs/c.yml: |
    #YamlMime:TestData
    uid: c
  _themes/ContentTemplate/schemas/TestData.schema.json: |
    {
      "properties": {
          "uid": { "contentType": "uid" },
          "xref": { "contentType": "Xref" },
          "anotherXref": { "contentType": "Xref" }
      },
      "xrefProperties": ["xref"]
    }
outputs:
  docs/c.json:
  .errors.log: |
    {"message_severity":"error","code":"circular-reference","message":"Build has identified file(s) referencing each other: 'a (docs/a.yml(2,6))' --> 'b (docs/b.yml(2,6))' --> 'a (docs/a.yml(2,6))'.","file":"docs/a.yml","line":2,"column":6}
    {"message_severity":"error","code":"circular-reference","message":"Build has identified file(s) referencing each other: 'b (docs/b.yml(2,6))' --> 'a (docs/a.yml(2,6))' --> 'b (docs/b.yml(2,6))'.","file":"docs/b.yml","line":2,"column":6}
---
# display property of non-plain text content type will be ignored
inputs:
  docfx.yml: |
  docs/a.json: |
    {
      "$schema": "https://raw.githubusercontent.com/dotnet/docfx/v3/schemas/TestData.json",
      "uid": "a",
      "name": "name for a",
      "inlineDescription": "Link to @b?displayProperty=inlineDescription",
      "summary": "Link to @b?displayProperty=summary",
    } 
  docs/b.json: |
    {
      "$schema": "https://raw.githubusercontent.com/dotnet/docfx/v3/schemas/TestData.json",
      "name": "name for b",
      "uid": "b",
      "inlineDescription": "description for _b_",
      "summary": "Link to @a",
    }
  _themes/ContentTemplate/schemas/TestData.schema.json: |
    {
      "renderType": "component",
      "properties": {
        "summary": { "contentType": "Markdown" },
        "inlineDescription": { "contentType": "InlineMarkdown" },
        "uid": { "contentType": "uid" },
        "name": { "type": "string" }
      },
      "xrefProperties": ["name", "summary", "inlineDescription"]
    }
outputs:
  docs/a.json: |
    {
      "uid": "a",
      "name": "name for a",
      "inlineDescription": "Link to <a href=\"b.json\" class=\"no-loc\">description for &lt;em&gt;b&lt;/em&gt;</a>",
      "summary": "
          <p>
            Link to <a class=\"no-loc\" href=\"b.json\">&lt;p&gt;Link to &lt;a href=&quot;a.json&quot;  class=&quot;no-loc&quot;&gt;name for a&lt;/a&gt;&lt;/p&gt;</a>
          </p>"
    }
  docs/b.json: |
    {
      "name": "name for b",
      "uid": "b",
      "inlineDescription": "description for <em>b</em>",
      "summary": "
          <p>
            Link to <a class=\"no-loc\" href=\"a.json\">name for a</a>
          </p>"
    }
---
# input yml file is not object
inputs:
  docfx.yml: |
  docs/a.yml: |
    #YamlMime:TestData
    1
  _themes/ContentTemplate/schemas/TestData.schema.json: "{}"
outputs:
  .errors.log: |
    {"message_severity":"error","code":"unexpected-type","message":"Expected type 'Object' but got 'Integer'.","file":"docs/a.yml","line":1,"column":1}
---
# support <xref href="uid"></xref>
inputs:
  docfx.yml:
  docs/a.md: |
    str <xref href="c"></xref>
    str <xref href="d?alt=altText&action=xxx"></xref>
    str <xref href="d?action=xxx"></xref>
    str <xref href="d" data-raw-source="@mention"></xref>
    some text
    str <xref href="d" data-raw-html="@higher" data-raw-source="@mention"></xref>
    multiple xref <xref href="e" data-raw-source="@mention-e"></xref> some text <xref href="f" data-raw-source="@mention-f"></xref>
    <p>
      <xref href="e" data-raw-source="@mention-e" />
      some text
      <xref href="f" data-raw-source="mention-f" />
    </p>
  docs/c.md: |
    ---
    title: Title from yaml header c
    uid: c
    ---
outputs:
  docs/a.json: |
    {
      "conceptual" : "
        <p>str <a href='c'>Title from yaml header c</a>
        str <span class=\"xref\">altText</span>
        str <span class=\"xref\">d</span>
        str @mention
        some text
        str @higher
        multiple xref @mention-e some text @mention-f</p>
        <p>
          @mention-e
          some text
          mention-f
        </p>"
    }
  docs/c.json:
  .errors.log: |
    {"message_severity":"warning","code":"xref-not-found","message":"Cross reference not found: 'd'.","file":"docs/a.md","line":2,"column":5}
    {"message_severity":"warning","code":"xref-not-found","message":"Cross reference not found: 'd'.","file":"docs/a.md","line":3,"column":5}
    {"message_severity":"warning","code":"xref-not-found","message":"Cross reference not found: 'f'.","file":"docs/a.md","line":11,"column":3}
---
# Transform xref in HTML block should not auto close the parent tag
inputs:
  docfx.yml:
  docs/a.md: |
    <table>
    <tr>A=<xref href="Me" data-raw-source="@Me"></xref></tr>

    <tr>A</tr>
    </table>
outputs:
  docs/a.json: |
    { "conceptual": "<table><tr>A=@Me</tr><tr>A</tr></table>"}
---
# Support data-throw-if-not-resolved attribute user written <xref> (not in mustache)
inputs:
  docfx.yml:
  a.md: |
    1. <xref href="xref-error" data-throw-if-not-resolved="True" data-raw-source="xref-error"></xref>
    2. <xref href="xref-suppress" data-throw-if-not-resolved="False" data-raw-source="xref-suppress"></xref>
outputs:
  a.json: |
    { "conceptual": "<ol><li>xref-error</li> <li>xref-suppress</li></ol>"}
  .errors.log: |
    {"message_severity":"warning","code":"xref-not-found","message":"Cross reference not found: 'xref-error'.","file":"a.md","line":1,"column":4}

---
# support <xref uid="uid"></xref>
inputs:
  docfx.yml:
  docs/a.md: |
    str <xref uid="b"></xref>
    query unsupported <xref uid="b?displayProperty=a"></xref>
    bookmark unsupported <xref uid="b#bookmark"></xref>
    use raw name 'html' no warning <xref uid="unexist" data-raw-html="@higher" data-raw-source="@mention"></xref>
    use raw name 'source' no warning <xref uid="unexist" data-raw-source="@mention"></xref>
    href higher priority <xref href="b" uid="unexist"></xref>
    href higher priority even unexist <xref href="unexist" uid="b"></xref>
  docs/b.md: |
    ---
    title: b title
    uid: b
    ---
outputs:
  docs/a.json: |
    {
      "conceptual" : "
        <p>str <a href='b'>b title</a>
        query unsupported <span class='xref'>b?displayProperty=a</span>
        bookmark unsupported <span class='xref'>b#bookmark</span>
        use raw name 'html' no warning  @higher
        use raw name 'source' no warning  @mention
        href higher priority <a href='b'>b title</a>
        href higher priority even unexist <span class='xref'>unexist</span>
        "
    }
  docs/b.json:
  .errors.log: |
    {"message_severity":"warning","code":"xref-not-found","message":"Cross reference not found: 'b?displayProperty=a'.","file":"docs/a.md","line":2,"column":19}
    {"message_severity":"warning","code":"xref-not-found","message":"Cross reference not found: 'b#bookmark'.","file":"docs/a.md","line":3,"column":22}
    {"message_severity":"warning","code":"xref-not-found","message":"Cross reference not found: 'unexist'.","file":"docs/a.md","line":7,"column":35}
---
# Support <xref> tag with neither uid nor href
inputs:
  docfx.yml:
  docs/a.md: |
    <xref data-raw-source="@Me"></xref>
outputs:
  docs/a.json: |
    { "conceptual": "<p>@Me</p>"}
---
# support multiple uids with different xref properties
repos:
  https://docs.com/test-multiple-uid-different-xref-property#live:
    - files:
        docfx.yml: |
        docs/a.yml: |
          #YamlMime:TestData
          uid: a
          description: description for a
          child:
            uid: child
            a: child a
            b: child b
            child.c: "child.c c"
          children:
            - uid: children.a
              b: children.a b
            - uid: children.b
              a: children.b a
            - uid: children.c
              child.c: "children.c c"
        docs/b.md: |
          Link to @a?displayProperty=description
          Link to @a?displayProperty=fullName
          Link to @a?displayProperty=non-exist-property
          Link to @child?displayProperty=a
          Link to @child?displayProperty=b
          Link to @child?displayProperty=child.c
          Link to @child?displayProperty=non-exist-property
          Link to @children.a?displayProperty=a
          Link to @children.a?displayProperty=b
          Link to @children.a?displayProperty=non-exist-property
          Link to @children.b?displayProperty=a
          Link to @children.b?displayProperty=b
          Link to @children.b?displayProperty=non-exist-property
          Link to @children.c?displayProperty=child.c
        _themes/ContentTemplate/schemas/TestData.schema.json: |
          {
            "renderType": "component",
            "definitions": {
              "testChild": {
                "properties": {
                  "a": { "type": "string" },
                  "child.c": { "type": "string" },
                  "uid": { "contentType": "uid" }
                },
                "xrefProperties":["a", "child.c"]
              }
            },
            "properties": {
              "description": { "type": "string" },
              "uid": { "contentType": "uid" },
              "child": { "$ref": "#/definitions/testChild" },
              "children": {
                "items": { "$ref": "#/definitions/testChild" }
              }
            },
            "xrefProperties":["description"]
          }
outputs:
  docs/a.json:
  docs/b.json: |
    {
      "conceptual":
        "<p>
<<<<<<< HEAD
        Link to <a class=\"no-loc\" href=\"a.json\" data-linktype=\"relative-path\">description for a</a>
        Link to <a class=\"no-loc\" href=\"a.json\" data-linktype=\"relative-path\">a</a>
        Link to <a class=\"no-loc\" href=\"a.json\" data-linktype=\"relative-path\">a</a>
        Link to <a class=\"no-loc\" href=\"a.json#child\" data-linktype=\"relative-path\">child a</a>
        Link to <a class=\"no-loc\" href=\"a.json#child\" data-linktype=\"relative-path\">child</a>
        Link to <a class=\"no-loc\" href=\"a.json#child\" data-linktype=\"relative-path\">child.c c</a>
        Link to <a class=\"no-loc\" href=\"a.json#child\" data-linktype=\"relative-path\">child</a>
        Link to <a class=\"no-loc\" href=\"a.json#children_a\" data-linktype=\"relative-path\">children.a</a>
        Link to <a class=\"no-loc\" href=\"a.json#children_a\" data-linktype=\"relative-path\">children.a</a>
        Link to <a class=\"no-loc\" href=\"a.json#children_a\" data-linktype=\"relative-path\">children.a</a>
        Link to <a class=\"no-loc\" href=\"a.json#children_b\" data-linktype=\"relative-path\">children.b a</a>
        Link to <a class=\"no-loc\" href=\"a.json#children_b\" data-linktype=\"relative-path\">children.b</a>
        Link to <a class=\"no-loc\" href=\"a.json#children_b\" data-linktype=\"relative-path\">children.b</a>
        Link to <a class=\"no-loc\" href=\"a.json#children_c\" data-linktype=\"relative-path\">children.c c</a>
=======
        Link to <a href=\"a.json\" data-linktype=\"relative-path\">description for a</a>
        Link to <a href=\"a.json\" data-linktype=\"relative-path\">a</a>
        Link to <a href=\"a.json\" data-linktype=\"relative-path\">a</a>
        Link to <a href=\"a.json#child\" data-linktype=\"relative-path\">child a</a>
        Link to <a href=\"a.json#child\" data-linktype=\"relative-path\">child</a>
        Link to <a href=\"a.json#child\" data-linktype=\"relative-path\">child.c c</a>
        Link to <a href=\"a.json#child\" data-linktype=\"relative-path\">child</a>
        Link to <a href=\"a.json#children-a\" data-linktype=\"relative-path\">children.a</a>
        Link to <a href=\"a.json#children-a\" data-linktype=\"relative-path\">children.a</a>
        Link to <a href=\"a.json#children-a\" data-linktype=\"relative-path\">children.a</a>
        Link to <a href=\"a.json#children-b\" data-linktype=\"relative-path\">children.b a</a>
        Link to <a href=\"a.json#children-b\" data-linktype=\"relative-path\">children.b</a>
        Link to <a href=\"a.json#children-b\" data-linktype=\"relative-path\">children.b</a>
        Link to <a href=\"a.json#children-c\" data-linktype=\"relative-path\">children.c c</a>
>>>>>>> 37533ddf
        </p>"
    }
  .xrefmap.json: |
    {
        "references": [
            {
                "uid": "a",
                "href": "https://docs.com/docs/a.json",
                "description": "description for a"
            },
            {
                "uid": "child",
                "href": "https://docs.com/docs/a.json#child",
                "a": "child a",
                "child.c": "child.c c"
            },
            {
                "uid": "children.a",
                "href": "https://docs.com/docs/a.json#children-a"
            },
            {
                "uid": "children.b",
                "href": "https://docs.com/docs/a.json#children-b",
                "a": "children.b a"
            },
            {
                "uid": "children.c",
                "href": "https://docs.com/docs/a.json#children-c",
                "child.c": "children.c c"
            }
        ]
    }
---
# uid resolving should respect the order of xref settings
inputs:
  docfx.yml: |
    hostName: docs.microsoft.com
    xref: 
      - 1.xrefmap.json
      - 2.xrefmap.json
  docs/a.md: Link to @System.String
  1.xrefmap.json: |
    {
      "references":[{
          "uid": "System.String",
          "href": "https://docs.microsoft.com/en-us/dotnet/api/system.string"
      }]
    }
  2.xrefmap.json: |
    { "references":[{"uid": "System.String", "href": "https://2.docs.microsoft.com/en-us/system.string"}]}
outputs:
  docs/a.json: |
    { "conceptual": "<p>Link to <a class=\"no-loc\" href=\"/en-us/dotnet/api/system.string\">System.String</a></p>\n"}
---
# support non-leaf nodes for xref properties
repos:
  https://docs.com/test-non-leaf-xref#live:
    - files:
        docfx.yml: |
        docs/a.yml: |
          #YamlMime:TestData
          uid: a
          list:
            - "1.0"
            - "2.0"
            - "3.0"
          child:
            uid: child
            list:
              - "2.0"
              - "3.0"
          children:
            - uid: children.a
              list:
                - "1.0"
            - uid: children.b
              list:
                - "2.0"
                - "3.0"
        _themes/ContentTemplate/schemas/TestData.schema.json: |
          {
            "renderType": "component",
            "definitions": {
              "testChild": {
                "properties": {
                  "uid": { "contentType": "uid" },
                  "list": { "items": { "type": "string" }
                  }
                },
                "xrefProperties": ["list"]
              }
            },
            "properties": {
              "uid": { "contentType": "uid" },
              "child": { "$ref": "#/definitions/testChild" },
              "children": { 
                "items": { "$ref": "#/definitions/testChild" }
              },
              "list": { "items": { "type": "string" }
              }
            },
            "xrefProperties":["list"]
          }
outputs:
  docs/a.json:
  .xrefmap.json: |
    {
        "references": [
            {
                "uid": "a",
                "href": "https://docs.com/docs/a.json",
                "list": [
                    "1.0",
                    "2.0",
                    "3.0"
                ]
            },
            {
                "uid": "child",
                "href": "https://docs.com/docs/a.json#child",
                "list": [
                    "2.0",
                    "3.0"
                ]
            },
            {
                "uid": "children.a",
                "href": "https://docs.com/docs/a.json#children-a",
                "list": [
                    "1.0"
                ]
            },
            {
                "uid": "children.b",
                "href": "https://docs.com/docs/a.json#children-b",
                "list": [
                    "2.0",
                    "3.0"
                ]
            }
        ]
    }
---
# Append branch query string to xrefmap for non-live branch when url type is docs
repos:
  https://docs.com/test#test:
    - files:
        docfx.yml:
        docs/a.md: |
          ---
          uid: a
          ---
outputs:
  docs/a.json:
  .xrefmap.json: |
    {"references":[{"uid":"a", href: "https://docs.com/docs/a?branch=test"}],"properties": {"tags": ["/","internal"]}}
---
# No branch query string in xrefmap for live branch when url type is docs
repos:
  https://docs.com/test#live:
    - files:
        docfx.yml: |
          hostName: docs.com
          basePath: /base_path
        docs/a.md: |
          ---
          uid: a
          ---
outputs:
  base_path/docs/a.json:
  .xrefmap.json: |
    {"references":[{"uid":"a", href: "https://docs.com/base_path/docs/a"}],"properties": {"tags": ["/base_path","public"]}}
---
# No branch query string in xrefmap for non-live branch when url type is not docs
repos:
  https://docs.com/test#test:
    - files:
        docfx.yml: |
          urlType: ugly
        docs/a.md: |
          ---
          uid: a
          ---
outputs:
  docs/a.json:
  .xrefmap.json: |
    {"references":[{"uid":"a", href: "https://docs.com/docs/a.html"}],"properties": undefined }
---
# resolve UID with unknown query
repos:
  https://docs.com/unkown-query#live:
    - files:
        docfx.yml:
        docs/a.md: |
          ---
          title: Title from yaml header a
          uid: a
          ---
        docs/b.md: |
          Link to @a?displayname=xxx
outputs:
  docs/a.json:
  docs/b.json: |
    { "conceptual": "<p>Link to <a href='a?displayname=xxx' data-linktype='relative-path'>Title from yaml header a</a></p>" }
---
# resolve UID with fragment
inputs:
  docfx.yml:
  docs/a.md: |
    ---
    title: a frag
    uid: a#frag
    ---
  docs/a-no-frag.md: |
    ---
    title: a
    uid: a
    ---
  docs/b.md: |
    Link to @a
    Link to @a#frag
outputs:
  docs/a.json:
  docs/a-no-frag.json:
  docs/b.json: |
    { "conceptual": "<p>Link to <a href='a-no-frag' data-linktype='relative-path'>a</a>Link to <a href='a-no-frag#frag' data-linktype='relative-path'>a</a></p>" }
---
# respects content type when loading xref specs
inputs:
  docfx.yml:
  docs/a.yml: |
    #YamlMime:TestData
    uid: a
    children:
      - uid: child1
        xref: a
      - uid: child2
        xref: child1
  _themes/ContentTemplate/schemas/TestData.schema.json: |
    {
      "properties": {
        "children": {
          "items":{
            "properties": {
              "uid": { "contentType": "uid" },
              "xref": { "contentType": "xref" }
            } 
          }
        }
      }
    }
outputs:
  docs/a.json: |
    {
       "uid":"a",
       "children":[
          {
             "uid":"child1",
             "xref": "a"
          },
          {
             "uid":"child2",
             "xref": "child1"
          }
       ]
    }
  .errors.log: |
    {"message_severity":"warning","code":"xref-not-found","message":"Cross reference not found: 'a'.","file":"docs/a.yml","line":5,"column":11}
  .xrefmap.json: |
    {
       "references":[
          { "uid":"child1" },
          { "uid":"child2" }
       ]
    }
---
# xrefmap fallback
repos:
  https://docs.com/xrefmapfallback.zh-cn#master:
    - files:
        docfx.yml: |
          xref:
          - 1.xrefmap.json
          - xrefmap.yml
        docs/a.md: |
          Link to @System.String?displayProperty=fullName
          Link to @System.String.1?displayProperty=fullName
  https://docs.com/xrefmapfallback#master:
    - files:
        docfx.yml: |
          xref:
          - 1.xrefmap.json
          - xrefmap.yml
        1.xrefmap.json: |
          {
            "references":[{
                "uid": "System.String",
                "name": "String",
                "fullName": "System.String",
                "href": "https://docs.microsoft.com/dotnet/api/system.string",
                "nameWithType": "System.String"
            }]
          }
        xrefmap.yml: |
          references:
            - uid: System.String.1
              name: String.1
              fullName: System.String.1
              href: https://docs.microsoft.com/dotnet/api/system.string.1
              nameWithType: System.String.1
outputs:
  docs/a.json: |
    { 
      "conceptual": 
      "<p>
          Link to <a class=\"no-loc\" href=\"https://docs.microsoft.com/dotnet/api/system.string\">System.String</a>
          Link to <a class=\"no-loc\" href=\"https://docs.microsoft.com/dotnet/api/system.string.1\">System.String.1</a>
      </p>"
    }
---
# xrefmap not found with fallback docset
repos:
  https://docs.com/xrefmapnotfound.zh-cn#master:
    - files:
        docfx.yml: |
          xref: 1.xrefmap.json
        docs/a.md: Link to @System.String?displayProperty=fullName
  https://docs.com/xrefmapnotfound#master:
    - files:
        docfx.yml: |
          xref: 1.xrefmap.json
outputs:
  .errors.log: |
    {"message_severity":"error","code":"file-not-found","message":"Invalid file link: '1.xrefmap.json'.","file":"docfx.yml","line":1,"column":7}
---
# xrefmap not found without fallback docset
inputs:
  docfx.yml: |
    xref: 1.xrefmap.json
  docs/a.md: Link to @System.String?displayProperty=fullName
outputs:
  .errors.log: |
    {"message_severity":"error","code":"file-not-found","message":"Invalid file link: '1.xrefmap.json'.","file":"docfx.yml","line":1,"column":7}
---
# Export all xrefProperties regardless of jschema properties
inputs:
  docfx.yml: |
  docs/a.json: |
    {
      "$schema": "https://raw.githubusercontent.com/dotnet/docfx/v3/schemas/TestData.json",
      "uid": "a",
      "name": "test"
    }
  _themes/ContentTemplate/schemas/TestData.schema.json: |
    {
      "xrefProperties": ["name"],
      "properties": { "uid": { "contentType": "uid" } }
    }
outputs:
  docs/a.json:
  .xrefmap.json: | 
    { "references": [{ "uid": "a", "name": "test" }] }
---
# SDP with non-root uid, which is the only one
inputs:
  docfx.yml:
  docs/a.yml: |
    #YamlMime:TestData
    members:
    - uid: a
  _themes/ContentTemplate/schemas/TestData.schema.json: |
    {
      "properties": {"members": {"items": {"properties": {"uid": {"contentType": "uid"}}}}}
    }
outputs:
  docs/a.json:
  .xrefmap.json: |
    { "references": [{ "uid": "a"}] }
---
# SDP with multiple-versioning uid of xref property conflicts
inputs:
  docfx.yml: |
    monikerRange:
      'docs/v1/**': '< netcore-2.0'
      'docs/v2/**': '>= netcore-2.0'
    routes:
      docs/v1/: docs/
      docs/v2/: docs/
    monikerDefinition: monikerDefinition.json
  monikerDefinition.json: |
    {
      "monikers": [
        { "moniker_name": "netcore-1.0", "product_name": ".NET Core" },
        { "moniker_name": "netcore-1.1", "product_name": ".NET Core" },
        { "moniker_name": "netcore-2.0", "product_name": ".NET Core" },
        { "moniker_name": "netcore-2.1", "product_name": ".NET Core" }
      ]
    }
  docs/v1/a.yml: |
    ### YamlMime:TestData
    metadata:
      monikers: 
      - netcore-1.0
    uid: a
    name: name 1
    description: test 1
  docs/v1/b.yml: |
    ### YamlMime:TestData
    metadata:
      monikers: 
      - netcore-1.0
    uid: b
    name: name b
    description: test b
  docs/v2/a.yml: |
    ### YamlMime:TestData
    metadata:
      monikers:
      - netcore-2.0
    uid: a
    name: name 2
    description: test 2 <xref:b>
  _themes/ContentTemplate/schemas/TestData.schema.json: |
    {
      "renderType": "component",
      "xrefProperties": ["name", "description"],
      "properties": { 
        "metadata": {
          "properties": {
            "monikers": { "type": "array" }
          }
        },
        "uid": { "contentType": "uid" },
        "description": { "contentType": "Markdown" }
      }
    }
outputs:
  9b52f68bce2b10c7aa018b696f8ca916/docs/a.json:
  9b52f68bce2b10c7aa018b696f8ca916/docs/b.json:
  ecc061f43156f37be077db42abf8301a/docs/a.json:
  .xrefmap.json: |
    {
      "references": [
        { "uid": "a", "name": "name 2", "description": "<p>test 2 <a class=\"no-loc\" href=\"b.json\">name b</a></p>" },
        { "uid": "b", "name": "name b" }
      ]
    }
---
# referencing multiple version, using uid with intersection for toc & SDP
inputs:
  docfx.yml: |
    outputType: pageJson
    monikerRange:
      'docs/v1/**': 'netcore-1.0'
      'docs/v2/**': 'netcore-2.0'
    routes:
      docs/v1/: docs/
      docs/v2/: docs/
    monikerDefinition: monikerDefinition.json
  monikerDefinition.json: |
    {
      "monikers": [
        { "moniker_name": "netcore-1.0", "product_name": ".NET Core" },
        { "moniker_name": "netcore-2.0", "product_name": ".NET Core" }
      ]
    }
  docs/v1/a.yml: |
    ### YamlMime:TestData
    uid: a
    name: name 1.0
  docs/v1/TOC.yml: |
    items:
      - name: node
        uid: a
  docs/v1/b.yml: |
    ### YamlMime:TestPage
      xref: a
  docs/v2/a.yml: |
    ### YamlMime:TestData
    uid: a
    name: name 2.0
  docs/v2/TOC.yml: |
    items:
      - name: node
        uid: a
  _themes/ContentTemplate/schemas/TestData.schema.json: |
    {
      "renderType": "component",
      "xrefProperties": ["name"],
      "properties": { 
        "metadata": {
          "properties": {
            "monikers": { "type": "array" }
          }
        },
        "uid": { "contentType": "uid" }
      }
    }
  _themes/ContentTemplate/schemas/TestPage.schema.json: |
    {
      "properties": { 
        "xref": { "contentType": "xref" }
      }
    }
  _themes/ContentTemplate/TestPage.html.primary.tmpl: |
    <xref uid="xref"/>

outputs:
  9b52f68bce2b10c7aa018b696f8ca916/docs/a.json:
  9b52f68bce2b10c7aa018b696f8ca916/docs/b.raw.page.json: |
    {"content": "<a href=\"a.json\" data-linktype=\"relative-path\"> name 1.0 </a>"}
  9b52f68bce2b10c7aa018b696f8ca916/docs/b.mta.json:
  9b52f68bce2b10c7aa018b696f8ca916/docs/toc.json: |
    {"items":[{"name":"node","href":"a.json","uid":"a","monikers":["netcore-1.0"]}]}
  ecc061f43156f37be077db42abf8301a/docs/a.json:
  ecc061f43156f37be077db42abf8301a/docs/toc.json: |
    {"items":[{"name":"node","href":"a.json","uid":"a","monikers":["netcore-2.0"]}]}
---
# can cross version referencing single-version uid
inputs:
  docfx.yml: |
    outputType: pageJson
    monikerDefinition: monikerDefinition.json
  monikerDefinition.json: |
    {
      "monikers": [
        { "moniker_name": "netcore-1.0", "product_name": ".NET Core" },
        { "moniker_name": "netcore-2.0", "product_name": ".NET Core" }
      ]
    }
  v1/a.yml: |
    ### YamlMime:TestData
    metadata:
      monikers: netcore-1.0
    uid: a
    name: name 1.0
  v2/b.yml: |
    ### YamlMime:TestPage
    metadata:
      monikers: netcore-2.0
    xref: a
  _themes/ContentTemplate/schemas/TestData.schema.json: |
    {
      "renderType": "component",
      "xrefProperties": ["name"],
      "properties": { "uid": { "contentType": "uid" }}
    }
  _themes/ContentTemplate/schemas/TestPage.schema.json: |
    {
      "properties": { 
        "xref": { "contentType": "xref" }
      }
    }
  _themes/ContentTemplate/TestPage.html.primary.tmpl: |
    <xref uid="xref"/>

outputs:
  9b52f68bce2b10c7aa018b696f8ca916/v1/a.json:
  ecc061f43156f37be077db42abf8301a/v2/b.raw.page.json: |
    {"content": "<a href=\"../v1/a.json\" data-linktype=\"relative-path\"> name 1.0 </a>"}
  ecc061f43156f37be077db42abf8301a/v2/b.mta.json:
---
# can cross version reference, using highest version
inputs:
  docfx.yml: |
    outputType: pageJson
    monikerDefinition: monikerDefinition.json
  monikerDefinition.json: |
    {
      "monikers": [
        { "moniker_name": "netcore-1.0", "product_name": ".NET Core" },
        { "moniker_name": "netcore-2.0", "product_name": ".NET Core" },
        { "moniker_name": "netcore-3.0", "product_name": ".NET Core" }
      ]
    }
  v1/a.yml: |
    ### YamlMime:TestData
    metadata:
      monikers: netcore-1.0
    uid: a
    name: name 1.0
  v2/a.yml: |
    ### YamlMime:TestData
    metadata:
      monikers: netcore-2.0
    uid: a
    name: name 2.0
  v3/b.yml: |
    ### YamlMime:TestPage
    metadata:
      monikers: netcore-3.0
    xref: a
  _themes/ContentTemplate/schemas/TestData.schema.json: |
    {
      "renderType": "component",
      "xrefProperties": ["name"],
      "properties": { "uid": { "contentType": "uid" }}
    }
  _themes/ContentTemplate/schemas/TestPage.schema.json: |
    {
      "properties": { 
        "xref": { "contentType": "xref" }
      }
    }
  _themes/ContentTemplate/TestPage.html.primary.tmpl: |
    <xref uid="xref"/>

outputs:
  9b52f68bce2b10c7aa018b696f8ca916/v1/a.json:
  ecc061f43156f37be077db42abf8301a/v2/a.json:
  dbd65aae1151fa58b34e889be64c7783/v3/b.raw.page.json: |
    {"content": "<a href=\"../v2/a.json\" data-linktype=\"relative-path\"> name 2.0 </a>"}
  dbd65aae1151fa58b34e889be64c7783/v3/b.mta.json:
---
# When href doesn't exist, should display the alt but not the text.
inputs:
  docfx.yml: |
    xref:
    - xrefmap.json
  xrefmap.json: |
    {
      "references":[{
          "uid": "SlackAPI.Block",
          "name": "Block",
          "fullName": "SlackAPI.Block"
      }]
    }
  docs/a.md: |
    str <xref href="SlackAPI.Block?alt=SlackAPI.Block&text=Block" data-throw-if-not-resolved="True"></xref>
outputs:
  docs/a.json: |
    {
      "conceptual": "<p>str <span class=\"xref\">SlackAPI.Block</span></p>"
    }
---
# support uid reference count validation 1
inputs:
  docfx.yml:
  docs/a.yml: |
    ### YamlMime:TestData1
    uid: a
  docs/b.yml: |
    ### YamlMime:TestData2
    ref_other: a
  docs/c.yml: |
    ### YamlMime:TestData2
    ref_other: a
  _themes/ContentTemplate/schemas/TestData1.schema.json: |
    {
      "properties": {
        "uid": { "contentType": "uid", "minReferenceCount": 1, "maxReferenceCount" : 3}
      }
    }
  _themes/ContentTemplate/schemas/TestData2.schema.json: |
    {
      "properties": {
        "ref_other": { "contentType": "xref"}
      }
    }
outputs:
  docs/a.json:
  docs/b.json:
  docs/c.json:
---
# support uid reference count validation 2
noSingleFile: true
inputs:
  docfx.yml:
  docs/a.yml: |
    ### YamlMime:TestData1
    uid: a
  docs/b.yml: |
    ### YamlMime:TestData2
    ref_other: a
  docs/c.yml: |
    ### YamlMime:TestData2
    ref_other: a
  _themes/ContentTemplate/schemas/TestData1.schema.json: |
    {
      "properties": {
        "uid": { "contentType": "uid", "minReferenceCount": 3, "maxReferenceCount" : 1}
      }
    }
  _themes/ContentTemplate/schemas/TestData2.schema.json: |
    {
      "properties": {
        "ref_other": { "contentType": "xref"}
      }
    }
outputs:
  docs/a.json:
  docs/b.json:
  docs/c.json:
  .errors.log: |
    {"message_severity":"warning","code":"max-reference-count-invalid","message":"UID 'a' reference count should not be more than 1, but now is 2 ('docs/b.yml(2,12)', 'docs/c.yml(2,12)').","file":"docs/a.yml","line":2}
    {"message_severity":"warning","code":"min-reference-count-invalid","message":"UID 'a' reference count should be least 3, but now is 2 ('docs/b.yml(2,12)', 'docs/c.yml(2,12)').","file":"docs/a.yml","line":2}
---
# support SDP validation validateExternalXrefs
noSingleFile: true
repos:
  https://docs.com/test-valdiate-external-xref:
    - files:
        docfx.yml: |
          name: docset_a
          xref:
          - 1.xrefmap.json
        1.xrefmap.json: |
          {
            "repository_url": "b_repository_url",
            "docset_name": "docset_b",
            "references":[
              {"uid": "c", "schemaType": "c-type"},
              {"uid": "d", "schemaType": "d-type"}
            ],
            "external_xrefs":[
              {"uid": "nofound",
                "docsetName": "docset_a",
                "schemaType": "a-type",
                "propertyPath": "p1",
                "count": 1}
            ]
          }
        docs/a.yml: |
          ### YamlMime:TestData1
          uid: a
          ref_other: ["b", "c", "d"]
        docs/b.yml: |
          ### YamlMime:TestData1
          uid: b
          ref_other: ["c"]
        _themes/ContentTemplate/schemas/TestData1.schema.json: |
          {
            "properties": {
              "uid": { "contentType": "uid"},
              "ref_other": { "type": "array", "items": {"contentType": "xref", "validateExternalXrefs": true}}
            }
          }
outputs:
  docs/a.json:
  docs/b.json:
  .xrefmap.json: |
    {
      "docset_name": "docset_a",
      "repository_url": "https://docs.com/test-valdiate-external-xref",
      "external_xrefs":[
        {"uid": "c", 
          "docsetName": "docset_b",
          "schemaType": "c-type",
          "propertyPath": "ref_other",
          "count": 2},
        {"uid": "d", 
          "docsetName": "docset_b",
          "schemaType": "d-type",
          "propertyPath": "ref_other",
          "count": 1}
      ]
    }
  .errors.log: |
    {"message_severity":"warning","code":"uid-not-found","message":"UID 'nofound' with type 'a-type' not found, which is referenced by repository 'b_repository_url' on property 'p1'.","line":0,"column":0}
---
# support SDP validation validateExternalXrefs, locale build
noSingleFile: true
locale: zh-cn
repos:
  https://docs.com/test-valdiate-external-xref.zh-cn:
  - files:
      docfx.yml: |
        name: docset_a
        xref:
        - 1.xrefmap.json
      1.xrefmap.json: |
        {
          "repository_url": "b_repository_url",
          "docset_name": "docset_b",
          "references":[
            {"uid": "c", "schemaType": "c-type"},
            {"uid": "d", "schemaType": "d-type"}
          ],
          "external_xrefs":[
            {"uid": "nofound",
              "docsetName": "docset_a",
              "schemaType": "a-type",
              "propertyPath": "p1",
              "count": 1}
          ]
        }
      docs/a.yml: |
        ### YamlMime:TestData1
        uid: a
        ref_other: ["b", "c", "d"]
      docs/b.yml: |
        ### YamlMime:TestData1
        uid: b
        ref_other: ["c"]
      _themes/ContentTemplate/schemas/TestData1.schema.json: |
        {
          "properties": {
            "uid": { "contentType": "uid"},
            "ref_other": { "type": "array", "items": {"contentType": "xref", "validateExternalXrefs": true}}
          }
        }
  https://docs.com/test-valdiate-external-xref:
  - files:
      docfx.yml:
outputs:
  docs/a.json:
  docs/b.json:
  .xrefmap.json: |
    {
      "docset_name": "docset_a",
      "repository_url": "https://docs.com/test-valdiate-external-xref.zh-cn",
      "external_xrefs":[
        {"uid": "c", 
          "docsetName": "docset_b",
          "schemaType": "c-type",
          "count": 2},
        {"uid": "d", 
          "docsetName": "docset_b",
          "schemaType": "d-type",
          "count": 1}
      ]
    }
  .errors.log: |
    {"message_severity":"warning","code":"uid-not-found","message":"UID 'nofound' with type 'a-type' not found, which is referenced by repository 'b_repository_url' on property 'p1'.","line":0,"column":0}
---
# support SDP validation validateExternalXrefs, propertyPath
noSingleFile: true
repos:
  https://docs.com/test-valdiate-external-xref:
    - files:
        docfx.yml: |
          name: docset_a
          xref:
          - 1.xrefmap.json
        1.xrefmap.json: |
          {
            "repository_url": "b_repository_url",
            "docset_name": "docset_b",
            "references":[
              {"uid": "c", "schemaType": "c-type"},
              {"uid": "d", "schemaType": "d-type"}
            ],
            "external_xrefs":[
              {"uid": "e",
                "docsetName": "docset_a",
                "schemaType": "a-type",
                "propertyPath": "p1",
                "count": 1},
              {"uid": "e",
                "docsetName": "docset_a",
                "schemaType": "a-type",
                "propertyPath": "p2",
                "count": 1}
            ]
          }
        docs/a.yml: |
          ### YamlMime:TestData1
          uid: a
          ref_other: ["b", "c", "d"]
        docs/b.yml: |
          ### YamlMime:TestData1
          uid: b
          ref_other_2: ["c"]
        _themes/ContentTemplate/schemas/TestData1.schema.json: |
          {
            "properties": {
              "uid": { "contentType": "uid"},
              "ref_other": { "type": "array", "items": {"contentType": "xref", "validateExternalXrefs": true}},
              "ref_other_2": { "type": "array", "items": {"contentType": "xref", "validateExternalXrefs": true}}
            }
          }
outputs:
  docs/a.json:
  docs/b.json:
  .xrefmap.json: |
    {
      "docset_name": "docset_a",
      "repository_url": "https://docs.com/test-valdiate-external-xref",
      "external_xrefs":[
        {"uid": "c", 
          "docsetName": "docset_b",
          "schemaType": "c-type",
          "propertyPath": "ref_other",
          "count": 1},
        {"uid": "c", 
          "docsetName": "docset_b",
          "schemaType": "c-type",
          "propertyPath": "ref_other_2",
          "count": 1},
        {"uid": "d", 
          "docsetName": "docset_b",
          "schemaType": "d-type",
          "propertyPath": "ref_other",
          "count": 1}
      ]
    }
  .errors.log: |
    {"message_severity":"warning","code":"uid-not-found","message":"UID 'e' with type 'a-type' not found, which is referenced by repository 'b_repository_url' on property 'p1'.","line":0,"column":0}
    {"message_severity":"warning","code":"uid-not-found","message":"UID 'e' with type 'a-type' not found, which is referenced by repository 'b_repository_url' on property 'p2'.","line":0,"column":0}
---
# multiple duplicated uids with the same MonkerList
inputs:
  docfx.json: |
    {"build": {"content": [{"files": ["**/*.yml"], "version": "latest"}], "monikerDefinition": "monikerDefinition.json"}}
  _themes/ContentTemplate/schemas/test.schema.json: |
    {
      "type": "object",
      "required": ["members", "uid"],
      "properties": {
        "uid": {"contentType": "uid","type": "string"},
        "members": {"items":{"properties": {"uid": {"contentType": "uid","type": "string"}}}}
      }
    }
  monikerDefinition.json: |
    {"monikers": [{ "moniker_name": "latest" }]}
  test.yml: |
    ### YamlMime:test
    uid: "a"
    members:
    - uid: "a"
outputs: 
  5e1e2bcac305958b27077ca136f35f0a/test.json:
  .errors.log: |
    {"message_severity":"warning","code":"duplicate-uid","message":"UID 'a' is duplicated in 'test.yml(2,6)', 'test.yml(4,8)'.","file":"test.yml","line":4,"column":8}
    {"message_severity":"warning","code":"duplicate-uid","message":"UID 'a' is duplicated in 'test.yml(2,6)', 'test.yml(4,8)'.","file":"test.yml","line":2,"column":6}
---
# Xref markdown property output absolute url for TSType mime
repos:
  https://docs.com/test-valdiate-external-xref#live:
    - files:
        docfx.yml: |
        docs/c/c.md: |
          ---
          title: Title from yaml header c
          uid: c
          ---
        docs/a/a/a.json: |
          {
            "$schema": "https://raw.githubusercontent.com/dotnet/docfx/v3/schemas/TSType.json",
            "uid": "a",
            "summary": "@c Hello docfx!"
          }
        docs/b/b.md: |
          Link to @a?displayProperty=summary
        _themes/ContentTemplate/schemas/TSType.schema.json: |
          {
            "properties": {
              "summary": { "contentType": "Markdown" },
              "uid": { "contentType": "uid" }
            },
            "xrefProperties": ["summary"]
          }
outputs:
  docs/a/a/a.json:
  docs/c/c.json:
  docs/b/b.json: |
    {"conceptual": "<p>Link to <a class=\"no-loc\" href=\"../a/a/a\" data-linktype=\"relative-path\">&lt;p&gt;&lt;a href=&quot;/docs/c/c&quot;&gt;Title from yaml header c&lt;/a&gt; Hello docfx!&lt;/p&gt;\n</a></p>\n"}
  .xrefmap.json: | 
    {
      "references":[
        {"uid":"a","summary":"<p><a href=\"/docs/c/c\">Title from yaml header c</a> Hello docfx!</p>"},
        {"uid": "c", "href": "https://docs.com/docs/c/c", "name": "Title from yaml header c"}
      ]
    }
---
# no-loc for internal xref
# Note: But for internal UID in conceptual repo, when title is chosen as XRef spec name, the resolved link text should be localizable.
inputs:
  docfx.yml: 
  a.yml: |
    ### YamlMime:ModuleUnit
    uid: a
    title: Title from internal a.yml
    name: name a
    fullName: fullName a
  b.md: |
    ---
    title: Title from internal b.md
    uid: b
    ---
  index.md: |
    # File b
    - Link to <xref:a>
    - Link to @a
    - Link to <xref:b>
    - Link to @b
  _themes/ContentTemplate/schemas/ModuleUnit.schema.json: |
    {
      "type": "object",
      "title": "Link from yaml",
      "properties": {
        "uid": { "contentType": "uid"},
        "title": {"type": "string", "tags": ["localizable"]},
        "name": {"type": "string", "tags": ["localizable"]},
        "fullName": {"type": "string", "tags": ["localizable"]}
      },
      "xrefProperties": ["name", "fullName", "title"]
    }
  _themes/ContentTemplate/ModuleUnit.html.primary.tmpl: |
    <h2 id="{{heading}}"></h2>{{{description}}}
outputs:
  a.json:
  b.json: 
  index.json: | 
    {
      "conceptual": "<ul>\n<li>Link to <a href=\"a\" class=\"no-loc\" data-linktype=\"relative-path\">name a</a></li>\n<li>Link to <a href=\"a\" class=\"no-loc\" data-linktype=\"relative-path\">name a</a></li>\n<li>Link to <a href=\"b\" data-linktype=\"relative-path\">Title from internal b.md</a></li>\n<li>Link to <a href=\"b\" data-linktype=\"relative-path\">Title from internal b.md</a></li>\n</ul>\n"
    }<|MERGE_RESOLUTION|>--- conflicted
+++ resolved
@@ -497,11 +497,7 @@
 outputs:
   docs/a.json:
   docs/b.json: |
-<<<<<<< HEAD
-    {"conceptual": "<p>Link to <a class=\"no-loc\" href=\"a.json#a_b\">a.b</a></p>\n"}
-=======
-    {"conceptual": "<p>Link to <a href=\"a.json#a-b\">a.b</a></p>\n"}
->>>>>>> 37533ddf
+    {"conceptual": "<p>Link to <a class=\"no-loc\" href=\"a.json#a-b\">a.b</a></p>\n"}
   .xrefmap.json: |
     {
       "references": [{
@@ -1132,7 +1128,6 @@
     {
       "conceptual":
         "<p>
-<<<<<<< HEAD
         Link to <a class=\"no-loc\" href=\"a.json\" data-linktype=\"relative-path\">description for a</a>
         Link to <a class=\"no-loc\" href=\"a.json\" data-linktype=\"relative-path\">a</a>
         Link to <a class=\"no-loc\" href=\"a.json\" data-linktype=\"relative-path\">a</a>
@@ -1140,29 +1135,13 @@
         Link to <a class=\"no-loc\" href=\"a.json#child\" data-linktype=\"relative-path\">child</a>
         Link to <a class=\"no-loc\" href=\"a.json#child\" data-linktype=\"relative-path\">child.c c</a>
         Link to <a class=\"no-loc\" href=\"a.json#child\" data-linktype=\"relative-path\">child</a>
-        Link to <a class=\"no-loc\" href=\"a.json#children_a\" data-linktype=\"relative-path\">children.a</a>
-        Link to <a class=\"no-loc\" href=\"a.json#children_a\" data-linktype=\"relative-path\">children.a</a>
-        Link to <a class=\"no-loc\" href=\"a.json#children_a\" data-linktype=\"relative-path\">children.a</a>
-        Link to <a class=\"no-loc\" href=\"a.json#children_b\" data-linktype=\"relative-path\">children.b a</a>
-        Link to <a class=\"no-loc\" href=\"a.json#children_b\" data-linktype=\"relative-path\">children.b</a>
-        Link to <a class=\"no-loc\" href=\"a.json#children_b\" data-linktype=\"relative-path\">children.b</a>
-        Link to <a class=\"no-loc\" href=\"a.json#children_c\" data-linktype=\"relative-path\">children.c c</a>
-=======
-        Link to <a href=\"a.json\" data-linktype=\"relative-path\">description for a</a>
-        Link to <a href=\"a.json\" data-linktype=\"relative-path\">a</a>
-        Link to <a href=\"a.json\" data-linktype=\"relative-path\">a</a>
-        Link to <a href=\"a.json#child\" data-linktype=\"relative-path\">child a</a>
-        Link to <a href=\"a.json#child\" data-linktype=\"relative-path\">child</a>
-        Link to <a href=\"a.json#child\" data-linktype=\"relative-path\">child.c c</a>
-        Link to <a href=\"a.json#child\" data-linktype=\"relative-path\">child</a>
-        Link to <a href=\"a.json#children-a\" data-linktype=\"relative-path\">children.a</a>
-        Link to <a href=\"a.json#children-a\" data-linktype=\"relative-path\">children.a</a>
-        Link to <a href=\"a.json#children-a\" data-linktype=\"relative-path\">children.a</a>
-        Link to <a href=\"a.json#children-b\" data-linktype=\"relative-path\">children.b a</a>
-        Link to <a href=\"a.json#children-b\" data-linktype=\"relative-path\">children.b</a>
-        Link to <a href=\"a.json#children-b\" data-linktype=\"relative-path\">children.b</a>
-        Link to <a href=\"a.json#children-c\" data-linktype=\"relative-path\">children.c c</a>
->>>>>>> 37533ddf
+        Link to <a class=\"no-loc\" href=\"a.json#children-a\" data-linktype=\"relative-path\">children.a</a>
+        Link to <a class=\"no-loc\" href=\"a.json#children-a\" data-linktype=\"relative-path\">children.a</a>
+        Link to <a class=\"no-loc\" href=\"a.json#children-a\" data-linktype=\"relative-path\">children.a</a>
+        Link to <a class=\"no-loc\" href=\"a.json#children-b\" data-linktype=\"relative-path\">children.b a</a>
+        Link to <a class=\"no-loc\" href=\"a.json#children-b\" data-linktype=\"relative-path\">children.b</a>
+        Link to <a class=\"no-loc\" href=\"a.json#children-b\" data-linktype=\"relative-path\">children.b</a>
+        Link to <a class=\"no-loc\" href=\"a.json#children-c\" data-linktype=\"relative-path\">children.c c</a>
         </p>"
     }
   .xrefmap.json: |
