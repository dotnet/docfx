--- conflicted
+++ resolved
@@ -320,9 +320,6 @@
 outputs:
   docs/a.json:
   docs/b.json: |
-<<<<<<< HEAD
-    { "content": "<p>Link to <a href=\"a\">Title from yaml header a</a>\nLink to <a href=\"a\">Title from yaml header a</a>\nLink to <a href=\"a\">Title from yaml header a</a>\nLink to <a href=\"a\">Title from yaml header a</a>\nLink to <a href=\"a\">Title from yaml header a</a></p>" }
-=======
     { "content": "<p>Link to <a href=\"/docs/a\">Title from yaml header a</a>\nLink to <a href=\"/docs/a\">Title from yaml header a</a>\nLink to <a href=\"/docs/a\">Title from yaml header a</a>\nLink to <a href=\"/docs/a\">Title from yaml header a</a>\nLink to <a href=\"/docs/a\">Title from yaml header a</a></p>" }
 ---
 # Refer to uid within link
@@ -356,5 +353,4 @@
   docs/b.json: |
     { "content": "<p>Link to <a href=\"xref:c#bookmark\">title</a></p>" }
   build.log: |
-    ["warning","uid-not-found","Cannot find uid 'c' using xref 'c#bookmark'","docs/b.md"]
->>>>>>> f1a5c68b
+    ["warning","uid-not-found","Cannot find uid 'c' using xref 'c#bookmark'","docs/b.md"]