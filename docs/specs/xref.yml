--- conflicted
+++ resolved
@@ -1135,23 +1135,13 @@
         Link to <a href=\"a.json#child\" data-linktype=\"relative-path\">child</a>
         Link to <a href=\"a.json#child\" data-linktype=\"relative-path\">child.c c</a>
         Link to <a href=\"a.json#child\" data-linktype=\"relative-path\">child</a>
-<<<<<<< HEAD
         Link to <a href=\"a.json#children-a\" data-linktype=\"relative-path\">children.a</a>
         Link to <a href=\"a.json#children-a\" data-linktype=\"relative-path\">children.a</a>
         Link to <a href=\"a.json#children-a\" data-linktype=\"relative-path\">children.a</a>
-        Link to <a href=\"a.json#children-b\" data-linktype=\"relative-path\">children.b aaaaa</a>
+        Link to <a href=\"a.json#children-b\" data-linktype=\"relative-path\">children.b a</a>
         Link to <a href=\"a.json#children-b\" data-linktype=\"relative-path\">children.b</a>
         Link to <a href=\"a.json#children-b\" data-linktype=\"relative-path\">children.b</a>
-        Link to <a href=\"a.json#children-c\" data-linktype=\"relative-path\">children.c cccccc</a>
-=======
-        Link to <a href=\"a.json#children_a\" data-linktype=\"relative-path\">children.a</a>
-        Link to <a href=\"a.json#children_a\" data-linktype=\"relative-path\">children.a</a>
-        Link to <a href=\"a.json#children_a\" data-linktype=\"relative-path\">children.a</a>
-        Link to <a href=\"a.json#children_b\" data-linktype=\"relative-path\">children.b a</a>
-        Link to <a href=\"a.json#children_b\" data-linktype=\"relative-path\">children.b</a>
-        Link to <a href=\"a.json#children_b\" data-linktype=\"relative-path\">children.b</a>
-        Link to <a href=\"a.json#children_c\" data-linktype=\"relative-path\">children.c c</a>
->>>>>>> a4e88c1a
+        Link to <a href=\"a.json#children-c\" data-linktype=\"relative-path\">children.c c</a>
         </p>"
     }
   .xrefmap.json: |
@@ -1174,23 +1164,13 @@
             },
             {
                 "uid": "children.b",
-<<<<<<< HEAD
                 "href": "https://docs.com/docs/a.json#children-b",
-                "a": "children.b aaaaa"
+                "a": "children.b a"
             },
             {
                 "uid": "children.c",
                 "href": "https://docs.com/docs/a.json#children-c",
-                "child.c": "children.c cccccc"
-=======
-                "href": "https://docs.com/docs/a.json#children_b",
-                "a": "children.b a"
-            },
-            {
-                "uid": "children.c",
-                "href": "https://docs.com/docs/a.json#children_c",
                 "child.c": "children.c c"
->>>>>>> a4e88c1a
             }
         ]
     }
