---
# Unknown xrefs are output as is with a warning
inputs:
  docfx.yml:
  docs/a.md: Link to <xref:a>
outputs:
  docs/a.json: |
    { "conceptual": "<p>Link to &lt;xref:a&gt;</p>" }
  .errors.log: |
    {"message_severity":"warning","code":"xref-not-found","message":"Cross reference not found: 'a'.","file":"docs/a.md","line":1,"column":9}
---
# Unknown xrefs using @ syntax are not included in error log
inputs:
  docfx.yml:
  docs/a.md: Link to @a
outputs:
  docs/a.json: |
    { "conceptual": "<p>Link to @a</p>" }
---
# Restore xref map from configured url and use the map for resolving
# hostname should be removed if docset sharing the same one
# xref should be unironed from different sources
inputs:
  docfx.yml: |
    hostName: docs.microsoft.com
    xref:
    - 2.xrefmap.json
    extend: _shared/extend.json
  _shared/extend.json: |
    {"xref":["1.xrefmap.json"]}
  docs/a.md: Link to @System.String?displayProperty=fullName
  1.xrefmap.json: |
    {
      "references":[{
          "uid": "System.String",
          "name": "String",
          "fullName": "System.String",
          "href": "https://docs.microsoft.com/dotnet/api/system.string",
          "nameWithType": "System.String"
      }]
    }
  2.xrefmap.json: |
    { "references":[{"uid": "a", "name": "a", "fullName": "a", "href": "https://docs.microsoft.com/a", "nameWithType": "a"}]}
outputs:
  docs/a.json: |
<<<<<<< HEAD
    { "conceptual": "<p>Link to <a class=\"no-loc\" href=\"/en-us/dotnet/api/system.string\">System.String</a></p>\n"}
=======
    { "conceptual": "<p>Link to <a href=\"/dotnet/api/system.string\">System.String</a></p>\n"}
>>>>>>> eaff0ba3
---
# original config should have higher priority than extend config
inputs:
  docfx.yml: |
    hostName: docs.microsoft.com
    xref:
    - high.xrefmap.json
    extend: _shared/extend.json
  _shared/extend.json: |
    {"xref":["1.xrefmap.json"]}
  docs/a.md: Link to @System.String?displayProperty=fullName
  high.xrefmap.json: |
    {
      "references":[{
          "uid": "System.String",
          "name": "String",
          "fullName": "System.String.Higher",
          "href": "https://docs.microsoft.com/dotnet/api/system.string",
          "nameWithType": "System.String"
      }]
    }
  1.xrefmap.json: |
    {
      "references":[{
          "uid": "System.String",
          "name": "String",
          "fullName": "System.String",
          "href": "https://docs.microsoft.com/dotnet/api/system.string",
          "nameWithType": "System.String"
      }]
    }
outputs:
  docs/a.json: |
<<<<<<< HEAD
    { "conceptual": "<p>Link to <a class=\"no-loc\" href=\"/en-us/dotnet/api/system.string\">System.String.Higher</a></p>\n"}
=======
    { "conceptual": "<p>Link to <a href=\"/dotnet/api/system.string\">System.String.Higher</a></p>\n"}
>>>>>>> eaff0ba3
---
# Should not remove host name if not sharing with xref href
inputs:
  docfx.yml: |
    hostName: docs.microsoft.co
    xref: 
      - 1.xrefmap.json
  docs/a.md: Link to @System.String?displayProperty=fullName
  1.xrefmap.json: |
    {
      "references":[{
          "uid": "System.String",
          "name": "String",
          "fullName": "System.String",
          "href": "https://docs.microsoft.com/dotnet/api/system.string",
          "nameWithType": "System.String"
      }]
    }
outputs:
  docs/a.json: |
    { "conceptual": "<p>Link to <a class=\"no-loc\" href=\"https://docs.microsoft.com/dotnet/api/system.string\">System.String</a></p>\n"}
---
# Restore xref map from configured url and use the YAML file for resolving
inputs:
  docfx.yml: |
    xref: 
      - xrefmap.yml
  docs/a.md: Link to @System.String
  xrefmap.yml: |
    references:
      - uid: System.String
        name: String
        fullName: System.String
        href: https://docs.microsoft.com/en-us/dotnet/api/system.string
        nameWithType: System.String
outputs:
  docs/a.json: |
    { "conceptual": "<p>Link to <a class=\"no-loc\" href=\"https://docs.microsoft.com/en-us/dotnet/api/system.string\">String</a></p>\n"}
---
# Restore xref map from configured url and use the zip file for resolving
inputs:
  docfx.yml: |
    xref: 
      - xrefmap.zip
  docs/a.md: Link to @System.String
  xrefmap.zip: |
    xrefmap.yml: |
      references:
        - uid: System.String
          name: String
          fullName: System.String
          href: https://docs.microsoft.com/en-us/dotnet/api/system.string
          nameWithType: System.String
    a.json: |
      { "references":[{"uid": "a", "name": "a", "fullName": "a", "href": "https://docs.microsoft.com/en-us/a", "nameWithType": "a"}]}
outputs:
  docs/a.json: |
    { "conceptual": "<p>Link to <a class=\"no-loc\" href=\"https://docs.microsoft.com/en-us/dotnet/api/system.string\">String</a></p>\n"}
---
# Define uid in conceptual, resolve it
repos:
  https://docs.com/test-uid-conceptual#live:
    - files:
        docfx.yml: |
          hostName: docs.com
          basePath: /base_path
          xrefhostName: test.docs.com
        docs/a.md: |
          ---
          title: Title from yaml header a
          uid: a
          ---
        docs/b.md: |
          ---
          title: Title from yaml header b
          uid: b
          ---
        docs/c.md: Link to @a
outputs:
  base_path/docs/c.json: | 
    {"conceptual":"<p>Link to <a href=\"a\">Title from yaml header a</a></p>\n"}
  base_path/docs/a.json:
  base_path/docs/b.json:
  .xrefmap.json: | 
    {
      "references":[
        {
          "uid": "a",
          "href": "https://test.docs.com/base_path/docs/a",
          "name": "Title from yaml header a"
        },
        {
          "uid": "b",
          "href": "https://test.docs.com/base_path/docs/b",
          "name": "Title from yaml header b"
        }
      ]
    }
  .dependencymap.json: |
    {
      "dependencies": {
          "docs/c.md": [
              { "source": "docs/a.md", "type": "uid" }
          ]
      }
    }
---
# Remove host from review site
# This can be removed when xref related repo migrated to v3
repos:
  https://docs.com/test-uid-conceptual#live:
    - files:
        docfx.yml: |
          hostName: docs.microsoft.com
          basePath: /base_path
          xref: 
            - 1.xrefmap.json
        docs/a.md: Link to @System.String
        1.xrefmap.json: |
          {
            "references":[{
                "uid": "System.String",
                "name": "String",
                "fullName": "System.String",
                "href": "https://review.docs.microsoft.com/dotnet/api/system.string",
                "nameWithType": "System.String"
            }]
          }
outputs:
  base_path/docs/a.json: |
<<<<<<< HEAD
    { "conceptual": "<p>Link to <a class=\"no-loc\" href=\"/en-us/dotnet/api/system.string\">String</a></p>\n"}
=======
    { "conceptual": "<p>Link to <a href=\"/dotnet/api/system.string\">String</a></p>\n"}
>>>>>>> eaff0ba3
---
# The same uid in internal and external
# should resolve it from the internal one
inputs:
  docfx.yml: |
    xref: xrefmap.json
  docs/a.md: |
    ---
    title: Title from internal a
    uid: a
    ---
  docs/b.md: |
    Link to @a
  xrefmap.json: | 
    {
      "references":[
        {
          "uid": "a",
          "href": "https://docs.com/docs/a",
          "name": "Title from external a"
        }
      ]
    }
outputs:
  docs/a.json:
  docs/b.json: |
    {"conceptual":"<p>Link to <a href=\"a\" data-linktype=\"relative-path\">Title from internal a</a></p>\n"}
---
# resolve uid in `.fallback` folder for loc build
locale: zh-cn
repos:
  https://docs.com/xref-fallback#master:
    - files:
        docfx.yml:
  https://docs.com/xref-fallback.zh-cn#master:
    - files:
        docfx.yml:
        .fallback/b.md: |
          ---
          title: uid from fallback
          uid: fallback
          ---
        a.md: |
          @fallback
outputs:
  a.json: |
    { "conceptual":"<p><a href=\"b\" data-linktype=\"relative-path\">uid from fallback</a></p>\n"}
---
# uid in loc has higher priority than in fallback(path can be different)
# and report no error
locale: zh-cn
repos:
  https://docs.com/xref-fallback#master:
    - files:
        docfx.yml:
        dir/b.md: |
          ---
          title: uid in fallback
          uid: b
          ---
  https://docs.com/xref-fallback.zh-cn#master:
    - files:
        docfx.yml:
        b.md: |
          ---
          title: uid in loc
          uid: b
          ---
        a.md: |
          @b
outputs:
  a.json: |
    { "conceptual":"<p><a href=\"b\" data-linktype=\"relative-path\">uid in loc</a></p>\n"}
  b.json:
---
# Define uid in SDP
# Resolve xref with display property in conceptual document
# Resolve xref with non-existing display property, display name
inputs:
  docfx.yml: |
  docs/a.json: |
    {
      "$schema": "https://raw.githubusercontent.com/dotnet/docfx/v3/schemas/TestData.json",
      "uid": "a",
      "name": "test",
      "fullName": "test.test",
      "description": "a.description"
    }
  docs/c.md: |
    Link to <xref:a?text=some%20text&displayProperty=fullName>
    Link to <xref:a?displayProperty=fullName>
    Link to <xref:a??displayProperty=fullName>
    Link to @a?displayProperty=fullName
    Link to @a??displayProperty=fullName
    Link to <xref:a?displayProperty=notExisting>
  _themes/ContentTemplate/schemas/TestData.schema.json: |
    {
      "renderType": "component",
      "properties": {
        "uid": { "contentType": "uid" },
        "fullName": { "type": "string" },
        "name": { "type": "string" }
      },
      "xrefProperties": ["name", "fullName", "description"]
    }
outputs:
  docs/c.json: | 
    {
      "conceptual":"<p>
                        Link to <a href=\"a.json\">some text</a>
                        Link to <a class=\"no-loc\" href=\"a.json\">test.test</a>
                        Link to <a class=\"no-loc\" href=\"a.json??displayProperty=fullName\">test</a>
                        Link to <a class=\"no-loc\" href=\"a.json\">test.test</a>
                        Link to <a class=\"no-loc\" href=\"a.json\">test</a>??displayProperty=fullName
                        Link to <a class=\"no-loc\" href=\"a.json\">test</a></p>"
    }
  docs/a.json:
  .xrefmap.json: | 
    {"references":[{"uid":"a"}]}
  .dependencymap.json: |
    {
      "dependencies": {
          "docs/c.md": [
              {
                  "source": "docs/a.json",
                  "type": "uid"
              }
          ]
      }
    }
---
# Define duplicate uid in conceptual and SDP 
# should output error and uid cannot be resolved
noSingleFile: true
repos:
  https://docs.com/define-duplciate-uid#master:
    - files:
        docfx.yml: |
          hostName: docs.com
          basePath: /base_path
        docs/a.yml: |
          #YamlMime:TestData
          uid: a
        docs/b.json: |
          {
            "$schema": "https://raw.githubusercontent.com/dotnet/docfx/v3/schemas/TestData.json",
            "uid": "a"
          }
        docs/c.md: Link to @a
        _themes/ContentTemplate/schemas/TestData.schema.json: |
          {
            "renderType": "component",
            "properties": {
              "uid": { "contentType": "uid" }
            }
          }
outputs:
  base_path/docs/a.json:
  base_path/docs/b.json: 
  base_path/docs/c.json: |
    {"conceptual": "<p>Link to <a class=\"no-loc\" href=\"a.json\" data-linktype=\"relative-path\">a</a></p>\n"}
  .errors.log: |
    {"message_severity":"warning","code":"duplicate-uid","message":"UID 'a' is duplicated in 'docs/a.yml(2,6)', 'docs/b.json(3,12)'.","file":"docs/a.yml","line":2,"column":6}
    {"message_severity":"warning","code":"duplicate-uid","message":"UID 'a' is duplicated in 'docs/a.yml(2,6)', 'docs/b.json(3,12)'.","file":"docs/b.json","line":3,"column":12}
  .xrefmap.json: | 
    {"references":[{"uid":"a","href":"https://docs.com/base_path/docs/a.json?branch=master"}]}
---
# Resolve xref in SDP
repos:
  https://docs.com/test-xref-sdp#live:
    - files:
        docfx.yml: |
        docs/a.json: |
          {
            "$schema": "https://raw.githubusercontent.com/dotnet/docfx/v3/schemas/TestData.json",
            "uid": "a",
            "name": "test",
            "fullName": "test.test",
            "description": "a.description"
          }
        docs/f1/f2/b.json: | 
          {
            "$schema": "https://raw.githubusercontent.com/dotnet/docfx/v3/schemas/TestData.json",
            "xref": "a"
          }
        _themes/ContentTemplate/schemas/TestData.schema.json: |
          {
            "renderType": "component",
            "properties": {
              "uid": { "contentType": "uid" },
              "xref": { "contentType": "Xref" },
              "name": { "type": "string" },
              "fullName": { "type": "string" },
              "description": { "type": "string" }
            },
            "xrefProperties": ["name", "fullName", "description"]
          }
outputs:
  docs/a.json:
  docs/f1/f2/b.json: | 
    {
      "$schema": "https://raw.githubusercontent.com/dotnet/docfx/v3/schemas/TestData.json",
      "xref": "a"
    }
  .xrefmap.json: | 
    {"references":[{"uid":"a","href":"https://docs.com/docs/a.json"}]}
  .dependencymap.json: |
    {
      "dependencies": {
          "docs/f1/f2/b.json": [
              {
                  "source": "docs/a.json",
                  "type": "uid"
              }
          ]
      }
    }
---
# Define uid with error
inputs:
  docfx.yml:
  docs/a.json: |
    {
      "$schema": "https://raw.githubusercontent.com/dotnet/docfx/v3/schemas/TestData.json",
      "uid": "a",
      "name": "test",
      "fullName": "test.test",
      "description":
    }
  docs/b.json: | 
    {
      "$schema": "https://raw.githubusercontent.com/dotnet/docfx/v3/schemas/TestData.json",
      "xref": "a"
    }
  _themes/ContentTemplate/schemas/TestData.schema.json: |
    {
      "properties": {
        "uid": { "contentType": "uid" },
        "xref": { "contentType": "Xref" }
      },
      "xrefProperties": ["name", "fullName", "description"]
    }
outputs:
  docs/b.json: | 
    { "xref": "a" }
  .errors.log: |
    {"message_severity":"error","code":"json-syntax-error","message":"Unexpected character encountered while parsing value: }.","file":"docs/a.json","line":7}
    {"message_severity":"warning","code":"xref-not-found","message":"Cross reference not found: 'a'.","file":"docs/b.json","line":3,"column":13}
  .xrefmap.json: | 
    { "references": undefined }
---
# support multiple uids in the same array in one SDP
inputs:
  docfx.yml: |
  docs/a.yml: |
    #YamlMime:TestData
    uid: a
    description: description for a
    data:
      uid: a.data
      description: description for a.data
    array:
      - uid: a.b
        description: description for a.b
        array:
          - uid: a.b.d
            description: description for a.b.d
          - uid: a.b.e
            description: description for a.b.e
      - uid: a.c
        description: description for a.c
  docs/b.md: Link to @a.b
  _themes/ContentTemplate/schemas/TestData.schema.json: |
    {
      "renderType": "component",
      "properties": {
        "uid": { "contentType": "uid" },
        "description": { "type": "string" },
        "data": { "$ref": "#" },
        "array": {
          "items": { "$ref": "#" }
        }
      },
      "xrefProperties":["description"]
    }
outputs:
  docs/a.json:
  docs/b.json: |
    {"conceptual": "<p>Link to <a class=\"no-loc\" href=\"a.json#a-b\">a.b</a></p>\n"}
  .xrefmap.json: |
    {
      "references": [{
        "uid": "a",
        "description": "description for a"
      }, 
      {
        "uid": "a.b",
        "description": "description for a.b"
      },
      {
        "uid": "a.b.d",
        "description": "description for a.b.d"
      },
      {
        "uid": "a.b.e",
        "description": "description for a.b.e"
      }, 
      {
        "uid": "a.c",
        "description": "description for a.c"
      },
      {
        "uid": "a.data",
        "description": "description for a.data"
      }]
    }
---
# uid conflict in one SDP
inputs:
  docfx.yml: |
  docs/a.json: |
    {
      "$schema": "https://raw.githubusercontent.com/dotnet/docfx/v3/schemas/TestData.json",
      "uid": "a",
      "data": 
      {
        "uid": "a"
      }
    }
  docs/b.json: | 
    {
      "$schema": "https://raw.githubusercontent.com/dotnet/docfx/v3/schemas/TestData.json",
      "xref": "a"
    }
  _themes/ContentTemplate/schemas/TestData.schema.json: |
    {
      "properties": {
        "data": { "$ref": "#" },
        "uid": { "contentType": "uid" },
        "xref": { "contentType": "Xref" }
      }
    }
outputs:
  docs/a.json:
  docs/b.json: |
    { "xref": "a" }
  .errors.log: |
    {"message_severity":"warning","code":"duplicate-uid","message":"UID 'a' is duplicated in 'docs/a.json(3,12)', 'docs/a.json(6,14)'.","file":"docs/a.json","line":3,"column":12}
    {"message_severity":"warning","code":"duplicate-uid","message":"UID 'a' is duplicated in 'docs/a.json(3,12)', 'docs/a.json(6,14)'.","file":"docs/a.json","line":6,"column":14}
---
# uid conflict in non-root level and another SDP
inputs:
  docfx.yml: |
  docs/a.json: |
    {
      "$schema": "https://raw.githubusercontent.com/dotnet/docfx/v3/schemas/TestData.json",
      "uid": "a",
      "data": 
      { 
        "uid": "b"
      }
    }
  docs/b.json: |
    {
      "$schema": "https://raw.githubusercontent.com/dotnet/docfx/v3/schemas/TestData.json",
      "uid": "b"
    }
  _themes/ContentTemplate/schemas/TestData.schema.json: |
    {
      "properties": {
        "data": { "$ref": "#" },
        "uid": { "contentType": "uid" }
      }
    }
outputs:
  docs/a.json:
  docs/b.json:
  .errors.log: |
    {"message_severity":"warning","code":"duplicate-uid","message":"UID 'b' is duplicated in 'docs/a.json(6,14)', 'docs/b.json(3,12)'.","file":"docs/a.json","line":6,"column":14}
    {"message_severity":"warning","code":"duplicate-uid","message":"UID 'b' is duplicated in 'docs/a.json(6,14)', 'docs/b.json(3,12)'.","file":"docs/b.json","line":3,"column":12}
---
# uid conflict globally
inputs:
  docfx.yml: |
    xref:
    - 1.xrefmap.json
  1.xrefmap.json: |
    {
      "repository_url": "a_repo",
      "references":[{
          "uid": "a"
      }]
    }
  docs/a.json: |
    {
      "$schema": "https://raw.githubusercontent.com/dotnet/docfx/v3/schemas/TestData.json",
      "uid": "a"
    }
  _themes/ContentTemplate/schemas/TestData.schema.json: |
    {
      "properties": {
        "uid": { "contentType": "uid", "uidGlobalUnique": true }
      }
    }
outputs:
  docs/a.json:
  .errors.log: |
    {"message_severity":"warning","code":"duplicate-uid-global","message":"UID 'a' is duplicated globally in repository 'a_repo'.","file":"docs/a.json","line":3,"column":12}
---
# Xref property field which supports markdown content
inputs:
  docfx.yml: |
  docs/a.json: |
    {
      "$schema": "https://raw.githubusercontent.com/dotnet/docfx/v3/schemas/TestData.json",
      "uid": "a",
      "summary": "    Hello `docfx`!"
    }
  _themes/ContentTemplate/schemas/TestData.schema.json: |
    {
      "properties": {
        "summary": { "contentType": "Markdown" },
        "uid": { "contentType": "uid" }
      },
      "xrefProperties": ["summary"]
    }
outputs:
  docs/a.json:
  .xrefmap.json: | 
    {"references":[{"uid":"a","summary":"<pre><code>Hello `docfx`!\n</code></pre>\n"}]}
---
# Xref property field which supports inline markdown content
inputs:
  docfx.yml: |
  docs/a.json: |
    {
      "$schema": "https://raw.githubusercontent.com/dotnet/docfx/v3/schemas/TestData.json",
      "uid": "a",
      "inlineDescription": "    Hello `docfx`!"
    }
  _themes/ContentTemplate/schemas/TestData.schema.json: |
    {
      "properties": {
        "inlineDescription": { "contentType": "InlineMarkdown" },
        "uid": { "contentType": "uid" }
      },
      "xrefProperties": [ "inlineDescription" ]
    }
outputs:
  docs/a.json:
  .xrefmap.json: | 
    {"references":[{"uid":"a","inlineDescription":"Hello <code>docfx</code>!"}]}
---
# Xref property field with dependency
inputs:
  docfx.yml: |
  docs/a.json: |
    {
      "$schema": "https://raw.githubusercontent.com/dotnet/docfx/v3/schemas/TestData.json",
      "uid": "a",
      "inlineDescription": "[!INCLUDE[B](b.md)]"
    }
  docs/b.md: |
    Hello `docfx`!
  _themes/ContentTemplate/schemas/TestData.schema.json: |
    {
      "properties": {
        "inlineDescription": { "contentType": "InlineMarkdown" },
        "uid": { "contentType": "uid" }
      },
      "xrefProperties": ["inlineDescription"]
    }
outputs:
  docs/a.json:
  docs/b.json:
  .xrefmap.json: | 
    {"references":[{"uid":"a","inlineDescription":"Hello <code>docfx</code>!"}]}
---
# Refer to uid with hashtag
inputs:
  docfx.yml:
  docs/a.md: |
    ---
    title: Title from yaml header a
    uid: a
    ---
  docs/b.md: | 
    Link to <xref:a#bookmark>
    Link to @a#bookmark
outputs:
  docs/a.json:
  docs/b.json: |
    { "conceptual": "<p>Link to <a href=\"a#bookmark\">Title from yaml header a</a>\nLink to <a href=\"a#bookmark\">Title from yaml header a</a></p>" }
---
# Refer to uid with encoded content, it should be decoded and then resolved
inputs:
  docfx.yml:
  docs/a.md: |
    ---
    title: Title from yaml header a
    uid: a*
    ---
  docs/b.md: | 
    Link to <xref:a%2A>
    Link to @a%2A
    Link to @a*
    Link to @"a*"
    Link to @"a%2A"
outputs:
  docs/a.json:
  docs/b.json: |
    { "conceptual": "<p>
          Link to <a href=\"a\">Title from yaml header a</a>
          Link to <a href=\"a\">Title from yaml header a</a>
          Link to <a href=\"a\">Title from yaml header a</a>
          Link to <a href=\"a\">Title from yaml header a</a>
          Link to <a href=\"a\">Title from yaml header a</a></p>" }
---
# Refer to uid within link
inputs:
  docfx.yml:
  docs/a.md: |
    ---
    title: Title from yaml header a
    fullName: full name
    uid: a
    ---
  docs/b.md: | 
    Link to [title](xref:a?displayProperty=fullName#bookmark)
outputs:
  docs/a.json:
  docs/b.json: |
    { "conceptual": "<p>Link to <a href=\"a#bookmark\">title</a></p>" }
---
# Refer to uid within link, uid not found
inputs:
  docfx.yml:
  docs/a.md: |
    ---
    title: Title from yaml header a
    uid: a
    ---
  docs/b.md: | 
    Link to [title](xref:c#bookmark)
outputs:
  docs/a.json:
  docs/b.json: |
    { "conceptual": "<p>Link to <a href=\"\">title</a></p>" }
  .errors.log: |
    {"message_severity":"warning","code":"xref-not-found","message":"Cross reference not found: 'c'.","file":"docs/b.md","line":1,"column":9}
---
# Markdown inclusion with xref reference
inputs:
  docfx.yml:
  docs/a.md: a [!INCLUDE[](1/b.md)]
  docs/1/b.md: Link to @c
  docs/c.md: |
    ---
    title: Title from yaml header c
    uid: c
    ---
outputs:
  docs/a.json: |
    { "conceptual": "<p>a Link to <a href=\"c\">Title from yaml header c</a></p>" }
  docs/1/b.json: |
    { "conceptual": "<p>Link to <a href=\"../c\">Title from yaml header c</a></p>" }
  docs/c.json:
---
# Markdown inclusion with xref reference of link
inputs:
  docfx.yml:
  docs/a.md: a [!INCLUDE[](1/b.md)]
  docs/1/b.md: |
    Link to [title](xref:c)
  docs/c.md: |
    ---
    title: Title from yaml header c
    uid: c
    ---
outputs:
  docs/a.json: |
    { "conceptual": "<p>a Link to <a href=\"c\">title</a></p>" }
  docs/1/b.json: |
    { "conceptual": "<p>Link to <a href=\"../c\">title</a></p>" }
  docs/c.json:
  .dependencymap.json: |
    {
      "dependencies": {
        "docs/1/b.md": [
          { "source": "docs/c.md", "type": "uid" }
        ],
        "docs/a.md": [
          { "source": "docs/1/b.md", "type": "include" },
          { "source": "docs/c.md", "type": "uid" }
        ]
      }
    }
---
# circular reference within SDP UID definition a -> a
inputs:
  docfx.yml:
  docs/a.yml: |
    #YamlMime:TestData
    uid: a
    xref: a
  _themes/ContentTemplate/schemas/TestData.schema.json: |
    {
      "properties": {
          "uid": { "contentType": "uid" },
          "xref": { "contentType": "Xref" }
      },
      "xrefProperties": ["xref"]
    }
outputs:
  .errors.log: |
    {"message_severity":"error","code":"circular-reference","message":"Build has identified file(s) referencing each other: 'a (docs/a.yml(2,6))' --> 'a (docs/a.yml(2,6))'.","file":"docs/a.yml","line":2,"column":6}
---
# circular reference within SDP UID definition a -> b -> c -> a
inputs:
  docfx.yml:
  docs/a.yml: |
    #YamlMime:TestData
    uid: a
    xref: b
  docs/b.yml: |
    #YamlMime:TestData
    uid: b
    xref: c
  docs/c.yml: |
    #YamlMime:TestData
    uid: c
    xref: a
  _themes/ContentTemplate/schemas/TestData.schema.json: |
    {
      "renderType": "component",
      "properties": {
          "uid": { "contentType": "uid" },
          "xref": { "contentType": "Xref" }
      },
      "xrefProperties": ["xref"]
    }
outputs:
  .errors.log: |
    {"message_severity":"error","code":"circular-reference","message":"Build has identified file(s) referencing each other: 'a (docs/a.yml(2,6))' --> 'b (docs/b.yml(2,6))' --> 'c (docs/c.yml(2,6))' --> 'a (docs/a.yml(2,6))'.","file":"docs/a.yml","line":2,"column":6}
    {"message_severity":"error","code":"circular-reference","message":"Build has identified file(s) referencing each other: 'b (docs/b.yml(2,6))' --> 'c (docs/c.yml(2,6))' --> 'a (docs/a.yml(2,6))' --> 'b (docs/b.yml(2,6))'.","file":"docs/b.yml","line":2,"column":6}
    {"message_severity":"error","code":"circular-reference","message":"Build has identified file(s) referencing each other: 'c (docs/c.yml(2,6))' --> 'a (docs/a.yml(2,6))' --> 'b (docs/b.yml(2,6))' --> 'c (docs/c.yml(2,6))'.","file":"docs/c.yml","line":2,"column":6}
---
# [skip] circular reference within SDP UID definition a -> b -> a -> c
inputs:
  docfx.yml:
  docs/a.yml: |
    #YamlMime:TestData
    uid: a
    xref: b
    anotherXref: c
  docs/b.yml: |
    #YamlMime:TestData
    uid: b
    xref: a
  docs/c.yml: |
    #YamlMime:TestData
    uid: c
  _themes/ContentTemplate/schemas/TestData.schema.json: |
    {
      "properties": {
          "uid": { "contentType": "uid" },
          "xref": { "contentType": "Xref" },
          "anotherXref": { "contentType": "Xref" }
      },
      "xrefProperties": ["xref"]
    }
outputs:
  docs/c.json:
  .errors.log: |
    {"message_severity":"error","code":"circular-reference","message":"Build has identified file(s) referencing each other: 'a (docs/a.yml(2,6))' --> 'b (docs/b.yml(2,6))' --> 'a (docs/a.yml(2,6))'.","file":"docs/a.yml","line":2,"column":6}
    {"message_severity":"error","code":"circular-reference","message":"Build has identified file(s) referencing each other: 'b (docs/b.yml(2,6))' --> 'a (docs/a.yml(2,6))' --> 'b (docs/b.yml(2,6))'.","file":"docs/b.yml","line":2,"column":6}
---
# display property of non-plain text content type will be ignored
inputs:
  docfx.yml: |
  docs/a.json: |
    {
      "$schema": "https://raw.githubusercontent.com/dotnet/docfx/v3/schemas/TestData.json",
      "uid": "a",
      "name": "name for a",
      "inlineDescription": "Link to @b?displayProperty=inlineDescription",
      "summary": "Link to @b?displayProperty=summary",
    } 
  docs/b.json: |
    {
      "$schema": "https://raw.githubusercontent.com/dotnet/docfx/v3/schemas/TestData.json",
      "name": "name for b",
      "uid": "b",
      "inlineDescription": "description for _b_",
      "summary": "Link to @a",
    }
  _themes/ContentTemplate/schemas/TestData.schema.json: |
    {
      "renderType": "component",
      "properties": {
        "summary": { "contentType": "Markdown" },
        "inlineDescription": { "contentType": "InlineMarkdown" },
        "uid": { "contentType": "uid" },
        "name": { "type": "string" }
      },
      "xrefProperties": ["name", "summary", "inlineDescription"]
    }
outputs:
  docs/a.json: |
    {
      "uid": "a",
      "name": "name for a",
      "inlineDescription": "Link to <a href=\"b.json\" class=\"no-loc\">description for &lt;em&gt;b&lt;/em&gt;</a>",
      "summary": "
          <p>
            Link to <a class=\"no-loc\" href=\"b.json\">&lt;p&gt;Link to &lt;a href=&quot;a.json&quot;  class=&quot;no-loc&quot;&gt;name for a&lt;/a&gt;&lt;/p&gt;</a>
          </p>"
    }
  docs/b.json: |
    {
      "name": "name for b",
      "uid": "b",
      "inlineDescription": "description for <em>b</em>",
      "summary": "
          <p>
            Link to <a class=\"no-loc\" href=\"a.json\">name for a</a>
          </p>"
    }
---
# input yml file is not object
inputs:
  docfx.yml: |
  docs/a.yml: |
    #YamlMime:TestData
    1
  _themes/ContentTemplate/schemas/TestData.schema.json: "{}"
outputs:
  .errors.log: |
    {"message_severity":"error","code":"unexpected-type","message":"Expected type 'Object' but got 'Integer'.","file":"docs/a.yml","line":1,"column":1}
---
# support <xref href="uid"></xref>
inputs:
  docfx.yml:
  docs/a.md: |
    str <xref href="c"></xref>
    str <xref href="d?alt=altText&action=xxx"></xref>
    str <xref href="d?action=xxx"></xref>
    str <xref href="d" data-raw-source="@mention"></xref>
    some text
    str <xref href="d" data-raw-html="@higher" data-raw-source="@mention"></xref>
    multiple xref <xref href="e" data-raw-source="@mention-e"></xref> some text <xref href="f" data-raw-source="@mention-f"></xref>
    <p>
      <xref href="e" data-raw-source="@mention-e" />
      some text
      <xref href="f" data-raw-source="mention-f" />
    </p>
  docs/c.md: |
    ---
    title: Title from yaml header c
    uid: c
    ---
outputs:
  docs/a.json: |
    {
      "conceptual" : "
        <p>str <a href='c'>Title from yaml header c</a>
        str <span class=\"xref\">altText</span>
        str <span class=\"xref\">d</span>
        str @mention
        some text
        str @higher
        multiple xref @mention-e some text @mention-f</p>
        <p>
          @mention-e
          some text
          mention-f
        </p>"
    }
  docs/c.json:
  .errors.log: |
    {"message_severity":"warning","code":"xref-not-found","message":"Cross reference not found: 'd'.","file":"docs/a.md","line":2,"column":5}
    {"message_severity":"warning","code":"xref-not-found","message":"Cross reference not found: 'd'.","file":"docs/a.md","line":3,"column":5}
    {"message_severity":"warning","code":"xref-not-found","message":"Cross reference not found: 'f'.","file":"docs/a.md","line":11,"column":3}
---
# Transform xref in HTML block should not auto close the parent tag
inputs:
  docfx.yml:
  docs/a.md: |
    <table>
    <tr>A=<xref href="Me" data-raw-source="@Me"></xref></tr>

    <tr>A</tr>
    </table>
outputs:
  docs/a.json: |
    { "conceptual": "<table><tr>A=@Me</tr><tr>A</tr></table>"}
---
# Support data-throw-if-not-resolved attribute user written <xref> (not in mustache)
inputs:
  docfx.yml:
  a.md: |
    1. <xref href="xref-error" data-throw-if-not-resolved="True" data-raw-source="xref-error"></xref>
    2. <xref href="xref-suppress" data-throw-if-not-resolved="False" data-raw-source="xref-suppress"></xref>
outputs:
  a.json: |
    { "conceptual": "<ol><li>xref-error</li> <li>xref-suppress</li></ol>"}
  .errors.log: |
    {"message_severity":"warning","code":"xref-not-found","message":"Cross reference not found: 'xref-error'.","file":"a.md","line":1,"column":4}

---
# support <xref uid="uid"></xref>
inputs:
  docfx.yml:
  docs/a.md: |
    str <xref uid="b"></xref>
    query unsupported <xref uid="b?displayProperty=a"></xref>
    bookmark unsupported <xref uid="b#bookmark"></xref>
    use raw name 'html' no warning <xref uid="unexist" data-raw-html="@higher" data-raw-source="@mention"></xref>
    use raw name 'source' no warning <xref uid="unexist" data-raw-source="@mention"></xref>
    href higher priority <xref href="b" uid="unexist"></xref>
    href higher priority even unexist <xref href="unexist" uid="b"></xref>
  docs/b.md: |
    ---
    title: b title
    uid: b
    ---
outputs:
  docs/a.json: |
    {
      "conceptual" : "
        <p>str <a href='b'>b title</a>
        query unsupported <span class='xref'>b?displayProperty=a</span>
        bookmark unsupported <span class='xref'>b#bookmark</span>
        use raw name 'html' no warning  @higher
        use raw name 'source' no warning  @mention
        href higher priority <a href='b'>b title</a>
        href higher priority even unexist <span class='xref'>unexist</span>
        "
    }
  docs/b.json:
  .errors.log: |
    {"message_severity":"warning","code":"xref-not-found","message":"Cross reference not found: 'b?displayProperty=a'.","file":"docs/a.md","line":2,"column":19}
    {"message_severity":"warning","code":"xref-not-found","message":"Cross reference not found: 'b#bookmark'.","file":"docs/a.md","line":3,"column":22}
    {"message_severity":"warning","code":"xref-not-found","message":"Cross reference not found: 'unexist'.","file":"docs/a.md","line":7,"column":35}
---
# Support <xref> tag with neither uid nor href
inputs:
  docfx.yml:
  docs/a.md: |
    <xref data-raw-source="@Me"></xref>
outputs:
  docs/a.json: |
    { "conceptual": "<p>@Me</p>"}
---
# support multiple uids with different xref properties
repos:
  https://docs.com/test-multiple-uid-different-xref-property#live:
    - files:
        docfx.yml: |
        docs/a.yml: |
          #YamlMime:TestData
          uid: a
          description: description for a
          child:
            uid: child
            a: child a
            b: child b
            child.c: "child.c c"
          children:
            - uid: children.a
              b: children.a b
            - uid: children.b
              a: children.b a
            - uid: children.c
              child.c: "children.c c"
        docs/b.md: |
          Link to @a?displayProperty=description
          Link to @a?displayProperty=fullName
          Link to @a?displayProperty=non-exist-property
          Link to @child?displayProperty=a
          Link to @child?displayProperty=b
          Link to @child?displayProperty=child.c
          Link to @child?displayProperty=non-exist-property
          Link to @children.a?displayProperty=a
          Link to @children.a?displayProperty=b
          Link to @children.a?displayProperty=non-exist-property
          Link to @children.b?displayProperty=a
          Link to @children.b?displayProperty=b
          Link to @children.b?displayProperty=non-exist-property
          Link to @children.c?displayProperty=child.c
        _themes/ContentTemplate/schemas/TestData.schema.json: |
          {
            "renderType": "component",
            "definitions": {
              "testChild": {
                "properties": {
                  "a": { "type": "string" },
                  "child.c": { "type": "string" },
                  "uid": { "contentType": "uid" }
                },
                "xrefProperties":["a", "child.c"]
              }
            },
            "properties": {
              "description": { "type": "string" },
              "uid": { "contentType": "uid" },
              "child": { "$ref": "#/definitions/testChild" },
              "children": {
                "items": { "$ref": "#/definitions/testChild" }
              }
            },
            "xrefProperties":["description"]
          }
outputs:
  docs/a.json:
  docs/b.json: |
    {
      "conceptual":
        "<p>
        Link to <a class=\"no-loc\" href=\"a.json\" data-linktype=\"relative-path\">description for a</a>
        Link to <a class=\"no-loc\" href=\"a.json\" data-linktype=\"relative-path\">a</a>
        Link to <a class=\"no-loc\" href=\"a.json\" data-linktype=\"relative-path\">a</a>
        Link to <a class=\"no-loc\" href=\"a.json#child\" data-linktype=\"relative-path\">child a</a>
        Link to <a class=\"no-loc\" href=\"a.json#child\" data-linktype=\"relative-path\">child</a>
        Link to <a class=\"no-loc\" href=\"a.json#child\" data-linktype=\"relative-path\">child.c c</a>
        Link to <a class=\"no-loc\" href=\"a.json#child\" data-linktype=\"relative-path\">child</a>
        Link to <a class=\"no-loc\" href=\"a.json#children-a\" data-linktype=\"relative-path\">children.a</a>
        Link to <a class=\"no-loc\" href=\"a.json#children-a\" data-linktype=\"relative-path\">children.a</a>
        Link to <a class=\"no-loc\" href=\"a.json#children-a\" data-linktype=\"relative-path\">children.a</a>
        Link to <a class=\"no-loc\" href=\"a.json#children-b\" data-linktype=\"relative-path\">children.b a</a>
        Link to <a class=\"no-loc\" href=\"a.json#children-b\" data-linktype=\"relative-path\">children.b</a>
        Link to <a class=\"no-loc\" href=\"a.json#children-b\" data-linktype=\"relative-path\">children.b</a>
        Link to <a class=\"no-loc\" href=\"a.json#children-c\" data-linktype=\"relative-path\">children.c c</a>
        </p>"
    }
  .xrefmap.json: |
    {
        "references": [
            {
                "uid": "a",
                "href": "https://docs.com/docs/a.json",
                "description": "description for a"
            },
            {
                "uid": "child",
                "href": "https://docs.com/docs/a.json#child",
                "a": "child a",
                "child.c": "child.c c"
            },
            {
                "uid": "children.a",
                "href": "https://docs.com/docs/a.json#children-a"
            },
            {
                "uid": "children.b",
                "href": "https://docs.com/docs/a.json#children-b",
                "a": "children.b a"
            },
            {
                "uid": "children.c",
                "href": "https://docs.com/docs/a.json#children-c",
                "child.c": "children.c c"
            }
        ]
    }
---
# uid resolving should respect the order of xref settings
inputs:
  docfx.yml: |
    hostName: docs.microsoft.com
    xref: 
      - 1.xrefmap.json
      - 2.xrefmap.json
  docs/a.md: Link to @System.String
  1.xrefmap.json: |
    {
      "references":[{
          "uid": "System.String",
          "href": "https://docs.microsoft.com/en-us/dotnet/api/system.string"
      }]
    }
  2.xrefmap.json: |
    { "references":[{"uid": "System.String", "href": "https://2.docs.microsoft.com/en-us/system.string"}]}
outputs:
  docs/a.json: |
    { "conceptual": "<p>Link to <a class=\"no-loc\" href=\"/en-us/dotnet/api/system.string\">System.String</a></p>\n"}
---
# support non-leaf nodes for xref properties
repos:
  https://docs.com/test-non-leaf-xref#live:
    - files:
        docfx.yml: |
        docs/a.yml: |
          #YamlMime:TestData
          uid: a
          list:
            - "1.0"
            - "2.0"
            - "3.0"
          child:
            uid: child
            list:
              - "2.0"
              - "3.0"
          children:
            - uid: children.a
              list:
                - "1.0"
            - uid: children.b
              list:
                - "2.0"
                - "3.0"
        _themes/ContentTemplate/schemas/TestData.schema.json: |
          {
            "renderType": "component",
            "definitions": {
              "testChild": {
                "properties": {
                  "uid": { "contentType": "uid" },
                  "list": { "items": { "type": "string" }
                  }
                },
                "xrefProperties": ["list"]
              }
            },
            "properties": {
              "uid": { "contentType": "uid" },
              "child": { "$ref": "#/definitions/testChild" },
              "children": { 
                "items": { "$ref": "#/definitions/testChild" }
              },
              "list": { "items": { "type": "string" }
              }
            },
            "xrefProperties":["list"]
          }
outputs:
  docs/a.json:
  .xrefmap.json: |
    {
        "references": [
            {
                "uid": "a",
                "href": "https://docs.com/docs/a.json",
                "list": [
                    "1.0",
                    "2.0",
                    "3.0"
                ]
            },
            {
                "uid": "child",
                "href": "https://docs.com/docs/a.json#child",
                "list": [
                    "2.0",
                    "3.0"
                ]
            },
            {
                "uid": "children.a",
                "href": "https://docs.com/docs/a.json#children-a",
                "list": [
                    "1.0"
                ]
            },
            {
                "uid": "children.b",
                "href": "https://docs.com/docs/a.json#children-b",
                "list": [
                    "2.0",
                    "3.0"
                ]
            }
        ]
    }
---
# Append branch query string to xrefmap for non-live branch when url type is docs
repos:
  https://docs.com/test#test:
    - files:
        docfx.yml:
        docs/a.md: |
          ---
          uid: a
          ---
outputs:
  docs/a.json:
  .xrefmap.json: |
    {"references":[{"uid":"a", href: "https://docs.com/docs/a?branch=test"}],"properties": {"tags": ["/","internal"]}}
---
# No branch query string in xrefmap for live branch when url type is docs
repos:
  https://docs.com/test#live:
    - files:
        docfx.yml: |
          hostName: docs.com
          basePath: /base_path
        docs/a.md: |
          ---
          uid: a
          ---
outputs:
  base_path/docs/a.json:
  .xrefmap.json: |
    {"references":[{"uid":"a", href: "https://docs.com/base_path/docs/a"}],"properties": {"tags": ["/base_path","public"]}}
---
# No branch query string in xrefmap for non-live branch when url type is not docs
repos:
  https://docs.com/test#test:
    - files:
        docfx.yml: |
          urlType: ugly
        docs/a.md: |
          ---
          uid: a
          ---
outputs:
  docs/a.json:
  .xrefmap.json: |
    {"references":[{"uid":"a", href: "https://docs.com/docs/a.html"}],"properties": undefined }
---
# resolve UID with unknown query
repos:
  https://docs.com/unkown-query#live:
    - files:
        docfx.yml:
        docs/a.md: |
          ---
          title: Title from yaml header a
          uid: a
          ---
        docs/b.md: |
          Link to @a?displayname=xxx
outputs:
  docs/a.json:
  docs/b.json: |
    { "conceptual": "<p>Link to <a href='a?displayname=xxx' data-linktype='relative-path'>Title from yaml header a</a></p>" }
---
# resolve UID with fragment
inputs:
  docfx.yml:
  docs/a.md: |
    ---
    title: a frag
    uid: a#frag
    ---
  docs/a-no-frag.md: |
    ---
    title: a
    uid: a
    ---
  docs/b.md: |
    Link to @a
    Link to @a#frag
outputs:
  docs/a.json:
  docs/a-no-frag.json:
  docs/b.json: |
    { "conceptual": "<p>Link to <a href='a-no-frag' data-linktype='relative-path'>a</a>Link to <a href='a-no-frag#frag' data-linktype='relative-path'>a</a></p>" }
---
# respects content type when loading xref specs
inputs:
  docfx.yml:
  docs/a.yml: |
    #YamlMime:TestData
    uid: a
    children:
      - uid: child1
        xref: a
      - uid: child2
        xref: child1
  _themes/ContentTemplate/schemas/TestData.schema.json: |
    {
      "properties": {
        "children": {
          "items":{
            "properties": {
              "uid": { "contentType": "uid" },
              "xref": { "contentType": "xref" }
            } 
          }
        }
      }
    }
outputs:
  docs/a.json: |
    {
       "uid":"a",
       "children":[
          {
             "uid":"child1",
             "xref": "a"
          },
          {
             "uid":"child2",
             "xref": "child1"
          }
       ]
    }
  .errors.log: |
    {"message_severity":"warning","code":"xref-not-found","message":"Cross reference not found: 'a'.","file":"docs/a.yml","line":5,"column":11}
  .xrefmap.json: |
    {
       "references":[
          { "uid":"child1" },
          { "uid":"child2" }
       ]
    }
---
# xrefmap fallback
repos:
  https://docs.com/xrefmapfallback.zh-cn#master:
    - files:
        docfx.yml: |
          xref:
          - 1.xrefmap.json
          - xrefmap.yml
        docs/a.md: |
          Link to @System.String?displayProperty=fullName
          Link to @System.String.1?displayProperty=fullName
  https://docs.com/xrefmapfallback#master:
    - files:
        docfx.yml: |
          xref:
          - 1.xrefmap.json
          - xrefmap.yml
        1.xrefmap.json: |
          {
            "references":[{
                "uid": "System.String",
                "name": "String",
                "fullName": "System.String",
                "href": "https://docs.microsoft.com/dotnet/api/system.string",
                "nameWithType": "System.String"
            }]
          }
        xrefmap.yml: |
          references:
            - uid: System.String.1
              name: String.1
              fullName: System.String.1
              href: https://docs.microsoft.com/dotnet/api/system.string.1
              nameWithType: System.String.1
outputs:
  docs/a.json: |
    { 
      "conceptual": 
      "<p>
          Link to <a class=\"no-loc\" href=\"https://docs.microsoft.com/dotnet/api/system.string\">System.String</a>
          Link to <a class=\"no-loc\" href=\"https://docs.microsoft.com/dotnet/api/system.string.1\">System.String.1</a>
      </p>"
    }
---
# xrefmap not found with fallback docset
repos:
  https://docs.com/xrefmapnotfound.zh-cn#master:
    - files:
        docfx.yml: |
          xref: 1.xrefmap.json
        docs/a.md: Link to @System.String?displayProperty=fullName
  https://docs.com/xrefmapnotfound#master:
    - files:
        docfx.yml: |
          xref: 1.xrefmap.json
outputs:
  .errors.log: |
    {"message_severity":"error","code":"file-not-found","message":"Invalid file link: '1.xrefmap.json'.","file":"docfx.yml","line":1,"column":7}
---
# xrefmap not found without fallback docset
inputs:
  docfx.yml: |
    xref: 1.xrefmap.json
  docs/a.md: Link to @System.String?displayProperty=fullName
outputs:
  .errors.log: |
    {"message_severity":"error","code":"file-not-found","message":"Invalid file link: '1.xrefmap.json'.","file":"docfx.yml","line":1,"column":7}
---
# Export all xrefProperties regardless of jschema properties
inputs:
  docfx.yml: |
  docs/a.json: |
    {
      "$schema": "https://raw.githubusercontent.com/dotnet/docfx/v3/schemas/TestData.json",
      "uid": "a",
      "name": "test"
    }
  _themes/ContentTemplate/schemas/TestData.schema.json: |
    {
      "xrefProperties": ["name"],
      "properties": { "uid": { "contentType": "uid" } }
    }
outputs:
  docs/a.json:
  .xrefmap.json: | 
    { "references": [{ "uid": "a", "name": "test" }] }
---
# SDP with non-root uid, which is the only one
inputs:
  docfx.yml:
  docs/a.yml: |
    #YamlMime:TestData
    members:
    - uid: a
  _themes/ContentTemplate/schemas/TestData.schema.json: |
    {
      "properties": {"members": {"items": {"properties": {"uid": {"contentType": "uid"}}}}}
    }
outputs:
  docs/a.json:
  .xrefmap.json: |
    { "references": [{ "uid": "a"}] }
---
# SDP with multiple-versioning uid of xref property conflicts
inputs:
  docfx.yml: |
    monikerRange:
      'docs/v1/**': '< netcore-2.0'
      'docs/v2/**': '>= netcore-2.0'
    routes:
      docs/v1/: docs/
      docs/v2/: docs/
    monikerDefinition: monikerDefinition.json
  monikerDefinition.json: |
    {
      "monikers": [
        { "moniker_name": "netcore-1.0", "product_name": ".NET Core" },
        { "moniker_name": "netcore-1.1", "product_name": ".NET Core" },
        { "moniker_name": "netcore-2.0", "product_name": ".NET Core" },
        { "moniker_name": "netcore-2.1", "product_name": ".NET Core" }
      ]
    }
  docs/v1/a.yml: |
    ### YamlMime:TestData
    metadata:
      monikers: 
      - netcore-1.0
    uid: a
    name: name 1
    description: test 1
  docs/v1/b.yml: |
    ### YamlMime:TestData
    metadata:
      monikers: 
      - netcore-1.0
    uid: b
    name: name b
    description: test b
  docs/v2/a.yml: |
    ### YamlMime:TestData
    metadata:
      monikers:
      - netcore-2.0
    uid: a
    name: name 2
    description: test 2 <xref:b>
  _themes/ContentTemplate/schemas/TestData.schema.json: |
    {
      "renderType": "component",
      "xrefProperties": ["name", "description"],
      "properties": { 
        "metadata": {
          "properties": {
            "monikers": { "type": "array" }
          }
        },
        "uid": { "contentType": "uid" },
        "description": { "contentType": "Markdown" }
      }
    }
outputs:
  9b52f68bce2b10c7aa018b696f8ca916/docs/a.json:
  9b52f68bce2b10c7aa018b696f8ca916/docs/b.json:
  ecc061f43156f37be077db42abf8301a/docs/a.json:
  .xrefmap.json: |
    {
      "references": [
        { "uid": "a", "name": "name 2", "description": "<p>test 2 <a class=\"no-loc\" href=\"b.json\">name b</a></p>" },
        { "uid": "b", "name": "name b" }
      ]
    }
---
# referencing multiple version, using uid with intersection for toc & SDP
inputs:
  docfx.yml: |
    outputType: pageJson
    monikerRange:
      'docs/v1/**': 'netcore-1.0'
      'docs/v2/**': 'netcore-2.0'
    routes:
      docs/v1/: docs/
      docs/v2/: docs/
    monikerDefinition: monikerDefinition.json
  monikerDefinition.json: |
    {
      "monikers": [
        { "moniker_name": "netcore-1.0", "product_name": ".NET Core" },
        { "moniker_name": "netcore-2.0", "product_name": ".NET Core" }
      ]
    }
  docs/v1/a.yml: |
    ### YamlMime:TestData
    uid: a
    name: name 1.0
  docs/v1/TOC.yml: |
    items:
      - name: node
        uid: a
  docs/v1/b.yml: |
    ### YamlMime:TestPage
      xref: a
  docs/v2/a.yml: |
    ### YamlMime:TestData
    uid: a
    name: name 2.0
  docs/v2/TOC.yml: |
    items:
      - name: node
        uid: a
  _themes/ContentTemplate/schemas/TestData.schema.json: |
    {
      "renderType": "component",
      "xrefProperties": ["name"],
      "properties": { 
        "metadata": {
          "properties": {
            "monikers": { "type": "array" }
          }
        },
        "uid": { "contentType": "uid" }
      }
    }
  _themes/ContentTemplate/schemas/TestPage.schema.json: |
    {
      "properties": { 
        "xref": { "contentType": "xref" }
      }
    }
  _themes/ContentTemplate/TestPage.html.primary.tmpl: |
    <xref uid="xref"/>

outputs:
  9b52f68bce2b10c7aa018b696f8ca916/docs/a.json:
  9b52f68bce2b10c7aa018b696f8ca916/docs/b.raw.page.json: |
    {"content": "<a href=\"a.json\" data-linktype=\"relative-path\"> name 1.0 </a>"}
  9b52f68bce2b10c7aa018b696f8ca916/docs/b.mta.json:
  9b52f68bce2b10c7aa018b696f8ca916/docs/toc.json: |
    {"items":[{"name":"node","href":"a.json","uid":"a","monikers":["netcore-1.0"]}]}
  ecc061f43156f37be077db42abf8301a/docs/a.json:
  ecc061f43156f37be077db42abf8301a/docs/toc.json: |
    {"items":[{"name":"node","href":"a.json","uid":"a","monikers":["netcore-2.0"]}]}
---
# can cross version referencing single-version uid
inputs:
  docfx.yml: |
    outputType: pageJson
    monikerDefinition: monikerDefinition.json
  monikerDefinition.json: |
    {
      "monikers": [
        { "moniker_name": "netcore-1.0", "product_name": ".NET Core" },
        { "moniker_name": "netcore-2.0", "product_name": ".NET Core" }
      ]
    }
  v1/a.yml: |
    ### YamlMime:TestData
    metadata:
      monikers: netcore-1.0
    uid: a
    name: name 1.0
  v2/b.yml: |
    ### YamlMime:TestPage
    metadata:
      monikers: netcore-2.0
    xref: a
  _themes/ContentTemplate/schemas/TestData.schema.json: |
    {
      "renderType": "component",
      "xrefProperties": ["name"],
      "properties": { "uid": { "contentType": "uid" }}
    }
  _themes/ContentTemplate/schemas/TestPage.schema.json: |
    {
      "properties": { 
        "xref": { "contentType": "xref" }
      }
    }
  _themes/ContentTemplate/TestPage.html.primary.tmpl: |
    <xref uid="xref"/>

outputs:
  9b52f68bce2b10c7aa018b696f8ca916/v1/a.json:
  ecc061f43156f37be077db42abf8301a/v2/b.raw.page.json: |
    {"content": "<a href=\"../v1/a.json\" data-linktype=\"relative-path\"> name 1.0 </a>"}
  ecc061f43156f37be077db42abf8301a/v2/b.mta.json:
---
# can cross version reference, using highest version
inputs:
  docfx.yml: |
    outputType: pageJson
    monikerDefinition: monikerDefinition.json
  monikerDefinition.json: |
    {
      "monikers": [
        { "moniker_name": "netcore-1.0", "product_name": ".NET Core" },
        { "moniker_name": "netcore-2.0", "product_name": ".NET Core" },
        { "moniker_name": "netcore-3.0", "product_name": ".NET Core" }
      ]
    }
  v1/a.yml: |
    ### YamlMime:TestData
    metadata:
      monikers: netcore-1.0
    uid: a
    name: name 1.0
  v2/a.yml: |
    ### YamlMime:TestData
    metadata:
      monikers: netcore-2.0
    uid: a
    name: name 2.0
  v3/b.yml: |
    ### YamlMime:TestPage
    metadata:
      monikers: netcore-3.0
    xref: a
  _themes/ContentTemplate/schemas/TestData.schema.json: |
    {
      "renderType": "component",
      "xrefProperties": ["name"],
      "properties": { "uid": { "contentType": "uid" }}
    }
  _themes/ContentTemplate/schemas/TestPage.schema.json: |
    {
      "properties": { 
        "xref": { "contentType": "xref" }
      }
    }
  _themes/ContentTemplate/TestPage.html.primary.tmpl: |
    <xref uid="xref"/>

outputs:
  9b52f68bce2b10c7aa018b696f8ca916/v1/a.json:
  ecc061f43156f37be077db42abf8301a/v2/a.json:
  dbd65aae1151fa58b34e889be64c7783/v3/b.raw.page.json: |
    {"content": "<a href=\"../v2/a.json\" data-linktype=\"relative-path\"> name 2.0 </a>"}
  dbd65aae1151fa58b34e889be64c7783/v3/b.mta.json:
---
# When href doesn't exist, should display the alt but not the text.
inputs:
  docfx.yml: |
    xref:
    - xrefmap.json
  xrefmap.json: |
    {
      "references":[{
          "uid": "SlackAPI.Block",
          "name": "Block",
          "fullName": "SlackAPI.Block"
      }]
    }
  docs/a.md: |
    str <xref href="SlackAPI.Block?alt=SlackAPI.Block&text=Block" data-throw-if-not-resolved="True"></xref>
outputs:
  docs/a.json: |
    {
      "conceptual": "<p>str <span class=\"xref\">SlackAPI.Block</span></p>"
    }
---
# support uid reference count validation 1
inputs:
  docfx.yml:
  docs/a.yml: |
    ### YamlMime:TestData1
    uid: a
  docs/b.yml: |
    ### YamlMime:TestData2
    ref_other: a
  docs/c.yml: |
    ### YamlMime:TestData2
    ref_other: a
  _themes/ContentTemplate/schemas/TestData1.schema.json: |
    {
      "properties": {
        "uid": { "contentType": "uid", "minReferenceCount": 1, "maxReferenceCount" : 3}
      }
    }
  _themes/ContentTemplate/schemas/TestData2.schema.json: |
    {
      "properties": {
        "ref_other": { "contentType": "xref"}
      }
    }
outputs:
  docs/a.json:
  docs/b.json:
  docs/c.json:
---
# support uid reference count validation 2
noSingleFile: true
inputs:
  docfx.yml:
  docs/a.yml: |
    ### YamlMime:TestData1
    uid: a
  docs/b.yml: |
    ### YamlMime:TestData2
    ref_other: a
  docs/c.yml: |
    ### YamlMime:TestData2
    ref_other: a
  _themes/ContentTemplate/schemas/TestData1.schema.json: |
    {
      "properties": {
        "uid": { "contentType": "uid", "minReferenceCount": 3, "maxReferenceCount" : 1}
      }
    }
  _themes/ContentTemplate/schemas/TestData2.schema.json: |
    {
      "properties": {
        "ref_other": { "contentType": "xref"}
      }
    }
outputs:
  docs/a.json:
  docs/b.json:
  docs/c.json:
  .errors.log: |
    {"message_severity":"warning","code":"max-reference-count-invalid","message":"UID 'a' reference count should not be more than 1, but now is 2 ('docs/b.yml(2,12)', 'docs/c.yml(2,12)').","file":"docs/a.yml","line":2}
    {"message_severity":"warning","code":"min-reference-count-invalid","message":"UID 'a' reference count should be least 3, but now is 2 ('docs/b.yml(2,12)', 'docs/c.yml(2,12)').","file":"docs/a.yml","line":2}
---
# support SDP validation validateExternalXrefs
noSingleFile: true
repos:
  https://docs.com/test-valdiate-external-xref:
    - files:
        docfx.yml: |
          name: docset_a
          xref:
          - 1.xrefmap.json
        1.xrefmap.json: |
          {
            "repository_url": "b_repository_url",
            "docset_name": "docset_b",
            "references":[
              {"uid": "c", "schemaType": "c-type"},
              {"uid": "d", "schemaType": "d-type"}
            ],
            "external_xrefs":[
              {"uid": "nofound",
                "docsetName": "docset_a",
                "schemaType": "a-type",
                "propertyPath": "p1",
                "count": 1}
            ]
          }
        docs/a.yml: |
          ### YamlMime:TestData1
          uid: a
          ref_other: ["b", "c", "d"]
        docs/b.yml: |
          ### YamlMime:TestData1
          uid: b
          ref_other: ["c"]
        _themes/ContentTemplate/schemas/TestData1.schema.json: |
          {
            "properties": {
              "uid": { "contentType": "uid"},
              "ref_other": { "type": "array", "items": {"contentType": "xref", "validateExternalXrefs": true}}
            }
          }
outputs:
  docs/a.json:
  docs/b.json:
  .xrefmap.json: |
    {
      "docset_name": "docset_a",
      "repository_url": "https://docs.com/test-valdiate-external-xref",
      "external_xrefs":[
        {"uid": "c", 
          "docsetName": "docset_b",
          "schemaType": "c-type",
          "propertyPath": "ref_other",
          "count": 2},
        {"uid": "d", 
          "docsetName": "docset_b",
          "schemaType": "d-type",
          "propertyPath": "ref_other",
          "count": 1}
      ]
    }
  .errors.log: |
    {"message_severity":"warning","code":"uid-not-found","message":"UID 'nofound' with type 'a-type' not found, which is referenced by repository 'b_repository_url' on property 'p1'.","line":0,"column":0}
---
# support SDP validation validateExternalXrefs, locale build
noSingleFile: true
locale: zh-cn
repos:
  https://docs.com/test-valdiate-external-xref.zh-cn:
  - files:
      docfx.yml: |
        name: docset_a
        xref:
        - 1.xrefmap.json
      1.xrefmap.json: |
        {
          "repository_url": "b_repository_url",
          "docset_name": "docset_b",
          "references":[
            {"uid": "c", "schemaType": "c-type"},
            {"uid": "d", "schemaType": "d-type"}
          ],
          "external_xrefs":[
            {"uid": "nofound",
              "docsetName": "docset_a",
              "schemaType": "a-type",
              "propertyPath": "p1",
              "count": 1}
          ]
        }
      docs/a.yml: |
        ### YamlMime:TestData1
        uid: a
        ref_other: ["b", "c", "d"]
      docs/b.yml: |
        ### YamlMime:TestData1
        uid: b
        ref_other: ["c"]
      _themes/ContentTemplate/schemas/TestData1.schema.json: |
        {
          "properties": {
            "uid": { "contentType": "uid"},
            "ref_other": { "type": "array", "items": {"contentType": "xref", "validateExternalXrefs": true}}
          }
        }
  https://docs.com/test-valdiate-external-xref:
  - files:
      docfx.yml:
outputs:
  docs/a.json:
  docs/b.json:
  .xrefmap.json: |
    {
      "docset_name": "docset_a",
      "repository_url": "https://docs.com/test-valdiate-external-xref.zh-cn",
      "external_xrefs":[
        {"uid": "c", 
          "docsetName": "docset_b",
          "schemaType": "c-type",
          "count": 2},
        {"uid": "d", 
          "docsetName": "docset_b",
          "schemaType": "d-type",
          "count": 1}
      ]
    }
  .errors.log: |
    {"message_severity":"warning","code":"uid-not-found","message":"UID 'nofound' with type 'a-type' not found, which is referenced by repository 'b_repository_url' on property 'p1'.","line":0,"column":0}
---
# support SDP validation validateExternalXrefs, propertyPath
noSingleFile: true
repos:
  https://docs.com/test-valdiate-external-xref:
    - files:
        docfx.yml: |
          name: docset_a
          xref:
          - 1.xrefmap.json
        1.xrefmap.json: |
          {
            "repository_url": "b_repository_url",
            "docset_name": "docset_b",
            "references":[
              {"uid": "c", "schemaType": "c-type"},
              {"uid": "d", "schemaType": "d-type"}
            ],
            "external_xrefs":[
              {"uid": "e",
                "docsetName": "docset_a",
                "schemaType": "a-type",
                "propertyPath": "p1",
                "count": 1},
              {"uid": "e",
                "docsetName": "docset_a",
                "schemaType": "a-type",
                "propertyPath": "p2",
                "count": 1}
            ]
          }
        docs/a.yml: |
          ### YamlMime:TestData1
          uid: a
          ref_other: ["b", "c", "d"]
        docs/b.yml: |
          ### YamlMime:TestData1
          uid: b
          ref_other_2: ["c"]
        _themes/ContentTemplate/schemas/TestData1.schema.json: |
          {
            "properties": {
              "uid": { "contentType": "uid"},
              "ref_other": { "type": "array", "items": {"contentType": "xref", "validateExternalXrefs": true}},
              "ref_other_2": { "type": "array", "items": {"contentType": "xref", "validateExternalXrefs": true}}
            }
          }
outputs:
  docs/a.json:
  docs/b.json:
  .xrefmap.json: |
    {
      "docset_name": "docset_a",
      "repository_url": "https://docs.com/test-valdiate-external-xref",
      "external_xrefs":[
        {"uid": "c", 
          "docsetName": "docset_b",
          "schemaType": "c-type",
          "propertyPath": "ref_other",
          "count": 1},
        {"uid": "c", 
          "docsetName": "docset_b",
          "schemaType": "c-type",
          "propertyPath": "ref_other_2",
          "count": 1},
        {"uid": "d", 
          "docsetName": "docset_b",
          "schemaType": "d-type",
          "propertyPath": "ref_other",
          "count": 1}
      ]
    }
  .errors.log: |
    {"message_severity":"warning","code":"uid-not-found","message":"UID 'e' with type 'a-type' not found, which is referenced by repository 'b_repository_url' on property 'p1'.","line":0,"column":0}
    {"message_severity":"warning","code":"uid-not-found","message":"UID 'e' with type 'a-type' not found, which is referenced by repository 'b_repository_url' on property 'p2'.","line":0,"column":0}
---
# multiple duplicated uids with the same MonkerList
inputs:
  docfx.json: |
    {"build": {"content": [{"files": ["**/*.yml"], "version": "latest"}], "monikerDefinition": "monikerDefinition.json"}}
  _themes/ContentTemplate/schemas/test.schema.json: |
    {
      "type": "object",
      "required": ["members", "uid"],
      "properties": {
        "uid": {"contentType": "uid","type": "string"},
        "members": {"items":{"properties": {"uid": {"contentType": "uid","type": "string"}}}}
      }
    }
  monikerDefinition.json: |
    {"monikers": [{ "moniker_name": "latest" }]}
  test.yml: |
    ### YamlMime:test
    uid: "a"
    members:
    - uid: "a"
outputs: 
  5e1e2bcac305958b27077ca136f35f0a/test.json:
  .errors.log: |
    {"message_severity":"warning","code":"duplicate-uid","message":"UID 'a' is duplicated in 'test.yml(2,6)', 'test.yml(4,8)'.","file":"test.yml","line":4,"column":8}
    {"message_severity":"warning","code":"duplicate-uid","message":"UID 'a' is duplicated in 'test.yml(2,6)', 'test.yml(4,8)'.","file":"test.yml","line":2,"column":6}
---
# Xref markdown property output absolute url for TSType mime
repos:
  https://docs.com/test-valdiate-external-xref#live:
    - files:
        docfx.yml: |
        docs/c/c.md: |
          ---
          title: Title from yaml header c
          uid: c
          ---
        docs/a/a/a.json: |
          {
            "$schema": "https://raw.githubusercontent.com/dotnet/docfx/v3/schemas/TSType.json",
            "uid": "a",
            "summary": "@c Hello docfx!"
          }
        docs/b/b.md: |
          Link to @a?displayProperty=summary
        _themes/ContentTemplate/schemas/TSType.schema.json: |
          {
            "properties": {
              "summary": { "contentType": "Markdown" },
              "uid": { "contentType": "uid" }
            },
            "xrefProperties": ["summary"]
          }
outputs:
  docs/a/a/a.json:
  docs/c/c.json:
  docs/b/b.json: |
    {"conceptual": "<p>Link to <a class=\"no-loc\" href=\"../a/a/a\" data-linktype=\"relative-path\">&lt;p&gt;&lt;a href=&quot;/docs/c/c&quot;&gt;Title from yaml header c&lt;/a&gt; Hello docfx!&lt;/p&gt;\n</a></p>\n"}
  .xrefmap.json: | 
    {
      "references":[
        {"uid":"a","summary":"<p><a href=\"/docs/c/c\">Title from yaml header c</a> Hello docfx!</p>"},
        {"uid": "c", "href": "https://docs.com/docs/c/c", "name": "Title from yaml header c"}
      ]
    }
---
# no-loc for internal xref
# Note: But for internal UID in conceptual repo, when title is chosen as XRef spec name, the resolved link text should be localizable.
inputs:
  docfx.yml: 
  a.yml: |
    ### YamlMime:ModuleUnit
    uid: a
    title: Title from internal a.yml
    name: name a
    fullName: fullName a
  b.md: |
    ---
    title: Title from internal b.md
    uid: b
    ---
  index.md: |
    # File b
    - Link to <xref:a>
    - Link to @a
    - Link to <xref:b>
    - Link to @b
  _themes/ContentTemplate/schemas/ModuleUnit.schema.json: |
    {
      "type": "object",
      "title": "Link from yaml",
      "properties": {
        "uid": { "contentType": "uid"},
        "title": {"type": "string", "tags": ["localizable"]},
        "name": {"type": "string", "tags": ["localizable"]},
        "fullName": {"type": "string", "tags": ["localizable"]}
      },
      "xrefProperties": ["name", "fullName", "title"]
    }
  _themes/ContentTemplate/ModuleUnit.html.primary.tmpl: |
    <h2 id="{{heading}}"></h2>{{{description}}}
outputs:
  a.json:
  b.json: 
  index.json: | 
    {
      "conceptual": "<ul>\n<li>Link to <a href=\"a\" class=\"no-loc\" data-linktype=\"relative-path\">name a</a></li>\n<li>Link to <a href=\"a\" class=\"no-loc\" data-linktype=\"relative-path\">name a</a></li>\n<li>Link to <a href=\"b\" data-linktype=\"relative-path\">Title from internal b.md</a></li>\n<li>Link to <a href=\"b\" data-linktype=\"relative-path\">Title from internal b.md</a></li>\n</ul>\n"
    }<|MERGE_RESOLUTION|>--- conflicted
+++ resolved
@@ -43,11 +43,7 @@
     { "references":[{"uid": "a", "name": "a", "fullName": "a", "href": "https://docs.microsoft.com/a", "nameWithType": "a"}]}
 outputs:
   docs/a.json: |
-<<<<<<< HEAD
-    { "conceptual": "<p>Link to <a class=\"no-loc\" href=\"/en-us/dotnet/api/system.string\">System.String</a></p>\n"}
-=======
-    { "conceptual": "<p>Link to <a href=\"/dotnet/api/system.string\">System.String</a></p>\n"}
->>>>>>> eaff0ba3
+    { "conceptual": "<p>Link to <a class=\"no-loc\" href=\"/dotnet/api/system.string\">System.String</a></p>\n"}
 ---
 # original config should have higher priority than extend config
 inputs:
@@ -81,11 +77,7 @@
     }
 outputs:
   docs/a.json: |
-<<<<<<< HEAD
-    { "conceptual": "<p>Link to <a class=\"no-loc\" href=\"/en-us/dotnet/api/system.string\">System.String.Higher</a></p>\n"}
-=======
-    { "conceptual": "<p>Link to <a href=\"/dotnet/api/system.string\">System.String.Higher</a></p>\n"}
->>>>>>> eaff0ba3
+    { "conceptual": "<p>Link to <a class=\"no-loc\" href=\"/dotnet/api/system.string\">System.String.Higher</a></p>\n"}
 ---
 # Should not remove host name if not sharing with xref href
 inputs:
@@ -216,11 +208,7 @@
           }
 outputs:
   base_path/docs/a.json: |
-<<<<<<< HEAD
-    { "conceptual": "<p>Link to <a class=\"no-loc\" href=\"/en-us/dotnet/api/system.string\">String</a></p>\n"}
-=======
-    { "conceptual": "<p>Link to <a href=\"/dotnet/api/system.string\">String</a></p>\n"}
->>>>>>> eaff0ba3
+    { "conceptual": "<p>Link to <a class=\"no-loc\" href=\"/dotnet/api/system.string\">String</a></p>\n"}
 ---
 # The same uid in internal and external
 # should resolve it from the internal one
