--- conflicted
+++ resolved
@@ -5,13 +5,8 @@
   docs/a.md: Link to <xref:a>
 outputs:
   docs/a.json: |
-<<<<<<< HEAD
     { "conceptual": "<p>Link to &lt;xref:a&gt;</p>" }
-  build.log: |
-=======
-    { "content": "<p>Link to &lt;xref:a&gt;</p>" }
-  .errors.log: |
->>>>>>> 93872d6b
+  .errors.log: |
     ["warning","uid-not-found","Cannot find uid 'a' using xref '<xref:a>'","docs/a.md",1,9]
 ---
 # Unknown xrefs using @ syntax are output as is with a informational message
@@ -20,13 +15,8 @@
   docs/a.md: Link to @a
 outputs:
   docs/a.json: |
-<<<<<<< HEAD
     { "conceptual": "<p>Link to @a</p>" }
-  build.log: |
-=======
-    { "content": "<p>Link to @a</p>" }
-  .errors.log: |
->>>>>>> 93872d6b
+  .errors.log: |
     ["info","at-uid-not-found","Cannot find uid 'a' using xref '@a'","docs/a.md",1,10]
 ---
 # Restore xref map from configured url and use the map for resolving
@@ -157,13 +147,8 @@
   docs/a.json:
   docs/b.json: 
   docs/c.json: |
-<<<<<<< HEAD
     {"conceptual":"<p>Link to @a</p>\n"}
-  build.log: |
-=======
-    {"content":"<p>Link to @a</p>\n"}
-  .errors.log: |
->>>>>>> 93872d6b
+  .errors.log: |
     ["error","uid-conflict","Two or more documents have defined the same Uid 'a': docs/a.yml,docs/b.json"]
     ["info","at-uid-not-found","Cannot find uid 'a' using xref '@a'","docs/c.md",1,10]
   xrefmap.json: | 
@@ -442,13 +427,8 @@
 outputs:
   docs/a.json:
   docs/b.json: |
-<<<<<<< HEAD
     { "conceptual": "<p>Link to <a href=\"xref:c#bookmark\">title</a></p>" }
-  build.log: |
-=======
-    { "content": "<p>Link to <a href=\"xref:c#bookmark\">title</a></p>" }
-  .errors.log: |
->>>>>>> 93872d6b
+  .errors.log: |
     ["warning","uid-not-found","Cannot find uid 'c' using xref 'c#bookmark'","docs/b.md",1,9]
 ---
 # Markdown inclusion with xref reference
