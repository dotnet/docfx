---
# Unknown xrefs are output as is with a warning
inputs:
  docfx.yml:
  docs/a.md: Link to <xref:a>
outputs:
  docs/a.json: |
    { "conceptual": "<p>Link to &lt;xref:a&gt;</p>" }
  .errors.log: |
    ["warning","xref-not-found","Cross reference not found: '<xref:a>'","docs/a.md",1,9]
---
# Unknown xrefs using @ syntax are not included in error log
inputs:
  docfx.yml:
  docs/a.md: Link to @a
outputs:
  docs/a.json: |
    { "conceptual": "<p>Link to @a</p>" }
---
# Restore xref map from configured url and use the map for resolving
# hostname should be removed if docset sharing the same one
inputs:
  docfx.yml: |
    baseUrl: https://docs.microsoft.com
    xref: 
      - 1.xrefmap.json
      - 2.xrefmap.json
  docs/a.md: Link to @System.String
  1.xrefmap.json: |
    {
      "references":[{
          "uid": "System.String",
          "name": "String",
          "fullName": "System.String",
          "href": "https://docs.microsoft.com/en-us/dotnet/api/system.string",
          "nameWithType": "System.String"
      }]
    }
  2.xrefmap.json: |
    { "references":[{"uid": "a", "name": "a", "fullName": "a", "href": "https://docs.microsoft.com/en-us/a", "nameWithType": "a"}]}
outputs:
  docs/a.json: |
    { "conceptual": "<p>Link to <a href=\"/en-us/dotnet/api/system.string\">String</a></p>\n"}
---
# Restore xref map from configured url and use the YAML file for resolving
inputs:
  docfx.yml: |
    xref: 
      - xrefmap.yml
  docs/a.md: Link to @System.String
  xrefmap.yml: |
    references:
      - uid: System.String
        name: String
        fullName: System.String
        href: https://docs.microsoft.com/en-us/dotnet/api/system.string
        nameWithType: System.String
outputs:
  docs/a.json: |
    { "conceptual": "<p>Link to <a href=\"https://docs.microsoft.com/en-us/dotnet/api/system.string\">String</a></p>\n"}
---
# Define uid in conceptual, resolve it
inputs:
  docfx.yml:
  docs/a.md: |
    ---
    title: Title from yaml header a
    uid: a
    ---
  docs/b.md: |
    ---
    title: Title from yaml header b
    uid: b
    ---
  docs/c.md: Link to @a
outputs:
  docs/c.json: | 
    {"conceptual":"<p>Link to <a href=\"a\">Title from yaml header a</a></p>\n"}
  docs/a.json:
  docs/b.json:
  xrefmap.json: | 
    {
      "references":[
        {
          "uid": "a",
          "href": "https://docs.com/docs/a",
          "name": "Title from yaml header a"
        },
        {
          "uid": "b",
          "href": "https://docs.com/docs/b",
          "name": "Title from yaml header b"
        }
      ]
    }
  .dependencymap.json: |
    {
      "dependencies": {
          "docs/c.md": [
              {
                  "source": "docs/a.md",
                  "type": "uidInclusion"
              }
          ]
      }
    }
------
# The same uid in internal and external
# should resolve it from the internal one
inputs:
  docfx.yml: |
    xref: xrefmap.json
  docs/a.md: |
    ---
    title: Title from internal a
    uid: a
    ---
  docs/b.md: |
    Link to @a
  xrefmap.json: | 
    {
      "references":[
        {
          "uid": "a",
          "href": "https://docs.com/docs/a",
          "name": "Title from external a"
        }
      ]
    }
outputs:
  docs/a.json:
  docs/b.json: |
    {"conceptual":"<p>Link to <a href=\"a\" data-linktype=\"relative-path\">Title from internal a</a></p>\n"}
---
# Define uid in SDP
# Resolve xref with display property in conceptual document
# Resolve xref with non-existing display property, display name
inputs:
  docfx.yml:
  docs/a.json: |
    {
      "$schema": "https://raw.githubusercontent.com/dotnet/docfx/v3/schemas/TestData.json",
      "uid": "a",
      "name": "test",
      "fullName": "test.test",
      "description": "a.description"
    }
  docs/c.md: |
    Link to <xref:a?displayProperty=fullName>
    Link to @a?displayProperty=fullName
    Link to <xref:a?displayProperty=notExisting>
outputs:
  docs/c.json: | 
    {"conceptual":"<p>Link to <a href=\"a.json\">test.test</a>\nLink to <a href=\"a.json\">test.test</a>\nLink to <a href=\"a.json\">test</a></p>\n"}
  docs/a.json:
  xrefmap.json: | 
    {"references":[{"uid":"a","href":"https://docs.com/docs/a.json"}]}
  .dependencymap.json: |
    {
      "dependencies": {
          "docs/c.md": [
              {
                  "source": "docs/a.json",
                  "type": "uidInclusion"
              }
          ]
      }
    }
---
# Define duplicate uid in conceptual and SDP 
# should output error and uid cannot be resolved
inputs:
  docfx.yml:
  docs/a.yml: |
    #YamlMime:TestData
    uid: a
  docs/b.json: |
    {
      "$schema": "https://raw.githubusercontent.com/dotnet/docfx/v3/schemas/TestData.json",
      "uid": "a"
    }
  docs/c.md: Link to @a
outputs:
  docs/a.json:
  docs/b.json: 
  docs/c.json: |
    {"conceptual":"<p>Link to @a</p>\n"}
  .errors.log: |
    ["error","uid-conflict","UID 'a' is defined in more than one file: 'docs/a.yml', 'docs/b.json'"]
  xrefmap.json: | 
    {"!references":null}
---
# Resolve xref in SDP
inputs:
  docfx.yml:
  docs/a.json: |
    {
      "$schema": "https://raw.githubusercontent.com/dotnet/docfx/v3/schemas/TestData.json",
      "uid": "a",
      "name": "test",
      "fullName": "test.test",
      "description": "a.description"
    }
  docs/b.json: | 
    {
      "$schema": "https://raw.githubusercontent.com/dotnet/docfx/v3/schemas/TestData.json",
      "xref": "a"
    }
outputs:
  docs/a.json:
  docs/b.json: | 
    {
      "content": {"xref": "a.json"}
    }
  xrefmap.json: | 
    {"references":[{"uid":"a","href":"https://docs.com/docs/a.json"}]}
  .dependencymap.json: |
    {
      "dependencies": {
          "docs/b.json": [
              {
                  "source": "docs/a.json",
                  "type": "uidInclusion"
              }
          ]
      }
    }
---
# Define uid with error
inputs:
  docfx.yml:
  docs/a.json: |
    {
      "$schema": "https://raw.githubusercontent.com/dotnet/docfx/v3/schemas/TestData.json",
      "uid": "a",
      "name": "test",
      "fullName": "test.test",
      "description":
    }
  docs/b.json: | 
    {
      "$schema": "https://raw.githubusercontent.com/dotnet/docfx/v3/schemas/TestData.json",
      "xref": "a"
    }
outputs:
  docs/b.json: | 
    { "content": {"!xref": null}}
  .errors.log: |
    ["error","json-syntax-error","Unexpected character encountered while parsing value: }.","docs/a.json",7]
    ["warning","xref-not-found","Cross reference not found: 'a'","docs/b.json",3,13]
  xrefmap.json: | 
    {"!references":null}
---
# support multiple uids in the same array in one SDP
inputs:
  docfx.yml:
  docs/a.yml: |
    #YamlMime:TestData
    uid: a
    description: description for a
    data:
      uid: a.data
      description: description for a.data
    array:
      - uid: a.b
        description: description for a.b
        array:
          - uid: a.b.d
            description: description for a.b.d
          - uid: a.b.e
            description: description for a.b.e
      - uid: a.c
        description: description for a.c
  docs/b.md: Link to @a.b
outputs:
  docs/a.json:
  docs/b.json: |
    {"conceptual": "<p>Link to <a href=\"a.json#a_b\">a.b</a></p>\n"}
  xrefmap.json: |
    {
      "references": [{
        "uid": "a",
        "href": "https://docs.com/docs/a.json",
        "description": "description for a"
      }, 
      {
        "uid": "a.b",
        "href": "https://docs.com/docs/a.json#a_b",
        "description": "description for a.b"
      },
      {
        "uid": "a.b.d",
        "href": "https://docs.com/docs/a.json#a_b_d",
        "description": "description for a.b.d"
      },
      {
        "uid": "a.b.e",
        "href": "https://docs.com/docs/a.json#a_b_e",
        "description": "description for a.b.e"
      }, 
      {
        "uid": "a.c",
        "href": "https://docs.com/docs/a.json#a_c",
        "description": "description for a.c"
      },
      {
        "uid": "a.data",
        "href": "https://docs.com/docs/a.json#a_data",
        "description": "description for a.data"
      }]
    }
---
# uid conflict in one SDP
inputs:
  docfx.yml:
  docs/a.json: |
    {
      "$schema": "https://raw.githubusercontent.com/dotnet/docfx/v3/schemas/TestData.json",
      "uid": "a",
      "data": 
      { 
        "uid": "a"
      }
    }
outputs:
  docs/a.json:
  .errors.log: |
    ["error","uid-conflict","The same Uid 'a' has been defined multiple times in the same file","docs/a.json"]
  xrefmap.json: |
    {"references":[{"uid":"a","href":"https://docs.com/docs/a.json"}]}
---
# uid conflict in non-root level and another SDP
inputs:
  docfx.yml:
  docs/a.json: |
    {
      "$schema": "https://raw.githubusercontent.com/dotnet/docfx/v3/schemas/TestData.json",
      "uid": "a",
      "data": 
      { 
        "uid": "b"
      }
    }
  docs/b.json: |
    {
      "$schema": "https://raw.githubusercontent.com/dotnet/docfx/v3/schemas/TestData.json",
      "uid": "b"
    }
outputs:
  docs/a.json:
  docs/b.json:
  .errors.log: |
    ["error","uid-conflict","UID 'b' is defined in more than one file: 'docs/a.json', 'docs/b.json'"]
  xrefmap.json: |
    {"references":[{"uid":"a","href":"https://docs.com/docs/a.json"}]}
---
# Xref property field which supports markdown content
inputs:
  docfx.yml:
  docs/a.json: |
    {
      "$schema": "https://raw.githubusercontent.com/dotnet/docfx/v3/schemas/TestData.json",
      "uid": "a",
      "summary": "    Hello `docfx`!"
    }
outputs:
  docs/a.json:
  xrefmap.json: | 
    {"references":[{"uid":"a","href":"https://docs.com/docs/a.json","summary":"<pre><code>Hello `docfx`!\n</code></pre>\n"}]}
---
# Xref property field which supports inline markdown content
inputs:
  docfx.yml:
  docs/a.json: |
    {
      "$schema": "https://raw.githubusercontent.com/dotnet/docfx/v3/schemas/TestData.json",
      "uid": "a",
      "inlineDescription": "    Hello `docfx`!"
    }
outputs:
  docs/a.json:
  xrefmap.json: | 
    {"references":[{"uid":"a","href":"https://docs.com/docs/a.json","inlineDescription":"Hello <code>docfx</code>!"}]}
---
# Xref property field with dependecy
inputs:
  docfx.yml:
  docs/a.json: |
    {
      "$schema": "https://raw.githubusercontent.com/dotnet/docfx/v3/schemas/TestData.json",
      "uid": "a",
      "inlineDescription": "[!INCLUDE[B](b.md)]"
    }
  docs/b.md: |
    Hello `docfx`!
outputs:
  docs/a.json:
  docs/b.json:
  xrefmap.json: | 
    {"references":[{"uid":"a","href":"https://docs.com/docs/a.json","inlineDescription":"Hello <code>docfx</code>!"}]}
---
# Refer to uid with hashtag
inputs:
  docfx.yml:
  docs/a.md: |
    ---
    title: Title from yaml header a
    uid: a
    ---
  docs/b.md: | 
    Link to <xref:a#bookmark>
    Link to @a#bookmark
outputs:
  docs/a.json:
  docs/b.json: |
    { "conceptual": "<p>Link to <a href=\"a#bookmark\">Title from yaml header a</a>\nLink to <a href=\"a#bookmark\">Title from yaml header a</a></p>" }
---
# Refer to uid with encoded content, it should be decoded and then resolved
inputs:
  docfx.yml:
  docs/a.md: |
    ---
    title: Title from yaml header a
    uid: a*
    ---
  docs/b.md: | 
    Link to <xref:a%2A>
    Link to @a%2A
    Link to @a*
    Link to @"a*"
    Link to @"a%2A"
outputs:
  docs/a.json:
  docs/b.json: |
    { "conceptual": "<p>Link to <a href=\"a\">Title from yaml header a</a>\nLink to <a href=\"a\">Title from yaml header a</a>\nLink to <a href=\"a\">Title from yaml header a</a>\nLink to <a href=\"a\">Title from yaml header a</a>\nLink to <a href=\"a\">Title from yaml header a</a></p>" }
---
# Refer to uid within link
inputs:
  docfx.yml:
  docs/a.md: |
    ---
    title: Title from yaml header a
    fullName: full name
    uid: a
    ---
  docs/b.md: | 
    Link to [title](xref:a?displayProperty=fullName#bookmark)
outputs:
  docs/a.json:
  docs/b.json: |
    { "conceptual": "<p>Link to <a href=\"a#bookmark\">title</a></p>" }
---
# Refer to uid within link, uid not found
inputs:
  docfx.yml:
  docs/a.md: |
    ---
    title: Title from yaml header a
    uid: a
    ---
  docs/b.md: | 
    Link to [title](xref:c#bookmark)
outputs:
  docs/a.json:
  docs/b.json: |
    { "conceptual": "<p>Link to <a href=\"xref:c#bookmark\">title</a></p>" }
  .errors.log: |
    ["warning","xref-not-found","Cross reference not found: 'c#bookmark'","docs/b.md",1,9]
---
# Markdown inclusion with xref reference
inputs:
  docfx.yml:
  docs/a.md: a [!INCLUDE[](1/b.md)]
  docs/1/b.md: Link to @c
  docs/c.md: |
    ---
    title: Title from yaml header c
    uid: c
    ---
outputs:
  docs/a.json: |
    { "conceptual": "<p>a Link to <a href=\"c\">Title from yaml header c</a></p>" }
  docs/1/b.json: |
    { "conceptual": "<p>Link to <a href=\"../c\">Title from yaml header c</a></p>" }
  docs/c.json:
---
# Markdown inclusion with xref reference of link
inputs:
  docfx.yml:
  docs/a.md: a [!INCLUDE[](1/b.md)]
  docs/1/b.md: |
    Link to [title](xref:c)
  docs/c.md: |
    ---
    title: Title from yaml header c
    uid: c
    ---
outputs:
  docs/a.json: |
    { "conceptual": "<p>a Link to <a href=\"c\">title</a></p>" }
  docs/1/b.json: |
    { "conceptual": "<p>Link to <a href=\"../c\">title</a></p>" }
  docs/c.json:
---
# Markdown and SDP non-cyclic xref reference
inputs:
  docfx.yml:
  docs/a.md: |
    ---
    title: Title from yaml header a
    uid: a
    ---
    Link to @b?displayProperty=summary
  docs/b.json: | 
    {
      "$schema": "https://raw.githubusercontent.com/dotnet/docfx/v3/schemas/TestData.json",
      "uid": "b",
      "name": "name for b",
      "description": "description for b",
      "summary": "Link to @a?displayProperty=summary",
    }
outputs:
  docs/a.json:
  docs/b.json: |
    { "content":{"name":"name for b","description":"description for b"} }
---
# SDP non-cyclic xref reference should be resolved
# whose display properties are plain text
inputs:
  docfx.yml:
  docs/a.json: |
    {
      "$schema": "https://raw.githubusercontent.com/dotnet/docfx/v3/schemas/TestData.json",
      "uid": "a",
      "name": "name for a",
      "inlineDescription": "description for a",
      "summary": "Link to @b?displayProperty=inlineDescription",
    }
  docs/b.json: |
    {
      "$schema": "https://raw.githubusercontent.com/dotnet/docfx/v3/schemas/TestData.json",
      "uid": "b",
      "name": "name for b",
      "inlineDescription": "description for b",
      "summary": "Link to @a",
    }
outputs:
  docs/a.json: |
    {
      "content": 
      {
        "name": "name for a",
        "summary": "<p>Link to <a href=\"b.json\">description for b</a></p>\n",
        "inlineDescription": "description for a",
        "uid": "a"
      }
    }
  docs/b.json: |
    {
      "content": 
      {
        "name": "name for b",
        "summary": "<p>Link to <a href=\"a.json\">name for a</a></p>\n",
        "inlineDescription": "description for b",
        "uid": "b"
      }
    }
---
# SDP cyclic xref reference whose display properties referring to another uid
# a.json -> b.json -> a.json && b.json -> a.json -> b.json
inputs:
  docfx.yml:
  docs/a.json: |
    {
      "$schema": "https://raw.githubusercontent.com/dotnet/docfx/v3/schemas/TestData.json",
      "uid": "a",
      "name": "name for a",
      "inlineDescription": "description for a",
      "summary": "Link to @b?displayProperty=summary",
    }
  docs/b.json: |
    {
      "$schema": "https://raw.githubusercontent.com/dotnet/docfx/v3/schemas/TestData.json",
      "uid": "b",
      "name": "name for b",
      "inlineDescription": "description for b",
      "summary": "Link to @a?displayProperty=summary",
    }
  docs/c.json: |
    {
      "$schema": "https://raw.githubusercontent.com/dotnet/docfx/v3/schemas/TestData.json",
      "uid": "c",
      "name": "name for c",
      "inlineDescription": "description for c",
      "summary": "Link to @a",
    }
outputs:
  docs/c.json: |
    {"content":{"name":"name for c","summary":"<p>Link to <a href=\"a.json\">name for a</a></p>\n","inlineDescription":"description for c","uid":"c"}}
  .errors.log: |
    ["error","circular-reference","Build has identified file(s) referencing each other: 'docs/a.json' --> 'docs/b.json' --> 'docs/a.json'","docs/a.json"]
    ["error","circular-reference","Build has identified file(s) referencing each other: 'docs/b.json' --> 'docs/a.json' --> 'docs/b.json'","docs/b.json"]
---
# SDP cyclic xref reference whose display properties referring to another uid
# b.json -> c.json -> b.json && b.json -> c.json -> b.json && c.json -> b.json -> c.json
inputs:
  docfx.yml:
  docs/a.json: |
    {
      "$schema": "https://raw.githubusercontent.com/dotnet/docfx/v3/schemas/TestData.json",
      "uid": "a",
      "name": "name for a",
      "inlineDescription": "description for a",
      "summary": "Link to @b?displayProperty=summary",
    }
  docs/b.json: |
    {
      "$schema": "https://raw.githubusercontent.com/dotnet/docfx/v3/schemas/TestData.json",
      "uid": "b",
      "name": "name for b",
      "inlineDescription": "description for b",
      "summary": "Link to @c?displayProperty=summary",
    }
  docs/c.json: |
    {
      "$schema": "https://raw.githubusercontent.com/dotnet/docfx/v3/schemas/TestData.json",
      "uid": "c",
      "name": "name for c",
      "inlineDescription": "description for c",
      "summary": "Link to @b?displayProperty=summary",
    }
outputs:
  .errors.log: | 
    ["error","circular-reference","Build has identified file(s) referencing each other: 'docs/c.json' --> 'docs/b.json' --> 'docs/c.json'","docs/c.json"]
    ["error","circular-reference","Build has identified file(s) referencing each other: 'docs/b.json' --> 'docs/c.json' --> 'docs/b.json'","docs/b.json"]
    ["error","circular-reference","Build has identified file(s) referencing each other: 'docs/a.json' --> 'docs/b.json' --> 'docs/c.json' --> 'docs/b.json'","docs/a.json"]
---
# SDP cyclic xref reference to itself
inputs:
  docfx.yml:
  docs/a.json: |
    {
      "$schema": "https://raw.githubusercontent.com/dotnet/docfx/v3/schemas/TestData.json",
      "uid": "a",
      "name": "name for a",
      "inlineDescription": "description for a",
      "summary": "Link to @a?displayProperty=summary",
    }
outputs:
  .errors.log: |
    ["error","circular-reference","Build has identified file(s) referencing each other: 'docs/a.json' --> 'docs/a.json'","docs/a.json"]
---
# SDP non-cyclic xref reference, whose property references can be resolved
inputs:
  docfx.yml:
  docs/a.json: |
    {
      "$schema": "https://raw.githubusercontent.com/dotnet/docfx/v3/schemas/TestData.json",
      "uid": "a",
      "name": "name for a",
      "inlineDescription": "Link to @b?displayProperty=inlineDescription",
      "summary": "Link to @b?displayProperty=summary",
    }
  docs/b.json: |
    {
      "$schema": "https://raw.githubusercontent.com/dotnet/docfx/v3/schemas/TestData.json",
      "uid": "b",
      "name": "name for b",
      "inlineDescription": "Link to @a?displayProperty=name",
      "summary": "Link to @a?displayProperty=inlineDescription",
    }
outputs:
  docs/a.json:
  docs/b.json:
---
# input json file is not object
inputs:
  docfx.yml:
  docs/a.json: |
    1
outputs:
  .errors.log: |
    ["error","schema-not-found","Unknown schema ''","docs/a.json",1,1]
---
# support <xref href="uid"></xref>
inputs:
  docfx.yml:
  docs/a.md: |
    str <xref href="c"></xref>
    str <xref href="d" data-raw-source="@mention"></xref>
    some text
    str <xref href="d" data-raw-html="@higher" data-raw-source="@mention"></xref>
    multiple xref <xref href="e" data-raw-source="@mentione"></xref> some text <xref href="f" data-raw-source="@mentionf"></xref>
    <p>
      <xref href="e" data-raw-source="@mentione" />
      some text
      <xref href="f" data-raw-source="mentionf" />
    </p>
  docs/c.md: |
    ---
    title: Title from yaml header c
    uid: c
    ---
outputs:
  docs/a.json: |
    {"conceptual" : "<p>str <a href='c'>Title from yaml header c</a>\nstr @mention\nsome text\nstr @higher\nmultiple xref @mentione some text @mentionf</p>\n<p>\n  @mentione\n  some text\n  mentionf\n</p>\n"}
  docs/c.json:
  .errors.log: |
<<<<<<< HEAD
    ["info","at-xref-not-found","Cross reference not found: '<xref href=\"d\" data-raw-source=\"@mention\">'","docs/a.md",2,12]
    ["info","at-xref-not-found","Cross reference not found: '<xref href=\"d\" data-raw-html=\"@higher\" data-raw-source=\"@mention\">'","docs/a.md",4,12]
    ["info","at-xref-not-found","Cross reference not found: '<xref href=\"e\" data-raw-source=\"@mentione\">'","docs/a.md",5,12]
    ["info","at-xref-not-found","Cross reference not found: '<xref href=\"f\" data-raw-source=\"@mentionf\">'","docs/a.md",5,12]
    ["info","at-xref-not-found","Cross reference not found: '<p>\n  <xref href=\"e\" data-raw-source=\"@mentione\" />\n  some text\n  <xref href=\"f\" data-raw-source=\"mentionf\" />\n</p>'","docs/a.md",6,18]
    ["warning","xref-not-found","Cross reference not found: '<p>\n  <xref href=\"e\" data-raw-source=\"@mentione\" />\n  some text\n  <xref href=\"f\" data-raw-source=\"mentionf\" />\n</p>'","docs/a.md",6,78]
---
# support multiple uids with different xref properties
inputs:
  docfx.yml:
  docs/a.yml: |
    #YamlMime:TestData
    uid: a
    description: description for a
    child:
      uid: child
      a: child aaaaa
      b: child bbbbb
      child.c: "child.c cccccc"
    children:
      - uid: children.a
        b: children.a bbbbb
      - uid: children.b
        a: children.b aaaaa
      - uid: children.c
        child.c: "children.c cccccc"
  docs/b.md: |
    Link to @a?displayProperty=description
    Link to @a?displayProperty=fullName
    Link to @a?displayProperty=non-exist-property
    Link to @child?displayProperty=a
    Link to @child?displayProperty=b
    Link to @child?displayProperty=child.c
    Link to @child?displayProperty=non-exist-property
    Link to @children.a?displayProperty=a
    Link to @children.a?displayProperty=b
    Link to @children.a?displayProperty=non-exist-property
    Link to @children.b?displayProperty=a
    Link to @children.b?displayProperty=b
    Link to @children.b?displayProperty=non-exist-property
    Link to @children.c?displayProperty=child.c
outputs:
  docs/a.json:
  docs/b.json: |
    {
      "conceptual":
        "<p>
        Link to <a href=\"a.json\" data-linktype=\"relative-path\">description for a</a>
        Link to <a href=\"a.json\" data-linktype=\"relative-path\">a</a>
        Link to <a href=\"a.json\" data-linktype=\"relative-path\">a</a>
        Link to <a href=\"a.json#child\" data-linktype=\"relative-path\">child aaaaa</a>
        Link to <a href=\"a.json#child\" data-linktype=\"relative-path\">child</a>
        Link to <a href=\"a.json#child\" data-linktype=\"relative-path\">child.c cccccc</a>
        Link to <a href=\"a.json#child\" data-linktype=\"relative-path\">child</a>
        Link to <a href=\"a.json#children_a\" data-linktype=\"relative-path\">children.a</a>
        Link to <a href=\"a.json#children_a\" data-linktype=\"relative-path\">children.a</a>
        Link to <a href=\"a.json#children_a\" data-linktype=\"relative-path\">children.a</a>
        Link to <a href=\"a.json#children_b\" data-linktype=\"relative-path\">children.b aaaaa</a>
        Link to <a href=\"a.json#children_b\" data-linktype=\"relative-path\">children.b</a>
        Link to <a href=\"a.json#children_b\" data-linktype=\"relative-path\">children.b</a>
        Link to <a href=\"a.json#children_c\" data-linktype=\"relative-path\">children.c cccccc</a>
        </p>"
    }
  xrefmap.json: |
    {
        "references": [
            {
                "uid": "a",
                "href": "https://docs.com/docs/a.json",
                "description": "description for a"
            },
            {
                "uid": "child",
                "href": "https://docs.com/docs/a.json#child",
                "a": "child aaaaa",
                "child.c": "child.c cccccc"
            },
            {
                "uid": "children.a",
                "href": "https://docs.com/docs/a.json#children_a"
            },
            {
                "uid": "children.b",
                "href": "https://docs.com/docs/a.json#children_b",
                "a": "children.b aaaaa"
            },
            {
                "uid": "children.c",
                "href": "https://docs.com/docs/a.json#children_c",
                "child.c": "children.c cccccc"
            }
        ]
    }
=======
    ["warning","xref-not-found","Cross reference not found: '<p>\n  <xref href=\"e\" data-raw-source=\"@mentione\" />\n  some text\n  <xref href=\"f\" data-raw-source=\"mentionf\" />\n</p>'","docs/a.md",6,78]
---
# uid resolving should respect the order of xref settings
inputs:
  docfx.yml: |
    baseUrl: https://docs.microsoft.com
    xref: 
      - 1.xrefmap.json
      - 2.xrefmap.json
  docs/a.md: Link to @System.String
  1.xrefmap.json: |
    {
      "references":[{
          "uid": "System.String",
          "href": "https://docs.microsoft.com/en-us/dotnet/api/system.string"
      }]
    }
  2.xrefmap.json: |
    { "references":[{"uid": "System.String", "href": "https://2.docs.microsoft.com/en-us/system.string"}]}
outputs:
  docs/a.json: |
    { "conceptual": "<p>Link to <a href=\"/en-us/dotnet/api/system.string\">System.String</a></p>\n"}
>>>>>>> ff3d74d6
<|MERGE_RESOLUTION|>--- conflicted
+++ resolved
@@ -706,12 +706,6 @@
     {"conceptual" : "<p>str <a href='c'>Title from yaml header c</a>\nstr @mention\nsome text\nstr @higher\nmultiple xref @mentione some text @mentionf</p>\n<p>\n  @mentione\n  some text\n  mentionf\n</p>\n"}
   docs/c.json:
   .errors.log: |
-<<<<<<< HEAD
-    ["info","at-xref-not-found","Cross reference not found: '<xref href=\"d\" data-raw-source=\"@mention\">'","docs/a.md",2,12]
-    ["info","at-xref-not-found","Cross reference not found: '<xref href=\"d\" data-raw-html=\"@higher\" data-raw-source=\"@mention\">'","docs/a.md",4,12]
-    ["info","at-xref-not-found","Cross reference not found: '<xref href=\"e\" data-raw-source=\"@mentione\">'","docs/a.md",5,12]
-    ["info","at-xref-not-found","Cross reference not found: '<xref href=\"f\" data-raw-source=\"@mentionf\">'","docs/a.md",5,12]
-    ["info","at-xref-not-found","Cross reference not found: '<p>\n  <xref href=\"e\" data-raw-source=\"@mentione\" />\n  some text\n  <xref href=\"f\" data-raw-source=\"mentionf\" />\n</p>'","docs/a.md",6,18]
     ["warning","xref-not-found","Cross reference not found: '<p>\n  <xref href=\"e\" data-raw-source=\"@mentione\" />\n  some text\n  <xref href=\"f\" data-raw-source=\"mentionf\" />\n</p>'","docs/a.md",6,78]
 ---
 # support multiple uids with different xref properties
@@ -800,8 +794,6 @@
             }
         ]
     }
-=======
-    ["warning","xref-not-found","Cross reference not found: '<p>\n  <xref href=\"e\" data-raw-source=\"@mentione\" />\n  some text\n  <xref href=\"f\" data-raw-source=\"mentionf\" />\n</p>'","docs/a.md",6,78]
 ---
 # uid resolving should respect the order of xref settings
 inputs:
@@ -822,5 +814,4 @@
     { "references":[{"uid": "System.String", "href": "https://2.docs.microsoft.com/en-us/system.string"}]}
 outputs:
   docs/a.json: |
-    { "conceptual": "<p>Link to <a href=\"/en-us/dotnet/api/system.string\">System.String</a></p>\n"}
->>>>>>> ff3d74d6
+    { "conceptual": "<p>Link to <a href=\"/en-us/dotnet/api/system.string\">System.String</a></p>\n"}