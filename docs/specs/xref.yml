--- conflicted
+++ resolved
@@ -5,15 +5,9 @@
   docs/a.md: Link to <xref:a>
 outputs:
   docs/a.json: |
-<<<<<<< HEAD
-    { "content": "<p>Link to &lt;xref:a&gt;</p>" }
-  build.log: |
+    { "conceptual": "<p>Link to &lt;xref:a&gt;</p>" }
+  .errors.log: |
     ["warning","xref-not-found","Cross reference not found: '<xref:a>'","docs/a.md",1,9]
-=======
-    { "conceptual": "<p>Link to &lt;xref:a&gt;</p>" }
-  .errors.log: |
-    ["warning","uid-not-found","Cannot find uid 'a' using xref '<xref:a>'","docs/a.md",1,9]
->>>>>>> 2927194b
 ---
 # Unknown xrefs using @ syntax are output as is with a informational message
 inputs:
@@ -21,15 +15,9 @@
   docs/a.md: Link to @a
 outputs:
   docs/a.json: |
-<<<<<<< HEAD
-    { "content": "<p>Link to @a</p>" }
-  build.log: |
+    { "conceptual": "<p>Link to @a</p>" }
+  .errors.log: |
     ["info","at-xref-not-found","Cross reference not found: '@a'","docs/a.md",1,10]
-=======
-    { "conceptual": "<p>Link to @a</p>" }
-  .errors.log: |
-    ["info","at-uid-not-found","Cannot find uid 'a' using xref '@a'","docs/a.md",1,10]
->>>>>>> 2927194b
 ---
 # Restore xref map from configured url and use the map for resolving
 # hostname should be removed if docset sharing the same one
@@ -159,17 +147,10 @@
   docs/a.json:
   docs/b.json: 
   docs/c.json: |
-<<<<<<< HEAD
-    {"content":"<p>Link to @a</p>\n"}
-  build.log: |
-    ["error","uid-conflict","Two or more documents have defined the same Uid 'a': docs/a.yml,docs/b.json"]
+    {"conceptual":"<p>Link to @a</p>\n"}
+  .errors.log: |
+    ["error","uid-conflict","UID 'a' is defined in more than one file: 'docs/a.yml', 'docs/b.json'"]
     ["info","at-xref-not-found","Cross reference not found: '@a'","docs/c.md",1,10]
-=======
-    {"conceptual":"<p>Link to @a</p>\n"}
-  .errors.log: |
-    ["error","uid-conflict","UID 'a' is defined in more than one file: 'docs/a.yml', 'docs/b.json'"]
-    ["info","at-uid-not-found","Cannot find uid 'a' using xref '@a'","docs/c.md",1,10]
->>>>>>> 2927194b
   xrefmap.json: | 
     {"!references":null}
 ---
@@ -446,15 +427,9 @@
 outputs:
   docs/a.json:
   docs/b.json: |
-<<<<<<< HEAD
-    { "content": "<p>Link to <a href=\"xref:c#bookmark\">title</a></p>" }
-  build.log: |
+    { "conceptual": "<p>Link to <a href=\"xref:c#bookmark\">title</a></p>" }
+  .errors.log: |
     ["warning","xref-not-found","Cross reference not found: 'c#bookmark'","docs/b.md",1,9]
-=======
-    { "conceptual": "<p>Link to <a href=\"xref:c#bookmark\">title</a></p>" }
-  .errors.log: |
-    ["warning","uid-not-found","Cannot find uid 'c' using xref 'c#bookmark'","docs/b.md",1,9]
->>>>>>> 2927194b
 ---
 # Markdown inclusion with xref reference
 inputs:
@@ -694,20 +669,10 @@
   docs/a.json: |
     {"conceptual" : "<p>str <a href='c'>Title from yaml header c</a>\nstr @mention\nsome text\nstr @higher\nmultiple xref @mentione some text @mentionf</p>\n<p>\n  @mentione\n  some text\n  mentionf\n</p>\n"}
   docs/c.json:
-<<<<<<< HEAD
-  build.log: |
+  .errors.log: |
     ["info","at-xref-not-found","Cross reference not found: '<xref href=\"d\" data-raw-source=\"@mention\">'","docs/a.md",2,12]
     ["info","at-xref-not-found","Cross reference not found: '<xref href=\"d\" data-raw-html=\"@higher\" data-raw-source=\"@mention\">'","docs/a.md",4,12]
     ["info","at-xref-not-found","Cross reference not found: '<xref href=\"e\" data-raw-source=\"@mentione\">'","docs/a.md",5,12]
     ["info","at-xref-not-found","Cross reference not found: '<xref href=\"f\" data-raw-source=\"@mentionf\">'","docs/a.md",5,12]
     ["info","at-xref-not-found","Cross reference not found: '<p>\n  <xref href=\"e\" data-raw-source=\"@mentione\" />\n  some text\n  <xref href=\"f\" data-raw-source=\"mentionf\" />\n</p>'","docs/a.md",6,18]
-    ["warning","xref-not-found","Cross reference not found: '<p>\n  <xref href=\"e\" data-raw-source=\"@mentione\" />\n  some text\n  <xref href=\"f\" data-raw-source=\"mentionf\" />\n</p>'","docs/a.md",6,78]
-=======
-  .errors.log: |
-    ["info","at-uid-not-found","Cannot find uid 'd' using xref '<xref href=\"d\" data-raw-source=\"@mention\">'","docs/a.md",2,12]
-    ["info","at-uid-not-found","Cannot find uid 'd' using xref '<xref href=\"d\" data-raw-html=\"@higher\" data-raw-source=\"@mention\">'","docs/a.md",4,12]
-    ["info","at-uid-not-found","Cannot find uid 'e' using xref '<xref href=\"e\" data-raw-source=\"@mentione\">'","docs/a.md",5,12]
-    ["info","at-uid-not-found","Cannot find uid 'f' using xref '<xref href=\"f\" data-raw-source=\"@mentionf\">'","docs/a.md",5,12]
-    ["info","at-uid-not-found","Cannot find uid 'e' using xref '<p>\n  <xref href=\"e\" data-raw-source=\"@mentione\" />\n  some text\n  <xref href=\"f\" data-raw-source=\"mentionf\" />\n</p>'","docs/a.md",6,18]
-    ["warning","uid-not-found","Cannot find uid 'f' using xref '<p>\n  <xref href=\"e\" data-raw-source=\"@mentione\" />\n  some text\n  <xref href=\"f\" data-raw-source=\"mentionf\" />\n</p>'","docs/a.md",6,78]
->>>>>>> 2927194b
+    ["warning","xref-not-found","Cross reference not found: '<p>\n  <xref href=\"e\" data-raw-source=\"@mentione\" />\n  some text\n  <xref href=\"f\" data-raw-source=\"mentionf\" />\n</p>'","docs/a.md",6,78]