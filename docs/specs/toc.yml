---
# Normal file reference
inputs:
  docfx.yml:
  index.md:
  docs/toc.md: |
    # [Index Reference](index.md)
    ## Existing File Reference
    ### [Reference Normal File 1](n1.md)
    ### [Reference Normal File 2](../index.md)
    ### [Reference Normal File 3](f1/n1.md?branch=master#row=4)
    ### [Reference Normal File 4](~/docs/n1.md)
  docs/index.md:
  docs/n1.md:
  docs/f1/n1.md:
outputs:
  docs/index.json:
  docs/n1.json:
  docs/f1/n1.json:
  docs/toc.json: |
    {  
      "items":[  
          {  
            "children":[  
                {  
                  "children":[  
                      {  
                        "toc_title":"Reference Normal File 1",
                        "href":"n1"
                      },
                      {  
                        "toc_title":"Reference Normal File 2",
                        "href":"../"
                      },
                      {  
                        "toc_title":"Reference Normal File 3",
                        "href":"f1/n1#row=4?branch=master"
                      },
                      {  
                        "toc_title":"Reference Normal File 4",
                        "href":"n1"
                      }
                  ],
                  "toc_title":"Existing File Reference"
                }
            ],
            "toc_title":"Index Reference",
            "href":"."
          }
      ]
    }
  build.log: |
    ["warning","link-out-of-scope","File 'index.md' referenced by link '../index.md' will not be build because it is not included in docfx.yml","docs/toc.md"]
  build.manifest:
---
# TOC can be a json file
inputs:
  docfx.yml:
  docs/toc.json: |
    [{ "name": "title" }]
outputs:
  docs/toc.json: |
    {  
      "items":[
          {
            "toc_title":"title"
          }
      ]
    }
  build.manifest:
---
# No-existing file reference
inputs:
  docfx.yml:
  docs/index.md:
  docs/toc.md: |
    # [Index Reference](index.md)
    ## No Existing File Reference
    ### [Reference No-Existing File 1](no-existing.md)
    ### [Reference No-Existing File 2](no-existing.system.md)
    ### [Reference No-Existing File 3](../no-existing.md)
    ### [Reference No-Existing File 4](~/docs/no-existing.md)
outputs:
  docs/index.json:
  docs/toc.json: |
    {  
      "items":[  
          {  
            "children":[  
                {  
                  "children":[  
                      {  
                        "toc_title":"Reference No-Existing File 1",
                        "href":"no-existing.md"
                      },
                      {  
                        "toc_title":"Reference No-Existing File 2",
                        "href":"no-existing.system.md"
                      },
                      {  
                        "toc_title":"Reference No-Existing File 3",
                        "href":"../no-existing.md"
                      },
                      {  
                        "toc_title":"Reference No-Existing File 4",
                        "href":"~/docs/no-existing.md"
                      }
                  ],
                  "toc_title":"No Existing File Reference"
                }
            ],
            "toc_title":"Index Reference",
            "href":"."
          }
      ]
    }
  build.manifest:
  build.log: |
    ["warning","file-not-found","Cannot find file 'no-existing.md' relative to 'docs/toc.md'","docs/toc.md"]
    ["warning","file-not-found","Cannot find file 'no-existing.system.md' relative to 'docs/toc.md'","docs/toc.md"]
    ["warning","file-not-found","Cannot find file '../no-existing.md' relative to 'docs/toc.md'","docs/toc.md"]
    ["warning","file-not-found","Cannot find file '~/docs/no-existing.md' relative to 'docs/toc.md'","docs/toc.md"]
---
# Absolute file reference
inputs:
  docfx.yml:
  docs/index.md:
  docs/toc.md: |
    # [Index Reference](index.md)
    ## Absolute File Reference
    ### [Reference Absolute path 1](https://worldready.cloudapp.net/Styleguide/Read?id=2700&topicid=26906)
    ### [Reference Absolute Path 2](/help/style/style-how-to-accessibility?toc=/help/contribute/TOC.json&bc=/help/breadcrumb/toc.json)
outputs:
  docs/index.json:
  docs/toc.json: |
    {  
      "items":[  
          {  
            "children":[  
                {  
                  "children":[  
                      {  
                        "toc_title":"Reference Absolute path 1",
                        "href":"https://worldready.cloudapp.net/styleguide/read?id=2700&topicid=26906"
                      },
                      {  
                        "toc_title":"Reference Absolute Path 2",
                        "href":"/help/style/style-how-to-accessibility?toc=/help/contribute/toc.json&bc=/help/breadcrumb/toc.json"
                      }
                  ],
                  "toc_title":"Absolute File Reference"
                }
            ],
            "toc_title":"Index Reference",
            "href":"."
          }
      ]
    }
  build.manifest:
---
# Nested TOC reference 1
# reference toc
inputs:
  docfx.yml:
  docs/toc.md: |
    # [Reference TOC File 1](f1/toc.md)
    # [Reference TOC File 2](../docs/f1/toc.md)
    # [Reference TOC File 3](~/docs/f1/toc.md)
  docs/f1/toc.md: |
    # [Index Reference](index.md)
  docs/f1/index.md:
outputs:
  docs/f1/index.json:
  docs/toc.json: |
    {  
       "items":[  
          {  
             "children":[  
                {  
                   "toc_title":"Index Reference",
                   "href":"f1/"
                }
             ],
             "toc_title":"Reference TOC File 1"
          },
          {  
             "children":[  
                {  
                   "toc_title":"Index Reference",
                   "href":"f1/"
                }
             ],
             "toc_title":"Reference TOC File 2"
          },
          {  
             "children":[  
                {  
                   "toc_title":"Index Reference",
                   "href":"f1/"
                }
             ],
             "toc_title":"Reference TOC File 3"
          }
       ]
    }
  build.manifest:
---
# Nested TOC reference 2
# multiple level
# docs/toc.md -> docs/f1/toc.md  -> docs/f2/toc.md
#             -> docs/f2/toc.md --> docs/f1/f11/toc.md
inputs:
  docfx.yml:
  docs/toc.md: |
    # [Reference TOC File 1](f1/toc.md)
    # [Reference TOC File 2](~/docs/f2/toc.yml)
  docs/f1/toc.md: |
    # [Reference TOC File](../f2/)
  docs/f2/toc.yml: |
    - name: Toc Reference
      href: ../f1/f11/toc.md
  docs/f1/f11/toc.md: |
    # [Index Reference](index.md)
  docs/f1/f11/index.md:
outputs:
  docs/f1/f11/index.json:
  docs/toc.json: |
   {  
       "items":[  
          {  
             "children":[  
                {  
                   "href": "f1/f11/",
                   "toc_title":"Reference TOC File"
                }
             ],
             "toc_title":"Reference TOC File 1"
          },
          {  
             "children":[  
                {  
                   "children":[  
                      {  
                         "toc_title":"Index Reference",
                         "href":"f1/f11/"
                      }
                   ],
                   "toc_title":"Toc Reference"
                }
             ],
             "toc_title":"Reference TOC File 2"
          }
       ]
    }
  build.manifest:
---
<<<<<<< HEAD
# Topic href for normal reference
# topic href has higher priority
inputs:
  docfx.yml: |
    content: docs/f1/toc.yml
  docs/f1/n1.md:
  docs/f1/n2.md:
  docs/f1/toc.yml: |
    - name: normal file reference
      href: ~/docs/f1/n1.md
      topicHref: ~/docs/f1/n2.md
outputs:
  docs/f1/toc.json: |
    {  
       "items":[  
          {  
             "toc_title":"normal file reference",
             "href":"n2",
          }
       ]
    }
  build.log: |
    ["warning","link-out-of-scope","File 'docs/f1/n2.md' referenced by link '~/docs/f1/n2.md' will not be build because it is not included in docfx.yml","docs/f1/toc.yml"]
  build.manifest:
---
# Topic href for toc reference
# replace href finally
inputs:
  docfx.yml: |
    content: docs/f1/toc.yml
  docs/f1/toc.yml: |
    - name: Toc Reference 1
      href: f11/toc.md
      topicHref: f11/n1.md
    - name: Toc Reference 2
      href: f11/
  docs/f1/f11/toc.md: |
    # [Index Reference](n1.md)
  docs/f1/f11/n1.md:
outputs:
  docs/f1/toc.json: |
    {  
       "items":[  
          {  
             "children":[  
                {  
                   "toc_title":"Index Reference",
                   "href":"f11/n1"
                }
             ],
             "toc_title":"Toc Reference 1",
             "href":"f11/n1"
          },
          {  
             "href":"f11/n1",
             "toc_title":"Toc Reference 2"
          }
       ]
    }
  build.log: |
    ["warning","link-out-of-scope","File 'docs/f1/f11/n1.md' referenced by link 'f11/n1.md' will not be build because it is not included in docfx.yml","docs/f1/toc.yml"]
    ["warning","link-out-of-scope","File 'docs/f1/f11/n1.md' referenced by link 'n1.md' will not be build because it is not included in docfx.yml","docs/f1/f11/toc.md"]
    ["warning","link-out-of-scope","File 'docs/f1/f11/n1.md' referenced by link 'n1.md' will not be build because it is not included in docfx.yml","docs/f1/f11/toc.md"]
  build.manifest:
---
# Probe TOC in JSON format
inputs:
  docfx.yml:
  docs/toc.json: |
    [{ "name": "a", "href": "a/" }]
  docs/a/toc.json: |
    [{ "name": "b", "href": "b.md" }]
  docs/a/b.md:
outputs:
  docs/toc.json: |
    { "items": [{ "toc_title": "a", "href": "a/b" }] }
  docs/a/toc.json: |
    { "items": [{ "toc_title": "b", "href": "b" }] }
  docs/a/b.json:
  build.manifest:
---
=======
>>>>>>> 97b813b0
# Title with # or End with #
inputs:
  docfx.yml:
  docs/toc.md: |
    # [Topic1](index.md) #
    ## Topic1.1 Lanaguage C#
    ### [Topic1.1.1](/href1.1.1) ##
    ## [Topic1.2 Language Java]() ##
    ### [Topic1.2.1](/href1.2.1) ##
    # [Topic2](https://github.com/docfx) #
  docs/index.md:
outputs:
  docs/index.json:
  docs/toc.json: |
    {  
      "items":[  
          {  
            "children":[  
                {  
                  "children":[  
                      {  
                        "toc_title":"Topic1.1.1",
                        "href":"/href1.1.1"
                      }
                  ],
                  "toc_title":"Topic1.1 Lanaguage C#"
                },
                {  
                  "children":[  
                      {  
                        "toc_title":"Topic1.2.1",
                        "href":"/href1.2.1"
                      }
                  ],
                  "toc_title":"Topic1.2 Language Java",
                  "href": ""
                }
            ],
            "toc_title":"Topic1",
            "href":"."
          },
          {  
            "toc_title":"Topic2",
            "href":"https://github.com/docfx"
          }
      ]
    }
  build.manifest:
---
# Circle toc referenceing 1
inputs:
  docfx.yml: |
    content:
      include:
        - docs/toc.md
  docs/toc.md: |
    # [Topic1](index.md) #
    ## Refernce toc
    ### [Reference TOC 1.1](f1/toc.md)
    ### [Reference TOC 1.2](f1/toc.md)
    ### [Reference TOC 2.1](f2/toc.md)
  docs/f1/toc.md: |
    # [Topic1](../index.md)
    ## [Reference TOC 1.1.1](../f2/toc.md)
  docs/f2/toc.md: |
    # [Topic1](../index.md)
    ## [Reference TOC back](../toc.md)
  docs/index.md:
outputs:
  build.log: |
    ["error","circular-reference","Found circular reference: 'docs/toc.md' --> 'docs/f1/toc.md' --> 'docs/f2/toc.md' --> 'docs/toc.md'","docs/toc.md"]
---
# Circle toc referenceing 2
inputs:
  docfx.yml: |
    content:
      include:
        - docs/toc.md
  docs/toc.md: |
    # [Topic1](index.md) #
    ## [Reference itself](toc.md)
  docs/index.md:
outputs:
  build.log: |
    ["error","circular-reference","Found circular reference: 'docs/toc.md' --> 'docs/toc.md'","docs/toc.md"]
---
# Reference to a folder, basic usages
# Reference to a folder behavior is not same with reference to a toc file
inputs:
  docfx.yml:
  docs/toc.yml: |
    - name: Toc Reference
      href: f1/toc.md
    - name: Folder Reference1
      href: f1/
    - name: Folder Reference2
      href: f1/
      topicHref: f1/a.md
  docs/f1/toc.md: |
    # [Index Reference](index.md)
  docs/f1/index.md:
  docs/f1/a.md:
outputs:
  docs/f1/a.json:
  docs/f1/index.json:
  docs/toc.json: |
    {  
       "items":[  
          {  
             "toc_title":"Toc Reference",
             "children":[  
                {  
                   "toc_title":"Index Reference",
                   "href":"f1/"
                }
             ]
          },
          {  
             "toc_title":"Folder Reference1",
             "href":"f1/"
          },
          {  
             "toc_title":"Folder Reference2",
             "href":"f1/a"
          }
       ]
    }
  build.manifest:
---
# Reference to a folder, nested toc
# Folder referenced toc doesn't belong to nested toc
inputs:
  docfx.yml:
  docs/toc.md: |
    # [Folder Reference](f1/)
  docs/f1/toc.md: |
    # [Index Reference](index.md)
  docs/f1/index.md:
outputs:
  docs/f1/index.json:
  docs/toc.json: |
   {  
       "items":[  
          {  
             "toc_title":"Folder Reference",
             "href": "f1/"
          }
       ]
    }
  docs/f1/toc.json:
  build.manifest:
---
# Reference to a folder, first child
# The href should be the first child with href in referenced toc
# Horizontal traversal first
inputs:
  docfx.yml:
  docs/toc.md: |
    # [Folder Reference1](f1/)
    # [Folder Reference2](f2/)
  docs/f1/toc.md: |
    # Title
    # [File Reference](b.md)
  docs/f2/toc.md: |
    # Title1
    ## Child Title1
    ## [File Reference](b.md)
    # [File Reference](a.md)
  docs/f1/b.md:
  docs/f2/a.md:
outputs:
  docs/f2/a.json:
  docs/f1/b.json:
  docs/toc.json: |
   {  
       "items":[  
          {  
             "toc_title":"Folder Reference1",
             "href":"f1/b"
          },
          {  
             "toc_title":"Folder Reference2",
             "href":"f2/a"
          }
       ]
    }
  docs/f1/toc.json:
  docs/f2/toc.json:
  build.manifest:
  build.log: |
    ["warning","file-not-found","Cannot find file 'b.md' relative to 'docs/f2/toc.md'","docs/f2/toc.md"]
    ["warning","file-not-found","Cannot find file 'b.md' relative to 'docs/f2/toc.md'","docs/f2/toc.md"]
---
# Topic href can replace href
inputs:
  docfx.yml:
  docs/toc.yml: |
    - name: File Reference
      topicHref: f1/a.md
  docs/f1/a.md:
outputs:
  docs/f1/a.json:
  docs/toc.json: |
    {  
       "items":[  
          {  
             "toc_title":"File Reference",
             "href":"f1/a"
          }
       ]
    }
  build.manifest:
---
# Combine toc href, topic href => href + children
inputs:
  docfx.yml:
  docs/toc.yml: |
    - name: href + children
      topicHref: f1/a.md
      tocHref: f1/toc.md
  docs/f1/a.md:
  docs/f1/toc.md: |
    # [Reference a](a.md)
outputs:
  docs/f1/a.json:
  docs/toc.json: |
    {  
       "items":[  
          {  
             "toc_title":"href + children",
             "href":"f1/a",
             "children": [
                {
                  "toc_title": "Reference a",
                  "href": "f1/a"
                }
             ]
          }
       ]
    }
  build.manifest:
---
# Combine toc href, href => href + children
inputs:
  docfx.yml:
  docs/toc.yml: |
    - name: href + children
      href: f1/a.md
      tocHref: f1/toc.md
  docs/f1/a.md:
  docs/f1/toc.md: |
    # [Reference a](a.md)
outputs:
  docs/f1/a.json:
  docs/toc.json: |
    {  
       "items":[  
          {  
             "toc_title":"href + children",
             "href":"f1/a",
             "children": [
                {
                  "toc_title": "Reference a",
                  "href": "f1/a"
                }
             ]
          }
       ]
    }
  build.manifest:
---
# Combine toc href, href(toc) => toc href > href + children
inputs:
  docfx.yml:
  docs/toc.yml: |
    - name: toc href > href + children
      href: f1/toc.md
      tocHref: f2/toc.md
  docs/f1/toc.md:
  docs/f2/a.md:
  docs/f2/toc.md: |
    # [Reference a](a.md)
outputs:
  docs/f2/a.json:
  docs/f1/toc.json:
  docs/toc.json: |
    {  
       "items":[  
          {  
             "toc_title":"toc href > href + children",
             "children": [
                {
                  "toc_title": "Reference a",
                  "href": "f2/a"
                }
             ]
          }
       ]
    }
  build.manifest:
---
# Combine topic href and href => topic href has higher priority
inputs:
  docfx.yml: |
    content: docs/f1/toc.yml
  docs/f1/n1.md:
  docs/f1/n2.md:
  docs/f1/toc.yml: |
    - name: topic href has higher priority
      href: ~/docs/f1/n1.md
      topicHref: ~/docs/f1/n2.md
outputs:
  docs/f1/toc.json: |
    {  
       "items":[  
          {  
             "toc_title":"topic href has higher priority",
             "href":"n2",
          }
       ]
    }
  build.log: |
    ["warning","link-out-of-scope","File 'docs/f1/n2.md' referenced by link '~/docs/f1/n2.md' will not be build because it is not included in docfx.yml","docs/f1/toc.yml"]
  build.manifest:
---
# Combine topic href and href(toc) => href + children
# replace href finally
inputs:
  docfx.yml: |
    content: docs/f1/toc.yml
  docs/f1/toc.yml: |
    - name: Toc Reference 1
      href: f11/toc.md
      topicHref: f11/n1.md
    - name: Toc Reference 2
      href: f11/
  docs/f1/f11/toc.md: |
    # [Index Reference](n1.md)
  docs/f1/f11/n1.md:
outputs:
  docs/f1/toc.json: |
    {  
       "items":[  
          {  
             "children":[  
                {  
                   "toc_title":"Index Reference",
                   "href":"f11/n1"
                }
             ],
             "toc_title":"Toc Reference 1",
             "href":"f11/n1"
          },
          {  
             "href":"f11/n1",
             "toc_title":"Toc Reference 2"
          }
       ]
    }
  build.log: |
    ["warning","link-out-of-scope","File 'docs/f1/f11/n1.md' referenced by link 'f11/n1.md' will not be build because it is not included in docfx.yml","docs/f1/toc.yml"]
    ["warning","link-out-of-scope","File 'docs/f1/f11/n1.md' referenced by link 'n1.md' will not be build because it is not included in docfx.yml","docs/f1/f11/toc.md"]
    ["warning","link-out-of-scope","File 'docs/f1/f11/n1.md' referenced by link 'n1.md' will not be build because it is not included in docfx.yml","docs/f1/f11/toc.md"]
  build.manifest:
---
# Combine topic href and toc href(folder) -> topic href > toc href(folder)
inputs:
  docfx.yml:
  docs/toc.yml: |
    - name: topic href has higher priority
      topicHref: f1/a.md
      tocHref: f1/
  docs/f1/a.md:
  docs/f1/toc.md:
outputs:
  docs/f1/a.json:
  docs/f1/toc.json:
  docs/toc.json: |
    {  
       "items":[  
          {  
             "toc_title":"topic href has higher priority",
             "href":"f1/a"
          }
       ]
    }
  build.manifest:
---
# Combine toc href(folder), href => href > toc href(folder)
inputs:
  docfx.yml:
  docs/toc.yml: |
    - name: href has higher priority than toc href
      href: f1/a.md
      tocHref: f1/
  docs/f1/a.md:
  docs/f1/b.md:
  docs/f1/toc.md: |
    # [Reference b](b.md)
outputs:
  docs/f1/a.json:
  docs/f1/b.json:
  docs/f1/toc.json:
  docs/toc.json: |
    {  
       "items":[  
          {  
             "toc_title":"href has higher priority than toc href",
             "href":"f1/a"
          }
       ]
    }
  build.manifest:
---
# Combine toc href(folder), topic href and href => href
# topic href has higher priority than href
# topic href has higher priority than toc href
# href has higher priority than toc href(folder)
inputs:
  docfx.yml:
  docs/toc.yml: |
    - name: topic href has highest priority
      topicHref: f1/a.md
      tocHref: f1/
      href: f1/b.md
  docs/f1/a.md:
  docs/f1/b.md:
  docs/f1/toc.md:
outputs:
  docs/f1/a.json:
  docs/f1/b.json:
  docs/f1/toc.json:
  docs/toc.json: |
    {  
       "items":[  
          {  
             "toc_title":"topic href has highest priority",
             "href":"f1/a"
          }
       ]
    }
  build.manifest:
---
# Topic href cann't reference a local toc file or folder
inputs:
  docfx.yml:
  docs/toc.yml: |
    - name: Invalid Topic Reference1
      topicHref: f1/
    - name: Invalid Topic Reference2
      topicHref: f1/toc.md
    - name: Invalid Topic Reference3
      topicHref: f1/toc.md
      href: /abc/def
  docs/f1/toc.md:
outputs:
  docs/f1/toc.json:
  docs/toc.json: |
    {  
       "items":[  
          {  
             "toc_title":"Invalid Topic Reference1"
          },
          {  
             "toc_title":"Invalid Topic Reference2"
          },
          {  
             "toc_title":"Invalid Topic Reference3",
             "href":"/abc/def"
          }
       ]
    }
  build.manifest:
  build.log: |
    ["error","invalid-topc-href","The topic href 'f1/' can only reference to a local file or absolute path","docs/toc.yml"]
    ["error","invalid-topc-href","The topic href 'f1/toc.md' can only reference to a local file or absolute path","docs/toc.yml"]
    ["error","invalid-topc-href","The topic href 'f1/toc.md' can only reference to a local file or absolute path","docs/toc.yml"]
---
# Toc href cann't reference a local file
inputs:
  docfx.yml:
  docs/toc.yml: |
    - name: Invalid Toc Reference1
      tocHref: f1/a.md
    - name: Invalid Toc Reference2
      tocHref: f1/a.md
      href: /abc/def
  docs/f1/toc.md:
  docs/f1/a.md:
outputs:
  docs/f1/toc.json:
  docs/f1/a.json:
  docs/toc.json: |
    {  
       "items":[  
          {  
             "toc_title":"Invalid Toc Reference1"
          },
          {  
             "toc_title":"Invalid Toc Reference2",
             "href":"/abc/def"
          }
       ]
    }
  build.manifest:
  build.log: |
    ["error","invalid-toc-href","The toc href 'f1/a.md' can only reference to a local TOC file, folder or absolute path","docs/toc.yml"]
    ["error","invalid-toc-href","The toc href 'f1/a.md' can only reference to a local TOC file, folder or absolute path","docs/toc.yml"]
<|MERGE_RESOLUTION|>--- conflicted
+++ resolved
@@ -69,6 +69,37 @@
     }
   build.manifest:
 ---
+# Probe TOC in JSON format
+inputs:
+  docfx.yml:
+  docs/toc.json: |
+    [{ "name": "a", "href": "a/" }]
+  docs/a/toc.json: |
+    [{ "name": "b", "href": "b.md" }]
+  docs/a/b.md:
+outputs:
+  docs/toc.json: |
+    {
+      "items": [
+        {
+          "toc_title": "a",
+          "href": "a/b"
+        }
+      ]
+    }
+  docs/a/toc.json: |
+    {
+      "items": [
+        {
+          "toc_title": "b",
+          "href": "b"
+        }
+      ]
+    }
+  docs/a/b.json:
+  build.manifest:
+---
+---
 # No-existing file reference
 inputs:
   docfx.yml:
@@ -254,16 +285,315 @@
     }
   build.manifest:
 ---
-<<<<<<< HEAD
-# Topic href for normal reference
-# topic href has higher priority
+# Title with # or End with #
+inputs:
+  docfx.yml:
+  docs/toc.md: |
+    # [Topic1](index.md) #
+    ## Topic1.1 Lanaguage C#
+    ### [Topic1.1.1](/href1.1.1) ##
+    ## [Topic1.2 Language Java]() ##
+    ### [Topic1.2.1](/href1.2.1) ##
+    # [Topic2](https://github.com/docfx) #
+  docs/index.md:
+outputs:
+  docs/index.json:
+  docs/toc.json: |
+    {  
+      "items":[  
+          {  
+            "children":[  
+                {  
+                  "children":[  
+                      {  
+                        "toc_title":"Topic1.1.1",
+                        "href":"/href1.1.1"
+                      }
+                  ],
+                  "toc_title":"Topic1.1 Lanaguage C#"
+                },
+                {  
+                  "children":[  
+                      {  
+                        "toc_title":"Topic1.2.1",
+                        "href":"/href1.2.1"
+                      }
+                  ],
+                  "toc_title":"Topic1.2 Language Java",
+                  "href": ""
+                }
+            ],
+            "toc_title":"Topic1",
+            "href":"."
+          },
+          {  
+            "toc_title":"Topic2",
+            "href":"https://github.com/docfx"
+          }
+      ]
+    }
+  build.manifest:
+---
+# Circle toc referenceing 1
+inputs:
+  docfx.yml: |
+    content:
+      include:
+        - docs/toc.md
+  docs/toc.md: |
+    # [Topic1](index.md) #
+    ## Refernce toc
+    ### [Reference TOC 1.1](f1/toc.md)
+    ### [Reference TOC 1.2](f1/toc.md)
+    ### [Reference TOC 2.1](f2/toc.md)
+  docs/f1/toc.md: |
+    # [Topic1](../index.md)
+    ## [Reference TOC 1.1.1](../f2/toc.md)
+  docs/f2/toc.md: |
+    # [Topic1](../index.md)
+    ## [Reference TOC back](../toc.md)
+  docs/index.md:
+outputs:
+  build.log: |
+    ["error","circular-reference","Found circular reference: 'docs/toc.md' --> 'docs/f1/toc.md' --> 'docs/f2/toc.md' --> 'docs/toc.md'","docs/toc.md"]
+---
+# Circle toc referenceing 2
+inputs:
+  docfx.yml: |
+    content:
+      include:
+        - docs/toc.md
+  docs/toc.md: |
+    # [Topic1](index.md) #
+    ## [Reference itself](toc.md)
+  docs/index.md:
+outputs:
+  build.log: |
+    ["error","circular-reference","Found circular reference: 'docs/toc.md' --> 'docs/toc.md'","docs/toc.md"]
+---
+# Reference to a folder, basic usages
+# Reference to a folder behavior is not same with reference to a toc file
+inputs:
+  docfx.yml:
+  docs/toc.yml: |
+    - name: Toc Reference
+      href: f1/toc.md
+    - name: Folder Reference1
+      href: f1/
+    - name: Folder Reference2
+      href: f1/
+      topicHref: f1/a.md
+  docs/f1/toc.md: |
+    # [Index Reference](index.md)
+  docs/f1/index.md:
+  docs/f1/a.md:
+outputs:
+  docs/f1/a.json:
+  docs/f1/index.json:
+  docs/toc.json: |
+    {  
+       "items":[  
+          {  
+             "toc_title":"Toc Reference",
+             "children":[  
+                {  
+                   "toc_title":"Index Reference",
+                   "href":"f1/"
+                }
+             ]
+          },
+          {  
+             "toc_title":"Folder Reference1",
+             "href":"f1/"
+          },
+          {  
+             "toc_title":"Folder Reference2",
+             "href":"f1/a"
+          }
+       ]
+    }
+  build.manifest:
+---
+# Reference to a folder, nested toc
+# Folder referenced toc doesn't belong to nested toc
+inputs:
+  docfx.yml:
+  docs/toc.md: |
+    # [Folder Reference](f1/)
+  docs/f1/toc.md: |
+    # [Index Reference](index.md)
+  docs/f1/index.md:
+outputs:
+  docs/f1/index.json:
+  docs/toc.json: |
+   {  
+       "items":[  
+          {  
+             "toc_title":"Folder Reference",
+             "href": "f1/"
+          }
+       ]
+    }
+  docs/f1/toc.json:
+  build.manifest:
+---
+# Reference to a folder, first child
+# The href should be the first child with href in referenced toc
+# Horizontal traversal first
+inputs:
+  docfx.yml:
+  docs/toc.md: |
+    # [Folder Reference1](f1/)
+    # [Folder Reference2](f2/)
+  docs/f1/toc.md: |
+    # Title
+    # [File Reference](b.md)
+  docs/f2/toc.md: |
+    # Title1
+    ## Child Title1
+    ## [File Reference](b.md)
+    # [File Reference](a.md)
+  docs/f1/b.md:
+  docs/f2/a.md:
+outputs:
+  docs/f2/a.json:
+  docs/f1/b.json:
+  docs/toc.json: |
+   {  
+       "items":[  
+          {  
+             "toc_title":"Folder Reference1",
+             "href":"f1/b"
+          },
+          {  
+             "toc_title":"Folder Reference2",
+             "href":"f2/a"
+          }
+       ]
+    }
+  docs/f1/toc.json:
+  docs/f2/toc.json:
+  build.manifest:
+  build.log: |
+    ["warning","file-not-found","Cannot find file 'b.md' relative to 'docs/f2/toc.md'","docs/f2/toc.md"]
+    ["warning","file-not-found","Cannot find file 'b.md' relative to 'docs/f2/toc.md'","docs/f2/toc.md"]
+---
+# Topic href can replace href
+inputs:
+  docfx.yml:
+  docs/toc.yml: |
+    - name: File Reference
+      topicHref: f1/a.md
+  docs/f1/a.md:
+outputs:
+  docs/f1/a.json:
+  docs/toc.json: |
+    {  
+       "items":[  
+          {  
+             "toc_title":"File Reference",
+             "href":"f1/a"
+          }
+       ]
+    }
+  build.manifest:
+---
+# Combine toc href, topic href => href + children
+inputs:
+  docfx.yml:
+  docs/toc.yml: |
+    - name: href + children
+      topicHref: f1/a.md
+      tocHref: f1/toc.md
+  docs/f1/a.md:
+  docs/f1/toc.md: |
+    # [Reference a](a.md)
+outputs:
+  docs/f1/a.json:
+  docs/toc.json: |
+    {  
+       "items":[  
+          {  
+             "toc_title":"href + children",
+             "href":"f1/a",
+             "children": [
+                {
+                  "toc_title": "Reference a",
+                  "href": "f1/a"
+                }
+             ]
+          }
+       ]
+    }
+  build.manifest:
+---
+# Combine toc href, href => href + children
+inputs:
+  docfx.yml:
+  docs/toc.yml: |
+    - name: href + children
+      href: f1/a.md
+      tocHref: f1/toc.md
+  docs/f1/a.md:
+  docs/f1/toc.md: |
+    # [Reference a](a.md)
+outputs:
+  docs/f1/a.json:
+  docs/toc.json: |
+    {  
+       "items":[  
+          {  
+             "toc_title":"href + children",
+             "href":"f1/a",
+             "children": [
+                {
+                  "toc_title": "Reference a",
+                  "href": "f1/a"
+                }
+             ]
+          }
+       ]
+    }
+  build.manifest:
+---
+# Combine toc href, href(toc) => toc href > href + children
+inputs:
+  docfx.yml:
+  docs/toc.yml: |
+    - name: toc href > href + children
+      href: f1/toc.md
+      tocHref: f2/toc.md
+  docs/f1/toc.md:
+  docs/f2/a.md:
+  docs/f2/toc.md: |
+    # [Reference a](a.md)
+outputs:
+  docs/f2/a.json:
+  docs/f1/toc.json:
+  docs/toc.json: |
+    {  
+       "items":[  
+          {  
+             "toc_title":"toc href > href + children",
+             "children": [
+                {
+                  "toc_title": "Reference a",
+                  "href": "f2/a"
+                }
+             ]
+          }
+       ]
+    }
+  build.manifest:
+---
+# Combine topic href and href => topic href has higher priority
 inputs:
   docfx.yml: |
     content: docs/f1/toc.yml
   docs/f1/n1.md:
   docs/f1/n2.md:
   docs/f1/toc.yml: |
-    - name: normal file reference
+    - name: topic href has higher priority
       href: ~/docs/f1/n1.md
       topicHref: ~/docs/f1/n2.md
 outputs:
@@ -271,7 +601,7 @@
     {  
        "items":[  
           {  
-             "toc_title":"normal file reference",
+             "toc_title":"topic href has higher priority",
              "href":"n2",
           }
        ]
@@ -280,7 +610,7 @@
     ["warning","link-out-of-scope","File 'docs/f1/n2.md' referenced by link '~/docs/f1/n2.md' will not be build because it is not included in docfx.yml","docs/f1/toc.yml"]
   build.manifest:
 ---
-# Topic href for toc reference
+# Combine topic href and href(toc) => href + children
 # replace href finally
 inputs:
   docfx.yml: |
@@ -320,389 +650,6 @@
     ["warning","link-out-of-scope","File 'docs/f1/f11/n1.md' referenced by link 'n1.md' will not be build because it is not included in docfx.yml","docs/f1/f11/toc.md"]
   build.manifest:
 ---
-# Probe TOC in JSON format
-inputs:
-  docfx.yml:
-  docs/toc.json: |
-    [{ "name": "a", "href": "a/" }]
-  docs/a/toc.json: |
-    [{ "name": "b", "href": "b.md" }]
-  docs/a/b.md:
-outputs:
-  docs/toc.json: |
-    { "items": [{ "toc_title": "a", "href": "a/b" }] }
-  docs/a/toc.json: |
-    { "items": [{ "toc_title": "b", "href": "b" }] }
-  docs/a/b.json:
-  build.manifest:
----
-=======
->>>>>>> 97b813b0
-# Title with # or End with #
-inputs:
-  docfx.yml:
-  docs/toc.md: |
-    # [Topic1](index.md) #
-    ## Topic1.1 Lanaguage C#
-    ### [Topic1.1.1](/href1.1.1) ##
-    ## [Topic1.2 Language Java]() ##
-    ### [Topic1.2.1](/href1.2.1) ##
-    # [Topic2](https://github.com/docfx) #
-  docs/index.md:
-outputs:
-  docs/index.json:
-  docs/toc.json: |
-    {  
-      "items":[  
-          {  
-            "children":[  
-                {  
-                  "children":[  
-                      {  
-                        "toc_title":"Topic1.1.1",
-                        "href":"/href1.1.1"
-                      }
-                  ],
-                  "toc_title":"Topic1.1 Lanaguage C#"
-                },
-                {  
-                  "children":[  
-                      {  
-                        "toc_title":"Topic1.2.1",
-                        "href":"/href1.2.1"
-                      }
-                  ],
-                  "toc_title":"Topic1.2 Language Java",
-                  "href": ""
-                }
-            ],
-            "toc_title":"Topic1",
-            "href":"."
-          },
-          {  
-            "toc_title":"Topic2",
-            "href":"https://github.com/docfx"
-          }
-      ]
-    }
-  build.manifest:
----
-# Circle toc referenceing 1
-inputs:
-  docfx.yml: |
-    content:
-      include:
-        - docs/toc.md
-  docs/toc.md: |
-    # [Topic1](index.md) #
-    ## Refernce toc
-    ### [Reference TOC 1.1](f1/toc.md)
-    ### [Reference TOC 1.2](f1/toc.md)
-    ### [Reference TOC 2.1](f2/toc.md)
-  docs/f1/toc.md: |
-    # [Topic1](../index.md)
-    ## [Reference TOC 1.1.1](../f2/toc.md)
-  docs/f2/toc.md: |
-    # [Topic1](../index.md)
-    ## [Reference TOC back](../toc.md)
-  docs/index.md:
-outputs:
-  build.log: |
-    ["error","circular-reference","Found circular reference: 'docs/toc.md' --> 'docs/f1/toc.md' --> 'docs/f2/toc.md' --> 'docs/toc.md'","docs/toc.md"]
----
-# Circle toc referenceing 2
-inputs:
-  docfx.yml: |
-    content:
-      include:
-        - docs/toc.md
-  docs/toc.md: |
-    # [Topic1](index.md) #
-    ## [Reference itself](toc.md)
-  docs/index.md:
-outputs:
-  build.log: |
-    ["error","circular-reference","Found circular reference: 'docs/toc.md' --> 'docs/toc.md'","docs/toc.md"]
----
-# Reference to a folder, basic usages
-# Reference to a folder behavior is not same with reference to a toc file
-inputs:
-  docfx.yml:
-  docs/toc.yml: |
-    - name: Toc Reference
-      href: f1/toc.md
-    - name: Folder Reference1
-      href: f1/
-    - name: Folder Reference2
-      href: f1/
-      topicHref: f1/a.md
-  docs/f1/toc.md: |
-    # [Index Reference](index.md)
-  docs/f1/index.md:
-  docs/f1/a.md:
-outputs:
-  docs/f1/a.json:
-  docs/f1/index.json:
-  docs/toc.json: |
-    {  
-       "items":[  
-          {  
-             "toc_title":"Toc Reference",
-             "children":[  
-                {  
-                   "toc_title":"Index Reference",
-                   "href":"f1/"
-                }
-             ]
-          },
-          {  
-             "toc_title":"Folder Reference1",
-             "href":"f1/"
-          },
-          {  
-             "toc_title":"Folder Reference2",
-             "href":"f1/a"
-          }
-       ]
-    }
-  build.manifest:
----
-# Reference to a folder, nested toc
-# Folder referenced toc doesn't belong to nested toc
-inputs:
-  docfx.yml:
-  docs/toc.md: |
-    # [Folder Reference](f1/)
-  docs/f1/toc.md: |
-    # [Index Reference](index.md)
-  docs/f1/index.md:
-outputs:
-  docs/f1/index.json:
-  docs/toc.json: |
-   {  
-       "items":[  
-          {  
-             "toc_title":"Folder Reference",
-             "href": "f1/"
-          }
-       ]
-    }
-  docs/f1/toc.json:
-  build.manifest:
----
-# Reference to a folder, first child
-# The href should be the first child with href in referenced toc
-# Horizontal traversal first
-inputs:
-  docfx.yml:
-  docs/toc.md: |
-    # [Folder Reference1](f1/)
-    # [Folder Reference2](f2/)
-  docs/f1/toc.md: |
-    # Title
-    # [File Reference](b.md)
-  docs/f2/toc.md: |
-    # Title1
-    ## Child Title1
-    ## [File Reference](b.md)
-    # [File Reference](a.md)
-  docs/f1/b.md:
-  docs/f2/a.md:
-outputs:
-  docs/f2/a.json:
-  docs/f1/b.json:
-  docs/toc.json: |
-   {  
-       "items":[  
-          {  
-             "toc_title":"Folder Reference1",
-             "href":"f1/b"
-          },
-          {  
-             "toc_title":"Folder Reference2",
-             "href":"f2/a"
-          }
-       ]
-    }
-  docs/f1/toc.json:
-  docs/f2/toc.json:
-  build.manifest:
-  build.log: |
-    ["warning","file-not-found","Cannot find file 'b.md' relative to 'docs/f2/toc.md'","docs/f2/toc.md"]
-    ["warning","file-not-found","Cannot find file 'b.md' relative to 'docs/f2/toc.md'","docs/f2/toc.md"]
----
-# Topic href can replace href
-inputs:
-  docfx.yml:
-  docs/toc.yml: |
-    - name: File Reference
-      topicHref: f1/a.md
-  docs/f1/a.md:
-outputs:
-  docs/f1/a.json:
-  docs/toc.json: |
-    {  
-       "items":[  
-          {  
-             "toc_title":"File Reference",
-             "href":"f1/a"
-          }
-       ]
-    }
-  build.manifest:
----
-# Combine toc href, topic href => href + children
-inputs:
-  docfx.yml:
-  docs/toc.yml: |
-    - name: href + children
-      topicHref: f1/a.md
-      tocHref: f1/toc.md
-  docs/f1/a.md:
-  docs/f1/toc.md: |
-    # [Reference a](a.md)
-outputs:
-  docs/f1/a.json:
-  docs/toc.json: |
-    {  
-       "items":[  
-          {  
-             "toc_title":"href + children",
-             "href":"f1/a",
-             "children": [
-                {
-                  "toc_title": "Reference a",
-                  "href": "f1/a"
-                }
-             ]
-          }
-       ]
-    }
-  build.manifest:
----
-# Combine toc href, href => href + children
-inputs:
-  docfx.yml:
-  docs/toc.yml: |
-    - name: href + children
-      href: f1/a.md
-      tocHref: f1/toc.md
-  docs/f1/a.md:
-  docs/f1/toc.md: |
-    # [Reference a](a.md)
-outputs:
-  docs/f1/a.json:
-  docs/toc.json: |
-    {  
-       "items":[  
-          {  
-             "toc_title":"href + children",
-             "href":"f1/a",
-             "children": [
-                {
-                  "toc_title": "Reference a",
-                  "href": "f1/a"
-                }
-             ]
-          }
-       ]
-    }
-  build.manifest:
----
-# Combine toc href, href(toc) => toc href > href + children
-inputs:
-  docfx.yml:
-  docs/toc.yml: |
-    - name: toc href > href + children
-      href: f1/toc.md
-      tocHref: f2/toc.md
-  docs/f1/toc.md:
-  docs/f2/a.md:
-  docs/f2/toc.md: |
-    # [Reference a](a.md)
-outputs:
-  docs/f2/a.json:
-  docs/f1/toc.json:
-  docs/toc.json: |
-    {  
-       "items":[  
-          {  
-             "toc_title":"toc href > href + children",
-             "children": [
-                {
-                  "toc_title": "Reference a",
-                  "href": "f2/a"
-                }
-             ]
-          }
-       ]
-    }
-  build.manifest:
----
-# Combine topic href and href => topic href has higher priority
-inputs:
-  docfx.yml: |
-    content: docs/f1/toc.yml
-  docs/f1/n1.md:
-  docs/f1/n2.md:
-  docs/f1/toc.yml: |
-    - name: topic href has higher priority
-      href: ~/docs/f1/n1.md
-      topicHref: ~/docs/f1/n2.md
-outputs:
-  docs/f1/toc.json: |
-    {  
-       "items":[  
-          {  
-             "toc_title":"topic href has higher priority",
-             "href":"n2",
-          }
-       ]
-    }
-  build.log: |
-    ["warning","link-out-of-scope","File 'docs/f1/n2.md' referenced by link '~/docs/f1/n2.md' will not be build because it is not included in docfx.yml","docs/f1/toc.yml"]
-  build.manifest:
----
-# Combine topic href and href(toc) => href + children
-# replace href finally
-inputs:
-  docfx.yml: |
-    content: docs/f1/toc.yml
-  docs/f1/toc.yml: |
-    - name: Toc Reference 1
-      href: f11/toc.md
-      topicHref: f11/n1.md
-    - name: Toc Reference 2
-      href: f11/
-  docs/f1/f11/toc.md: |
-    # [Index Reference](n1.md)
-  docs/f1/f11/n1.md:
-outputs:
-  docs/f1/toc.json: |
-    {  
-       "items":[  
-          {  
-             "children":[  
-                {  
-                   "toc_title":"Index Reference",
-                   "href":"f11/n1"
-                }
-             ],
-             "toc_title":"Toc Reference 1",
-             "href":"f11/n1"
-          },
-          {  
-             "href":"f11/n1",
-             "toc_title":"Toc Reference 2"
-          }
-       ]
-    }
-  build.log: |
-    ["warning","link-out-of-scope","File 'docs/f1/f11/n1.md' referenced by link 'f11/n1.md' will not be build because it is not included in docfx.yml","docs/f1/toc.yml"]
-    ["warning","link-out-of-scope","File 'docs/f1/f11/n1.md' referenced by link 'n1.md' will not be build because it is not included in docfx.yml","docs/f1/f11/toc.md"]
-    ["warning","link-out-of-scope","File 'docs/f1/f11/n1.md' referenced by link 'n1.md' will not be build because it is not included in docfx.yml","docs/f1/f11/toc.md"]
-  build.manifest:
----
 # Combine topic href and toc href(folder) -> topic href > toc href(folder)
 inputs:
   docfx.yml:
