---
# Normal file reference
inputs:
  docfx.yml:
  index.md:
  docs/TOC.md: |
    # [Index Reference](index.md)
    ## Existing File Reference
    ### [Reference Normal File 1](n1.md)
    ### [Reference Normal File 2](../index.md)
    ### [Reference Normal File 3](f1/n1.md?branch=master)
    ### [Reference Normal File 4](~/docs/n1.md)
  docs/index.md:
  docs/n1.md:
  docs/f1/n1.md:
outputs:
  index.json:
  docs/index.json:
  docs/n1.json:
  docs/f1/n1.json:
  docs/toc.json: |
    {  
      "items":[  
          {  
            "items":[  
                {  
                  "items":[  
                      {  
                        "name":"Reference Normal File 1",
                        "href":"n1"
                      },
                      {  
                        "name":"Reference Normal File 2",
                        "href":"../"
                      },
                      {  
                        "name":"Reference Normal File 3",
                        "href":"f1/n1?branch=master"
                      },
                      {  
                        "name":"Reference Normal File 4",
                        "href":"n1"
                      }
                  ],
                  "name":"Existing File Reference"
                }
            ],
            "name":"Index Reference",
            "href":"."
          }
      ]
    }
---
# TOC can be a json file
inputs:
  docfx.yml:
  docs/TOC.json: |
    [{ "name": "title" }]
outputs:
  docs/toc.json: |
    {  
      "items":[
          {
            "name":"title"
          }
      ]
    }
---
# TOC json file is invalid
inputs:
  docfx.yml:
  docs/TOC.json: |
    [{ "name": "title" ]
outputs:
  build.log: |
    ["error","json-syntax-error","JsonToken EndArray is not valid for closing JsonType Object.","docs/TOC.json","[0]",1,20]
---
# Probe TOC in JSON format
inputs:
  docfx.yml:
  docs/TOC.json: |
    [{ "name": "a", "href": "a/?query" }]
  docs/a/TOC.json: |
    [{ "name": "b", "href": "b.md" }]
  docs/a/b.md:
outputs:
  docs/toc.json: |
    {
      "items": [
        {
          "name": "a",
          "href": "a/b"
        }
      ]
    }
  docs/a/toc.json: |
    {
      "items": [
        {
          "name": "b",
          "href": "b"
        }
      ]
    }
  docs/a/b.json:
---
# No-existing file reference
inputs:
  docfx.yml:
  docs/index.md:
  docs/TOC.md: |
    # [Index Reference](index.md)
    ## No Existing File Reference
    ### [Reference No-Existing File 1](no-existing.md)
    ### [Reference No-Existing File 2](no-existing.system.md)
    ### [Reference No-Existing File 3](../no-existing.md)
    ### [Reference No-Existing File 4](~/docs/no-existing.md)
outputs:
  docs/index.json:
  docs/toc.json: |
    {  
      "items":[  
          {  
            "items":[  
                {  
                  "items":[  
                      {  
                        "name":"Reference No-Existing File 1",
                        "href":"no-existing.md"
                      },
                      {  
                        "name":"Reference No-Existing File 2",
                        "href":"no-existing.system.md"
                      },
                      {  
                        "name":"Reference No-Existing File 3",
                        "href":"../no-existing.md"
                      },
                      {  
                        "name":"Reference No-Existing File 4",
                        "href":"~/docs/no-existing.md"
                      }
                  ],
                  "name":"No Existing File Reference"
                }
            ],
            "name":"Index Reference",
            "href":"."
          }
      ]
    }
  build.log: |
    ["warning","file-not-found","Cannot find file 'no-existing.md' relative to 'docs/TOC.md'","docs/TOC.md"]
    ["warning","file-not-found","Cannot find file 'no-existing.system.md' relative to 'docs/TOC.md'","docs/TOC.md"]
    ["warning","file-not-found","Cannot find file '../no-existing.md' relative to 'docs/TOC.md'","docs/TOC.md"]
    ["warning","file-not-found","Cannot find file '~/docs/no-existing.md' relative to 'docs/TOC.md'","docs/TOC.md"]
---
# Absolute file reference
inputs:
  docfx.yml:
  docs/index.md:
  docs/TOC.md: |
    # [Index Reference](index.md)
    ## Absolute File Reference
    ### [Reference Absolute path 1](https://worldready.cloudapp.net/Styleguide/Read?id=2700&topicid=26906)
    ### [Reference Absolute Path 2](/help/style/style-how-to-accessibility?toc=/help/contribute/TOC.json&bc=toc=%2Fazure%2Fapi-management%2Ftoc.json)
outputs:
  docs/index.json:
  docs/toc.json: |
    {  
      "items":[  
          {  
            "items":[  
                {  
                  "items":[  
                      {  
                        "name":"Reference Absolute path 1",
                        "href":"https://worldready.cloudapp.net/Styleguide/Read?id=2700&topicid=26906"
                      },
                      {  
                        "name":"Reference Absolute Path 2",
                        "href":"/help/style/style-how-to-accessibility?toc=/help/contribute/TOC.json&bc=toc=%2Fazure%2Fapi-management%2Ftoc.json"
                      }
                  ],
                  "name":"Absolute File Reference"
                }
            ],
            "name":"Index Reference",
            "href":"."
          }
      ]
    }
---
# Nested TOC reference 1
# reference toc
inputs:
  docfx.yml:
  docs/TOC.md: |
    # [Reference TOC File 1](f1/TOC.md)
    # [Reference TOC File 2](../docs/f1/TOC.md)
    # [Reference TOC File 3](~/docs/f1/TOC.md)
  docs/f1/TOC.md: |
    # [Index Reference](index.md)
  docs/f1/index.md:
outputs:
  docs/f1/index.json:
  docs/toc.json: |
    {  
       "items":[  
          {  
             "items":[  
                {  
                   "name":"Index Reference",
                   "href":"f1/"
                }
             ],
             "name":"Reference TOC File 1"
          },
          {  
             "items":[  
                {  
                   "name":"Index Reference",
                   "href":"f1/"
                }
             ],
             "name":"Reference TOC File 2"
          },
          {  
             "items":[  
                {  
                   "name":"Index Reference",
                   "href":"f1/"
                }
             ],
             "name":"Reference TOC File 3"
          }
       ]
    }
---
# Nested TOC reference 2
# multiple level
# docs/TOC.md -> docs/f1/TOC.md  -> docs/f2/TOC.md
#             -> docs/f2/TOC.md --> docs/f1/f11/TOC.md
inputs:
  docfx.yml:
  docs/TOC.md: |
    # [Reference TOC File 1](f1/TOC.md)
    # [Reference TOC File 2](~/docs/f2/TOC.yml)
  docs/f1/TOC.md: |
    # [Reference TOC File](../f2/)
  docs/f2/TOC.yml: |
    - name: Toc Reference
      href: ../f1/f11/TOC.md
  docs/f1/f11/TOC.md: |
    # [Index Reference](index.md)
  docs/f1/f11/index.md:
outputs:
  docs/f1/f11/index.json:
  docs/toc.json: |
   {  
       "items":[  
          {  
             "items":[  
                {  
                   "href": "f1/f11/",
                   "name":"Reference TOC File"
                }
             ],
             "name":"Reference TOC File 1"
          },
          {  
             "items":[  
                {  
                   "items":[  
                      {  
                         "name":"Index Reference",
                         "href":"f1/f11/"
                      }
                   ],
                   "name":"Toc Reference"
                }
             ],
             "name":"Reference TOC File 2"
          }
       ]
    }
---
# Title with # or End with #
inputs:
  docfx.yml:
  docs/TOC.md: |
    # [Topic1](index.md) #
    ## Topic1.1 Lanaguage C#
    ### [Topic1.1.1](/href1.1.1) ##
    ## [Topic1.2 Language Java]() ##
    ### [Topic1.2.1](/href1.2.1) ##
    # [Topic2](https://github.com/docfx) #
  docs/index.md:
outputs:
  docs/index.json:
  docs/toc.json: |
    {  
      "items":[  
          {  
            "items":[  
                {  
                  "items":[  
                      {  
                        "name":"Topic1.1.1",
                        "href":"/href1.1.1"
                      }
                  ],
                  "name":"Topic1.1 Lanaguage C#"
                },
                {  
                  "items":[  
                      {  
                        "name":"Topic1.2.1",
                        "href":"/href1.2.1"
                      }
                  ],
                  "name":"Topic1.2 Language Java",
                }
            ],
            "name":"Topic1",
            "href":"."
          },
          {  
            "name":"Topic2",
            "href":"https://github.com/docfx"
          }
      ]
    }
---
# Circle toc referenceing 1
inputs:
  docfx.yml: |
    files: docs/TOC.md
  docs/TOC.md: |
    # [Topic1](index.md) #
    ## Refernce toc
    ### [Reference TOC 1.1](f1/TOC.md)
    ### [Reference TOC 1.2](f1/TOC.md)
    ### [Reference TOC 2.1](f2/TOC.md)
  docs/f1/TOC.md: |
    # [Topic1](../index.md)
    ## [Reference TOC 1.1.1](../f2/TOC.md)
  docs/f2/TOC.md: |
    # [Topic1](../index.md)
    ## [Reference TOC back](../TOC.md)
  docs/index.md:
outputs:
  build.log: |
    ["error","circular-reference","Found circular reference: 'docs/TOC.md' --> 'docs/f1/TOC.md' --> 'docs/f2/TOC.md' --> 'docs/TOC.md'","docs/TOC.md"]
---
# Circle toc referenceing 2
inputs:
  docfx.yml: |
    files: docs/TOC.md
  docs/TOC.md: |
    # [Topic1](index.md) #
    ## [Reference itself](TOC.md)
  docs/index.md:
outputs:
  build.log: |
    ["error","circular-reference","Found circular reference: 'docs/TOC.md' --> 'docs/TOC.md'","docs/TOC.md"]
---
# Reference to a folder, basic usages
# Reference to a folder behavior is not same with reference to a toc file
inputs:
  docfx.yml:
  docs/TOC.yml: |
    - name: Toc Reference
      href: f1/TOC.md
    - name: Folder Reference1
      href: f1/
    - name: Folder Reference2
      href: f1/
      topicHref: f1/a.md
  docs/f1/TOC.md: |
    # [Index Reference](index.md)
  docs/f1/index.md:
  docs/f1/a.md:
outputs:
  docs/f1/a.json:
  docs/f1/index.json:
  docs/toc.json: |
    {  
       "items":[  
          {  
             "name":"Toc Reference",
             "items":[  
                {  
                   "name":"Index Reference",
                   "href":"f1/"
                }
             ]
          },
          {  
             "name":"Folder Reference1",
             "href":"f1/"
          },
          {  
             "name":"Folder Reference2",
             "href":"f1/a"
          }
       ]
    }
---
# Reference to a folder, nested toc
# Folder referenced toc doesn't belong to nested toc
inputs:
  docfx.yml:
  docs/TOC.md: |
    # [Folder Reference](f1/)
  docs/f1/TOC.md: |
    # [Index Reference](index.md)
  docs/f1/index.md:
outputs:
  docs/f1/index.json:
  docs/toc.json: |
   {  
       "items":[  
          {  
             "name":"Folder Reference",
             "href": "f1/"
          }
       ]
    }
  docs/f1/toc.json:
---
# Reference to a folder, first child
# The href should be the first child with href in referenced toc
# Horizontal traversal first
inputs:
  docfx.yml:
  docs/TOC.md: |
    # [Folder Reference1](f1/)
    # [Folder Reference2](f2/)
  docs/f1/TOC.md: |
    # Title
    # [File Reference](b.md)
  docs/f2/TOC.md: |
    # Title1
    ## Child Title1
    ## [File Reference](b.md)
    # [File Reference](a.md)
  docs/f1/b.md:
  docs/f2/a.md:
outputs:
  docs/f2/a.json:
  docs/f1/b.json:
  docs/toc.json: |
   {  
       "items":[  
          {  
             "name":"Folder Reference1",
             "href":"f1/b"
          },
          {  
             "name":"Folder Reference2",
             "href":"f2/a"
          }
       ]
    }
  docs/f1/toc.json:
  docs/f2/toc.json:
  build.log: |
    ["warning","file-not-found","Cannot find file 'b.md' relative to 'docs/f2/TOC.md'","docs/f2/TOC.md"]
---
# Topic href can replace href
inputs:
  docfx.yml:
  docs/TOC.yml: |
    - name: File Reference
      topicHref: f1/a.md
  docs/f1/a.md:
outputs:
  docs/f1/a.json:
  docs/toc.json: |
    {  
       "items":[  
          {  
             "name":"File Reference",
             "href":"f1/a"
          }
       ]
    }
---
# Combine toc href, topic href => href + items
inputs:
  docfx.yml:
  docs/TOC.yml: |
    - name: href + items
      topicHref: f1/a.md
      tocHref: f1/TOC.md
  docs/f1/a.md:
  docs/f1/TOC.md: |
    # [Reference a](a.md)
outputs:
  docs/f1/a.json:
  docs/toc.json: |
    {  
       "items":[  
          {  
             "name":"href + items",
             "href":"f1/a",
             "items": [
                {
                  "name": "Reference a",
                  "href": "f1/a"
                }
             ]
          }
       ]
    }
---
# Combine toc href, href => href + items
inputs:
  docfx.yml:
  docs/TOC.yml: |
    - name: href + items
      href: f1/a.md
      tocHref: f1/TOC.md
  docs/f1/a.md:
  docs/f1/TOC.md: |
    # [Reference a](a.md)
outputs:
  docs/f1/a.json:
  docs/toc.json: |
    {  
       "items":[  
          {  
             "name":"href + items",
             "href":"f1/a",
             "items": [
                {
                  "name": "Reference a",
                  "href": "f1/a"
                }
             ]
          }
       ]
    }
---
# Combine toc href, href(toc) => toc href > href + items
inputs:
  docfx.yml:
  docs/TOC.yml: |
    - name: toc href > href + items
      href: f1/TOC.md
      tocHref: f2/TOC.md
  docs/f1/TOC.md:
  docs/f2/a.md:
  docs/f2/TOC.md: |
    # [Reference a](a.md)
outputs:
  docs/f2/a.json:
  docs/f1/toc.json:
  docs/toc.json: |
    {  
       "items":[  
          {  
             "name":"toc href > href + items",
             "items": [
                {
                  "name": "Reference a",
                  "href": "f2/a"
                }
             ]
          }
       ]
    }
---
# Combine topic href and href => topic href has higher priority
inputs:
  docfx.yml: |
    files: docs/f1/TOC.yml
  docs/f1/n1.md:
  docs/f1/n2.md:
  docs/f1/TOC.yml: |
    - name: topic href has higher priority
      href: ~/docs/f1/n1.md
      topicHref: ~/docs/f1/n2.md
outputs:
  docs/f1/toc.json: |
    {  
       "items":[  
          {  
             "name":"topic href has higher priority",
             "href":"n2",
          }
       ]
    }
  build.log: |
    ["warning","link-out-of-scope","File 'docs/f1/n2.md' referenced by link '~/docs/f1/n2.md' will not be built because it is not included in docfx.yml","docs/f1/TOC.yml"]
---
# Combine topic href and href(toc) => href + items
# replace href finally
inputs:
  docfx.yml: |
    files: docs/f1/TOC.yml
  docs/f1/TOC.yml: |
    - name: Toc Reference 1
      href: f11/TOC.md
      topicHref: f11/n1.md
    - name: Toc Reference 2
      href: f11/
  docs/f1/f11/TOC.md: |
    # [Index Reference](n1.md)
  docs/f1/f11/n1.md:
outputs:
  docs/f1/toc.json: |
    {  
       "items":[  
          {  
             "items":[  
                {  
                   "name":"Index Reference",
                   "href":"f11/n1"
                }
             ],
             "name":"Toc Reference 1",
             "href":"f11/n1"
          },
          {  
             "href":"f11/n1",
             "name":"Toc Reference 2"
          }
       ]
    }
  build.log: |
    ["warning","link-out-of-scope","File 'docs/f1/f11/n1.md' referenced by link 'f11/n1.md' will not be built because it is not included in docfx.yml","docs/f1/TOC.yml"]
    ["warning","link-out-of-scope","File 'docs/f1/f11/n1.md' referenced by link 'n1.md' will not be built because it is not included in docfx.yml","docs/f1/f11/TOC.md"]
---
# Combine topic href and toc href(folder) -> topic href > toc href(folder)
inputs:
  docfx.yml:
  docs/TOC.yml: |
    - name: topic href has higher priority
      topicHref: f1/a.md
      tocHref: f1/
  docs/f1/a.md:
  docs/f1/TOC.md:
outputs:
  docs/f1/a.json:
  docs/f1/toc.json:
  docs/toc.json: |
    {  
       "items":[  
          {  
             "name":"topic href has higher priority",
             "href":"f1/a"
          }
       ]
    }
---
# Combine toc href(folder), href => href > toc href(folder)
inputs:
  docfx.yml:
  docs/TOC.yml: |
    - name: href has higher priority than toc href
      href: f1/a.md
      tocHref: f1/
  docs/f1/a.md:
  docs/f1/b.md:
  docs/f1/TOC.md: |
    # [Reference b](b.md)
outputs:
  docs/f1/a.json:
  docs/f1/b.json:
  docs/f1/toc.json:
  docs/toc.json: |
    {  
       "items":[  
          {  
             "name":"href has higher priority than toc href",
             "href":"f1/a"
          }
       ]
    }
---
# Combine toc href(folder), topic href and href => href
# topic href has higher priority than href
# topic href has higher priority than toc href
# href has higher priority than toc href(folder)
inputs:
  docfx.yml:
  docs/TOC.yml: |
    - name: topic href has highest priority
      topicHref: f1/a.md
      tocHref: f1/
      href: f1/b.md
  docs/f1/a.md:
  docs/f1/b.md:
  docs/f1/TOC.md:
outputs:
  docs/f1/a.json:
  docs/f1/b.json:
  docs/f1/toc.json:
  docs/toc.json: |
    {  
       "items":[  
          {  
             "name":"topic href has highest priority",
             "href":"f1/a"
          }
       ]
    }
---
# Topic href cannot reference a local TOC file or folder
inputs:
  docfx.yml:
  docs/TOC.yml: |
    - name: Invalid Topic Reference1
      topicHref: f1/
    - name: Invalid Topic Reference2
      topicHref: f1/TOC.md
    - name: Invalid Topic Reference3
      topicHref: f1/TOC.md
      href: /abc/def
  docs/f1/TOC.md:
outputs:
  docs/f1/toc.json:
  build.log: |
    ["error","invalid-topic-href","The topic href 'f1/' can only reference to a local file or absolute path","docs/TOC.yml"]
    ["error","invalid-topic-href","The topic href 'f1/TOC.md' can only reference to a local file or absolute path","docs/TOC.yml"]
---
# Toc href cannot reference a local file
inputs:
  docfx.yml:
  docs/TOC.yml: |
    - name: Invalid Toc Reference1
      tocHref: f1/a.md
    - name: Invalid Toc Reference2
      tocHref: f1/a.md
      href: /abc/def
  docs/f1/TOC.md:
  docs/f1/a.md:
outputs:
  docs/f1/toc.json:
  docs/f1/a.json:
  build.log: |
    ["error","invalid-toc-href","The toc href 'f1/a.md' can only reference to a local TOC file, folder or absolute path","docs/TOC.yml"]
---
# Toc syntax error with duplicated keys
inputs:
  docfx.yml:
  docs/TOC.yml: |
    - name: Duplicated keys
      topicHref: f1/a.md
      topicHref: f1/a.md
      tocHref: f1/
      href: f1/b.md
  docs/f1/a.md:
  docs/f1/b.md:
outputs:
  docs/f1/a.json:
  docs/f1/b.json:
  build.log: |
    ["error","yaml-duplicate-key","Key 'topicHref' is already defined, remove the duplicate key.","docs/TOC.yml","",3,3]
---
# The included TOC's errors/warning should be assigned to itself, not its parent
inputs:
  docfx.yml: |
    files: docs/TOC.md
  docs/TOC.md: |
    # [Reference TOC File](f1/TOC.yml)
  docs/f1/TOC.yml: |
    - name: Invalid Index Reference
      href: index.md
    - name: Invalid TocHref Reference
      tocHref: index.md
outputs:
  build.log: |
    ["warning","file-not-found","Cannot find file 'index.md' relative to 'docs/f1/TOC.yml'","docs/f1/TOC.yml"]
    ["error","invalid-toc-href","The toc href 'index.md' can only reference to a local TOC file, folder or absolute path","docs/f1/TOC.yml"]
---
# Individual experimental TOC should be built
inputs:
  docfx.yml:
  docs/f1/TOC.experimental.md: |
    # [Index Reference](../index.md)
  docs/f2/TOC.experimental.yml: |
    - name: Index Reference
      href: ../index.md
  docs/f3/TOC.experimental.json: |
    [{"name": "Index Reference", "href": "../index.md"}]
  docs/index.md:
outputs:
  docs/index.json:
  docs/f1/toc.experimental.json: |
    {"items":[{"name":"Index Reference","href":"../"}]}
  docs/f2/toc.experimental.json: |
    {"items":[{"name":"Index Reference","href":"../"}]}
  docs/f3/toc.experimental.json: |
    {"items":[{"name":"Index Reference","href":"../"}]}
---
# Paired experimental TOC should be built 
inputs:
  docfx.yml:
  docs/f1/TOC.experimental.md: |
    # [Index Reference](../index.md)
  docs/f1/TOC.md:
  docs/index.md:
outputs:
  docs/index.json:
  docs/f1/toc.json:
  docs/f1/toc.experimental.json: |
    {"items":[{"name":"Index Reference","href":"../"}]}
---
# Paired experimental markdown TOCs' metadata
inputs:
  docfx.yml:
  docs/f1/TOC.experimental.md: |
    ---
    experimental: false
    experiment_id: "d1c17cc0-2ae0-4b"
    ---
    # [Index Reference](../index.md)
  docs/f1/TOC.md: |
    ---
    experimental: true
    experiment_id: "d1c17cc0-2ae0-4b"
    ---
  docs/index.md:
outputs:
  docs/index.json:
  docs/f1/toc.json: |
    {"metadata": {"experimental": true, "experiment_id": "d1c17cc0-2ae0-4b"}}
  docs/f1/toc.experimental.json: |
    {"items":[{"name":"Index Reference","href":"../"}], "metadata": {"experimental": false, "experiment_id": "d1c17cc0-2ae0-4b"}}
---
# Paired experimental yml TOCs' metadata
inputs:
  docfx.yml:
  docs/f1/TOC.experimental.yml: |
    metadata:
      experimental: false
      experiment_id: "d1c17cc0-2ae0-4b"
    items:
      - name: title
  docs/f1/TOC.yml: |
    metadata:
      experimental: true
      experiment_id: "d1c17cc0-2ae0-4b"
outputs:
  docs/f1/toc.json: |
    {"metadata": {"experimental": true, "experiment_id": "d1c17cc0-2ae0-4b"}}
  docs/f1/toc.experimental.json: |
    {"items":[{"name":"title"}], "metadata": {"experimental": false, "experiment_id": "d1c17cc0-2ae0-4b"}}
---
# Experimental TOC should be removed from toc map
inputs:
  docfx.yml:
  docs/f1/TOC.experimental.md: |
    # [Index Reference](../index.md)
    # [File Reference](../a.md)
  docs/f1/TOC.md: |
    # [Index Reference](../index.md)
  docs/index.md:
  docs/a.md:
outputs:
  docs/index.json: |
    {"toc_rel": "f1/toc.json"}
  docs/a.json: |
    {"!toc_rel": null}
  docs/f1/toc.json:
  docs/f1/toc.experimental.json:
---
# Experimental TOC should be included using toc ref
inputs:
  docfx.yml:
  docs/f1/TOC.experimental.md: |
    # [Index Reference](../index.md)
  docs/f1/TOC.md: |
    # [TOC Reference](TOC.experimental.md)
  docs/index.md:
outputs:
  docs/index.json:
  docs/f1/toc.json: |
    {"items":[{"name":"TOC Reference","items":[{"name": "Index Reference", "href": "../"}]}]}
---
# Experimental TOC should be excluded using folder ref
inputs:
  docfx.yml:
  docs/f2/TOC.experimental.md: |
    # [Index Reference](../index.md)
  docs/f1/TOC.md: |
    # [TOC Reference](../f2/)
  docs/index.md:
outputs:
  docs/index.json:
  docs/f2/toc.experimental.json:
  docs/f1/toc.json: |
    {"items":[{"name":"TOC Reference"}]}
---
# Toc with null value
inputs:
  docfx.yml:
  docs/TOC.yml: |
    - name: Null value
      topicHref: f1/a.md
      tocHref: 
      href: f1/b.md
  docs/f1/a.md:
  docs/f1/b.md:
outputs:
  docs/f1/a.json:
  docs/f1/b.json:
  docs/toc.json: |
    { "items":[{ "!tocHref": null }] }
  build.log: |
    ["info","null-value","'tocHref' contains null value","docs/TOC.yml","[0].tocHref",3,3]
---
# Toc with schema violation
inputs:
  docfx.yml:
  docs/TOC.yml: |
    - topicHref: f1/a.md
      tocHref: 
      href: f1/b.md
      additionalProperty: a
      items: []
  docs/f1/a.md:
  docs/f1/b.md:
outputs:
  docs/f1/a.json:
  docs/f1/b.json:
  build.log: |
    ["info","null-value","'tocHref' contains null value","docs/TOC.yml","[0].tocHref",2,3]
    ["error","violate-schema","Required property 'name' not found in JSON.","docs/TOC.yml","[0]",1,3]
    ["error","violate-schema","The field Items must be a string or array type with a minimum length of '1'.","docs/TOC.yml","[0].items",5,10]
---
# Orphan file(not explicitly referenced in toc file)'s toc, only look up parent folder toc files
inputs:
  docfx.yml: 
  docs/dir1/TOC.md:
  docs/file-with-no-toc.md:
  docs/dir1/dir2/file-with-toc.md:
outputs:
  docs/dir1/toc.json:
  docs/file-with-no-toc.json: |
    {"!toc_rel": null}
  docs/dir1/dir2/file-with-toc.json: |
    {"toc_rel": "../toc.json"}
---
# File referenced by multiple toc with same parent and subdir count, use order alphabetical. For other tests, reference build/TocTest.
inputs:
  docfx.yml: 
  docs/dir1/a/TOC.yml: |
    - name: TOC Ref
      href: ../c/file1.md
  docs/dir1/b/TOC.yml: |
    - name: TOC Ref
      href: ../c/file1.md
  docs/dir1/aa/TOC.yml: |
    - name: TOC Ref
      href: ../c/file1.md
  docs/dir1/c/file1.md:
outputs:
  docs/dir1/a/toc.json:
  docs/dir1/b/toc.json:
  docs/dir1/aa/toc.json:
  docs/dir1/c/file1.json: |
    {"toc_rel": "../a/toc.json"}
---
# Bad Toc markdown
inputs:
  docfx.yml:
  docs/TOC.md: |
    # [good](test.md)
    [bad1]()
    #[bad2](test.md)
    >_<
    #bad4
  docs/test.md:
outputs:
  docs/test.json:
  build.log: |
    ["error","invalid-toc-syntax","The toc syntax '[bad1]()\n#[bad2](test.md)' is invalid, the opening sequence of # characters must be followed by a space or by the end of line. Refer to [ATX heading](https://spec.commonmark.org/0.28/#atx-heading) to fix it","docs/TOC.md","",1]
    ["error","invalid-toc-syntax","The toc syntax '>_<\n#bad4' is invalid, the opening sequence of # characters must be followed by a space or by the end of line. Refer to [ATX heading](https://spec.commonmark.org/0.28/#atx-heading) to fix it","docs/TOC.md","",3]
---
# Skip-level Toc markdown
inputs:
  docfx.yml:
  docs/TOC.md: |
    # level 1
    ### level 3
outputs:
  build.log: |
    ["error","invalid-toc-level","The toc level can't be skipped from 1 to 3","docs/TOC.md"]
---
# Missing TOC head name
inputs:
  docfx.yml:
  docs/TOC.md: |
    # Title
    ##
outputs:
  build.log: |
    ["error","missing-toc-head","The toc head name is missing","docs/TOC.md","",1]
---
# Multiple leaf inlines in toc title
inputs:
  docfx.yml:
  docs/TOC.md: |
    # [Test <X> Y](a.md)
    # [Test <X> Y]
    # [Test **Title2** Title3](a.md)
    # [Test **Title2** Title3]
  docs/a.md:
outputs:
  docs/a.json:
  docs/toc.json: |
    {"items":[{"name":"Test <X> Y","href":"a"},{"name":"[Test <X> Y]"},{"name":"Test **Title2** Title3","href":"a"},{"name":"[Test **Title2** Title3]"}]}
---
# Expanded, MaintainContext and DisplayName
inputs:
  docfx.yml:
  docs/TOC.yml: |
    - href: https://github.com/docfx
      maintainContext: true
      expanded: true
      name: "test"
      displayName: "display name"
outputs:
  docs/toc.json: |
    {"items": [{"maintainContext": true, "expanded": true, "displayName": "display name"}]}
---
# conflicted toc files will be removed from toc map and build outputs
inputs:
  docfx.yml:
  docs/TOC.yml: |
    - href: a.md
      name: yml reference a
  docs/TOC.md: |
    # [md reference a](a.md)
  docs/a.md:
outputs:
  docs/a.json: |
    {"toc_rel": "toc.json"}
  build.log: |
    ["error","output-path-conflict","Two or more files output to the same path 'docs/toc.json': 'docs/TOC.md', 'docs/TOC.yml'"]
---
# validate bookmarks in toc
inputs:
  docfx.yml:
  docs/a.md: |
    # title 1
  docs/TOC.md: |
    # [link to title 1](a.md#title-1)
    # [link to title 2](a.md#title-2)
outputs:
  docs/a.json:
  docs/toc.json: |
    {
      "items": [
<<<<<<< HEAD
        { "name": "link to title 1", "href": "a#title-1", "monikers": [] },
        { "name": "link to title 2", "href": "a#title-2", "monikers": [] }
=======
        { "toc_title": "link to title 1", "href": "a#title-1", "!monikers":null },
        { "toc_title": "link to title 2", "href": "a#title-2", "!monikers":null }
>>>>>>> f41bb6a4
      ]
    }
  build.log: |
    ["warning","bookmark-not-found","Cannot find bookmark '#title-2' in 'docs/a.md', did you mean '#title-1'?","docs/TOC.md"]
---
# reference uid within link
inputs:
  docfx.yml:
  docs/a.md: |
    ---
    title: Title from yaml header a
    uid: a
    ---
  docs/TOC.md: |
    # [Title](xref:a#bookmark)
outputs:
  docs/a.json:
  docs/toc.json: |
    {
      "items": [
<<<<<<< HEAD
        { "name":"Title","href":"a#bookmark","monikers":[] }
=======
        { "toc_title":"Title","href":"a#bookmark", "!monikers":null }
>>>>>>> f41bb6a4
      ]
    }
---
# uid reference in yaml toc
inputs:
  docfx.yml:
  docs/a.md: |
    ---
    title: Title from yaml header a
    uid: a
    ---
  docs/TOC.yml: |
    - name: Uid Ref
      uid: a
outputs:
  docs/a.json:
  docs/toc.json: |
    {
      "items": [
<<<<<<< HEAD
        { "name":"Uid Ref","href":"a","monikers":[] }
=======
        { "toc_title":"Uid Ref","href":"a","!monikers":null }
>>>>>>> f41bb6a4
      ]
    }
---
# uid reference first in yaml toc
inputs:
  docfx.yml:
  docs/a.md: |
    ---
    title: Title from yaml header a
    uid: a
    ---
  docs/b.md:
  docs/TOC.yml: |
    - name: Uid Ref
      uid: a
      href: b.md
    - name: Uid Not Found
      uid: c
      href: b.md
outputs:
  docs/a.json:
  docs/b.json:
  docs/toc.json: |
    {
      "items": [
<<<<<<< HEAD
        { "name":"Uid Ref","href":"a","monikers":[] },
        { "name":"Uid Not Found","href":"b","monikers":[] }
=======
        { "toc_title":"Uid Ref","href":"a","!monikers":null },
        { "toc_title":"Uid Not Found","href":"b","!monikers":null }
>>>>>>> f41bb6a4
      ]
    }
  build.log: |
    ["warning","uid-not-found","Cannot find uid 'c' using xref 'c'","docs/TOC.yml"]
---
# uid reference with monikers in yaml toc
inputs:
  docfx.yml: |
    monikerRange:
      'docs/**': '>= netcore-1.1'
    monikerDefinition: monikerDefinition.json
  monikerDefinition.json: |
    {
      "monikers": [
        { "name": "netcore-1.0", "product": ".NET Core" },
        { "name": "netcore-1.1", "product": ".NET Core" },
        { "name": "netcore-1.2", "product": ".NET Core" },
        { "name": "netcore-1.3", "product": ".NET Core" },
      ]
    }
  docs/a.md: |
    ---
    monikerRange: netcore-1.1 || netcore-1.2
    uid: a
    ---
  docs/TOC.yml: |
    - name: Uid Ref
      uid: a
outputs:
  e300a7df/docs/a.json:
  8169d1ea/docs/toc.json: |
    {
      "items": [
        { "name":"Uid Ref","href":"a","monikers": ["netcore-1.1", "netcore-1.2"] }
      ],
      "metadata": {"monikers": ["netcore-1.1", "netcore-1.2", "netcore-1.3" ]}
    }
---
# uid reference in markdown toc
inputs:
  docfx.yml:
  docs/TOC.md: |
    # @b
  docs/a.md: |
    ---
    title: Title A
    uid: b
    ---
outputs:
  docs/toc.json: |
    {
      "items": [
<<<<<<< HEAD
        { "name":"Title A","href":"a","monikers":[] }
=======
        { "toc_title":"Title A","href":"a","!monikers":null }
>>>>>>> f41bb6a4
      ]
    }
  docs/a.json:
---
# uid reference with monikers in markdown toc
inputs:
  docfx.yml: |
    monikerRange:
      'docs/**': '>= netcore-1.1'
    monikerDefinition: monikerDefinition.json
  monikerDefinition.json: |
    {
      "monikers": [
        { "name": "netcore-1.0", "product": ".NET Core" },
        { "name": "netcore-1.1", "product": ".NET Core" },
        { "name": "netcore-1.2", "product": ".NET Core" },
        { "name": "netcore-1.3", "product": ".NET Core" },
      ]
    }
  docs/a.md: |
    ---
    title: Title A
    monikerRange: netcore-1.1 || netcore-1.2
    uid: b
    ---
  docs/TOC.md: |
    # @b
outputs:
  e300a7df/docs/a.json:
  8169d1ea/docs/toc.json: |
    {
      "items": [
        { "name":"Title A","href":"a","monikers": ["netcore-1.1", "netcore-1.2"] }
      ],
      "metadata": {"monikers": ["netcore-1.1", "netcore-1.2", "netcore-1.3" ]}
    }
---
# uid reference in toc inclusion
inputs:
  docfx.yml:
  docs/a.md: |
    ---
    title: Title from yaml header a
    uid: a
    ---
  docs/TOC.yml: |
    - name: TOC Ref
      tocHref: a/TOC.yml
  docs/a/TOC.yml: |
    - name: Uid Ref
      uid: a
outputs:
  docs/a.json:
  docs/toc.json: |
<<<<<<< HEAD
    {"items":[{"name":"TOC Ref","items":[{"name":"Uid Ref","href":"a","monikers":[]}],"monikers":[]}]}
=======
    {"items":[{"toc_title":"TOC Ref","children":[{"toc_title":"Uid Ref","href":"a","!monikers":null}],"!monikers":null}]}
>>>>>>> f41bb6a4
---
# markdown toc using bad syntax(multiple inlines for one heading block)
inputs:
  docfx.yml:
  docs/TOC.md: |
    # @b abc
    # @b @a
    # [Title X](a.md) bcd
    # [Title X](a.md) [Title Y](b.md)
    # @b [Title X](a.md)
    # [Title X](a.md) @b
    # [Title X](xref: a) @b
    # Title1 Title2 [Title3](a.md)
  docs/a.md: |
    ---
    title: Title A
    uid: b
    ---
  docs/b.md: |
    ---
    title: Title B
    uid: a
    ---
outputs:
  docs/a.json:
  docs/b.json:
  build.log: |
    ["error","invalid-toc-syntax","The toc syntax '# @b abc' is invalid, multiple inlines in one heading block is not allowed. Refer to [ATX heading](https://spec.commonmark.org/0.28/#atx-heading) to fix it","docs/TOC.md"]
    ["error","invalid-toc-syntax","The toc syntax '# @b @a' is invalid, multiple inlines in one heading block is not allowed. Refer to [ATX heading](https://spec.commonmark.org/0.28/#atx-heading) to fix it","docs/TOC.md","",1]
    ["error","invalid-toc-syntax","The toc syntax '# [Title X](a.md) bcd' is invalid, multiple inlines in one heading block is not allowed. Refer to [ATX heading](https://spec.commonmark.org/0.28/#atx-heading) to fix it","docs/TOC.md","",2]
    ["error","invalid-toc-syntax","The toc syntax '# [Title X](a.md) [Title Y](b.md)' is invalid, multiple inlines in one heading block is not allowed. Refer to [ATX heading](https://spec.commonmark.org/0.28/#atx-heading) to fix it","docs/TOC.md","",3]
    ["error","invalid-toc-syntax","The toc syntax '# @b [Title X](a.md)' is invalid, multiple inlines in one heading block is not allowed. Refer to [ATX heading](https://spec.commonmark.org/0.28/#atx-heading) to fix it","docs/TOC.md","",4]
    ["error","invalid-toc-syntax","The toc syntax '# [Title X](a.md) @b' is invalid, multiple inlines in one heading block is not allowed. Refer to [ATX heading](https://spec.commonmark.org/0.28/#atx-heading) to fix it","docs/TOC.md","",5]
    ["error","invalid-toc-syntax","The toc syntax '# [Title X](xref: a) @b' is invalid, multiple inlines in one heading block is not allowed. Refer to [ATX heading](https://spec.commonmark.org/0.28/#atx-heading) to fix it","docs/TOC.md","",6]
    ["error","invalid-toc-syntax","The toc syntax '# Title1 Title2 [Title3](a.md)' is invalid, multiple inlines in one heading block is not allowed. Refer to [ATX heading](https://spec.commonmark.org/0.28/#atx-heading) to fix it","docs/TOC.md","",7]
---
# more than 6 leading count of `#`
inputs:
  docfx.yml:
  docs/TOC.md: |
    ################### [19 leading count](a.md)
    #################### [20 leading count](a.md)
  docs/a.md:
outputs:
  docs/toc.json: |
<<<<<<< HEAD
    {"items":[{"name":"19 leading count","href":"a","items":[{"name":"20 leading count","href":"a","monikers":[]}]}]}
=======
    {"items":[{"toc_title":"19 leading count","href":"a","children":[{"toc_title":"20 leading count","href":"a","!monikers":null}]}]}
>>>>>>> f41bb6a4
  docs/a.json:
<|MERGE_RESOLUTION|>--- conflicted
+++ resolved
@@ -1056,13 +1056,8 @@
   docs/toc.json: |
     {
       "items": [
-<<<<<<< HEAD
-        { "name": "link to title 1", "href": "a#title-1", "monikers": [] },
-        { "name": "link to title 2", "href": "a#title-2", "monikers": [] }
-=======
-        { "toc_title": "link to title 1", "href": "a#title-1", "!monikers":null },
-        { "toc_title": "link to title 2", "href": "a#title-2", "!monikers":null }
->>>>>>> f41bb6a4
+        { "name": "link to title 1", "href": "a#title-1", "!monikers":null },
+        { "name": "link to title 2", "href": "a#title-2", "!monikers":null }
       ]
     }
   build.log: |
@@ -1083,11 +1078,7 @@
   docs/toc.json: |
     {
       "items": [
-<<<<<<< HEAD
-        { "name":"Title","href":"a#bookmark","monikers":[] }
-=======
-        { "toc_title":"Title","href":"a#bookmark", "!monikers":null }
->>>>>>> f41bb6a4
+        { "name":"Title","href":"a#bookmark", "!monikers":null }
       ]
     }
 ---
@@ -1107,11 +1098,7 @@
   docs/toc.json: |
     {
       "items": [
-<<<<<<< HEAD
-        { "name":"Uid Ref","href":"a","monikers":[] }
-=======
-        { "toc_title":"Uid Ref","href":"a","!monikers":null }
->>>>>>> f41bb6a4
+        { "name":"Uid Ref","href":"a","!monikers":null }
       ]
     }
 ---
@@ -1137,13 +1124,8 @@
   docs/toc.json: |
     {
       "items": [
-<<<<<<< HEAD
-        { "name":"Uid Ref","href":"a","monikers":[] },
-        { "name":"Uid Not Found","href":"b","monikers":[] }
-=======
-        { "toc_title":"Uid Ref","href":"a","!monikers":null },
-        { "toc_title":"Uid Not Found","href":"b","!monikers":null }
->>>>>>> f41bb6a4
+        { "name":"Uid Ref","href":"a","!monikers":null },
+        { "name":"Uid Not Found","href":"b","!monikers":null }
       ]
     }
   build.log: |
@@ -1196,11 +1178,7 @@
   docs/toc.json: |
     {
       "items": [
-<<<<<<< HEAD
-        { "name":"Title A","href":"a","monikers":[] }
-=======
-        { "toc_title":"Title A","href":"a","!monikers":null }
->>>>>>> f41bb6a4
+        { "name":"Title A","href":"a","!monikers":null }
       ]
     }
   docs/a.json:
@@ -1255,11 +1233,7 @@
 outputs:
   docs/a.json:
   docs/toc.json: |
-<<<<<<< HEAD
-    {"items":[{"name":"TOC Ref","items":[{"name":"Uid Ref","href":"a","monikers":[]}],"monikers":[]}]}
-=======
-    {"items":[{"toc_title":"TOC Ref","children":[{"toc_title":"Uid Ref","href":"a","!monikers":null}],"!monikers":null}]}
->>>>>>> f41bb6a4
+    {"items":[{"name":"TOC Ref","items":[{"name":"Uid Ref","href":"a","!monikers":null}],"!monikers":null}]}
 ---
 # markdown toc using bad syntax(multiple inlines for one heading block)
 inputs:
@@ -1305,9 +1279,5 @@
   docs/a.md:
 outputs:
   docs/toc.json: |
-<<<<<<< HEAD
-    {"items":[{"name":"19 leading count","href":"a","items":[{"name":"20 leading count","href":"a","monikers":[]}]}]}
-=======
-    {"items":[{"toc_title":"19 leading count","href":"a","children":[{"toc_title":"20 leading count","href":"a","!monikers":null}]}]}
->>>>>>> f41bb6a4
+    {"items":[{"name":"19 leading count","href":"a","items":[{"name":"20 leading count","href":"a","!monikers":null}]}]}
   docs/a.json:
