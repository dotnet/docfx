---
# Normal file reference
inputs:
  docfx.yml:
  index.md:
  docs/TOC.md: |
    # [Index Reference](index.md)
    ## Existing File Reference
    ### [Reference Normal File 1](n1.md)
    ### [Reference Normal File 2](../index.md)
    ### [Reference Normal File 3](f1/n1.md?branch=master#row=4)
    ### [Reference Normal File 4](~/docs/n1.md)
  docs/index.md:
  docs/n1.md:
  docs/f1/n1.md:
outputs:
  docs/index.json:
  docs/n1.json:
  docs/f1/n1.json:
  docs/TOC.json: |
    {  
      "items":[  
          {  
            "children":[  
                {  
                  "children":[  
                      {  
                        "toc_title":"Reference Normal File 1",
                        "href":"n1"
                      },
                      {  
                        "toc_title":"Reference Normal File 2",
                        "href":"../"
                      },
                      {  
                        "toc_title":"Reference Normal File 3",
                        "href":"f1/n1?branch=master#row=4"
                      },
                      {  
                        "toc_title":"Reference Normal File 4",
                        "href":"n1"
                      }
                  ],
                  "toc_title":"Existing File Reference"
                }
            ],
            "toc_title":"Index Reference",
            "href":"."
          }
      ]
    }
  build.log: |
    ["warning","link-out-of-scope","File 'index.md' referenced by link '../index.md' will not be build because it is not included in docfx.yml","docs/TOC.md"]
  build.manifest:
---
# TOC can be a json file
inputs:
  docfx.yml:
  docs/TOC.json: |
    [{ "name": "title" }]
outputs:
  docs/TOC.json: |
    {  
      "items":[
          {
            "toc_title":"title"
          }
      ]
    }
  build.manifest:
---
# TOC json file is invalid
inputs:
  docfx.yml:
  docs/TOC.json: |
    [{ "name": "title" ]
outputs:
<<<<<<< HEAD
  build.log: |
    ["error","json-syntax-error","JsonToken EndArray is not valid for closing JsonType Object. Path '[0]', line 1, position 20."]
=======
  docs/TOC.json:
  build.manifest:
  build.log: |
    ["error","json-syntax-error","JsonToken EndArray is not valid for closing JsonType Object. Path '[0]', line 1, position 20.","docs/TOC.json"]
>>>>>>> 162a3b00
---
# Probe TOC in JSON format
inputs:
  docfx.yml:
  docs/TOC.json: |
    [{ "name": "a", "href": "a/?query" }]
  docs/a/TOC.json: |
    [{ "name": "b", "href": "b.md" }]
  docs/a/b.md:
outputs:
  docs/TOC.json: |
    {
      "items": [
        {
          "toc_title": "a",
          "href": "a/b"
        }
      ]
    }
  docs/a/TOC.json: |
    {
      "items": [
        {
          "toc_title": "b",
          "href": "b"
        }
      ]
    }
  docs/a/b.json:
  build.manifest:
---
# No-existing file reference
inputs:
  docfx.yml:
  docs/index.md:
  docs/TOC.md: |
    # [Index Reference](index.md)
    ## No Existing File Reference
    ### [Reference No-Existing File 1](no-existing.md)
    ### [Reference No-Existing File 2](no-existing.system.md)
    ### [Reference No-Existing File 3](../no-existing.md)
    ### [Reference No-Existing File 4](~/docs/no-existing.md)
outputs:
  docs/index.json:
  docs/TOC.json: |
    {  
      "items":[  
          {  
            "children":[  
                {  
                  "children":[  
                      {  
                        "toc_title":"Reference No-Existing File 1",
                        "href":"no-existing.md"
                      },
                      {  
                        "toc_title":"Reference No-Existing File 2",
                        "href":"no-existing.system.md"
                      },
                      {  
                        "toc_title":"Reference No-Existing File 3",
                        "href":"../no-existing.md"
                      },
                      {  
                        "toc_title":"Reference No-Existing File 4",
                        "href":"~/docs/no-existing.md"
                      }
                  ],
                  "toc_title":"No Existing File Reference"
                }
            ],
            "toc_title":"Index Reference",
            "href":"."
          }
      ]
    }
  build.manifest:
  build.log: |
    ["warning","file-not-found","Cannot find file 'no-existing.md' relative to 'docs/TOC.md'","docs/TOC.md"]
    ["warning","file-not-found","Cannot find file 'no-existing.system.md' relative to 'docs/TOC.md'","docs/TOC.md"]
    ["warning","file-not-found","Cannot find file '../no-existing.md' relative to 'docs/TOC.md'","docs/TOC.md"]
    ["warning","file-not-found","Cannot find file '~/docs/no-existing.md' relative to 'docs/TOC.md'","docs/TOC.md"]
---
# Absolute file reference
inputs:
  docfx.yml:
  docs/index.md:
  docs/TOC.md: |
    # [Index Reference](index.md)
    ## Absolute File Reference
    ### [Reference Absolute path 1](https://worldready.cloudapp.net/Styleguide/Read?id=2700&topicid=26906)
    ### [Reference Absolute Path 2](/help/style/style-how-to-accessibility?toc=/help/contribute/TOC.json&bc=/help/breadcrumb/TOC.json)
outputs:
  docs/index.json:
  docs/TOC.json: |
    {  
      "items":[  
          {  
            "children":[  
                {  
                  "children":[  
                      {  
                        "toc_title":"Reference Absolute path 1",
                        "href":"https://worldready.cloudapp.net/styleguide/read?id=2700&topicid=26906"
                      },
                      {  
                        "toc_title":"Reference Absolute Path 2",
                        "href":"/help/style/style-how-to-accessibility?toc=/help/contribute/toc.json&bc=/help/breadcrumb/toc.json"
                      }
                  ],
                  "toc_title":"Absolute File Reference"
                }
            ],
            "toc_title":"Index Reference",
            "href":"."
          }
      ]
    }
  build.manifest:
---
# Nested TOC reference 1
# reference toc
inputs:
  docfx.yml:
  docs/TOC.md: |
    # [Reference TOC File 1](f1/TOC.md)
    # [Reference TOC File 2](../docs/f1/TOC.md)
    # [Reference TOC File 3](~/docs/f1/TOC.md)
  docs/f1/TOC.md: |
    # [Index Reference](index.md)
  docs/f1/index.md:
outputs:
  docs/f1/index.json:
  docs/TOC.json: |
    {  
       "items":[  
          {  
             "children":[  
                {  
                   "toc_title":"Index Reference",
                   "href":"f1/"
                }
             ],
             "toc_title":"Reference TOC File 1"
          },
          {  
             "children":[  
                {  
                   "toc_title":"Index Reference",
                   "href":"f1/"
                }
             ],
             "toc_title":"Reference TOC File 2"
          },
          {  
             "children":[  
                {  
                   "toc_title":"Index Reference",
                   "href":"f1/"
                }
             ],
             "toc_title":"Reference TOC File 3"
          }
       ]
    }
  build.manifest:
---
# Nested TOC reference 2
# multiple level
# docs/TOC.md -> docs/f1/TOC.md  -> docs/f2/TOC.md
#             -> docs/f2/TOC.md --> docs/f1/f11/TOC.md
inputs:
  docfx.yml:
  docs/TOC.md: |
    # [Reference TOC File 1](f1/TOC.md)
    # [Reference TOC File 2](~/docs/f2/TOC.yml)
  docs/f1/TOC.md: |
    # [Reference TOC File](../f2/)
  docs/f2/TOC.yml: |
    - name: Toc Reference
      href: ../f1/f11/TOC.md
  docs/f1/f11/TOC.md: |
    # [Index Reference](index.md)
  docs/f1/f11/index.md:
outputs:
  docs/f1/f11/index.json:
  docs/TOC.json: |
   {  
       "items":[  
          {  
             "children":[  
                {  
                   "href": "f1/f11/",
                   "toc_title":"Reference TOC File"
                }
             ],
             "toc_title":"Reference TOC File 1"
          },
          {  
             "children":[  
                {  
                   "children":[  
                      {  
                         "toc_title":"Index Reference",
                         "href":"f1/f11/"
                      }
                   ],
                   "toc_title":"Toc Reference"
                }
             ],
             "toc_title":"Reference TOC File 2"
          }
       ]
    }
  build.manifest:
---
# Title with # or End with #
inputs:
  docfx.yml:
  docs/TOC.md: |
    # [Topic1](index.md) #
    ## Topic1.1 Lanaguage C#
    ### [Topic1.1.1](/href1.1.1) ##
    ## [Topic1.2 Language Java]() ##
    ### [Topic1.2.1](/href1.2.1) ##
    # [Topic2](https://github.com/docfx) #
  docs/index.md:
outputs:
  docs/index.json:
  docs/TOC.json: |
    {  
      "items":[  
          {  
            "children":[  
                {  
                  "children":[  
                      {  
                        "toc_title":"Topic1.1.1",
                        "href":"/href1.1.1"
                      }
                  ],
                  "toc_title":"Topic1.1 Lanaguage C#"
                },
                {  
                  "children":[  
                      {  
                        "toc_title":"Topic1.2.1",
                        "href":"/href1.2.1"
                      }
                  ],
                  "toc_title":"Topic1.2 Language Java",
                  "href": ""
                }
            ],
            "toc_title":"Topic1",
            "href":"."
          },
          {  
            "toc_title":"Topic2",
            "href":"https://github.com/docfx"
          }
      ]
    }
  build.manifest:
---
# Circle toc referenceing 1
inputs:
  docfx.yml: |
    content:
      include:
        - docs/TOC.md
  docs/TOC.md: |
    # [Topic1](index.md) #
    ## Refernce toc
    ### [Reference TOC 1.1](f1/TOC.md)
    ### [Reference TOC 1.2](f1/TOC.md)
    ### [Reference TOC 2.1](f2/TOC.md)
  docs/f1/TOC.md: |
    # [Topic1](../index.md)
    ## [Reference TOC 1.1.1](../f2/TOC.md)
  docs/f2/TOC.md: |
    # [Topic1](../index.md)
    ## [Reference TOC back](../TOC.md)
  docs/index.md:
outputs:
  build.log: |
    ["error","circular-reference","Found circular reference: 'docs/TOC.md' --> 'docs/f1/TOC.md' --> 'docs/f2/TOC.md' --> 'docs/TOC.md'","docs/TOC.md"]
---
# Circle toc referenceing 2
inputs:
  docfx.yml: |
    content:
      include:
        - docs/TOC.md
  docs/TOC.md: |
    # [Topic1](index.md) #
    ## [Reference itself](TOC.md)
  docs/index.md:
outputs:
  build.log: |
    ["error","circular-reference","Found circular reference: 'docs/TOC.md' --> 'docs/TOC.md'","docs/TOC.md"]
---
# Reference to a folder, basic usages
# Reference to a folder behavior is not same with reference to a toc file
inputs:
  docfx.yml:
  docs/TOC.yml: |
    - name: Toc Reference
      href: f1/TOC.md
    - name: Folder Reference1
      href: f1/
    - name: Folder Reference2
      href: f1/
      topicHref: f1/a.md
  docs/f1/TOC.md: |
    # [Index Reference](index.md)
  docs/f1/index.md:
  docs/f1/a.md:
outputs:
  docs/f1/a.json:
  docs/f1/index.json:
  docs/TOC.json: |
    {  
       "items":[  
          {  
             "toc_title":"Toc Reference",
             "children":[  
                {  
                   "toc_title":"Index Reference",
                   "href":"f1/"
                }
             ]
          },
          {  
             "toc_title":"Folder Reference1",
             "href":"f1/"
          },
          {  
             "toc_title":"Folder Reference2",
             "href":"f1/a"
          }
       ]
    }
  build.manifest:
---
# Reference to a folder, nested toc
# Folder referenced toc doesn't belong to nested toc
inputs:
  docfx.yml:
  docs/TOC.md: |
    # [Folder Reference](f1/)
  docs/f1/TOC.md: |
    # [Index Reference](index.md)
  docs/f1/index.md:
outputs:
  docs/f1/index.json:
  docs/TOC.json: |
   {  
       "items":[  
          {  
             "toc_title":"Folder Reference",
             "href": "f1/"
          }
       ]
    }
  docs/f1/TOC.json:
  build.manifest:
---
# Reference to a folder, first child
# The href should be the first child with href in referenced toc
# Horizontal traversal first
inputs:
  docfx.yml:
  docs/TOC.md: |
    # [Folder Reference1](f1/)
    # [Folder Reference2](f2/)
  docs/f1/TOC.md: |
    # Title
    # [File Reference](b.md)
  docs/f2/TOC.md: |
    # Title1
    ## Child Title1
    ## [File Reference](b.md)
    # [File Reference](a.md)
  docs/f1/b.md:
  docs/f2/a.md:
outputs:
  docs/f2/a.json:
  docs/f1/b.json:
  docs/TOC.json: |
   {  
       "items":[  
          {  
             "toc_title":"Folder Reference1",
             "href":"f1/b"
          },
          {  
             "toc_title":"Folder Reference2",
             "href":"f2/a"
          }
       ]
    }
  docs/f1/TOC.json:
  docs/f2/TOC.json:
  build.manifest:
  build.log: |
    ["warning","file-not-found","Cannot find file 'b.md' relative to 'docs/f2/TOC.md'","docs/f2/TOC.md"]
    ["warning","file-not-found","Cannot find file 'b.md' relative to 'docs/f2/TOC.md'","docs/f2/TOC.md"]
---
# Topic href can replace href
inputs:
  docfx.yml:
  docs/TOC.yml: |
    - name: File Reference
      topicHref: f1/a.md
  docs/f1/a.md:
outputs:
  docs/f1/a.json:
  docs/TOC.json: |
    {  
       "items":[  
          {  
             "toc_title":"File Reference",
             "href":"f1/a"
          }
       ]
    }
  build.manifest:
---
# Combine toc href, topic href => href + children
inputs:
  docfx.yml:
  docs/TOC.yml: |
    - name: href + children
      topicHref: f1/a.md
      tocHref: f1/TOC.md
  docs/f1/a.md:
  docs/f1/TOC.md: |
    # [Reference a](a.md)
outputs:
  docs/f1/a.json:
  docs/TOC.json: |
    {  
       "items":[  
          {  
             "toc_title":"href + children",
             "href":"f1/a",
             "children": [
                {
                  "toc_title": "Reference a",
                  "href": "f1/a"
                }
             ]
          }
       ]
    }
  build.manifest:
---
# Combine toc href, href => href + children
inputs:
  docfx.yml:
  docs/TOC.yml: |
    - name: href + children
      href: f1/a.md
      tocHref: f1/TOC.md
  docs/f1/a.md:
  docs/f1/TOC.md: |
    # [Reference a](a.md)
outputs:
  docs/f1/a.json:
  docs/TOC.json: |
    {  
       "items":[  
          {  
             "toc_title":"href + children",
             "href":"f1/a",
             "children": [
                {
                  "toc_title": "Reference a",
                  "href": "f1/a"
                }
             ]
          }
       ]
    }
  build.manifest:
---
# Combine toc href, href(toc) => toc href > href + children
inputs:
  docfx.yml:
  docs/TOC.yml: |
    - name: toc href > href + children
      href: f1/TOC.md
      tocHref: f2/TOC.md
  docs/f1/TOC.md:
  docs/f2/a.md:
  docs/f2/TOC.md: |
    # [Reference a](a.md)
outputs:
  docs/f2/a.json:
  docs/f1/TOC.json:
  docs/TOC.json: |
    {  
       "items":[  
          {  
             "toc_title":"toc href > href + children",
             "children": [
                {
                  "toc_title": "Reference a",
                  "href": "f2/a"
                }
             ]
          }
       ]
    }
  build.manifest:
---
# Combine topic href and href => topic href has higher priority
inputs:
  docfx.yml: |
    content: docs/f1/TOC.yml
  docs/f1/n1.md:
  docs/f1/n2.md:
  docs/f1/TOC.yml: |
    - name: topic href has higher priority
      href: ~/docs/f1/n1.md
      topicHref: ~/docs/f1/n2.md
outputs:
  docs/f1/TOC.json: |
    {  
       "items":[  
          {  
             "toc_title":"topic href has higher priority",
             "href":"n2",
          }
       ]
    }
  build.log: |
    ["warning","link-out-of-scope","File 'docs/f1/n2.md' referenced by link '~/docs/f1/n2.md' will not be build because it is not included in docfx.yml","docs/f1/TOC.yml"]
  build.manifest:
---
# Combine topic href and href(toc) => href + children
# replace href finally
inputs:
  docfx.yml: |
    content: docs/f1/TOC.yml
  docs/f1/TOC.yml: |
    - name: Toc Reference 1
      href: f11/TOC.md
      topicHref: f11/n1.md
    - name: Toc Reference 2
      href: f11/
  docs/f1/f11/TOC.md: |
    # [Index Reference](n1.md)
  docs/f1/f11/n1.md:
outputs:
  docs/f1/TOC.json: |
    {  
       "items":[  
          {  
             "children":[  
                {  
                   "toc_title":"Index Reference",
                   "href":"f11/n1"
                }
             ],
             "toc_title":"Toc Reference 1",
             "href":"f11/n1"
          },
          {  
             "href":"f11/n1",
             "toc_title":"Toc Reference 2"
          }
       ]
    }
  build.log: |
    ["warning","link-out-of-scope","File 'docs/f1/f11/n1.md' referenced by link 'f11/n1.md' will not be build because it is not included in docfx.yml","docs/f1/TOC.yml"]
    ["warning","link-out-of-scope","File 'docs/f1/f11/n1.md' referenced by link 'n1.md' will not be build because it is not included in docfx.yml","docs/f1/f11/TOC.md"]
    ["warning","link-out-of-scope","File 'docs/f1/f11/n1.md' referenced by link 'n1.md' will not be build because it is not included in docfx.yml","docs/f1/f11/TOC.md"]
  build.manifest:
---
# Combine topic href and toc href(folder) -> topic href > toc href(folder)
inputs:
  docfx.yml:
  docs/TOC.yml: |
    - name: topic href has higher priority
      topicHref: f1/a.md
      tocHref: f1/
  docs/f1/a.md:
  docs/f1/TOC.md:
outputs:
  docs/f1/a.json:
  docs/f1/TOC.json:
  docs/TOC.json: |
    {  
       "items":[  
          {  
             "toc_title":"topic href has higher priority",
             "href":"f1/a"
          }
       ]
    }
  build.manifest:
---
# Combine toc href(folder), href => href > toc href(folder)
inputs:
  docfx.yml:
  docs/TOC.yml: |
    - name: href has higher priority than toc href
      href: f1/a.md
      tocHref: f1/
  docs/f1/a.md:
  docs/f1/b.md:
  docs/f1/TOC.md: |
    # [Reference b](b.md)
outputs:
  docs/f1/a.json:
  docs/f1/b.json:
  docs/f1/TOC.json:
  docs/TOC.json: |
    {  
       "items":[  
          {  
             "toc_title":"href has higher priority than toc href",
             "href":"f1/a"
          }
       ]
    }
  build.manifest:
---
# Combine toc href(folder), topic href and href => href
# topic href has higher priority than href
# topic href has higher priority than toc href
# href has higher priority than toc href(folder)
inputs:
  docfx.yml:
  docs/TOC.yml: |
    - name: topic href has highest priority
      topicHref: f1/a.md
      tocHref: f1/
      href: f1/b.md
  docs/f1/a.md:
  docs/f1/b.md:
  docs/f1/TOC.md:
outputs:
  docs/f1/a.json:
  docs/f1/b.json:
  docs/f1/TOC.json:
  docs/TOC.json: |
    {  
       "items":[  
          {  
             "toc_title":"topic href has highest priority",
             "href":"f1/a"
          }
       ]
    }
  build.manifest:
---
# Topic href cann't reference a local toc file or folder
inputs:
  docfx.yml:
  docs/TOC.yml: |
    - name: Invalid Topic Reference1
      topicHref: f1/
    - name: Invalid Topic Reference2
      topicHref: f1/TOC.md
    - name: Invalid Topic Reference3
      topicHref: f1/TOC.md
      href: /abc/def
  docs/f1/TOC.md:
outputs:
  docs/f1/TOC.json:
  docs/TOC.json: |
    {  
       "items":[  
          {  
             "toc_title":"Invalid Topic Reference1"
          },
          {  
             "toc_title":"Invalid Topic Reference2"
          },
          {  
             "toc_title":"Invalid Topic Reference3",
             "href":"/abc/def"
          }
       ]
    }
  build.manifest:
  build.log: |
    ["error","invalid-topic-href","The topic href 'f1/' can only reference to a local file or absolute path","docs/TOC.yml"]
    ["error","invalid-topic-href","The topic href 'f1/TOC.md' can only reference to a local file or absolute path","docs/TOC.yml"]
    ["error","invalid-topic-href","The topic href 'f1/TOC.md' can only reference to a local file or absolute path","docs/TOC.yml"]
---
# Toc href cann't reference a local file
inputs:
  docfx.yml:
  docs/TOC.yml: |
    - name: Invalid Toc Reference1
      tocHref: f1/a.md
    - name: Invalid Toc Reference2
      tocHref: f1/a.md
      href: /abc/def
  docs/f1/TOC.md:
  docs/f1/a.md:
outputs:
  docs/f1/TOC.json:
  docs/f1/a.json:
  docs/TOC.json: |
    {  
       "items":[  
          {  
             "toc_title":"Invalid Toc Reference1"
          },
          {  
             "toc_title":"Invalid Toc Reference2",
             "href":"/abc/def"
          }
       ]
    }
  build.manifest:
  build.log: |
    ["error","invalid-toc-href","The toc href 'f1/a.md' can only reference to a local TOC file, folder or absolute path","docs/TOC.yml"]
    ["error","invalid-toc-href","The toc href 'f1/a.md' can only reference to a local TOC file, folder or absolute path","docs/TOC.yml"]
---
# Toc syntax error with duplicated keys
inputs:
  docfx.yml:
  docs/TOC.yml: |
    - name: Duplicated keys
      topicHref: f1/a.md
      topicHref: f1/a.md
      tocHref: f1/
      href: f1/b.md
  docs/f1/a.md:
  docs/f1/b.md:
outputs:
<<<<<<< HEAD
  build.log: |
    ["error","yaml-duplicate-key","(Line: 3, Col: 3, Idx: 47) - (Line: 3, Col: 12, Idx: 56): Key 'topicHref' is already defined, please remove the duplicate key."]
=======
  docs/TOC.json: 
  docs/f1/a.json:
  docs/f1/b.json:
  build.manifest:
  build.log: |
    ["error","yaml-syntax-error","(Line: 3, Col: 3, Idx: 47) - (Line: 3, Col: 12, Idx: 56): Duplicate key","docs/TOC.yml"]
>>>>>>> 162a3b00
<|MERGE_RESOLUTION|>--- conflicted
+++ resolved
@@ -75,15 +75,8 @@
   docs/TOC.json: |
     [{ "name": "title" ]
 outputs:
-<<<<<<< HEAD
   build.log: |
     ["error","json-syntax-error","JsonToken EndArray is not valid for closing JsonType Object. Path '[0]', line 1, position 20."]
-=======
-  docs/TOC.json:
-  build.manifest:
-  build.log: |
-    ["error","json-syntax-error","JsonToken EndArray is not valid for closing JsonType Object. Path '[0]', line 1, position 20.","docs/TOC.json"]
->>>>>>> 162a3b00
 ---
 # Probe TOC in JSON format
 inputs:
@@ -821,14 +814,9 @@
   docs/f1/a.md:
   docs/f1/b.md:
 outputs:
-<<<<<<< HEAD
-  build.log: |
-    ["error","yaml-duplicate-key","(Line: 3, Col: 3, Idx: 47) - (Line: 3, Col: 12, Idx: 56): Key 'topicHref' is already defined, please remove the duplicate key."]
-=======
-  docs/TOC.json: 
+  docs/toc.json: 
   docs/f1/a.json:
   docs/f1/b.json:
   build.manifest:
   build.log: |
-    ["error","yaml-syntax-error","(Line: 3, Col: 3, Idx: 47) - (Line: 3, Col: 12, Idx: 56): Duplicate key","docs/TOC.yml"]
->>>>>>> 162a3b00
+    ["error","yaml-duplicate-key","(Line: 3, Col: 3, Idx: 47) - (Line: 3, Col: 12, Idx: 56): Key 'topicHref' is already defined, please remove the duplicate key."]