---
# Normal file reference
inputs:
  docfx.yml:
  index.md:
  docs/TOC.md: |
    # [Index Reference](index.md)
    ## Existing File Reference
    ### [Reference Normal File 1](n1.md)
    ### [Reference Normal File 2](../index.md)
    ### [Reference Normal File 3](f1/n1.md?branch=master)
    ### [Reference Normal File 4](~/docs/n1.md)
  docs/index.md:
  docs/n1.md:
  docs/f1/n1.md:
outputs:
  index.json:
  docs/index.json:
  docs/n1.json:
  docs/f1/n1.json:
  docs/toc.json: |
    {  
      "items":[  
          {  
            "items":[  
                {  
                  "items":[  
                      {  
                        "name":"Reference Normal File 1",
                        "href":"n1"
                      },
                      {  
                        "name":"Reference Normal File 2",
                        "href":"../"
                      },
                      {  
                        "name":"Reference Normal File 3",
                        "href":"f1/n1?branch=master"
                      },
                      {  
                        "name":"Reference Normal File 4",
                        "href":"n1"
                      }
                  ],
                  "name":"Existing File Reference"
                }
            ],
            "name":"Index Reference",
            "href":"./"
          }
      ]
    }
---
# TOC can be a json file
inputs:
  docfx.yml:
  docs/TOC.json: |
    [{ "name": "title" }]
outputs:
  docs/toc.json: |
    {  
      "items":[
          {
            "name":"title"
          }
      ]
    }
---
# TOC json file is invalid
inputs:
  docfx.yml:
  docs/TOC.json: |
    [{ "name": "title" ]
outputs:
  .errors.log: |
    ["error","json-syntax-error","JsonToken EndArray is not valid for closing JsonType Object.","docs/TOC.json",1,20]
---
# Probe TOC in JSON format
inputs:
  docfx.yml:
  docs/TOC.json: |
    [{ "name": "a", "href": "a/?query" }]
  docs/a/TOC.json: |
    [{ "name": "b", "href": "b.md" }]
  docs/a/b.md:
outputs:
  docs/toc.json: |
    {
      "items": [
        {
          "name": "a",
          "href": "a/b"
        }
      ]
    }
  docs/a/toc.json: |
    {
      "items": [
        {
          "name": "b",
          "href": "b"
        }
      ]
    }
  docs/a/b.json:
---
# TOC.md can contain xml comments
inputs:
  docfx.yml:
  TOC.md: |
    <!-- this is an xml comemnt -->
outputs:
  toc.json:
---
# No-existing file reference
inputs:
  docfx.yml:
  docs/index.md:
  docs/TOC.md: |
    # [Index Reference](index.md)
    ## No Existing File Reference
    ### [Reference No-Existing File 1](no-existing.md)
    ### [Reference No-Existing File 2](no-existing.system.md)
    ### [Reference No-Existing File 3](../no-existing.md)
    ### [Reference No-Existing File 4](~/docs/no-existing.md)
outputs:
  docs/index.json:
  docs/toc.json: |
    {  
      "items":[  
          {  
            "items":[  
                {  
                  "items":[  
                      {  
                        "name":"Reference No-Existing File 1",
                        "href":"no-existing.md"
                      },
                      {  
                        "name":"Reference No-Existing File 2",
                        "href":"no-existing.system.md"
                      },
                      {  
                        "name":"Reference No-Existing File 3",
                        "href":"../no-existing.md"
                      },
                      {  
                        "name":"Reference No-Existing File 4",
                        "href":"~/docs/no-existing.md"
                      }
                  ],
                  "name":"No Existing File Reference"
                }
            ],
            "name":"Index Reference",
            "href":"./"
          }
      ]
    }
<<<<<<< HEAD
  build.log: |
    ["warning","file-not-found","Invalid file link: 'no-existing.md'.","docs/TOC.md",3,5]
    ["warning","file-not-found","Invalid file link: 'no-existing.system.md'.","docs/TOC.md",4,5]
    ["warning","file-not-found","Invalid file link: '../no-existing.md'.","docs/TOC.md",5,5]
    ["warning","file-not-found","Invalid file link: '~/docs/no-existing.md'.","docs/TOC.md",6,5]
=======
  .errors.log: |
    ["warning","file-not-found","Cannot find file 'no-existing.md' relative to 'docs/TOC.md'","docs/TOC.md",3,5]
    ["warning","file-not-found","Cannot find file 'no-existing.system.md' relative to 'docs/TOC.md'","docs/TOC.md",4,5]
    ["warning","file-not-found","Cannot find file '../no-existing.md' relative to 'docs/TOC.md'","docs/TOC.md",5,5]
    ["warning","file-not-found","Cannot find file '~/docs/no-existing.md' relative to 'docs/TOC.md'","docs/TOC.md",6,5]
>>>>>>> 2927194b
---
# Invalid markdown TOC metadata
inputs:
  docfx.yml:
  docs/TOC.md: |
    ---
    monikerRange: []
    ---
outputs:
  .errors.log: |
    ["error","violate-schema","Expected type String, please input String or type compatible with String.","docs/TOC.md",2,15]
---
# Absolute file reference
inputs:
  docfx.yml:
  docs/index.md:
  docs/TOC.md: |
    # [Index Reference](index.md)
    ## Absolute File Reference
    ### [Reference Absolute path 1](https://worldready.cloudapp.net/Styleguide/Read?id=2700&topicid=26906)
    ### [Reference Absolute Path 2](/help/style/style-how-to-accessibility?toc=/help/contribute/TOC.json&bc=toc=%2Fazure%2Fapi-management%2Ftoc.json)
outputs:
  docs/index.json:
  docs/toc.json: |
    {  
      "items":[  
          {  
            "items":[  
                {  
                  "items":[  
                      {  
                        "name":"Reference Absolute path 1",
                        "href":"https://worldready.cloudapp.net/Styleguide/Read?id=2700&topicid=26906"
                      },
                      {  
                        "name":"Reference Absolute Path 2",
                        "href":"/help/style/style-how-to-accessibility?toc=/help/contribute/TOC.json&bc=toc=%2Fazure%2Fapi-management%2Ftoc.json"
                      }
                  ],
                  "name":"Absolute File Reference"
                }
            ],
            "name":"Index Reference",
            "href":"./"
          }
      ]
    }
---
# Nested TOC reference 1
# reference toc
inputs:
  docfx.yml:
  docs/TOC.md: |
    # [Reference TOC File 1](f1/TOC.md)
    # [Reference TOC File 2](../docs/f1/TOC.md)
    # [Reference TOC File 3](~/docs/f1/TOC.md)
  docs/f1/TOC.md: |
    # [Index Reference](index.md)
  docs/f1/index.md:
outputs:
  docs/f1/index.json:
  docs/toc.json: |
    {  
       "items":[  
          {  
             "items":[  
                {  
                   "name":"Index Reference",
                   "href":"f1/"
                }
             ],
             "name":"Reference TOC File 1"
          },
          {  
             "items":[  
                {  
                   "name":"Index Reference",
                   "href":"f1/"
                }
             ],
             "name":"Reference TOC File 2"
          },
          {  
             "items":[  
                {  
                   "name":"Index Reference",
                   "href":"f1/"
                }
             ],
             "name":"Reference TOC File 3"
          }
       ]
    }
---
# Nested TOC reference 2
# multiple level
# docs/TOC.md -> docs/f1/TOC.md  -> docs/f2/TOC.md
#             -> docs/f2/TOC.md --> docs/f1/f11/TOC.md
inputs:
  docfx.yml:
  docs/TOC.md: |
    # [Reference TOC File 1](f1/TOC.md)
    # [Reference TOC File 2](~/docs/f2/TOC.yml)
  docs/f1/TOC.md: |
    # [Reference TOC File](../f2/)
  docs/f2/TOC.yml: |
    - name: Toc Reference
      href: ../f1/f11/TOC.md
  docs/f1/f11/TOC.md: |
    # [Index Reference](index.md)
  docs/f1/f11/index.md:
outputs:
  docs/f1/f11/index.json:
  docs/toc.json: |
   {  
       "items":[  
          {  
             "items":[  
                {  
                   "href": "f1/f11/",
                   "name":"Reference TOC File"
                }
             ],
             "name":"Reference TOC File 1"
          },
          {  
             "items":[  
                {  
                   "items":[  
                      {  
                         "name":"Index Reference",
                         "href":"f1/f11/"
                      }
                   ],
                   "name":"Toc Reference"
                }
             ],
             "name":"Reference TOC File 2"
          }
       ]
    }
---
# Title with # or End with #
inputs:
  docfx.yml:
  docs/TOC.md: |
    # [Topic1](index.md) #
    ## Topic1.1 Lanaguage C#
    ### [Topic1.1.1](/href1.1.1) ##
    ## [Topic1.2 Language Java]() ##
    ### [Topic1.2.1](/href1.2.1) ##
    # [Topic2](https://github.com/docfx) #
  docs/index.md:
outputs:
  docs/index.json:
  docs/toc.json: |
    {  
      "items":[  
          {  
            "items":[  
                {  
                  "items":[  
                      {  
                        "name":"Topic1.1.1",
                        "href":"/href1.1.1"
                      }
                  ],
                  "name":"Topic1.1 Lanaguage C#"
                },
                {  
                  "items":[  
                      {  
                        "name":"Topic1.2.1",
                        "href":"/href1.2.1"
                      }
                  ],
                  "name":"Topic1.2 Language Java",
                }
            ],
            "name":"Topic1",
            "href":"./"
          },
          {  
            "name":"Topic2",
            "href":"https://github.com/docfx"
          }
      ]
    }
---
# Circle toc referenceing 1
inputs:
  docfx.yml: |
    files: docs/TOC.md
  docs/TOC.md: |
    # [Topic1](index.md) #
    ## Refernce toc
    ### [Reference TOC 1.1](f1/TOC.md)
    ### [Reference TOC 1.2](f1/TOC.md)
    ### [Reference TOC 2.1](f2/TOC.md)
  docs/f1/TOC.md: |
    # [Topic1](../index.md)
    ## [Reference TOC 1.1.1](../f2/TOC.md)
  docs/f2/TOC.md: |
    # [Topic1](../index.md)
    ## [Reference TOC back](../TOC.md)
  docs/index.md:
outputs:
  .errors.log: |
    ["error","circular-reference","Found circular reference: 'docs/TOC.md' --> 'docs/f1/TOC.md' --> 'docs/f2/TOC.md' --> 'docs/TOC.md'","docs/TOC.md"]
---
# Circle toc referenceing 2
inputs:
  docfx.yml: |
    files: docs/TOC.md
  docs/TOC.md: |
    # [Topic1](index.md) #
    ## [Reference itself](TOC.md)
  docs/index.md:
outputs:
  .errors.log: |
    ["error","circular-reference","Found circular reference: 'docs/TOC.md' --> 'docs/TOC.md'","docs/TOC.md"]
---
# Reference to a folder, basic usages
# Reference to a folder behavior is not same with reference to a toc file
inputs:
  docfx.yml:
  docs/TOC.yml: |
    - name: Toc Reference
      href: f1/TOC.md
    - name: Folder Reference1
      href: f1/
    - name: Folder Reference2
      href: f1/
      topicHref: f1/a.md
  docs/f1/TOC.md: |
    # [Index Reference](index.md)
  docs/f1/index.md:
  docs/f1/a.md:
outputs:
  docs/f1/a.json:
  docs/f1/index.json:
  docs/toc.json: |
    {  
       "items":[  
          {  
             "name":"Toc Reference",
             "items":[  
                {  
                   "name":"Index Reference",
                   "href":"f1/"
                }
             ]
          },
          {  
             "name":"Folder Reference1",
             "href":"f1/"
          },
          {  
             "name":"Folder Reference2",
             "href":"f1/a"
          }
       ]
    }
---
# Reference to a folder, nested toc
# Folder referenced toc doesn't belong to nested toc
inputs:
  docfx.yml:
  docs/TOC.md: |
    # [Folder Reference](f1/)
  docs/f1/TOC.md: |
    # [Index Reference](index.md)
  docs/f1/index.md:
outputs:
  docs/f1/index.json:
  docs/toc.json: |
   {  
       "items":[  
          {  
             "name":"Folder Reference",
             "href": "f1/"
          }
       ]
    }
  docs/f1/toc.json:
---
# Reference to a folder, first child
# The href should be the first child with href in referenced toc
# Horizontal traversal first
inputs:
  docfx.yml:
  docs/TOC.md: |
    # [Folder Reference1](f1/)
    # [Folder Reference2](f2/)
  docs/f1/TOC.md: |
    # Title
    # [File Reference](b.md)
  docs/f2/TOC.md: |
    # Title1
    ## Child Title1
    ## [File Reference](b.md)
    # [File Reference](a.md)
  docs/f1/b.md:
  docs/f2/a.md:
outputs:
  docs/f2/a.json:
  docs/f1/b.json:
  docs/toc.json: |
   {  
       "items":[  
          {  
             "name":"Folder Reference1",
             "href":"f1/b"
          },
          {  
             "name":"Folder Reference2",
             "href":"f2/a"
          }
       ]
    }
  docs/f1/toc.json:
  docs/f2/toc.json:
<<<<<<< HEAD
  build.log: |
    ["warning","file-not-found","Invalid file link: 'b.md'.","docs/f2/TOC.md",3,4]
=======
  .errors.log: |
    ["warning","file-not-found","Cannot find file 'b.md' relative to 'docs/f2/TOC.md'","docs/f2/TOC.md",3,4]
>>>>>>> 2927194b
---
# Topic href can replace href
inputs:
  docfx.yml:
  docs/TOC.yml: |
    - name: File Reference
      topicHref: f1/a.md
  docs/f1/a.md:
outputs:
  docs/f1/a.json:
  docs/toc.json: |
    {  
       "items":[  
          {  
             "name":"File Reference",
             "href":"f1/a"
          }
       ]
    }
---
# Toc href takes precedence over topic href
inputs:
  docfx.yml:
  docs/TOC.yml: |
    - name: Azure
      tocHref: /azure/
      topicHref: /azure/index
outputs:
  docs/toc.json: |
    {
      "items": [
        {
          "name": "Azure",
          "href": "/azure/",
          "tocHref": "/azure/",
          "topicHref": "/azure/index"
        }
      ]
    }
---
# Combine toc href, topic href => href + items
inputs:
  docfx.yml:
  docs/TOC.yml: |
    - name: href + items
      topicHref: f1/a.md
      tocHref: f1/TOC.md
  docs/f1/a.md:
  docs/f1/TOC.md: |
    # [Reference a](a.md)
outputs:
  docs/f1/a.json:
  docs/toc.json: |
    {  
       "items":[  
          {  
             "name":"href + items",
             "href":"f1/a",
             "items": [
                {
                  "name": "Reference a",
                  "href": "f1/a"
                }
             ]
          }
       ]
    }
---
# Combine toc href, href => href + items
inputs:
  docfx.yml:
  docs/TOC.yml: |
    - name: href + items
      href: f1/a.md
      tocHref: f1/TOC.md
  docs/f1/a.md:
  docs/f1/TOC.md: |
    # [Reference a](a.md)
outputs:
  docs/f1/a.json:
  docs/toc.json: |
    {  
       "items":[  
          {  
             "name":"href + items",
             "href":"f1/a",
             "items": [
                {
                  "name": "Reference a",
                  "href": "f1/a"
                }
             ]
          }
       ]
    }
---
# Combine toc href, href(toc) => toc href > href + items
inputs:
  docfx.yml:
  docs/TOC.yml: |
    - name: toc href > href + items
      href: f1/TOC.md
      tocHref: f2/TOC.md
  docs/f1/TOC.md:
  docs/f2/a.md:
  docs/f2/TOC.md: |
    # [Reference a](a.md)
outputs:
  docs/f2/a.json:
  docs/f1/toc.json:
  docs/toc.json: |
    {  
       "items":[  
          {  
             "name":"toc href > href + items",
             "items": [
                {
                  "name": "Reference a",
                  "href": "f2/a"
                }
             ]
          }
       ]
    }
---
# Combine topic href and href => topic href has higher priority
inputs:
  docfx.yml: |
    files: docs/f1/TOC.yml
  docs/f1/n1.md:
  docs/f1/n2.md:
  docs/f1/TOC.yml: |
    - name: topic href has higher priority
      href: ~/docs/f1/n1.md
      topicHref: ~/docs/f1/n2.md
outputs:
  docs/f1/toc.json: |
    {  
       "items":[  
          {  
             "name":"topic href has higher priority",
             "href":"n2",
          }
       ]
    }
  .errors.log: |
    ["warning","link-out-of-scope","File 'docs/f1/n2.md' referenced by link '~/docs/f1/n2.md' will not be built because it is not included in docfx.yml","docs/f1/TOC.yml",3,14]
---
# Combine topic href and href(toc) => href + items
# replace href finally
inputs:
  docfx.yml: |
    files: docs/f1/TOC.yml
  docs/f1/TOC.yml: |
    - name: Toc Reference 1
      href: f11/TOC.md
      topicHref: f11/n1.md
    - name: Toc Reference 2
      href: f11/
  docs/f1/f11/TOC.md: |
    # [Index Reference](n1.md)
  docs/f1/f11/n1.md:
outputs:
  docs/f1/toc.json: |
    {  
       "items":[  
          {  
             "items":[  
                {  
                   "name":"Index Reference",
                   "href":"f11/n1"
                }
             ],
             "name":"Toc Reference 1",
             "href":"f11/n1"
          },
          {  
             "href":"f11/n1",
             "name":"Toc Reference 2"
          }
       ]
    }
  .errors.log: |
    ["warning","link-out-of-scope","File 'docs/f1/f11/n1.md' referenced by link 'f11/n1.md' will not be built because it is not included in docfx.yml","docs/f1/TOC.yml",3,14]
    ["warning","link-out-of-scope","File 'docs/f1/f11/n1.md' referenced by link 'n1.md' will not be built because it is not included in docfx.yml","docs/f1/f11/TOC.md",1,3]
---
# Combine topic href and toc href(folder) -> topic href > toc href(folder)
inputs:
  docfx.yml:
  docs/TOC.yml: |
    - name: topic href has higher priority
      topicHref: f1/a.md
      tocHref: f1/
  docs/f1/a.md:
  docs/f1/TOC.md:
outputs:
  docs/f1/a.json:
  docs/f1/toc.json:
  docs/toc.json: |
    {  
       "items":[  
          {  
             "name":"topic href has higher priority",
             "href":"f1/a"
          }
       ]
    }
---
# Combine toc href(folder), href => href > toc href(folder)
inputs:
  docfx.yml:
  docs/TOC.yml: |
    - name: href has higher priority than toc href
      href: f1/a.md
      tocHref: f1/
  docs/f1/a.md:
  docs/f1/b.md:
  docs/f1/TOC.md: |
    # [Reference b](b.md)
outputs:
  docs/f1/a.json:
  docs/f1/b.json:
  docs/f1/toc.json:
  docs/toc.json: |
    {  
       "items":[  
          {  
             "name":"href has higher priority than toc href",
             "href":"f1/a"
          }
       ]
    }
---
# Combine toc href(folder), topic href and href => href
# topic href has higher priority than href
# topic href has higher priority than toc href
# href has higher priority than toc href(folder)
inputs:
  docfx.yml:
  docs/TOC.yml: |
    - name: topic href has highest priority
      topicHref: f1/a.md
      tocHref: f1/
      href: f1/b.md
  docs/f1/a.md:
  docs/f1/b.md:
  docs/f1/TOC.md:
outputs:
  docs/f1/a.json:
  docs/f1/b.json:
  docs/f1/toc.json:
  docs/toc.json: |
    {  
       "items":[  
          {  
             "name":"topic href has highest priority",
             "href":"f1/a"
          }
       ]
    }
---
# Topic href cannot reference a local TOC file or folder
inputs:
  docfx.yml:
  docs/TOC.yml: |
    - name: Invalid Topic Reference1
      topicHref: f1/
    - name: Invalid Topic Reference2
      topicHref: f1/TOC.md
    - name: Invalid Topic Reference3
      topicHref: f1/TOC.md
      href: /abc/def
  docs/f1/TOC.md:
outputs:
  docs/f1/toc.json:
  .errors.log: |
    ["error","invalid-topic-href","The topic href 'f1/' can only reference to a local file or absolute path","docs/TOC.yml",2,14]
    ["error","invalid-topic-href","The topic href 'f1/TOC.md' can only reference to a local file or absolute path","docs/TOC.yml",4,14]
    ["error","invalid-topic-href","The topic href 'f1/TOC.md' can only reference to a local file or absolute path","docs/TOC.yml",6,14]
---
# Toc href cannot reference a local file
inputs:
  docfx.yml:
  docs/TOC.yml: |
    - name: Invalid Toc Reference1
      tocHref: f1/a.md
    - name: Invalid Toc Reference2
      tocHref: f1/a.md
      href: /abc/def
  docs/f1/TOC.md:
  docs/f1/a.md:
outputs:
  docs/f1/toc.json:
  docs/f1/a.json:
  .errors.log: |
    ["error","invalid-toc-href","The toc href 'f1/a.md' can only reference to a local TOC file, folder or absolute path","docs/TOC.yml",2,12]
    ["error","invalid-toc-href","The toc href 'f1/a.md' can only reference to a local TOC file, folder or absolute path","docs/TOC.yml",4,12]
---
# Toc syntax error with duplicated keys
inputs:
  docfx.yml:
  docs/TOC.yml: |
    - name: Duplicated keys
      topicHref: f1/a.md
      topicHref: f1/b.md
      tocHref: f1/
      href: f1/b.md
  docs/f1/a.md:
  docs/f1/b.md:
outputs:
  docs/f1/a.json:
  docs/f1/b.json:
  docs/toc.json: |
    {"items":[{"name":"Duplicated keys","href":"f1/b"}]}
  .errors.log: |
    ["warning","yaml-duplicate-key","Key 'topicHref' is already defined, remove the duplicate key.","docs/TOC.yml",3,3]
---
# The included TOC's errors/warning should be assigned to itself, not its parent
inputs:
  docfx.yml: |
    files: docs/TOC.md
  docs/TOC.md: |
    # [Reference TOC File](f1/TOC.yml)
  docs/f1/TOC.yml: |
    - name: Invalid Index Reference
      href: index.md
    - name: Invalid TocHref Reference
      tocHref: index.md
outputs:
<<<<<<< HEAD
  build.log: |
    ["warning","file-not-found","Invalid file link: 'index.md'.","docs/f1/TOC.yml",2,9]
=======
  .errors.log: |
    ["warning","file-not-found","Cannot find file 'index.md' relative to 'docs/f1/TOC.yml'","docs/f1/TOC.yml",2,9]
>>>>>>> 2927194b
    ["error","invalid-toc-href","The toc href 'index.md' can only reference to a local TOC file, folder or absolute path","docs/f1/TOC.yml",4,12]
---
# TOC includes same href at different levels
inputs:
  docfx.yml:
  docs/TOC.yml: |
    - name: level 1
      tocHref: index.md
      href: index.md
      items:
        - name: level 2
          tocHref: index.md
          href: index.md
          items:
            - name: level 3
              tocHref: index.md
              href: index.md
outputs:
<<<<<<< HEAD
  build.log: |
    ["warning","file-not-found","Invalid file link: 'index.md'.","docs/TOC.yml",3,9]
    ["warning","file-not-found","Invalid file link: 'index.md'.","docs/TOC.yml",7,13]
    ["warning","file-not-found","Invalid file link: 'index.md'.","docs/TOC.yml",11,17]
=======
  .errors.log: |
    ["warning","file-not-found","Cannot find file 'index.md' relative to 'docs/TOC.yml'","docs/TOC.yml",3,9]
    ["warning","file-not-found","Cannot find file 'index.md' relative to 'docs/TOC.yml'","docs/TOC.yml",7,13]
    ["warning","file-not-found","Cannot find file 'index.md' relative to 'docs/TOC.yml'","docs/TOC.yml",11,17]
>>>>>>> 2927194b
    ["error","invalid-toc-href","The toc href 'index.md' can only reference to a local TOC file, folder or absolute path","docs/TOC.yml",2,12]
    ["error","invalid-toc-href","The toc href 'index.md' can only reference to a local TOC file, folder or absolute path","docs/TOC.yml",6,16]
    ["error","invalid-toc-href","The toc href 'index.md' can only reference to a local TOC file, folder or absolute path","docs/TOC.yml",10,20]
---
# Individual experimental TOC should be built
inputs:
  docfx.yml:
  docs/f1/TOC.experimental.md: |
    # [Index Reference](../index.md)
  docs/f2/TOC.experimental.yml: |
    - name: Index Reference
      href: ../index.md
  docs/f3/TOC.experimental.json: |
    [{"name": "Index Reference", "href": "../index.md"}]
  docs/index.md:
outputs:
  docs/index.json:
  docs/f1/toc.experimental.json: |
    {"items":[{"name":"Index Reference","href":"../"}]}
  docs/f2/toc.experimental.json: |
    {"items":[{"name":"Index Reference","href":"../"}]}
  docs/f3/toc.experimental.json: |
    {"items":[{"name":"Index Reference","href":"../"}]}
---
# Paired experimental TOC should be built 
inputs:
  docfx.yml:
  docs/f1/TOC.experimental.md: |
    # [Index Reference](../index.md)
  docs/f1/TOC.md:
  docs/index.md:
outputs:
  docs/index.json:
  docs/f1/toc.json:
  docs/f1/toc.experimental.json: |
    {"items":[{"name":"Index Reference","href":"../"}]}
---
# Paired experimental markdown TOCs' metadata
inputs:
  docfx.yml:
  docs/f1/TOC.experimental.md: |
    ---
    experimental: false
    experiment_id: "d1c17cc0-2ae0-4b"
    ---
    # [Index Reference](../index.md)
  docs/f1/TOC.md: |
    ---
    experimental: true
    experiment_id: "d1c17cc0-2ae0-4b"
    ---
  docs/index.md:
outputs:
  docs/index.json:
  docs/f1/toc.json: |
    {"metadata": {"experimental": true, "experiment_id": "d1c17cc0-2ae0-4b"}}
  docs/f1/toc.experimental.json: |
    {"items":[{"name":"Index Reference","href":"../"}], "metadata": {"experimental": false, "experiment_id": "d1c17cc0-2ae0-4b"}}
---
# Paired experimental yml TOCs' metadata
inputs:
  docfx.yml:
  docs/f1/TOC.experimental.yml: |
    metadata:
      experimental: false
      experiment_id: "d1c17cc0-2ae0-4b"
    items:
      - name: title
  docs/f1/TOC.yml: |
    metadata:
      experimental: true
      experiment_id: "d1c17cc0-2ae0-4b"
outputs:
  docs/f1/toc.json: |
    {"metadata": {"experimental": true, "experiment_id": "d1c17cc0-2ae0-4b"}}
  docs/f1/toc.experimental.json: |
    {"items":[{"name":"title"}], "metadata": {"experimental": false, "experiment_id": "d1c17cc0-2ae0-4b"}}
---
# Experimental TOC should be removed from toc map
inputs:
  docfx.yml:
  docs/f1/TOC.experimental.md: |
    # [Index Reference](../index.md)
    # [File Reference](../a.md)
  docs/f1/TOC.md: |
    # [Index Reference](../index.md)
  docs/index.md:
  docs/a.md:
outputs:
  docs/index.json: |
    {"toc_rel": "f1/toc.json"}
  docs/a.json: |
    {"!toc_rel": null}
  docs/f1/toc.json:
  docs/f1/toc.experimental.json:
---
# Experimental TOC should be included using toc ref
inputs:
  docfx.yml:
  docs/f1/TOC.experimental.md: |
    # [Index Reference](../index.md)
  docs/f1/TOC.md: |
    # [TOC Reference](TOC.experimental.md)
  docs/index.md:
outputs:
  docs/index.json:
  docs/f1/toc.json: |
    {"items":[{"name":"TOC Reference","items":[{"name": "Index Reference", "href": "../"}]}]}
---
# Experimental TOC should be excluded using folder ref
inputs:
  docfx.yml:
  docs/f2/TOC.experimental.md: |
    # [Index Reference](../index.md)
  docs/f1/TOC.md: |
    # [TOC Reference](../f2/)
  docs/index.md:
outputs:
  docs/index.json:
  docs/f2/toc.experimental.json:
  docs/f1/toc.json: |
    {"items":[{"name":"TOC Reference"}]}
---
# Toc with null value
inputs:
  docfx.yml:
  docs/TOC.yml: |
    - name: Null value
      topicHref: f1/a.md
      tocHref: 
      href: f1/b.md
  docs/f1/a.md:
  docs/f1/b.md:
outputs:
  docs/f1/a.json:
  docs/f1/b.json:
  docs/toc.json: |
    { "items":[{ "!tocHref": null }] }
  .errors.log: |
    ["info","null-value","'tocHref' contains null value","docs/TOC.yml",3,3]
---
# Toc with schema violation
inputs:
  docfx.yml:
  docs/TOC.yml: |
    - topicHref: f1/a.md
      tocHref: 
      href: f1/b.md
      additionalProperty: a
      items: []
  docs/f1/a.md:
  docs/f1/b.md:
outputs:
  docs/f1/a.json:
  docs/f1/b.json:
  .errors.log: |
    ["info","null-value","'tocHref' contains null value","docs/TOC.yml",2,3]
    ["error","violate-schema","Required property 'name' not found in JSON.","docs/TOC.yml",1,3]
---
# Orphan file(not explicitly referenced in toc file)'s toc, only look up parent folder toc files
inputs:
  docfx.yml: 
  docs/dir1/TOC.md:
  docs/file-with-no-toc.md:
  docs/dir1/dir2/file-with-toc.md:
outputs:
  docs/dir1/toc.json:
  docs/file-with-no-toc.json: |
    {"!toc_rel": null}
  docs/dir1/dir2/file-with-toc.json: |
    {"toc_rel": "../toc.json"}
---
# File referenced by multiple toc with same parent and subdir count, use order alphabetical. For other tests, reference build/TocTest.
inputs:
  docfx.yml: 
  docs/dir1/a/TOC.yml: |
    - name: TOC Ref
      href: ../c/file1.md
  docs/dir1/b/TOC.yml: |
    - name: TOC Ref
      href: ../c/file1.md
  docs/dir1/aa/TOC.yml: |
    - name: TOC Ref
      href: ../c/file1.md
  docs/dir1/c/file1.md:
outputs:
  docs/dir1/a/toc.json:
  docs/dir1/b/toc.json:
  docs/dir1/aa/toc.json:
  docs/dir1/c/file1.json: |
    {"toc_rel": "../a/toc.json"}
---
# Bad Toc markdown
inputs:
  docfx.yml:
  docs/TOC.md: |
    # [good](test.md)
    [bad1]()
    #[bad2](test.md)
    >_<
    #bad4
  docs/test.md:
outputs:
  docs/test.json:
  .errors.log: |
    ["error","invalid-toc-syntax","The toc syntax '[bad1]()\n#[bad2](test.md)\n>_<\n#bad4' is invalid, the opening sequence of # characters must be followed by a space or by the end of line. Refer to [ATX heading](https://spec.commonmark.org/0.28/#atx-heading) to fix it","docs/TOC.md",2,1]
---
# Skip-level Toc markdown
inputs:
  docfx.yml:
  docs/TOC.md: |
    # level 1
    ### level 3
outputs:
  .errors.log: |
    ["error","invalid-toc-level","The toc level can't be skipped from 1 to 3","docs/TOC.md",2,1]
---
# Missing TOC head name
inputs:
  docfx.yml:
  docs/TOC.md: |
    # Title
    ##
outputs:
  .errors.log: |
    ["error","missing-toc-head","The toc head name is missing in '##'","docs/TOC.md",2,1]
---
# Multiple leaf inlines in toc title
inputs:
  docfx.yml:
  docs/TOC.md: |
    # [Test <X> Y](a.md)
    # [Test <X> Y]
    # [Test **Title2** Title3](a.md)
    # [Test **Title2** Title3]
  docs/a.md:
outputs:
  docs/a.json:
  docs/toc.json: |
    {"items":[{"name":"Test <X> Y","href":"a"},{"name":"[Test <X> Y]"},{"name":"Test **Title2** Title3","href":"a"},{"name":"[Test **Title2** Title3]"}]}
---
# Expanded, MaintainContext and DisplayName
inputs:
  docfx.yml:
  docs/TOC.yml: |
    - href: https://github.com/docfx
      maintainContext: true
      expanded: true
      name: "test"
      displayName: "display name"
outputs:
  docs/toc.json: |
    {"items": [{"maintainContext": true, "expanded": true, "displayName": "display name"}]}
---
# conflicted toc files will be removed from toc map and build outputs
inputs:
  docfx.yml:
  docs/TOC.yml: |
    - href: a.md
      name: yml reference a
  docs/TOC.md: |
    # [md reference a](a.md)
  docs/a.md:
outputs:
  docs/a.json: |
    {"toc_rel": "toc.json"}
  .errors.log: |
    ["error","output-path-conflict","Two or more files output to the same path 'docs/toc.json': 'docs/TOC.md', 'docs/TOC.yml'"]
---
# validate bookmarks in toc
inputs:
  docfx.yml:
  docs/a.md: |
    # title 1
  docs/TOC.md: |
    # [link to title 1](a.md#title-1)
    # [link to title 2](a.md#title-2)
outputs:
  docs/a.json:
  docs/toc.json: |
    {
      "items": [
        { "name": "link to title 1", "href": "a#title-1", "!monikers":null },
        { "name": "link to title 2", "href": "a#title-2", "!monikers":null }
      ]
    }
  .errors.log: |
    ["warning","external-bookmark-not-found","Cannot find bookmark '#title-2' in 'docs/a.md', did you mean '#title-1'?","docs/TOC.md",2,3]
---
# reference uid within link
inputs:
  docfx.yml:
  docs/a.md: |
    ---
    title: Title from yaml header a
    uid: a
    ---
  docs/TOC.md: |
    # [Title](xref:a#bookmark)
outputs:
  docs/a.json:
  docs/toc.json: |
    {
      "items": [
        { "name":"Title","href":"a#bookmark", "!monikers":null }
      ]
    }
---
# uid reference in yaml toc
inputs:
  docfx.yml:
  docs/a.md: |
    ---
    title: Title from yaml header a
    uid: a
    ---
  docs/TOC.yml: |
    - name: Uid Ref
      uid: a
outputs:
  docs/a.json:
  docs/toc.json: |
    {
      "items": [
        { "name":"Uid Ref","href":"a","!monikers":null }
      ]
    }
---
# uid reference first in yaml toc
inputs:
  docfx.yml:
  docs/a.md: |
    ---
    title: Title from yaml header a
    uid: a
    ---
  docs/b.md:
  docs/TOC.yml: |
    - name: Uid Ref
      uid: a
      href: b.md
    - name: Uid Not Found
      uid: c
      href: b.md
outputs:
  docs/a.json:
  docs/b.json:
  docs/toc.json: |
    {
      "items": [
        { "name":"Uid Ref","href":"a","!monikers":null },
        { "name":"Uid Not Found","href":"b","!monikers":null }
      ]
    }
  .errors.log: |
    ["warning","uid-not-found","Cannot find uid 'c' using xref 'c'","docs/TOC.yml",5,8]
---
# uid reference with monikers in yaml toc
inputs:
  docfx.yml: |
    monikerRange:
      'docs/**': '>= netcore-1.1'
    monikerDefinition: monikerDefinition.json
  monikerDefinition.json: |
    {
      "monikers": [
        { "moniker_name": "netcore-1.0", "product_name": ".NET Core" },
        { "moniker_name": "netcore-1.1", "product_name": ".NET Core" },
        { "moniker_name": "netcore-1.2", "product_name": ".NET Core" },
        { "moniker_name": "netcore-1.3", "product_name": ".NET Core" },
      ]
    }
  docs/a.md: |
    ---
    monikerRange: netcore-1.1 || netcore-1.2
    uid: a
    ---
  docs/TOC.yml: |
    - name: Uid Ref
      uid: a
outputs:
  e300a7df/docs/a.json:
  8169d1ea/docs/toc.json: |
    {
      "items": [
        { "name":"Uid Ref","href":"a","monikers": ["netcore-1.1", "netcore-1.2"] }
      ],
      "metadata": {"monikers": ["netcore-1.1", "netcore-1.2", "netcore-1.3" ]}
    }
---
# uid reference in markdown toc
inputs:
  docfx.yml:
  docs/TOC.md: |
    # @b
  docs/a.md: |
    ---
    title: Title A
    uid: b
    ---
outputs:
  docs/toc.json: |
    {
      "items": [
        { "name":"Title A","href":"a","!monikers":null }
      ]
    }
  docs/a.json:
---
# uid reference with monikers in markdown toc
inputs:
  docfx.yml: |
    monikerRange:
      'docs/**': '>= netcore-1.1'
    monikerDefinition: monikerDefinition.json
  monikerDefinition.json: |
    {
      "monikers": [
        { "moniker_name": "netcore-1.0", "product_name": ".NET Core" },
        { "moniker_name": "netcore-1.1", "product_name": ".NET Core" },
        { "moniker_name": "netcore-1.2", "product_name": ".NET Core" },
        { "moniker_name": "netcore-1.3", "product_name": ".NET Core" },
      ]
    }
  docs/a.md: |
    ---
    title: Title A
    monikerRange: netcore-1.1 || netcore-1.2
    uid: b
    ---
  docs/TOC.md: |
    # @b
outputs:
  e300a7df/docs/a.json:
  8169d1ea/docs/toc.json: |
    {
      "items": [
        { "name":"Title A","href":"a","monikers": ["netcore-1.1", "netcore-1.2"] }
      ],
      "metadata": {"monikers": ["netcore-1.1", "netcore-1.2", "netcore-1.3" ]}
    }
---
# uid reference in toc inclusion
inputs:
  docfx.yml:
  docs/a.md: |
    ---
    title: Title from yaml header a
    uid: a
    ---
  docs/TOC.yml: |
    - name: TOC Ref
      tocHref: a/TOC.yml
  docs/a/TOC.yml: |
    - name: Uid Ref
      uid: a
outputs:
  docs/a.json:
  docs/toc.json: |
    {"items":[{"name":"TOC Ref","items":[{"name":"Uid Ref","href":"a","!monikers":null}],"!monikers":null}]}
---
# markdown toc using bad syntax(multiple inlines for one heading block)
inputs:
  docfx.yml:
  docs/TOC.md: |
    # @b abc
    # @b @a
    # [Title X](a.md) bcd
    # [Title X](a.md) [Title Y](b.md)
    # @b [Title X](a.md)
    # [Title X](a.md) @b
    # [Title X](xref: a) @b
    # Title1 Title2 [Title3](a.md)
  docs/a.md: |
    ---
    title: Title A
    uid: b
    ---
  docs/b.md: |
    ---
    title: Title B
    uid: a
    ---
outputs:
  docs/a.json:
  docs/b.json:
  .errors.log: |
    ["error","invalid-toc-syntax","The toc syntax '# @b abc' is invalid, multiple inlines in one heading block is not allowed. Refer to [ATX heading](https://spec.commonmark.org/0.28/#atx-heading) to fix it","docs/TOC.md",1,1]
    ["error","invalid-toc-syntax","The toc syntax '# @b @a' is invalid, multiple inlines in one heading block is not allowed. Refer to [ATX heading](https://spec.commonmark.org/0.28/#atx-heading) to fix it","docs/TOC.md",2,1]
    ["error","invalid-toc-syntax","The toc syntax '# [Title X](a.md) bcd' is invalid, multiple inlines in one heading block is not allowed. Refer to [ATX heading](https://spec.commonmark.org/0.28/#atx-heading) to fix it","docs/TOC.md",3,1]
    ["error","invalid-toc-syntax","The toc syntax '# [Title X](a.md) [Title Y](b.md)' is invalid, multiple inlines in one heading block is not allowed. Refer to [ATX heading](https://spec.commonmark.org/0.28/#atx-heading) to fix it","docs/TOC.md",4,1]
    ["error","invalid-toc-syntax","The toc syntax '# @b [Title X](a.md)' is invalid, multiple inlines in one heading block is not allowed. Refer to [ATX heading](https://spec.commonmark.org/0.28/#atx-heading) to fix it","docs/TOC.md",5,1]
    ["error","invalid-toc-syntax","The toc syntax '# [Title X](a.md) @b' is invalid, multiple inlines in one heading block is not allowed. Refer to [ATX heading](https://spec.commonmark.org/0.28/#atx-heading) to fix it","docs/TOC.md",6,1]
    ["error","invalid-toc-syntax","The toc syntax '# [Title X](xref: a) @b' is invalid, multiple inlines in one heading block is not allowed. Refer to [ATX heading](https://spec.commonmark.org/0.28/#atx-heading) to fix it","docs/TOC.md",7,1]
    ["error","invalid-toc-syntax","The toc syntax '# Title1 Title2 [Title3](a.md)' is invalid, multiple inlines in one heading block is not allowed. Refer to [ATX heading](https://spec.commonmark.org/0.28/#atx-heading) to fix it","docs/TOC.md",8,1]
---
# more than 6 leading count of `#`
inputs:
  docfx.yml:
  docs/TOC.md: |
    ################### [19 leading count](a.md)
    #################### [20 leading count](a.md)
  docs/a.md:
outputs:
  docs/toc.json: |
    {"items":[{"name":"19 leading count","href":"a","items":[{"name":"20 leading count","href":"a","!monikers":null}]}]}
  docs/a.json:
---
# toc with some unknown fields
inputs:
  docfx.yml:
  docs/TOC.yml: |
    items:
      - name: test
        href: a.md
    ms.contentlocale: ja-jp
    ms.translationtype: HT
  docs/a.md:
outputs:
  docs/toc.json: |
    {"items":[{"name":"test","href":"a"}],"!ms.contentlocale":null,"!ms.translationtype":null }
  docs/a.json:<|MERGE_RESOLUTION|>--- conflicted
+++ resolved
@@ -157,19 +157,11 @@
           }
       ]
     }
-<<<<<<< HEAD
-  build.log: |
+  .errors.log: |
     ["warning","file-not-found","Invalid file link: 'no-existing.md'.","docs/TOC.md",3,5]
     ["warning","file-not-found","Invalid file link: 'no-existing.system.md'.","docs/TOC.md",4,5]
     ["warning","file-not-found","Invalid file link: '../no-existing.md'.","docs/TOC.md",5,5]
     ["warning","file-not-found","Invalid file link: '~/docs/no-existing.md'.","docs/TOC.md",6,5]
-=======
-  .errors.log: |
-    ["warning","file-not-found","Cannot find file 'no-existing.md' relative to 'docs/TOC.md'","docs/TOC.md",3,5]
-    ["warning","file-not-found","Cannot find file 'no-existing.system.md' relative to 'docs/TOC.md'","docs/TOC.md",4,5]
-    ["warning","file-not-found","Cannot find file '../no-existing.md' relative to 'docs/TOC.md'","docs/TOC.md",5,5]
-    ["warning","file-not-found","Cannot find file '~/docs/no-existing.md' relative to 'docs/TOC.md'","docs/TOC.md",6,5]
->>>>>>> 2927194b
 ---
 # Invalid markdown TOC metadata
 inputs:
@@ -492,13 +484,8 @@
     }
   docs/f1/toc.json:
   docs/f2/toc.json:
-<<<<<<< HEAD
-  build.log: |
+  .errors.log: |
     ["warning","file-not-found","Invalid file link: 'b.md'.","docs/f2/TOC.md",3,4]
-=======
-  .errors.log: |
-    ["warning","file-not-found","Cannot find file 'b.md' relative to 'docs/f2/TOC.md'","docs/f2/TOC.md",3,4]
->>>>>>> 2927194b
 ---
 # Topic href can replace href
 inputs:
@@ -828,13 +815,8 @@
     - name: Invalid TocHref Reference
       tocHref: index.md
 outputs:
-<<<<<<< HEAD
-  build.log: |
+  .errors.log: |
     ["warning","file-not-found","Invalid file link: 'index.md'.","docs/f1/TOC.yml",2,9]
-=======
-  .errors.log: |
-    ["warning","file-not-found","Cannot find file 'index.md' relative to 'docs/f1/TOC.yml'","docs/f1/TOC.yml",2,9]
->>>>>>> 2927194b
     ["error","invalid-toc-href","The toc href 'index.md' can only reference to a local TOC file, folder or absolute path","docs/f1/TOC.yml",4,12]
 ---
 # TOC includes same href at different levels
@@ -853,17 +835,10 @@
               tocHref: index.md
               href: index.md
 outputs:
-<<<<<<< HEAD
-  build.log: |
+  .errors.log: |
     ["warning","file-not-found","Invalid file link: 'index.md'.","docs/TOC.yml",3,9]
     ["warning","file-not-found","Invalid file link: 'index.md'.","docs/TOC.yml",7,13]
     ["warning","file-not-found","Invalid file link: 'index.md'.","docs/TOC.yml",11,17]
-=======
-  .errors.log: |
-    ["warning","file-not-found","Cannot find file 'index.md' relative to 'docs/TOC.yml'","docs/TOC.yml",3,9]
-    ["warning","file-not-found","Cannot find file 'index.md' relative to 'docs/TOC.yml'","docs/TOC.yml",7,13]
-    ["warning","file-not-found","Cannot find file 'index.md' relative to 'docs/TOC.yml'","docs/TOC.yml",11,17]
->>>>>>> 2927194b
     ["error","invalid-toc-href","The toc href 'index.md' can only reference to a local TOC file, folder or absolute path","docs/TOC.yml",2,12]
     ["error","invalid-toc-href","The toc href 'index.md' can only reference to a local TOC file, folder or absolute path","docs/TOC.yml",6,16]
     ["error","invalid-toc-href","The toc href 'index.md' can only reference to a local TOC file, folder or absolute path","docs/TOC.yml",10,20]
