--- conflicted
+++ resolved
@@ -1039,10 +1039,7 @@
   docs/a.json: |
     {"toc_rel": "toc.json"}
   build.log: |
-<<<<<<< HEAD
     ["error","output-path-conflict","Two or more files output to the same path 'docs/toc.json': 'docs/TOC.md', 'docs/TOC.yml'"]
-=======
-    ["error","output-path-conflict","Two or more documents output to the same path 'docs/toc.json': 'docs/TOC.md', 'docs/TOC.yml'"]
 ---
 # validate bookmarks in toc
 inputs:
@@ -1062,5 +1059,4 @@
       ]
     }
   build.log: |
-    ["warning","bookmark-not-found","Cannot find bookmark '#title-2' in 'docs/a.md', did you mean '#title-1'?","docs/TOC.md"]
->>>>>>> 0d514306
+    ["warning","bookmark-not-found","Cannot find bookmark '#title-2' in 'docs/a.md', did you mean '#title-1'?","docs/TOC.md"]