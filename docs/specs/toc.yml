---
# Normal file reference
inputs:
  docfx.yml:
  index.md:
  docs/TOC.md: |
    # [Index Reference](index.md)
    ## Existing File Reference
    ### [Reference Normal File 1](n1.md)
    ### [Reference Normal File 2](../index.md)
    ### [Reference Normal File 3](f1/n1.md?branch=master#row=4)
    ### [Reference Normal File 4](~/docs/n1.md)
  docs/index.md:
  docs/n1.md:
  docs/f1/n1.md:
outputs:
  docs/index.json:
  docs/n1.json:
  docs/f1/n1.json:
  docs/TOC.json: |
    {  
      "items":[  
          {  
            "children":[  
                {  
                  "children":[  
                      {  
                        "toc_title":"Reference Normal File 1",
                        "href":"n1"
                      },
                      {  
                        "toc_title":"Reference Normal File 2",
                        "href":"../"
                      },
                      {  
                        "toc_title":"Reference Normal File 3",
                        "href":"f1/n1?branch=master#row=4"
                      },
                      {  
                        "toc_title":"Reference Normal File 4",
                        "href":"n1"
                      }
                  ],
                  "toc_title":"Existing File Reference"
                }
            ],
            "toc_title":"Index Reference",
            "href":"."
          }
      ]
    }
  build.log: |
    ["warning","link-out-of-scope","File 'index.md' referenced by link '../index.md' will not be build because it is not included in docfx.yml","docs/TOC.md"]
  build.manifest:
---
# TOC can be a json file
inputs:
  docfx.yml:
  docs/TOC.json: |
    [{ "name": "title" }]
outputs:
  docs/TOC.json: |
    {  
      "items":[
          {
            "toc_title":"title"
          }
      ]
    }
  build.manifest:
---
# TOC json file is invalid
inputs:
  docfx.yml:
  docs/TOC.json: |
    [{ "name": "title" ]
outputs:
  build.manifest:
  build.log: |
    ["error","json-syntax-error","JsonToken EndArray is not valid for closing JsonType Object. Path '[0]', line 1, position 20.","docs/TOC.json"]
---
# Probe TOC in JSON format
inputs:
  docfx.yml:
  docs/TOC.json: |
    [{ "name": "a", "href": "a/?query" }]
  docs/a/TOC.json: |
    [{ "name": "b", "href": "b.md" }]
  docs/a/b.md:
outputs:
  docs/TOC.json: |
    {
      "items": [
        {
          "toc_title": "a",
          "href": "a/b"
        }
      ]
    }
  docs/a/TOC.json: |
    {
      "items": [
        {
          "toc_title": "b",
          "href": "b"
        }
      ]
    }
  docs/a/b.json:
  build.manifest:
---
# No-existing file reference
inputs:
  docfx.yml:
  docs/index.md:
  docs/TOC.md: |
    # [Index Reference](index.md)
    ## No Existing File Reference
    ### [Reference No-Existing File 1](no-existing.md)
    ### [Reference No-Existing File 2](no-existing.system.md)
    ### [Reference No-Existing File 3](../no-existing.md)
    ### [Reference No-Existing File 4](~/docs/no-existing.md)
outputs:
  docs/index.json:
  docs/TOC.json: |
    {  
      "items":[  
          {  
            "children":[  
                {  
                  "children":[  
                      {  
                        "toc_title":"Reference No-Existing File 1",
                        "href":"no-existing.md"
                      },
                      {  
                        "toc_title":"Reference No-Existing File 2",
                        "href":"no-existing.system.md"
                      },
                      {  
                        "toc_title":"Reference No-Existing File 3",
                        "href":"../no-existing.md"
                      },
                      {  
                        "toc_title":"Reference No-Existing File 4",
                        "href":"~/docs/no-existing.md"
                      }
                  ],
                  "toc_title":"No Existing File Reference"
                }
            ],
            "toc_title":"Index Reference",
            "href":"."
          }
      ]
    }
  build.manifest:
  build.log: |
    ["warning","file-not-found","Cannot find file 'no-existing.md' relative to 'docs/TOC.md'","docs/TOC.md"]
    ["warning","file-not-found","Cannot find file 'no-existing.system.md' relative to 'docs/TOC.md'","docs/TOC.md"]
    ["warning","file-not-found","Cannot find file '../no-existing.md' relative to 'docs/TOC.md'","docs/TOC.md"]
    ["warning","file-not-found","Cannot find file '~/docs/no-existing.md' relative to 'docs/TOC.md'","docs/TOC.md"]
---
# Absolute file reference
inputs:
  docfx.yml:
  docs/index.md:
  docs/TOC.md: |
    # [Index Reference](index.md)
    ## Absolute File Reference
    ### [Reference Absolute path 1](https://worldready.cloudapp.net/Styleguide/Read?id=2700&topicid=26906)
    ### [Reference Absolute Path 2](/help/style/style-how-to-accessibility?toc=/help/contribute/TOC.json&bc=/help/breadcrumb/TOC.json)
outputs:
  docs/index.json:
  docs/TOC.json: |
    {  
      "items":[  
          {  
            "children":[  
                {  
                  "children":[  
                      {  
                        "toc_title":"Reference Absolute path 1",
                        "href":"https://worldready.cloudapp.net/styleguide/read?id=2700&topicid=26906"
                      },
                      {  
                        "toc_title":"Reference Absolute Path 2",
                        "href":"/help/style/style-how-to-accessibility?toc=/help/contribute/toc.json&bc=/help/breadcrumb/toc.json"
                      }
                  ],
                  "toc_title":"Absolute File Reference"
                }
            ],
            "toc_title":"Index Reference",
            "href":"."
          }
      ]
    }
  build.manifest:
---
# Nested TOC reference 1
# reference toc
inputs:
  docfx.yml:
  docs/TOC.md: |
    # [Reference TOC File 1](f1/TOC.md)
    # [Reference TOC File 2](../docs/f1/TOC.md)
    # [Reference TOC File 3](~/docs/f1/TOC.md)
  docs/f1/TOC.md: |
    # [Index Reference](index.md)
  docs/f1/index.md:
outputs:
  docs/f1/index.json:
  docs/TOC.json: |
    {  
       "items":[  
          {  
             "children":[  
                {  
                   "toc_title":"Index Reference",
                   "href":"f1/"
                }
             ],
             "toc_title":"Reference TOC File 1"
          },
          {  
             "children":[  
                {  
                   "toc_title":"Index Reference",
                   "href":"f1/"
                }
             ],
             "toc_title":"Reference TOC File 2"
          },
          {  
             "children":[  
                {  
                   "toc_title":"Index Reference",
                   "href":"f1/"
                }
             ],
             "toc_title":"Reference TOC File 3"
          }
       ]
    }
  build.manifest:
---
# Nested TOC reference 2
# multiple level
# docs/TOC.md -> docs/f1/TOC.md  -> docs/f2/TOC.md
#             -> docs/f2/TOC.md --> docs/f1/f11/TOC.md
inputs:
  docfx.yml:
  docs/TOC.md: |
    # [Reference TOC File 1](f1/TOC.md)
    # [Reference TOC File 2](~/docs/f2/TOC.yml)
  docs/f1/TOC.md: |
    # [Reference TOC File](../f2/)
  docs/f2/TOC.yml: |
    - name: Toc Reference
      href: ../f1/f11/TOC.md
  docs/f1/f11/TOC.md: |
    # [Index Reference](index.md)
  docs/f1/f11/index.md:
outputs:
  docs/f1/f11/index.json:
  docs/TOC.json: |
   {  
       "items":[  
          {  
             "children":[  
                {  
                   "href": "f1/f11/",
                   "toc_title":"Reference TOC File"
                }
             ],
             "toc_title":"Reference TOC File 1"
          },
          {  
             "children":[  
                {  
                   "children":[  
                      {  
                         "toc_title":"Index Reference",
                         "href":"f1/f11/"
                      }
                   ],
                   "toc_title":"Toc Reference"
                }
             ],
             "toc_title":"Reference TOC File 2"
          }
       ]
    }
  build.manifest:
---
# Title with # or End with #
inputs:
  docfx.yml:
  docs/TOC.md: |
    # [Topic1](index.md) #
    ## Topic1.1 Lanaguage C#
    ### [Topic1.1.1](/href1.1.1) ##
    ## [Topic1.2 Language Java]() ##
    ### [Topic1.2.1](/href1.2.1) ##
    # [Topic2](https://github.com/docfx) #
  docs/index.md:
outputs:
  docs/index.json:
  docs/TOC.json: |
    {  
      "items":[  
          {  
            "children":[  
                {  
                  "children":[  
                      {  
                        "toc_title":"Topic1.1.1",
                        "href":"/href1.1.1"
                      }
                  ],
                  "toc_title":"Topic1.1 Lanaguage C#"
                },
                {  
                  "children":[  
                      {  
                        "toc_title":"Topic1.2.1",
                        "href":"/href1.2.1"
                      }
                  ],
                  "toc_title":"Topic1.2 Language Java",
                }
            ],
            "toc_title":"Topic1",
            "href":"."
          },
          {  
            "toc_title":"Topic2",
            "href":"https://github.com/docfx"
          }
      ]
    }
  build.manifest:
---
# Circle toc referenceing 1
inputs:
  docfx.yml: |
    content:
      include:
        - docs/TOC.md
  docs/TOC.md: |
    # [Topic1](index.md) #
    ## Refernce toc
    ### [Reference TOC 1.1](f1/TOC.md)
    ### [Reference TOC 1.2](f1/TOC.md)
    ### [Reference TOC 2.1](f2/TOC.md)
  docs/f1/TOC.md: |
    # [Topic1](../index.md)
    ## [Reference TOC 1.1.1](../f2/TOC.md)
  docs/f2/TOC.md: |
    # [Topic1](../index.md)
    ## [Reference TOC back](../TOC.md)
  docs/index.md:
outputs:
  build.manifest:
  build.log: |
    ["error","circular-reference","Found circular reference: 'docs/TOC.md' --> 'docs/f1/TOC.md' --> 'docs/f2/TOC.md' --> 'docs/TOC.md'","docs/TOC.md"]
---
# Circle toc referenceing 2
inputs:
  docfx.yml: |
    content:
      include:
        - docs/TOC.md
  docs/TOC.md: |
    # [Topic1](index.md) #
    ## [Reference itself](TOC.md)
  docs/index.md:
outputs:
  build.manifest:
  build.log: |
    ["error","circular-reference","Found circular reference: 'docs/TOC.md' --> 'docs/TOC.md'","docs/TOC.md"]
---
# Reference to a folder, basic usages
# Reference to a folder behavior is not same with reference to a toc file
inputs:
  docfx.yml:
  docs/TOC.yml: |
    - name: Toc Reference
      href: f1/TOC.md
    - name: Folder Reference1
      href: f1/
    - name: Folder Reference2
      href: f1/
      topicHref: f1/a.md
  docs/f1/TOC.md: |
    # [Index Reference](index.md)
  docs/f1/index.md:
  docs/f1/a.md:
outputs:
  docs/f1/a.json:
  docs/f1/index.json:
  docs/TOC.json: |
    {  
       "items":[  
          {  
             "toc_title":"Toc Reference",
             "children":[  
                {  
                   "toc_title":"Index Reference",
                   "href":"f1/"
                }
             ]
          },
          {  
             "toc_title":"Folder Reference1",
             "href":"f1/"
          },
          {  
             "toc_title":"Folder Reference2",
             "href":"f1/a"
          }
       ]
    }
  build.manifest:
---
# Reference to a folder, nested toc
# Folder referenced toc doesn't belong to nested toc
inputs:
  docfx.yml:
  docs/TOC.md: |
    # [Folder Reference](f1/)
  docs/f1/TOC.md: |
    # [Index Reference](index.md)
  docs/f1/index.md:
outputs:
  docs/f1/index.json:
  docs/TOC.json: |
   {  
       "items":[  
          {  
             "toc_title":"Folder Reference",
             "href": "f1/"
          }
       ]
    }
  docs/f1/TOC.json:
  build.manifest:
---
# Reference to a folder, first child
# The href should be the first child with href in referenced toc
# Horizontal traversal first
inputs:
  docfx.yml:
  docs/TOC.md: |
    # [Folder Reference1](f1/)
    # [Folder Reference2](f2/)
  docs/f1/TOC.md: |
    # Title
    # [File Reference](b.md)
  docs/f2/TOC.md: |
    # Title1
    ## Child Title1
    ## [File Reference](b.md)
    # [File Reference](a.md)
  docs/f1/b.md:
  docs/f2/a.md:
outputs:
  docs/f2/a.json:
  docs/f1/b.json:
  docs/TOC.json: |
   {  
       "items":[  
          {  
             "toc_title":"Folder Reference1",
             "href":"f1/b"
          },
          {  
             "toc_title":"Folder Reference2",
             "href":"f2/a"
          }
       ]
    }
  docs/f1/TOC.json:
  docs/f2/TOC.json:
  build.manifest:
  build.log: |
    ["warning","file-not-found","Cannot find file 'b.md' relative to 'docs/f2/TOC.md'","docs/f2/TOC.md"]
    ["warning","file-not-found","Cannot find file 'b.md' relative to 'docs/f2/TOC.md'","docs/f2/TOC.md"]
---
# Topic href can replace href
inputs:
  docfx.yml:
  docs/TOC.yml: |
    - name: File Reference
      topicHref: f1/a.md
  docs/f1/a.md:
outputs:
  docs/f1/a.json:
  docs/TOC.json: |
    {  
       "items":[  
          {  
             "toc_title":"File Reference",
             "href":"f1/a"
          }
       ]
    }
  build.manifest:
---
# Combine toc href, topic href => href + children
inputs:
  docfx.yml:
  docs/TOC.yml: |
    - name: href + children
      topicHref: f1/a.md
      tocHref: f1/TOC.md
  docs/f1/a.md:
  docs/f1/TOC.md: |
    # [Reference a](a.md)
outputs:
  docs/f1/a.json:
  docs/TOC.json: |
    {  
       "items":[  
          {  
             "toc_title":"href + children",
             "href":"f1/a",
             "children": [
                {
                  "toc_title": "Reference a",
                  "href": "f1/a"
                }
             ]
          }
       ]
    }
  build.manifest:
---
# Combine toc href, href => href + children
inputs:
  docfx.yml:
  docs/TOC.yml: |
    - name: href + children
      href: f1/a.md
      tocHref: f1/TOC.md
  docs/f1/a.md:
  docs/f1/TOC.md: |
    # [Reference a](a.md)
outputs:
  docs/f1/a.json:
  docs/TOC.json: |
    {  
       "items":[  
          {  
             "toc_title":"href + children",
             "href":"f1/a",
             "children": [
                {
                  "toc_title": "Reference a",
                  "href": "f1/a"
                }
             ]
          }
       ]
    }
  build.manifest:
---
# Combine toc href, href(toc) => toc href > href + children
inputs:
  docfx.yml:
  docs/TOC.yml: |
    - name: toc href > href + children
      href: f1/TOC.md
      tocHref: f2/TOC.md
  docs/f1/TOC.md:
  docs/f2/a.md:
  docs/f2/TOC.md: |
    # [Reference a](a.md)
outputs:
  docs/f2/a.json:
  docs/f1/TOC.json:
  docs/TOC.json: |
    {  
       "items":[  
          {  
             "toc_title":"toc href > href + children",
             "children": [
                {
                  "toc_title": "Reference a",
                  "href": "f2/a"
                }
             ]
          }
       ]
    }
  build.manifest:
---
# Combine topic href and href => topic href has higher priority
inputs:
  docfx.yml: |
    content: docs/f1/TOC.yml
  docs/f1/n1.md:
  docs/f1/n2.md:
  docs/f1/TOC.yml: |
    - name: topic href has higher priority
      href: ~/docs/f1/n1.md
      topicHref: ~/docs/f1/n2.md
outputs:
  docs/f1/TOC.json: |
    {  
       "items":[  
          {  
             "toc_title":"topic href has higher priority",
             "href":"n2",
          }
       ]
    }
  build.log: |
    ["warning","link-out-of-scope","File 'docs/f1/n2.md' referenced by link '~/docs/f1/n2.md' will not be build because it is not included in docfx.yml","docs/f1/TOC.yml"]
  build.manifest:
---
# Combine topic href and href(toc) => href + children
# replace href finally
inputs:
  docfx.yml: |
    content: docs/f1/TOC.yml
  docs/f1/TOC.yml: |
    - name: Toc Reference 1
      href: f11/TOC.md
      topicHref: f11/n1.md
    - name: Toc Reference 2
      href: f11/
  docs/f1/f11/TOC.md: |
    # [Index Reference](n1.md)
  docs/f1/f11/n1.md:
outputs:
  docs/f1/TOC.json: |
    {  
       "items":[  
          {  
             "children":[  
                {  
                   "toc_title":"Index Reference",
                   "href":"f11/n1"
                }
             ],
             "toc_title":"Toc Reference 1",
             "href":"f11/n1"
          },
          {  
             "href":"f11/n1",
             "toc_title":"Toc Reference 2"
          }
       ]
    }
  build.log: |
    ["warning","link-out-of-scope","File 'docs/f1/f11/n1.md' referenced by link 'f11/n1.md' will not be build because it is not included in docfx.yml","docs/f1/TOC.yml"]
    ["warning","link-out-of-scope","File 'docs/f1/f11/n1.md' referenced by link 'n1.md' will not be build because it is not included in docfx.yml","docs/f1/f11/TOC.md"]
    ["warning","link-out-of-scope","File 'docs/f1/f11/n1.md' referenced by link 'n1.md' will not be build because it is not included in docfx.yml","docs/f1/f11/TOC.md"]
  build.manifest:
---
# Combine topic href and toc href(folder) -> topic href > toc href(folder)
inputs:
  docfx.yml:
  docs/TOC.yml: |
    - name: topic href has higher priority
      topicHref: f1/a.md
      tocHref: f1/
  docs/f1/a.md:
  docs/f1/TOC.md:
outputs:
  docs/f1/a.json:
  docs/f1/TOC.json:
  docs/TOC.json: |
    {  
       "items":[  
          {  
             "toc_title":"topic href has higher priority",
             "href":"f1/a"
          }
       ]
    }
  build.manifest:
---
# Combine toc href(folder), href => href > toc href(folder)
inputs:
  docfx.yml:
  docs/TOC.yml: |
    - name: href has higher priority than toc href
      href: f1/a.md
      tocHref: f1/
  docs/f1/a.md:
  docs/f1/b.md:
  docs/f1/TOC.md: |
    # [Reference b](b.md)
outputs:
  docs/f1/a.json:
  docs/f1/b.json:
  docs/f1/TOC.json:
  docs/TOC.json: |
    {  
       "items":[  
          {  
             "toc_title":"href has higher priority than toc href",
             "href":"f1/a"
          }
       ]
    }
  build.manifest:
---
# Combine toc href(folder), topic href and href => href
# topic href has higher priority than href
# topic href has higher priority than toc href
# href has higher priority than toc href(folder)
inputs:
  docfx.yml:
  docs/TOC.yml: |
    - name: topic href has highest priority
      topicHref: f1/a.md
      tocHref: f1/
      href: f1/b.md
  docs/f1/a.md:
  docs/f1/b.md:
  docs/f1/TOC.md:
outputs:
  docs/f1/a.json:
  docs/f1/b.json:
  docs/f1/TOC.json:
  docs/TOC.json: |
    {  
       "items":[  
          {  
             "toc_title":"topic href has highest priority",
             "href":"f1/a"
          }
       ]
    }
  build.manifest:
---
# Topic href cannot reference a local TOC file or folder
inputs:
  docfx.yml:
  docs/TOC.yml: |
    - name: Invalid Topic Reference1
      topicHref: f1/
    - name: Invalid Topic Reference2
      topicHref: f1/TOC.md
    - name: Invalid Topic Reference3
      topicHref: f1/TOC.md
      href: /abc/def
  docs/f1/TOC.md:
outputs:
  docs/f1/TOC.json:
  build.manifest:
  build.log: |
    ["error","invalid-topic-href","The topic href 'f1/' can only reference to a local file or absolute path","docs/TOC.yml"]
    ["error","invalid-topic-href","The topic href 'f1/TOC.md' can only reference to a local file or absolute path","docs/TOC.yml"]
    ["error","invalid-topic-href","The topic href 'f1/TOC.md' can only reference to a local file or absolute path","docs/TOC.yml"]
---
# Toc href cannot reference a local file
inputs:
  docfx.yml:
  docs/TOC.yml: |
    - name: Invalid Toc Reference1
      tocHref: f1/a.md
    - name: Invalid Toc Reference2
      tocHref: f1/a.md
      href: /abc/def
  docs/f1/TOC.md:
  docs/f1/a.md:
outputs:
  docs/f1/TOC.json:
  docs/f1/a.json:
  build.manifest:
  build.log: |
    ["error","invalid-toc-href","The toc href 'f1/a.md' can only reference to a local TOC file, folder or absolute path","docs/TOC.yml"]
    ["error","invalid-toc-href","The toc href 'f1/a.md' can only reference to a local TOC file, folder or absolute path","docs/TOC.yml"]
---
# Toc syntax error with duplicated keys
inputs:
  docfx.yml:
  docs/TOC.yml: |
    - name: Duplicated keys
      topicHref: f1/a.md
      topicHref: f1/a.md
      tocHref: f1/
      href: f1/b.md
  docs/f1/a.md:
  docs/f1/b.md:
outputs:
  docs/f1/a.json:
  docs/f1/b.json:
  build.manifest:
  build.log: |
    ["error","yaml-duplicate-key","Key 'topicHref' is already defined, remove the duplicate key.","docs/TOC.yml",3,3]
---
# The included TOC's errors/warning should be assigned to itself, not its parent
inputs:
  docfx.yml: |
    content:
      include:
        - docs/TOC.md
  docs/TOC.md: |
    # [Reference TOC File](f1/TOC.yml)
  docs/f1/TOC.yml: |
    - name: Invalid Index Reference
      href: index.md
    - name: Invalid TocHref Reference
      tocHref: index.md
outputs:
  build.manifest:
  build.log: |
    ["warning","file-not-found","Cannot find file 'index.md' relative to 'docs/f1/TOC.yml'","docs/f1/TOC.yml"]
    ["error","invalid-toc-href","The toc href 'index.md' can only reference to a local TOC file, folder or absolute path","docs/f1/TOC.yml"]
---
# Individual experimental TOC should be built
inputs:
  docfx.yml:
  docs/f1/TOC.experimental.md: |
    # [Index Reference](../index.md)
  docs/f2/TOC.experimental.yml: |
    - name: Index Reference
      href: ../index.md
  docs/f3/TOC.experimental.json: |
    [{"name": "Index Reference", "href": "../index.md"}]
  docs/index.md:
outputs:
  docs/index.json:
  build.manifest:
  docs/f1/TOC.experimental.json: |
    {"items":[{"toc_title":"Index Reference","href":"../"}]}
  docs/f2/TOC.experimental.json: |
    {"items":[{"toc_title":"Index Reference","href":"../"}]}
  docs/f3/TOC.experimental.json: |
    {"items":[{"toc_title":"Index Reference","href":"../"}]}
---
# Paired experimental TOC should be built 
inputs:
  docfx.yml:
  docs/f1/TOC.experimental.md: |
    # [Index Reference](../index.md)
  docs/f1/TOC.md:
  docs/index.md:
outputs:
  docs/index.json:
  build.manifest:
  docs/f1/TOC.json:
  docs/f1/TOC.experimental.json: |
    {"items":[{"toc_title":"Index Reference","href":"../"}]}
---
# Paired experimental markdown TOCs' metadata
inputs:
  docfx.yml:
  docs/f1/TOC.experimental.md: |
    ---
    experimental: false
    experiment_id: "d1c17cc0-2ae0-4b"
    ---
    # [Index Reference](../index.md)
  docs/f1/TOC.md: |
    ---
    experimental: true
    experiment_id: "d1c17cc0-2ae0-4b"
    ---
  docs/index.md:
outputs:
  docs/index.json:
  build.manifest:
  docs/f1/TOC.json: |
    {"metadata": {"experimental": true, "experiment_id": "d1c17cc0-2ae0-4b"}}
  docs/f1/TOC.experimental.json: |
    {"items":[{"toc_title":"Index Reference","href":"../"}], "metadata": {"experimental": false, "experiment_id": "d1c17cc0-2ae0-4b"}}
---
# Paired experimental yml TOCs' metadata
inputs:
  docfx.yml:
  docs/f1/TOC.experimental.yml: |
    metadata:
      experimental: false
      experiment_id: "d1c17cc0-2ae0-4b"
    items:
      - name: title
  docs/f1/TOC.yml: |
    metadata:
      experimental: true
      experiment_id: "d1c17cc0-2ae0-4b"
outputs:
  build.manifest:
  docs/f1/TOC.json: |
    {"metadata": {"experimental": true, "experiment_id": "d1c17cc0-2ae0-4b"}}
  docs/f1/TOC.experimental.json: |
    {"items":[{"toc_title":"title"}], "metadata": {"experimental": false, "experiment_id": "d1c17cc0-2ae0-4b"}}
---
# Experimental TOC should be removed from toc map
inputs:
  docfx.yml:
  docs/f1/TOC.experimental.md: |
    # [Index Reference](../index.md)
    # [File Reference](../a.md)
  docs/f1/TOC.md: |
    # [Index Reference](../index.md)
  docs/index.md:
  docs/a.md:
outputs:
  docs/index.json: |
    {"toc": "f1/TOC.json"}
  docs/a.json: |
    {"!toc": null}
  build.manifest:
  docs/f1/TOC.json:
  docs/f1/TOC.experimental.json:
---
# Experimental TOC should be included using toc ref
inputs:
  docfx.yml:
  docs/f1/TOC.experimental.md: |
    # [Index Reference](../index.md)
  docs/f1/TOC.md: |
    # [TOC Reference](TOC.experimental.md)
  docs/index.md:
outputs:
  docs/index.json:
  build.manifest:
  docs/f1/TOC.json: |
    {"items":[{"toc_title":"TOC Reference","children":[{"toc_title": "Index Reference", "href": "../"}]}]}
---
# Experimental TOC should be excluded using folder ref
inputs:
  docfx.yml:
  docs/f2/TOC.experimental.md: |
    # [Index Reference](../index.md)
  docs/f1/TOC.md: |
    # [TOC Reference](../f2/)
  docs/index.md:
outputs:
  docs/index.json:
  build.manifest:
  docs/f2/TOC.experimental.json:
  docs/f1/TOC.json: |
    {"items":[{"toc_title":"TOC Reference"}]}
---
# Toc with null value
inputs:
  docfx.yml:
  docs/TOC.yml: |
    - name: Null value
      topicHref: f1/a.md
      tocHref: 
      href: f1/b.md
  docs/f1/a.md:
  docs/f1/b.md:
outputs:
  docs/f1/a.json:
  docs/f1/b.json:
  docs/TOC.json:
  build.manifest:
  build.log: |
    ["info","null-value","'tocHref' contains null value","docs/TOC.yml",3,3]
---
# Toc with schema violation
inputs:
  docfx.yml:
  docs/TOC.yml: |
    - topicHref: f1/a.md
      tocHref: 
      href: f1/b.md
      additionalProperty: a
      items: []
  docs/f1/a.md:
  docs/f1/b.md:
outputs:
  docs/f1/a.json:
  docs/f1/b.json:
  build.manifest:
  build.log: |
    ["info","null-value","'tocHref' contains null value","docs/TOC.yml",2,3]
    ["error","violate-schema","Required property 'Name' not found in JSON","docs/TOC.yml",1,3]
    ["error","violate-schema","The field Items must be a string or array type with a minimum length of '1'.","docs/TOC.yml",5,10]
---
<<<<<<< HEAD
# Bad Toc markdown
inputs:
  docfx.yml:
  docs/TOC.md: |
    # [good](test.md)
    [bad1]()
    #[bad2](test.md)
    >_<
    #bad4
  docs/test.md:
outputs:
  docs/test.json:
  build.manifest:
  build.log: |
    ["error","invalid-toc-syntax","The toc syntax '[bad1]()\n#[bad2](test.md)' is invalided","docs/TOC.md",1]
    ["error","invalid-toc-syntax","The toc syntax '>_<\n#bad4' is invalided","docs/TOC.md",3]
---
# Skip-level Toc markdown
inputs:
  docfx.yml:
  docs/TOC.md: |
    # level 1
    ### level 3
outputs:
  build.manifest:
  build.log: |
    ["error","invalid-toc-level","The toc level can't be skipped from 1 to 3","docs/TOC.md"]
---
# Missing TOC head name
inputs:
  docfx.yml:
  docs/TOC.md: |
    # Title
    ##
outputs:
  build.manifest:
  build.log: |
    ["error","missing-toc-head","The toc head name is missing","docs/TOC.md",1]
---
# Multiple Toc head names, following the below picking up order
# 1. link inlie display name
# 1. link inline name
# 2. literal inline name
inputs:
  docfx.yml:
  docs/TOC.md: |
    # Title **Title2** [Title3](https://github.com/docfx)
outputs:
  docs/TOC.json: |
    {"items":[{"toc_title":"Title3", "href": "https://github.com/docfx"}]}
=======
# Orphan file(not explicitly referenced in toc file)'s toc, only look up parent folder toc files
inputs:
  docfx.yml: 
  docs/dir1/TOC.md:
  docs/file-with-no-toc.md:
  docs/dir1/dir2/file-with-toc.md:
outputs:
  docs/dir1/TOC.json:
  docs/file-with-no-toc.json: |
    {"!toc": null}
  docs/dir1/dir2/file-with-toc.json: |
    {"toc": "../TOC.json"}
  build.manifest:
---
# File referenced by multiple toc with same parent and subdir count, use order alphabetical. For other tests, reference build/TocTest.
inputs:
  docfx.yml: 
  docs/dir1/a/TOC.yml: |
    - name: TOC Ref
      href: ../c/file1.md
  docs/dir1/b/TOC.yml: |
    - name: TOC Ref
      href: ../c/file1.md
  docs/dir1/aa/TOC.yml: |
    - name: TOC Ref
      href: ../c/file1.md
  docs/dir1/c/file1.md:
outputs:
  docs/dir1/a/TOC.json:
  docs/dir1/b/TOC.json:
  docs/dir1/aa/TOC.json:
  docs/dir1/c/file1.json: |
    {"toc": "../a/TOC.json"}
>>>>>>> c868cfdf
  build.manifest:<|MERGE_RESOLUTION|>--- conflicted
+++ resolved
@@ -978,58 +978,6 @@
     ["error","violate-schema","Required property 'Name' not found in JSON","docs/TOC.yml",1,3]
     ["error","violate-schema","The field Items must be a string or array type with a minimum length of '1'.","docs/TOC.yml",5,10]
 ---
-<<<<<<< HEAD
-# Bad Toc markdown
-inputs:
-  docfx.yml:
-  docs/TOC.md: |
-    # [good](test.md)
-    [bad1]()
-    #[bad2](test.md)
-    >_<
-    #bad4
-  docs/test.md:
-outputs:
-  docs/test.json:
-  build.manifest:
-  build.log: |
-    ["error","invalid-toc-syntax","The toc syntax '[bad1]()\n#[bad2](test.md)' is invalided","docs/TOC.md",1]
-    ["error","invalid-toc-syntax","The toc syntax '>_<\n#bad4' is invalided","docs/TOC.md",3]
----
-# Skip-level Toc markdown
-inputs:
-  docfx.yml:
-  docs/TOC.md: |
-    # level 1
-    ### level 3
-outputs:
-  build.manifest:
-  build.log: |
-    ["error","invalid-toc-level","The toc level can't be skipped from 1 to 3","docs/TOC.md"]
----
-# Missing TOC head name
-inputs:
-  docfx.yml:
-  docs/TOC.md: |
-    # Title
-    ##
-outputs:
-  build.manifest:
-  build.log: |
-    ["error","missing-toc-head","The toc head name is missing","docs/TOC.md",1]
----
-# Multiple Toc head names, following the below picking up order
-# 1. link inlie display name
-# 1. link inline name
-# 2. literal inline name
-inputs:
-  docfx.yml:
-  docs/TOC.md: |
-    # Title **Title2** [Title3](https://github.com/docfx)
-outputs:
-  docs/TOC.json: |
-    {"items":[{"toc_title":"Title3", "href": "https://github.com/docfx"}]}
-=======
 # Orphan file(not explicitly referenced in toc file)'s toc, only look up parent folder toc files
 inputs:
   docfx.yml: 
@@ -1063,5 +1011,55 @@
   docs/dir1/aa/TOC.json:
   docs/dir1/c/file1.json: |
     {"toc": "../a/TOC.json"}
->>>>>>> c868cfdf
+  build.manifest:
+# Bad Toc markdown
+inputs:
+  docfx.yml:
+  docs/TOC.md: |
+    # [good](test.md)
+    [bad1]()
+    #[bad2](test.md)
+    >_<
+    #bad4
+  docs/test.md:
+outputs:
+  docs/test.json:
+  build.manifest:
+  build.log: |
+    ["error","invalid-toc-syntax","The toc syntax '[bad1]()\n#[bad2](test.md)' is invalided","docs/TOC.md",1]
+    ["error","invalid-toc-syntax","The toc syntax '>_<\n#bad4' is invalided","docs/TOC.md",3]
+---
+# Skip-level Toc markdown
+inputs:
+  docfx.yml:
+  docs/TOC.md: |
+    # level 1
+    ### level 3
+outputs:
+  build.manifest:
+  build.log: |
+    ["error","invalid-toc-level","The toc level can't be skipped from 1 to 3","docs/TOC.md"]
+---
+# Missing TOC head name
+inputs:
+  docfx.yml:
+  docs/TOC.md: |
+    # Title
+    ##
+outputs:
+  build.manifest:
+  build.log: |
+    ["error","missing-toc-head","The toc head name is missing","docs/TOC.md",1]
+---
+# Multiple Toc head names, following the below picking up order
+# 1. link inlie display name
+# 1. link inline name
+# 2. literal inline name
+inputs:
+  docfx.yml:
+  docs/TOC.md: |
+    # Title **Title2** [Title3](https://github.com/docfx)
+outputs:
+  docs/TOC.json: |
+    {"items":[{"toc_title":"Title3", "href": "https://github.com/docfx"}]}
   build.manifest: