--- conflicted
+++ resolved
@@ -798,15 +798,10 @@
 outputs:
   docs/f1/a.json:
   docs/f1/b.json:
-<<<<<<< HEAD
-  .errors.log: |
-    ["error","yaml-duplicate-key","Key 'topicHref' is already defined, remove the duplicate key.","docs/TOC.yml",3,3]
-=======
   docs/toc.json: |
     {"items":[{"name":"Duplicated keys","href":"f1/b"}]}
-  build.log: |
+  .errors.log: |
     ["warning","yaml-duplicate-key","Key 'topicHref' is already defined, remove the duplicate key.","docs/TOC.yml",3,3]
->>>>>>> cc169d89
 ---
 # The included TOC's errors/warning should be assigned to itself, not its parent
 inputs:
