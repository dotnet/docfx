---
# Normal file reference
inputs:
  docfx.yml:
  index.md:
  docs/TOC.md: |
    # [Index Reference](index.md)
    ## Existing File Reference
    ### [Reference Normal File 1](n1.md)
    ### [Reference Normal File 2](../index.md)
    ### [Reference Normal File 3](f1/n1.md?branch=master#row=4)
    ### [Reference Normal File 4](~/docs/n1.md)
  docs/index.md:
  docs/n1.md:
  docs/f1/n1.md:
outputs:
  docs/index.json:
  docs/n1.json:
  docs/f1/n1.json:
  docs/TOC.json: |
    {  
      "items":[  
          {  
            "children":[  
                {  
                  "children":[  
                      {  
                        "toc_title":"Reference Normal File 1",
                        "href":"n1"
                      },
                      {  
                        "toc_title":"Reference Normal File 2",
                        "href":"../"
                      },
                      {  
                        "toc_title":"Reference Normal File 3",
                        "href":"f1/n1?branch=master#row=4"
                      },
                      {  
                        "toc_title":"Reference Normal File 4",
                        "href":"n1"
                      }
                  ],
                  "toc_title":"Existing File Reference"
                }
            ],
            "toc_title":"Index Reference",
            "href":"."
          }
      ]
    }
  build.log: |
    ["warning","link-out-of-scope","File 'index.md' referenced by link '../index.md' will not be build because it is not included in docfx.yml","docs/TOC.md"]
  build.manifest:
---
# TOC can be a json file
inputs:
  docfx.yml:
  docs/TOC.json: |
    [{ "name": "title" }]
outputs:
  docs/TOC.json: |
    {  
      "items":[
          {
            "toc_title":"title"
          }
      ]
    }
  build.manifest:
---
# TOC json file is invalid
inputs:
  docfx.yml:
  docs/TOC.json: |
    [{ "name": "title" ]
outputs:
  build.manifest:
  build.log: |
    ["error","json-syntax-error","JsonToken EndArray is not valid for closing JsonType Object. Path '[0]', line 1, position 20.","docs/TOC.json"]
---
# Probe TOC in JSON format
inputs:
  docfx.yml:
  docs/TOC.json: |
    [{ "name": "a", "href": "a/?query" }]
  docs/a/TOC.json: |
    [{ "name": "b", "href": "b.md" }]
  docs/a/b.md:
outputs:
  docs/TOC.json: |
    {
      "items": [
        {
          "toc_title": "a",
          "href": "a/b"
        }
      ]
    }
  docs/a/TOC.json: |
    {
      "items": [
        {
          "toc_title": "b",
          "href": "b"
        }
      ]
    }
  docs/a/b.json:
  build.manifest:
---
# No-existing file reference
inputs:
  docfx.yml:
  docs/index.md:
  docs/TOC.md: |
    # [Index Reference](index.md)
    ## No Existing File Reference
    ### [Reference No-Existing File 1](no-existing.md)
    ### [Reference No-Existing File 2](no-existing.system.md)
    ### [Reference No-Existing File 3](../no-existing.md)
    ### [Reference No-Existing File 4](~/docs/no-existing.md)
outputs:
  docs/index.json:
  docs/TOC.json: |
    {  
      "items":[  
          {  
            "children":[  
                {  
                  "children":[  
                      {  
                        "toc_title":"Reference No-Existing File 1",
                        "href":"no-existing.md"
                      },
                      {  
                        "toc_title":"Reference No-Existing File 2",
                        "href":"no-existing.system.md"
                      },
                      {  
                        "toc_title":"Reference No-Existing File 3",
                        "href":"../no-existing.md"
                      },
                      {  
                        "toc_title":"Reference No-Existing File 4",
                        "href":"~/docs/no-existing.md"
                      }
                  ],
                  "toc_title":"No Existing File Reference"
                }
            ],
            "toc_title":"Index Reference",
            "href":"."
          }
      ]
    }
  build.manifest:
  build.log: |
    ["warning","file-not-found","Cannot find file 'no-existing.md' relative to 'docs/TOC.md'","docs/TOC.md"]
    ["warning","file-not-found","Cannot find file 'no-existing.system.md' relative to 'docs/TOC.md'","docs/TOC.md"]
    ["warning","file-not-found","Cannot find file '../no-existing.md' relative to 'docs/TOC.md'","docs/TOC.md"]
    ["warning","file-not-found","Cannot find file '~/docs/no-existing.md' relative to 'docs/TOC.md'","docs/TOC.md"]
---
# Absolute file reference
inputs:
  docfx.yml:
  docs/index.md:
  docs/TOC.md: |
    # [Index Reference](index.md)
    ## Absolute File Reference
    ### [Reference Absolute path 1](https://worldready.cloudapp.net/Styleguide/Read?id=2700&topicid=26906)
    ### [Reference Absolute Path 2](/help/style/style-how-to-accessibility?toc=/help/contribute/TOC.json&bc=/help/breadcrumb/TOC.json)
outputs:
  docs/index.json:
  docs/TOC.json: |
    {  
      "items":[  
          {  
            "children":[  
                {  
                  "children":[  
                      {  
                        "toc_title":"Reference Absolute path 1",
                        "href":"https://worldready.cloudapp.net/styleguide/read?id=2700&topicid=26906"
                      },
                      {  
                        "toc_title":"Reference Absolute Path 2",
                        "href":"/help/style/style-how-to-accessibility?toc=/help/contribute/toc.json&bc=/help/breadcrumb/toc.json"
                      }
                  ],
                  "toc_title":"Absolute File Reference"
                }
            ],
            "toc_title":"Index Reference",
            "href":"."
          }
      ]
    }
  build.manifest:
---
# Nested TOC reference 1
# reference toc
inputs:
  docfx.yml:
  docs/TOC.md: |
    # [Reference TOC File 1](f1/TOC.md)
    # [Reference TOC File 2](../docs/f1/TOC.md)
    # [Reference TOC File 3](~/docs/f1/TOC.md)
  docs/f1/TOC.md: |
    # [Index Reference](index.md)
  docs/f1/index.md:
outputs:
  docs/f1/index.json:
  docs/TOC.json: |
    {  
       "items":[  
          {  
             "children":[  
                {  
                   "toc_title":"Index Reference",
                   "href":"f1/"
                }
             ],
             "toc_title":"Reference TOC File 1"
          },
          {  
             "children":[  
                {  
                   "toc_title":"Index Reference",
                   "href":"f1/"
                }
             ],
             "toc_title":"Reference TOC File 2"
          },
          {  
             "children":[  
                {  
                   "toc_title":"Index Reference",
                   "href":"f1/"
                }
             ],
             "toc_title":"Reference TOC File 3"
          }
       ]
    }
  build.manifest:
---
# Nested TOC reference 2
# multiple level
# docs/TOC.md -> docs/f1/TOC.md  -> docs/f2/TOC.md
#             -> docs/f2/TOC.md --> docs/f1/f11/TOC.md
inputs:
  docfx.yml:
  docs/TOC.md: |
    # [Reference TOC File 1](f1/TOC.md)
    # [Reference TOC File 2](~/docs/f2/TOC.yml)
  docs/f1/TOC.md: |
    # [Reference TOC File](../f2/)
  docs/f2/TOC.yml: |
    - name: Toc Reference
      href: ../f1/f11/TOC.md
  docs/f1/f11/TOC.md: |
    # [Index Reference](index.md)
  docs/f1/f11/index.md:
outputs:
  docs/f1/f11/index.json:
  docs/TOC.json: |
   {  
       "items":[  
          {  
             "children":[  
                {  
                   "href": "f1/f11/",
                   "toc_title":"Reference TOC File"
                }
             ],
             "toc_title":"Reference TOC File 1"
          },
          {  
             "children":[  
                {  
                   "children":[  
                      {  
                         "toc_title":"Index Reference",
                         "href":"f1/f11/"
                      }
                   ],
                   "toc_title":"Toc Reference"
                }
             ],
             "toc_title":"Reference TOC File 2"
          }
       ]
    }
  build.manifest:
---
# Title with # or End with #
inputs:
  docfx.yml:
  docs/TOC.md: |
    # [Topic1](index.md) #
    ## Topic1.1 Lanaguage C#
    ### [Topic1.1.1](/href1.1.1) ##
    ## [Topic1.2 Language Java]() ##
    ### [Topic1.2.1](/href1.2.1) ##
    # [Topic2](https://github.com/docfx) #
  docs/index.md:
outputs:
  docs/index.json:
  docs/TOC.json: |
    {  
      "items":[  
          {  
            "children":[  
                {  
                  "children":[  
                      {  
                        "toc_title":"Topic1.1.1",
                        "href":"/href1.1.1"
                      }
                  ],
                  "toc_title":"Topic1.1 Lanaguage C#"
                },
                {  
                  "children":[  
                      {  
                        "toc_title":"Topic1.2.1",
                        "href":"/href1.2.1"
                      }
                  ],
                  "toc_title":"Topic1.2 Language Java",
                  "href": ""
                }
            ],
            "toc_title":"Topic1",
            "href":"."
          },
          {  
            "toc_title":"Topic2",
            "href":"https://github.com/docfx"
          }
      ]
    }
  build.manifest:
---
# Circle toc referenceing 1
inputs:
  docfx.yml: |
    content:
      include:
        - docs/TOC.md
  docs/TOC.md: |
    # [Topic1](index.md) #
    ## Refernce toc
    ### [Reference TOC 1.1](f1/TOC.md)
    ### [Reference TOC 1.2](f1/TOC.md)
    ### [Reference TOC 2.1](f2/TOC.md)
  docs/f1/TOC.md: |
    # [Topic1](../index.md)
    ## [Reference TOC 1.1.1](../f2/TOC.md)
  docs/f2/TOC.md: |
    # [Topic1](../index.md)
    ## [Reference TOC back](../TOC.md)
  docs/index.md:
outputs:
  build.manifest:
  build.log: |
    ["error","circular-reference","Found circular reference: 'docs/TOC.md' --> 'docs/f1/TOC.md' --> 'docs/f2/TOC.md' --> 'docs/TOC.md'","docs/TOC.md"]
---
# Circle toc referenceing 2
inputs:
  docfx.yml: |
    content:
      include:
        - docs/TOC.md
  docs/TOC.md: |
    # [Topic1](index.md) #
    ## [Reference itself](TOC.md)
  docs/index.md:
outputs:
  build.manifest:
  build.log: |
    ["error","circular-reference","Found circular reference: 'docs/TOC.md' --> 'docs/TOC.md'","docs/TOC.md"]
---
# Reference to a folder, basic usages
# Reference to a folder behavior is not same with reference to a toc file
inputs:
  docfx.yml:
  docs/TOC.yml: |
    - name: Toc Reference
      href: f1/TOC.md
    - name: Folder Reference1
      href: f1/
    - name: Folder Reference2
      href: f1/
      topicHref: f1/a.md
  docs/f1/TOC.md: |
    # [Index Reference](index.md)
  docs/f1/index.md:
  docs/f1/a.md:
outputs:
  docs/f1/a.json:
  docs/f1/index.json:
  docs/TOC.json: |
    {  
       "items":[  
          {  
             "toc_title":"Toc Reference",
             "children":[  
                {  
                   "toc_title":"Index Reference",
                   "href":"f1/"
                }
             ]
          },
          {  
             "toc_title":"Folder Reference1",
             "href":"f1/"
          },
          {  
             "toc_title":"Folder Reference2",
             "href":"f1/a"
          }
       ]
    }
  build.manifest:
---
# Reference to a folder, nested toc
# Folder referenced toc doesn't belong to nested toc
inputs:
  docfx.yml:
  docs/TOC.md: |
    # [Folder Reference](f1/)
  docs/f1/TOC.md: |
    # [Index Reference](index.md)
  docs/f1/index.md:
outputs:
  docs/f1/index.json:
  docs/TOC.json: |
   {  
       "items":[  
          {  
             "toc_title":"Folder Reference",
             "href": "f1/"
          }
       ]
    }
  docs/f1/TOC.json:
  build.manifest:
---
# Reference to a folder, first child
# The href should be the first child with href in referenced toc
# Horizontal traversal first
inputs:
  docfx.yml:
  docs/TOC.md: |
    # [Folder Reference1](f1/)
    # [Folder Reference2](f2/)
  docs/f1/TOC.md: |
    # Title
    # [File Reference](b.md)
  docs/f2/TOC.md: |
    # Title1
    ## Child Title1
    ## [File Reference](b.md)
    # [File Reference](a.md)
  docs/f1/b.md:
  docs/f2/a.md:
outputs:
  docs/f2/a.json:
  docs/f1/b.json:
  docs/TOC.json: |
   {  
       "items":[  
          {  
             "toc_title":"Folder Reference1",
             "href":"f1/b"
          },
          {  
             "toc_title":"Folder Reference2",
             "href":"f2/a"
          }
       ]
    }
  docs/f1/TOC.json:
  docs/f2/TOC.json:
  build.manifest:
  build.log: |
    ["warning","file-not-found","Cannot find file 'b.md' relative to 'docs/f2/TOC.md'","docs/f2/TOC.md"]
    ["warning","file-not-found","Cannot find file 'b.md' relative to 'docs/f2/TOC.md'","docs/f2/TOC.md"]
---
# Topic href can replace href
inputs:
  docfx.yml:
  docs/TOC.yml: |
    - name: File Reference
      topicHref: f1/a.md
  docs/f1/a.md:
outputs:
  docs/f1/a.json:
  docs/TOC.json: |
    {  
       "items":[  
          {  
             "toc_title":"File Reference",
             "href":"f1/a"
          }
       ]
    }
  build.manifest:
---
# Combine toc href, topic href => href + children
inputs:
  docfx.yml:
  docs/TOC.yml: |
    - name: href + children
      topicHref: f1/a.md
      tocHref: f1/TOC.md
  docs/f1/a.md:
  docs/f1/TOC.md: |
    # [Reference a](a.md)
outputs:
  docs/f1/a.json:
  docs/TOC.json: |
    {  
       "items":[  
          {  
             "toc_title":"href + children",
             "href":"f1/a",
             "children": [
                {
                  "toc_title": "Reference a",
                  "href": "f1/a"
                }
             ]
          }
       ]
    }
  build.manifest:
---
# Combine toc href, href => href + children
inputs:
  docfx.yml:
  docs/TOC.yml: |
    - name: href + children
      href: f1/a.md
      tocHref: f1/TOC.md
  docs/f1/a.md:
  docs/f1/TOC.md: |
    # [Reference a](a.md)
outputs:
  docs/f1/a.json:
  docs/TOC.json: |
    {  
       "items":[  
          {  
             "toc_title":"href + children",
             "href":"f1/a",
             "children": [
                {
                  "toc_title": "Reference a",
                  "href": "f1/a"
                }
             ]
          }
       ]
    }
  build.manifest:
---
# Combine toc href, href(toc) => toc href > href + children
inputs:
  docfx.yml:
  docs/TOC.yml: |
    - name: toc href > href + children
      href: f1/TOC.md
      tocHref: f2/TOC.md
  docs/f1/TOC.md:
  docs/f2/a.md:
  docs/f2/TOC.md: |
    # [Reference a](a.md)
outputs:
  docs/f2/a.json:
  docs/f1/TOC.json:
  docs/TOC.json: |
    {  
       "items":[  
          {  
             "toc_title":"toc href > href + children",
             "children": [
                {
                  "toc_title": "Reference a",
                  "href": "f2/a"
                }
             ]
          }
       ]
    }
  build.manifest:
---
# Combine topic href and href => topic href has higher priority
inputs:
  docfx.yml: |
    content: docs/f1/TOC.yml
  docs/f1/n1.md:
  docs/f1/n2.md:
  docs/f1/TOC.yml: |
    - name: topic href has higher priority
      href: ~/docs/f1/n1.md
      topicHref: ~/docs/f1/n2.md
outputs:
  docs/f1/TOC.json: |
    {  
       "items":[  
          {  
             "toc_title":"topic href has higher priority",
             "href":"n2",
          }
       ]
    }
  build.log: |
    ["warning","link-out-of-scope","File 'docs/f1/n2.md' referenced by link '~/docs/f1/n2.md' will not be build because it is not included in docfx.yml","docs/f1/TOC.yml"]
  build.manifest:
---
# Combine topic href and href(toc) => href + children
# replace href finally
inputs:
  docfx.yml: |
    content: docs/f1/TOC.yml
  docs/f1/TOC.yml: |
    - name: Toc Reference 1
      href: f11/TOC.md
      topicHref: f11/n1.md
    - name: Toc Reference 2
      href: f11/
  docs/f1/f11/TOC.md: |
    # [Index Reference](n1.md)
  docs/f1/f11/n1.md:
outputs:
  docs/f1/TOC.json: |
    {  
       "items":[  
          {  
             "children":[  
                {  
                   "toc_title":"Index Reference",
                   "href":"f11/n1"
                }
             ],
             "toc_title":"Toc Reference 1",
             "href":"f11/n1"
          },
          {  
             "href":"f11/n1",
             "toc_title":"Toc Reference 2"
          }
       ]
    }
  build.log: |
    ["warning","link-out-of-scope","File 'docs/f1/f11/n1.md' referenced by link 'f11/n1.md' will not be build because it is not included in docfx.yml","docs/f1/TOC.yml"]
    ["warning","link-out-of-scope","File 'docs/f1/f11/n1.md' referenced by link 'n1.md' will not be build because it is not included in docfx.yml","docs/f1/f11/TOC.md"]
    ["warning","link-out-of-scope","File 'docs/f1/f11/n1.md' referenced by link 'n1.md' will not be build because it is not included in docfx.yml","docs/f1/f11/TOC.md"]
  build.manifest:
---
# Combine topic href and toc href(folder) -> topic href > toc href(folder)
inputs:
  docfx.yml:
  docs/TOC.yml: |
    - name: topic href has higher priority
      topicHref: f1/a.md
      tocHref: f1/
  docs/f1/a.md:
  docs/f1/TOC.md:
outputs:
  docs/f1/a.json:
  docs/f1/TOC.json:
  docs/TOC.json: |
    {  
       "items":[  
          {  
             "toc_title":"topic href has higher priority",
             "href":"f1/a"
          }
       ]
    }
  build.manifest:
---
# Combine toc href(folder), href => href > toc href(folder)
inputs:
  docfx.yml:
  docs/TOC.yml: |
    - name: href has higher priority than toc href
      href: f1/a.md
      tocHref: f1/
  docs/f1/a.md:
  docs/f1/b.md:
  docs/f1/TOC.md: |
    # [Reference b](b.md)
outputs:
  docs/f1/a.json:
  docs/f1/b.json:
  docs/f1/TOC.json:
  docs/TOC.json: |
    {  
       "items":[  
          {  
             "toc_title":"href has higher priority than toc href",
             "href":"f1/a"
          }
       ]
    }
  build.manifest:
---
# Combine toc href(folder), topic href and href => href
# topic href has higher priority than href
# topic href has higher priority than toc href
# href has higher priority than toc href(folder)
inputs:
  docfx.yml:
  docs/TOC.yml: |
    - name: topic href has highest priority
      topicHref: f1/a.md
      tocHref: f1/
      href: f1/b.md
  docs/f1/a.md:
  docs/f1/b.md:
  docs/f1/TOC.md:
outputs:
  docs/f1/a.json:
  docs/f1/b.json:
  docs/f1/TOC.json:
  docs/TOC.json: |
    {  
       "items":[  
          {  
             "toc_title":"topic href has highest priority",
             "href":"f1/a"
          }
       ]
    }
  build.manifest:
---
# Topic href cannot reference a local TOC file or folder
inputs:
  docfx.yml:
  docs/TOC.yml: |
    - name: Invalid Topic Reference1
      topicHref: f1/
    - name: Invalid Topic Reference2
      topicHref: f1/TOC.md
    - name: Invalid Topic Reference3
      topicHref: f1/TOC.md
      href: /abc/def
  docs/f1/TOC.md:
outputs:
  docs/f1/TOC.json:
  build.manifest:
  build.log: |
    ["error","invalid-topic-href","The topic href 'f1/' can only reference to a local file or absolute path","docs/TOC.yml"]
    ["error","invalid-topic-href","The topic href 'f1/TOC.md' can only reference to a local file or absolute path","docs/TOC.yml"]
    ["error","invalid-topic-href","The topic href 'f1/TOC.md' can only reference to a local file or absolute path","docs/TOC.yml"]
---
# Toc href cannot reference a local file
inputs:
  docfx.yml:
  docs/TOC.yml: |
    - name: Invalid Toc Reference1
      tocHref: f1/a.md
    - name: Invalid Toc Reference2
      tocHref: f1/a.md
      href: /abc/def
  docs/f1/TOC.md:
  docs/f1/a.md:
outputs:
  docs/f1/TOC.json:
  docs/f1/a.json:
  build.manifest:
  build.log: |
    ["error","invalid-toc-href","The toc href 'f1/a.md' can only reference to a local TOC file, folder or absolute path","docs/TOC.yml"]
    ["error","invalid-toc-href","The toc href 'f1/a.md' can only reference to a local TOC file, folder or absolute path","docs/TOC.yml"]
---
# Toc syntax error with duplicated keys
inputs:
  docfx.yml:
  docs/TOC.yml: |
    - name: Duplicated keys
      topicHref: f1/a.md
      topicHref: f1/a.md
      tocHref: f1/
      href: f1/b.md
  docs/f1/a.md:
  docs/f1/b.md:
outputs:
  docs/f1/a.json:
  docs/f1/b.json:
  build.manifest:
  build.log: |
    ["error","yaml-duplicate-key","Key 'topicHref' is already defined, remove the duplicate key.","docs/TOC.yml",3,3]
---
# The included TOC's errors/warning should be assigned to itself, not its parent
inputs:
  docfx.yml: |
    content:
      include:
        - docs/TOC.md
  docs/TOC.md: |
    # [Reference TOC File](f1/TOC.yml)
  docs/f1/TOC.yml: |
    - name: Invalid Index Reference
      href: index.md
    - name: Invalid TocHref Reference
      tocHref: index.md
outputs:
  build.manifest:
  build.log: |
    ["warning","file-not-found","Cannot find file 'index.md' relative to 'docs/f1/TOC.yml'","docs/f1/TOC.yml"]
    ["error","invalid-toc-href","The toc href 'index.md' can only reference to a local TOC file, folder or absolute path","docs/f1/TOC.yml"]
---
# Individual experimental TOC should be built
inputs:
  docfx.yml:
  docs/f1/TOC.experimental.md: |
    # [Index Reference](../index.md)
  docs/f2/TOC.experimental.yml: |
    - name: Index Reference
      href: ../index.md
  docs/f3/TOC.experimental.json: |
    [{"name": "Index Reference", "href": "../index.md"}]
  docs/index.md:
outputs:
  docs/index.json:
  build.manifest:
  docs/f1/TOC.experimental.json: |
    {"items":[{"toc_title":"Index Reference","href":"../"}]}
  docs/f2/TOC.experimental.json: |
    {"items":[{"toc_title":"Index Reference","href":"../"}]}
  docs/f3/TOC.experimental.json: |
    {"items":[{"toc_title":"Index Reference","href":"../"}]}
---
# Paired experimental TOC should be built 
inputs:
  docfx.yml:
  docs/f1/TOC.experimental.md: |
    # [Index Reference](../index.md)
  docs/f1/TOC.md:
  docs/index.md:
outputs:
  docs/index.json:
  build.manifest:
  docs/f1/TOC.json:
  docs/f1/TOC.experimental.json: |
    {"items":[{"toc_title":"Index Reference","href":"../"}]}
---
# Paired experimental markdown TOCs' metadata
inputs:
  docfx.yml:
  docs/f1/TOC.experimental.md: |
    ---
    experimental: false
    experiment_id: "d1c17cc0-2ae0-4b"
    ---
    # [Index Reference](../index.md)
  docs/f1/TOC.md: |
    ---
    experimental: true
    experiment_id: "d1c17cc0-2ae0-4b"
    ---
  docs/index.md:
outputs:
  docs/index.json:
  build.manifest:
  docs/f1/TOC.json: |
    {"metadata": {"experimental": true, "experiment_id": "d1c17cc0-2ae0-4b"}}
  docs/f1/TOC.experimental.json: |
    {"items":[{"toc_title":"Index Reference","href":"../"}], "metadata": {"experimental": false, "experiment_id": "d1c17cc0-2ae0-4b"}}
---
# Paired experimental yml TOCs' metadata
inputs:
  docfx.yml:
  docs/f1/TOC.experimental.yml: |
    metadata:
      experimental: false
      experiment_id: "d1c17cc0-2ae0-4b"
    items:
      - name: title
  docs/f1/TOC.yml: |
    metadata:
      experimental: true
      experiment_id: "d1c17cc0-2ae0-4b"
outputs:
  build.manifest:
  docs/f1/TOC.json: |
    {"metadata": {"experimental": true, "experiment_id": "d1c17cc0-2ae0-4b"}}
  docs/f1/TOC.experimental.json: |
    {"items":[{"toc_title":"title"}], "metadata": {"experimental": false, "experiment_id": "d1c17cc0-2ae0-4b"}}
---
# Experimental TOC should be removed from toc map
inputs:
  docfx.yml:
  docs/f1/TOC.experimental.md: |
    # [Index Reference](../index.md)
    # [File Reference](../a.md)
  docs/f1/TOC.md: |
    # [Index Reference](../index.md)
  docs/index.md:
  docs/a.md:
outputs:
  docs/index.json: |
    {"toc": "f1/TOC.json"}
  docs/a.json: |
    {"!toc": null}
  build.manifest:
  docs/f1/TOC.json:
  docs/f1/TOC.experimental.json:
---
# Experimental TOC should be included using toc ref
inputs:
  docfx.yml:
  docs/f1/TOC.experimental.md: |
    # [Index Reference](../index.md)
  docs/f1/TOC.md: |
    # [TOC Reference](TOC.experimental.md)
  docs/index.md:
outputs:
  docs/index.json:
  build.manifest:
  docs/f1/TOC.json: |
    {"items":[{"toc_title":"TOC Reference","children":[{"toc_title": "Index Reference", "href": "../"}]}]}
---
# Experimental TOC should be excluded using folder ref
inputs:
  docfx.yml:
  docs/f2/TOC.experimental.md: |
    # [Index Reference](../index.md)
  docs/f1/TOC.md: |
    # [TOC Reference](../f2/)
  docs/index.md:
outputs:
  docs/index.json:
  build.manifest:
  docs/f2/TOC.experimental.json:
  docs/f1/TOC.json: |
    {"items":[{"toc_title":"TOC Reference"}]}
---
# Toc with null value
inputs:
  docfx.yml:
  docs/TOC.yml: |
    - name: Null value
      topicHref: f1/a.md
      tocHref: 
      href: f1/b.md
  docs/f1/a.md:
  docs/f1/b.md:
outputs:
  docs/f1/a.json:
  docs/f1/b.json:
  docs/TOC.json:
  build.manifest:
  build.log: |
    ["info","null-value","'tocHref' contains null value","docs/TOC.yml",3,3]
---
# Toc with schema violation
inputs:
  docfx.yml:
  docs/TOC.yml: |
    - topicHref: f1/a.md
      tocHref: 
      href: f1/b.md
      additionalProperty: a
      items: []
  docs/f1/a.md:
  docs/f1/b.md:
outputs:
  docs/f1/a.json:
  docs/f1/b.json:
  build.manifest:
  build.log: |
<<<<<<< HEAD
    ["info","null-value","(Line: 2, Character: 3) 'tocHref' contains null value","docs/TOC.yml",2,3]
    ["error","violate-schema","(Line: 1, Character: 3) Required property 'Name' not found in JSON","docs/TOC.yml",1,3]
    ["error","violate-schema","(Line: 5, Character: 10) The field Items must be a string or array type with a minimum length of '1'.","docs/TOC.yml",5,10]
---
# Orphan file(not explicitly referenced in toc file)'s toc, only look up parent folder toc files
inputs:
  docfx.yml: 
  docs/dir1/TOC.md:
  docs/file-with-no-toc.md:
  docs/dir1/dir2/file-with-toc.md:
outputs:
  docs/dir1/TOC.json:
  docs/file-with-no-toc.json: |
    {"!toc": null}
  docs/dir1/dir2/file-with-toc.json: |
    {"toc": "../TOC.json"}
  build.manifest:
---
# File referenced by multiple toc with same parent and subdir count, use order alphabetical. For other tests, reference build/TocTest.
inputs:
  docfx.yml: 
  docs/dir1/a/TOC.yml: |
    - name: TOC Ref
      href: ../c/file1.md
  docs/dir1/b/TOC.yml: |
    - name: TOC Ref
      href: ../c/file1.md
  docs/dir1/aa/TOC.yml: |
    - name: TOC Ref
      href: ../c/file1.md
  docs/dir1/c/file1.md:
outputs:
  docs/dir1/a/TOC.json:
  docs/dir1/b/TOC.json:
  docs/dir1/aa/TOC.json:
  docs/dir1/c/file1.json: |
    {"toc": "../a/TOC.json"}
  build.manifest:
=======
    ["info","null-value","'tocHref' contains null value","docs/TOC.yml",2,3]
    ["error","violate-schema","Required property 'Name' not found in JSON","docs/TOC.yml",1,3]
    ["error","violate-schema","The field Items must be a string or array type with a minimum length of '1'.","docs/TOC.yml",5,10]
---
>>>>>>> f73e1fdb
<|MERGE_RESOLUTION|>--- conflicted
+++ resolved
@@ -975,10 +975,9 @@
   docs/f1/b.json:
   build.manifest:
   build.log: |
-<<<<<<< HEAD
-    ["info","null-value","(Line: 2, Character: 3) 'tocHref' contains null value","docs/TOC.yml",2,3]
-    ["error","violate-schema","(Line: 1, Character: 3) Required property 'Name' not found in JSON","docs/TOC.yml",1,3]
-    ["error","violate-schema","(Line: 5, Character: 10) The field Items must be a string or array type with a minimum length of '1'.","docs/TOC.yml",5,10]
+    ["info","null-value","'tocHref' contains null value","docs/TOC.yml",2,3]
+    ["error","violate-schema","Required property 'Name' not found in JSON","docs/TOC.yml",1,3]
+    ["error","violate-schema","The field Items must be a string or array type with a minimum length of '1'.","docs/TOC.yml",5,10]
 ---
 # Orphan file(not explicitly referenced in toc file)'s toc, only look up parent folder toc files
 inputs:
@@ -1013,10 +1012,4 @@
   docs/dir1/aa/TOC.json:
   docs/dir1/c/file1.json: |
     {"toc": "../a/TOC.json"}
-  build.manifest:
-=======
-    ["info","null-value","'tocHref' contains null value","docs/TOC.yml",2,3]
-    ["error","violate-schema","Required property 'Name' not found in JSON","docs/TOC.yml",1,3]
-    ["error","violate-schema","The field Items must be a string or array type with a minimum length of '1'.","docs/TOC.yml",5,10]
----
->>>>>>> f73e1fdb
+  build.manifest: