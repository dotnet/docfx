--- conflicted
+++ resolved
@@ -228,13 +228,8 @@
 inputs:
   docfx.yml: |
     outputType: html
-<<<<<<< HEAD
-    outputUrlType: pretty
+    urlType: pretty
   _themes/ContentTemplate/schemas/TestData.schema.json: "{\"renderType\": \"content\"}"
-=======
-    urlType: pretty
-  _themes/ContentTemplate/schemas/TestData.schema.json: "{}"
->>>>>>> 4f29f1dc
   a.yml: |
     #YamlMime:TestData
     prop: value
