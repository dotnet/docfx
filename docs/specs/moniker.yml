--- conflicted
+++ resolved
@@ -213,7 +213,6 @@
 outputs:
   docs/a.json:
   build.log: |
-<<<<<<< HEAD
     ["warning","no-moniker-intersection","No moniker intersection between docfx.yml/docfx.json and file metadata. Config moniker range '< netcore-2.0' is 'netcore-1.0', 'netcore-1.1', while file moniker range '> netcore-2.0' is 'netcore-2.1'","docs/v1/a.md"]
 ---
 # Define uid with moniker range, reference to it with moniker in the same docset
@@ -244,29 +243,11 @@
     No version
   docs/b.md: |
     Link to @a?view=netcore-1.1
-=======
-    ["warning","empty-monikers","No moniker intersection between docfx.yml/docfx.json and file metadata. Config moniker range '< netcore-2.0' is 'netcore-1.0,netcore-1.1', while file moniker range '> netcore-2.0' is 'netcore-2.1'","docs/v1/a.md"]
----
-# No intersection of file level monikers and zone monikers
-inputs:
-  docfx.yml: |
-    monikerRange:
-      'docs/v1/**/*.md': '<= netcore-1.1'
-    routes:
-      docs/v1/: docs/
-    monikerDefinition: monikerDefinition.json
-  docs/v1/a.md: |
-    Moniker: netcore-1.0, netcore-1.1
-    ::: moniker range="netcore-1.2"
-    Moniker: netcore-1.2
-    ::: moniker-end
->>>>>>> a52b7580
-  monikerDefinition.json: |
-    {
-      "monikers": [
-        { "name": "netcore-1.0", "product": ".NET Core" },
-        { "name": "netcore-1.1", "product": ".NET Core" },
-<<<<<<< HEAD
+  monikerDefinition.json: |
+    {
+      "monikers": [
+        { "name": "netcore-1.0", "product": ".NET Core" },
+        { "name": "netcore-1.1", "product": ".NET Core" },
         { "name": "netcore-2.0", "product": ".NET Core" },
         { "name": "netcore-2.1", "product": ".NET Core" }
       ]
@@ -393,12 +374,30 @@
     ["error","moniker-overlapping","Two or more documents have defined overlapping moniker range ('netcore-2.0', 'netcore-2.1') ('netcore-1.1', 'netcore-2.0')"]
     ["info","at-uid-not-found","Cannot find uid 'a' using xref '@a'","docs/c.md"]
     ["warning","publish-url-conflict","Two or more documents of the same version publish to the same url '/docs/a': 'docs/v1/a.md', 'docs/v2/a.md'"]
-=======
+    ["warning","empty-monikers","No moniker intersection between docfx.yml/docfx.json and file metadata. Config moniker range '< netcore-2.0' is 'netcore-1.0,netcore-1.1', while file moniker range '> netcore-2.0' is 'netcore-2.1'","docs/v1/a.md"]
+---
+# No intersection of file level monikers and zone monikers
+inputs:
+  docfx.yml: |
+    monikerRange:
+      'docs/v1/**/*.md': '<= netcore-1.1'
+    routes:
+      docs/v1/: docs/
+    monikerDefinition: monikerDefinition.json
+  docs/v1/a.md: |
+    Moniker: netcore-1.0, netcore-1.1
+    ::: moniker range="netcore-1.2"
+    Moniker: netcore-1.2
+    ::: moniker-end
+  monikerDefinition.json: |
+    {
+      "monikers": [
+        { "name": "netcore-1.0", "product": ".NET Core" },
+        { "name": "netcore-1.1", "product": ".NET Core" },
         { "name": "netcore-1.2", "product": ".NET Core" },
       ]
     }
 outputs:
   9d4e15fd/docs/a.json:
   build.log: |
-    ["warning","empty-monikers","No intersection between zone and file level monikers. The result of zone level range string 'netcore-1.2' is 'netcore-1.2', while file level monikers is 'netcore-1.0,netcore-1.1'.","docs/v1/a.md"]
->>>>>>> a52b7580
+    ["warning","empty-monikers","No intersection between zone and file level monikers. The result of zone level range string 'netcore-1.2' is 'netcore-1.2', while file level monikers is 'netcore-1.0,netcore-1.1'.","docs/v1/a.md"]