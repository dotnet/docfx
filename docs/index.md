# Quick Start

Build your technical documentation site with docfx. Converts .NET assembly, XML code comment, REST API Swagger files and markdown into rendered HTML pages, JSON model or PDF files.

## Create a New Website

In this section we will build a simple documentation site on your local machine.

> Prerequisites
> - Familiarity with the command line
<<<<<<< HEAD
> - Install [.NET SDK](https://dotnet.microsoft.com/en-us/download) 8.0 or higher
=======
> - Install [.NET SDK](https://dotnet.microsoft.com/en-us/download) 6.0 or higher
> - Install [Node.js](https://nodejs.org/) v20 or higher
>>>>>>> 3e17f639

Make sure you have [.NET SDK](https://dotnet.microsoft.com/en-us/download) installed, then open a terminal and enter the following command to install the latest docfx:

```bash
dotnet tool update -g docfx
```

To create a new docset, run:

```bash
docfx init
```

This command walks you through creating a new docfx project under the current working directory. To build the docset, run: 

```bash
docfx docfx.json --serve
```

Now you can preview the website on <http://localhost:8080>.

To preview your local changes, save changes then run this command in a new terminal to rebuild the website:

```bash
docfx docfx.json
```

## Publish to GitHub Pages

Docfx produces static HTML files under the `_site` folder ready for publishing to any static site hosting servers.

To publish to GitHub Pages:
1. [Enable GitHub Pages](https://docs.github.com/en/pages/quickstart).
2. Upload `_site` folder to GitHub Pages using GitHub actions.

This is an example GitHub action file that publishes documents to the `gh-pages` branch:

```yaml
# Your GitHub workflow file under .github/workflows/
# Trigger the action on push to main
on:
  push:
    branches:
      - main

# Sets permissions of the GITHUB_TOKEN to allow deployment to GitHub Pages
permissions:
  actions: read
  pages: write
  id-token: write

# Allow only one concurrent deployment, skipping runs queued between the run in-progress and latest queued.
# However, do NOT cancel in-progress runs as we want to allow these production deployments to complete.
concurrency:
  group: "pages"
  cancel-in-progress: false
  
jobs:
  publish-docs:
    environment:
      name: github-pages
      url: ${{ steps.deployment.outputs.page_url }}
    runs-on: ubuntu-latest
    steps:
    - name: Checkout
      uses: actions/checkout@v3
    - name: Dotnet Setup
      uses: actions/setup-dotnet@v3
      with:
        dotnet-version: 8.x

    - run: dotnet tool update -g docfx
    - run: docfx <docfx-project-path>/docfx.json

    - name: Upload artifact
      uses: actions/upload-pages-artifact@v3
      with:
        # Upload entire repository
        path: '<docfx-project-path>/_site'
    - name: Deploy to GitHub Pages
      id: deployment
      uses: actions/deploy-pages@v4
```

## Use the NuGet Library

You can also use docfx as a NuGet library:

```xml
<PackageReference Include="Docfx.App" Version="2.77.0" />
<!-- the versions of Microsoft.CodeAnalysis.* must match exactly what Docfx.App was built against, not the latest stable version -->
<PackageReference Include="Microsoft.CodeAnalysis.Workspaces.MSBuild" Version="4.10.0" />
<PackageReference Include="Microsoft.CodeAnalysis.CSharp.Workspaces" Version="4.10.0" />
```

Then build a docset using:

```cs
await Docfx.Dotnet.DotnetApiCatalog.GenerateManagedReferenceYamlFiles("docfx.json");
await Docfx.Docset.Build("docfx.json");
```

See [API References](api/Docfx.yml) for additional APIs.

## Next Steps

- [Write Articles](docs/markdown.md)
- [Organize Contents](docs/table-of-contents.md)
- [Configure Website](docs/config.md)
- [Add .NET API Docs](docs/dotnet-api-docs.md)<|MERGE_RESOLUTION|>--- conflicted
+++ resolved
@@ -8,12 +8,8 @@
 
 > Prerequisites
 > - Familiarity with the command line
-<<<<<<< HEAD
 > - Install [.NET SDK](https://dotnet.microsoft.com/en-us/download) 8.0 or higher
-=======
-> - Install [.NET SDK](https://dotnet.microsoft.com/en-us/download) 6.0 or higher
 > - Install [Node.js](https://nodejs.org/) v20 or higher
->>>>>>> 3e17f639
 
 Make sure you have [.NET SDK](https://dotnet.microsoft.com/en-us/download) installed, then open a terminal and enter the following command to install the latest docfx:
 
