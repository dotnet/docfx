param ([switch]$noTest = $false)

function exec([string] $cmd) {
    Write-Host $cmd -ForegroundColor Green
    & ([scriptblock]::Create($cmd))
    if ($lastexitcode -ne 0) {
        throw ("Error: " + $cmd)
    }
}

function test() {
    if ($noTest) {
        return
    }

    try {
        pushd test/docfx.Test

        Remove-Item ./TestResults -Force -Recurse -ErrorAction Ignore

<<<<<<< HEAD
        exec "dotnet test -c Debug"
        exec "dotnet test -c Release --logger trx"
=======
        exec "dotnet test -c Debug" 2>&1
        exec "dotnet test -c Release" 2>&1
>>>>>>> d4d8679a
        exec "dotnet reportgenerator -reports:coverage.cobertura.xml -reporttypes:HtmlInline_AzurePipelines -targetdir:TestResults/cobertura"

        # Check test coverage
        $coverage = Select-Xml -Path 'coverage.cobertura.xml' -XPath "//package[@name='docfx']" | select -exp Node | select -exp line-rate
        if ($coverage -lt 0.9) {
            throw ("Test code coverage MUST be > 0.9, but is now only $coverage")
        }
    } finally {
        popd
    }
}

function publish() {
    # Create NuGet package
    $commitSha = & { git rev-parse --short HEAD }
    $commitCount = & { git rev-list --count HEAD }
    $revision = $commitCount.ToString().PadLeft(5, '0')

    # CI triggered by v3
    $version = "3.0.0-beta-$revision-$commitSha"

    Remove-Item ./drop -Force -Recurse -ErrorAction Ignore
    exec "dotnet pack src\docfx -c Release -o $PSScriptRoot\drop /p:Version=$version /p:InformationalVersion=$version"
    exec "dotnet publish src\docfx -c Release -o $PSScriptRoot\drop\docfx /p:Version=$version /p:InformationalVersion=$version"
    exec "dotnet drop\docfx\docfx.dll --version"
}

try {
    pushd $PSScriptRoot
    test
    publish
} finally {
    popd
}<|MERGE_RESOLUTION|>--- conflicted
+++ resolved
@@ -18,13 +18,8 @@
 
         Remove-Item ./TestResults -Force -Recurse -ErrorAction Ignore
 
-<<<<<<< HEAD
         exec "dotnet test -c Debug"
-        exec "dotnet test -c Release --logger trx"
-=======
-        exec "dotnet test -c Debug" 2>&1
-        exec "dotnet test -c Release" 2>&1
->>>>>>> d4d8679a
+        exec "dotnet test -c Release"
         exec "dotnet reportgenerator -reports:coverage.cobertura.xml -reporttypes:HtmlInline_AzurePipelines -targetdir:TestResults/cobertura"
 
         # Check test coverage
