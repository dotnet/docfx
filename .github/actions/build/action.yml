name: build
description: build the project
runs:
  using: "composite"
  steps:
  - uses: actions/setup-node@v4
    with:
      node-version: 20

  - uses: actions/setup-dotnet@v4
    with:
      dotnet-version: |
<<<<<<< HEAD
        9.x
=======
        6.x
        8.x
>>>>>>> 6b52636e

  - run: npm install
    shell: bash
    working-directory: templates

  - run: npm run build
    shell: bash
    working-directory: templates

  - run: dotnet build -c Release --warnAsError --maxcpucount --binaryLogger
    shell: bash<|MERGE_RESOLUTION|>--- conflicted
+++ resolved
@@ -10,12 +10,8 @@
   - uses: actions/setup-dotnet@v4
     with:
       dotnet-version: |
-<<<<<<< HEAD
         9.x
-=======
-        6.x
         8.x
->>>>>>> 6b52636e
 
   - run: npm install
     shell: bash
