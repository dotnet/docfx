--- conflicted
+++ resolved
@@ -1,78 +1,70 @@
-# This workflow update snapshot.
-name: snapshot
-on:
-  workflow_dispatch:
-    inputs:
-      dryrun:
-        type: boolean
-        description: Set `true` to skip commit diffs.
-        default: true
-
-jobs:
-  snapshot:
-    runs-on: ubuntu-latest
-    timeout-minutes: 30
-    environment: ci
-    strategy:
-      fail-fast: false
-    permissions:
-      actions: write    # Required to invoke another workflow with `createWorkflowDispatch`.
-      contents: write   # Required to commit snapshot diffs.
-    steps:
-<<<<<<< HEAD
-    - uses: actions/checkout@v4
-=======
-    - uses: actions/checkout@v5
->>>>>>> da5f1159
-      with:
-        ref: ${{ github.ref_name }}
-        lfs: true
-
-    # Install fonts-noto-color-emoji for emoji support in PDF generation
-    - name: Install fonts-noto-color-emoji
-      run: |
-        sudo apt-get update
-        sudo apt-get install -y fonts-noto-color-emoji
-
-    # Build projects
-    - uses: ./.github/actions/build
-
-    # Update snapshots & accept changes
-    - run: dotnet test -c Release -f net8.0 --no-build --filter Stage=Snapshot
-      working-directory: test/docfx.Snapshot.Tests
-      env:
-        BUILD_SERVER: false # Need to accept file changes automatically.
-
-    # Show diff file names (It's required when using dryrun option)
-    - name: Show diff file names
-      run: |
-        git diff --name-only
-
-    # Commit updated snapshot contents
-<<<<<<< HEAD
-    - uses: stefanzweifel/git-auto-commit-action@v6
-=======
-    - uses: stefanzweifel/git-auto-commit-action@v5
->>>>>>> da5f1159
-      id: auto-commit-action
-      if: ${{ github.event.inputs.dryrun == 'false'}} 
-      with:
-        commit_message: 'test(snapshot): update snapshots ${{ github.sha }}'
-
-    # Invoke CI workflow if changes are committed.
-    - uses: actions/github-script@v7
-      if: ${{ steps.auto-commit-action.outputs.changes_detected == 'true' }} 
-      with:
-        script: |
-          try {
-            await github.rest.actions.createWorkflowDispatch({
-              owner: context.repo.owner,
-              repo: context.repo.repo,
-              workflow_id: 'ci.yml',
-              ref: '${{ github.ref_name }}',
-            })
-           }
-           catch(error) {
-             console.error(error)
-             core.setFailed(error)
-           }
+# This workflow update snapshot.
+name: snapshot
+on:
+  workflow_dispatch:
+    inputs:
+      dryrun:
+        type: boolean
+        description: Set `true` to skip commit diffs.
+        default: true
+
+jobs:
+  snapshot:
+    runs-on: ubuntu-latest
+    timeout-minutes: 30
+    environment: ci
+    strategy:
+      fail-fast: false
+    permissions:
+      actions: write    # Required to invoke another workflow with `createWorkflowDispatch`.
+      contents: write   # Required to commit snapshot diffs.
+    steps:
+    - uses: actions/checkout@v5
+      with:
+        ref: ${{ github.ref_name }}
+        lfs: true
+
+    # Install fonts-noto-color-emoji for emoji support in PDF generation
+    - name: Install fonts-noto-color-emoji
+      run: |
+        sudo apt-get update
+        sudo apt-get install -y fonts-noto-color-emoji
+
+    # Build projects
+    - uses: ./.github/actions/build
+
+    # Update snapshots & accept changes
+    - run: dotnet test -c Release -f net8.0 --no-build --filter Stage=Snapshot
+      working-directory: test/docfx.Snapshot.Tests
+      env:
+        BUILD_SERVER: false # Need to accept file changes automatically.
+
+    # Show diff file names (It's required when using dryrun option)
+    - name: Show diff file names
+      run: |
+        git diff --name-only
+
+    # Commit updated snapshot contents
+    - uses: stefanzweifel/git-auto-commit-action@v6
+      id: auto-commit-action
+      if: ${{ github.event.inputs.dryrun == 'false'}} 
+      with:
+        commit_message: 'test(snapshot): update snapshots ${{ github.sha }}'
+
+    # Invoke CI workflow if changes are committed.
+    - uses: actions/github-script@v7
+      if: ${{ steps.auto-commit-action.outputs.changes_detected == 'true' }} 
+      with:
+        script: |
+          try {
+            await github.rest.actions.createWorkflowDispatch({
+              owner: context.repo.owner,
+              repo: context.repo.repo,
+              workflow_id: 'ci.yml',
+              ref: '${{ github.ref_name }}',
+            })
+           }
+           catch(error) {
+             console.error(error)
+             core.setFailed(error)
+           }