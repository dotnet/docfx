﻿<?xml version="1.0" encoding="utf-8"?>
<configuration>
  <packageRestore>
    <add key="enabled" value="True" />
    <add key="automatic" value="True" />
  </packageRestore>
  <packageSources>
    <add key="nuget.org" value="https://www.nuget.org/api/v2/" />
    <add key="netcore" value="https://dotnet.myget.org/F/dotnet-core/" />
<<<<<<< HEAD
    <add key="fsharp" value ="https://dotnet.myget.org/F/fsharp/api/v2/" />
=======
>>>>>>> dcbadd8c
  </packageSources>
</configuration><|MERGE_RESOLUTION|>--- conflicted
+++ resolved
@@ -1,4 +1,4 @@
-﻿<?xml version="1.0" encoding="utf-8"?>
+<?xml version="1.0" encoding="utf-8"?>
 <configuration>
   <packageRestore>
     <add key="enabled" value="True" />
@@ -7,9 +7,5 @@
   <packageSources>
     <add key="nuget.org" value="https://www.nuget.org/api/v2/" />
     <add key="netcore" value="https://dotnet.myget.org/F/dotnet-core/" />
-<<<<<<< HEAD
-    <add key="fsharp" value ="https://dotnet.myget.org/F/fsharp/api/v2/" />
-=======
->>>>>>> dcbadd8c
   </packageSources>
 </configuration>