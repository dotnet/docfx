--- conflicted
+++ resolved
@@ -37,23 +37,11 @@
     <!-- Test only -->
     <PackageVersion Include="coverlet.collector" Version="6.0.0" />
     <PackageVersion Include="FluentAssertions" Version="6.12.0" />
-<<<<<<< HEAD
-    <PackageVersion Include="Magick.NET-Q16-AnyCPU" Version="13.3.0" />
+    <PackageVersion Include="Magick.NET-Q16-AnyCPU" Version="13.4.0" />
     <PackageVersion Include="Microsoft.NET.Test.Sdk" Version="17.9.0-preview-23531-01" />
-    <PackageVersion Include="Microsoft.Playwright" Version="1.37.1" />
-    <PackageVersion Include="Verify.DiffPlex" Version="2.2.1" />
-    <PackageVersion Include="Verify.Xunit" Version="22.1.1" />
-    <PackageVersion Include="xunit.runner.visualstudio" Version="2.5.1" />
-    <PackageVersion Include="xunit" Version="2.5.1" />
-=======
-    <PackageVersion Include="Magick.NET-Q16-AnyCPU" Version="13.4.0" />
-    <PackageVersion Include="Microsoft.NET.Test.Sdk" Version="17.8.0" />
-    <PackageVersion Include="NuGet.Frameworks" Version="6.8.0-rc.122" Condition="'$(TargetFramework)' != 'net8.0'" />
-    <PackageVersion Include="NuGet.Frameworks" Version="6.8.0-rc.122" Condition="'$(TargetFramework)' == 'net8.0'" />
     <PackageVersion Include="Verify.DiffPlex" Version="2.3.0" />
     <PackageVersion Include="Verify.Xunit" Version="22.2.0" />
     <PackageVersion Include="xunit.runner.visualstudio" Version="2.5.3" />
     <PackageVersion Include="xunit" Version="2.6.1" />
->>>>>>> ca8de9e0
   </ItemGroup>
 </Project>