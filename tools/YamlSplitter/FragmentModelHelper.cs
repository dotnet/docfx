--- conflicted
+++ resolved
@@ -15,16 +15,6 @@
     public static class FragmentModelHelper
     {
         public static MarkdigMarkdownService MDService = new MarkdigMarkdownService(
-<<<<<<< HEAD
-                new MarkdownServiceParameters
-                {
-                    BasePath = ".",
-                    Extensions = new Dictionary<string, object>
-                            {
-                                { LineNumberExtension.EnableSourceInfo, false }
-                            }
-                });
-=======
             new MarkdownServiceParameters
             {
                 BasePath = ".",
@@ -33,7 +23,6 @@
                         { "EnableSourceInfo", false }
                     }
             });
->>>>>>> b62e42ec
 
         public static Dictionary<string, MarkdownFragment> LoadMarkdownFragment(string fileName)
         {
