--- conflicted
+++ resolved
@@ -3,20 +3,12 @@
   "Pages": [
     {
       "Number": 1,
-<<<<<<< HEAD
-      "Text": "1 / 19DOCFX PDF SAMPLE",
-=======
       "Text": "DOCFX PDF SAMPLE",
->>>>>>> 3ff9ae7a
       "Links": []
     },
     {
       "Number": 2,
-<<<<<<< HEAD
-      "Text": "Table of Contents\nGetting Started with docfx 3\nEngineering Docs\nSection 1\nEngineering Guidelines 5\nC# Coding Standards 8\nMarkdown 15\nMicrosoft Docs",
-=======
       "Text": "Table of ContentsGetting Started with docfx3Engineering DocsSection 1Engineering Guidelines5C# Coding Standards8Markdown15Microsoft Docs",
->>>>>>> 3ff9ae7a
       "Links": [
         {
           "Uri": "https://docs.microsoft.com/en-us/"
@@ -62,11 +54,7 @@
     {
       "Number": 3,
       "NumberOfImages": 1,
-<<<<<<< HEAD
-      "Text": "3 / 19\nGetting Started with docfx\nGetting Started\nThis is a seed.",
-=======
       "Text": "3 / 19Getting Started with docfxGetting StartedThis is a seed.",
->>>>>>> 3ff9ae7a
       "Links": [
         {
           "Uri": ""
@@ -78,38 +66,22 @@
     },
     {
       "Number": 4,
-<<<<<<< HEAD
-      "Text": "4 / 19\ndocfx is an API documentation generator for .NET, currently support C# and VB. It has the\nability to extract triple slash comments out from your source code. What's more, it has\nsyntax to link additional files to API to add additional remarks. docfx will scan your source\ncode and your additional conceptual files and generate a complete HTML documentation\nwebsite for you. docfx provides the flexibility for you to customize the website through\ntemplates. We currently have several embedded templates, including websites containing\npure static html pages and also website managed by AngularJS.\nClick \"View Source\" for an API to route to the source code in GitHub (your API must be\npushed to GitHub)\ndocfx provide DNX version for cross platform use.\ndocfx can be used within Visual Studio seamlessly. NOTE offical docfx.msbuild nuget\npackage is now in pre-release version. You can also build your own with source code\nand use it locally.\nWe support Docfx Flavored Markdown(DFM) for writing conceptual files. DFM is\n100% compatible with Github Flavored Markdown(GFM) and add several new features\nincluding file inclusion, cross reference, and yaml header.",
-=======
       "Text": "4 / 19docfx is an API documentation generator for .NET, currently support C# and VB. It has theability to extract triple slash comments out from your source code. What's more, it hassyntax to link additional ﬁles to API to add additional remarks. docfx will scan your sourcecode and your additional conceptual ﬁles and generate a complete HTML documentationwebsite for you. docfx provides the ﬂexibility for you to customize the website throughtemplates. We currently have several embedded templates, including websites containingpure static html pages and also website managed by AngularJS.Click \"View Source\" for an API to route to the source code in GitHub (your API must bepushed to GitHub)docfx provide DNX version for cross platform use.docfx can be used within Visual Studio seamlessly. NOTE oﬃcal docfx.msbuild nugetpackage is now in pre-release version. You can also build your own with source codeand use it locally.We support Docfx Flavored Markdown(DFM) for writing conceptual ﬁles. DFM is100% compatible with Github Flavored Markdown(GFM) and add several new featuresincluding ﬁle inclusion, cross reference, and yaml header.",
->>>>>>> 3ff9ae7a
       "Links": []
     },
     {
       "Number": 5,
-<<<<<<< HEAD
-      "Text": "5 / 19\nEngineering Guidelines\nBasics\nCopyright header and license notice\nAll source code files require the following exact header according to its language (please do\nnot make any changes to it).\nextension: .cs\nextension: .js\nextension: .css\nextension: .tmpl, .tmpl.partial\nExternal dependencies\nThis refers to dependencies on projects (i.e. NuGet packages) outside of the docfx repo, and\nespecially outside of Microsoft. Adding new dependencies require additional approval.\nCurrent approved dependencies are:\nNewtonsoft.Json\nJint\nHtmlAgilityPack\n// Licensed to the .NET Foundation under one or more agreements.\n// The .NET Foundation licenses this file to you under the MIT license.\n// Licensed to the .NET Foundation under one or more agreements.\n// The .NET Foundation licenses this file to you under the MIT license.\n/**\n* Licensed to the .NET Foundation under one or more agreements.\n* The .NET Foundation licenses this file to you under the MIT license.\n*/\n{{!Licensed to the .NET Foundation under one or more agreements. The .NET Foundation lic",
-=======
       "Text": "5 / 19Engineering GuidelinesBasicsCopyright header and license noticeAll source code ﬁles require the following exact header according to its language (please donot make any changes to it).extension: .csextension: .jsextension: .cssextension: .tmpl, .tmpl.partialExternal dependenciesThis refers to dependencies on projects (i.e. NuGet packages) outside of the docfx repo, andespecially outside of Microsoft. Adding new dependencies require additional approval.Current approved dependencies are:Newtonsoft.JsonJintHtmlAgilityPack// Licensed to the .NET Foundation under one or more agreements.// The .NET Foundation licenses this file to you under the MIT license.// Licensed to the .NET Foundation under one or more agreements.// The .NET Foundation licenses this file to you under the MIT license./** * Licensed to the .NET Foundation under one or more agreements. * The .NET Foundation licenses this file to you under the MIT license. */{{!Licensed to the .NET Foundation under one or more agreements. The .NET Foundation lic",
->>>>>>> 3ff9ae7a
       "Links": []
     },
     {
       "Number": 6,
-<<<<<<< HEAD
-      "Text": "6 / 19\nNustache\nYamlDotNet\nCode reviews and checkins\nTo help ensure that only the highest quality code makes its way into the project, please\nsubmit all your code changes to GitHub as PRs. This includes runtime code changes, unit\ntest updates, and deployment scripts. For example, sending a PR for just an update to a\nunit test might seem like a waste of time but the unit tests are just as important as the\nproduct code and as such, reviewing changes to them is also just as important.\nThe advantages are numerous: improving code quality, more visibility on changes and their\npotential impact, avoiding duplication of effort, and creating general awareness of progress\nbeing made in various areas.\nIn general a PR should be signed off(using the \uD83D\uDC4D emoticon) by the Owner of that code.\nTo commit the PR to the repo do not use the Big Green Button. Instead, do a typical\npush that you would use with Git (e.g. local pull, rebase, merge, push).\nSource Code Management\nBranch strategy\nIn general:\nmaster has the code for the latest release on NuGet.org. (e.g. 1.0.0, 1.1.0)\ndev has the code that is being worked on but not yet released. This is the branch into\nwhich devs normally submit pull requests and merge changes into. We run daily CI\ntowards dev branch and generate pre-release nuget package, e.g. 1.0.1-alpha-9-\nabcdefsd.\nhotfix has the code for fixing master bug after it is released. hotfix changes will be\nmerged back to master and dev once it is verified.\nSolution and project folder structure and naming\nSolution files go in the repo root. The default entry point is All.sln.\nEvery project also needs a project.json and a matching .xproj file. This project.json is the\nsource of truth for a project's dependencies and configuration options.\nSolution need to contain solution folders that match the physical folder (src, test, tools,\netc.).\nAssembly naming pattern",
-=======
       "Text": "6 / 19NustacheYamlDotNetCode reviews and checkinsTo help ensure that only the highest quality code makes its way into the project, pleasesubmit all your code changes to GitHub as PRs. This includes runtime code changes, unittest updates, and deployment scripts. For example, sending a PR for just an update to aunit test might seem like a waste of time but the unit tests are just as important as theproduct code and as such, reviewing changes to them is also just as important.The advantages are numerous: improving code quality, more visibility on changes and theirpotential impact, avoiding duplication of eﬀort, and creating general awareness of progressbeing made in various areas.In general a PR should be signed oﬀ(using the \uD83D\uDC4D emoticon) by the Owner of that code.To commit the PR to the repo do not use the Big Green Button. Instead, do a typicalpush that you would use with Git (e.g. local pull, rebase, merge, push).Source Code ManagementBranch strategyIn general:master has the code for the latest release on NuGet.org. (e.g. 1.0.0, 1.1.0)dev has the code that is being worked on but not yet released. This is the branch intowhich devs normally submit pull requests and merge changes into. We run daily CItowards dev branch and generate pre-release nuget package, e.g. 1.0.1-alpha-9-abcdefsd.hotfix has the code for ﬁxing master bug after it is released. hotfix changes will bemerged back to master and dev once it is veriﬁed.Solution and project folder structure and namingSolution ﬁles go in the repo root. The default entry point is All.sln.Every project also needs a project.json and a matching .xproj ﬁle. This project.json is thesource of truth for a project's dependencies and conﬁguration options.Solution need to contain solution folders that match the physical folder (src, test, tools,etc.).Assembly naming pattern",
->>>>>>> 3ff9ae7a
       "Links": []
     },
     {
       "Number": 7,
-<<<<<<< HEAD
-      "Text": "7 / 19\nThe general naming pattern is Docfx.<area>.<subarea>.\nUnit tests\nWe use xUnit.net for all unit testing.\nCoding Standards\nPlease refer to C# Coding standards for detailed guideline for C# coding standards.\nTODO Template Coding standards\nTODO Template Preprocess JS Coding standards",
-=======
       "Text": "7 / 19The general naming pattern is Docfx.<area>.<subarea>.Unit testsWe use xUnit.net for all unit testing.Coding StandardsPlease refer to C# Coding standards for detailed guideline for C# coding standards.TODO Template Coding standardsTODO Template Preprocess JS Coding standards",
->>>>>>> 3ff9ae7a
       "Links": [
         {
           "Goto": {
@@ -124,11 +96,7 @@
     },
     {
       "Number": 8,
-<<<<<<< HEAD
-      "Text": "8 / 19\nC# Coding Standards\nIntroduction\nThe coding standard will be used in conjunction with customized version of StyleCop and\nFxCop [TODO] during both development and build process. This will help ensure that the\nstandard is followed by all developers on the team in a consistent manner.\n\"Any fool can write code that a computer can understand. Good programmers write\ncode that humans understand\".\nMartin Fowler. Refactoring: Improving the design of existing code.\nPurpose\nThe aim of this section is to define a set of C# coding standards to be used by CAPS build\nteam to guarantee maximum legibility, reliability, re-usability and homogeneity of our code.\nEach section is marked Mandatory or Recommended. Mandatory sections, will be enforced\nduring code reviews as well as tools like StyleCop and FxCop, and code will not be\nconsidered complete until it is compliant.\nScope\nThis section contains general C# coding standards which can be applied to any type of\napplication developed in C#, based on Framework Design Guidelines\uF1C5 .\nIt does not pretend to be a tutorial on C#. It only includes a set of limitations and\nrecommendations focused on clarifying the development.\nTools\nResharper\uF1C5 is a great 3rd party code cleanup and style tool.\nStyleCop\uF1C5 analyzes C# srouce code to enforce a set of style and consistency rules and\nhas been integrated into many 3rd party development tools such as Resharper.\nFxCop\uF1C5 is an application that analyzes managed code assemblies (code that targets\nthe .NET Framework common language runtime) and reports information about the\nassemblies, such as possible design, localization, performance, and security\nimprovements.\nC# Stylizer\uF1C5 does many of the style rules automatically\nHighlights of Coding Standards\nThis section is not intended to give a summary of all the coding standards that enabled by\nour customized StyleCop, but to give a highlight of some rules one will possibly meet in",
-=======
       "Text": "8 / 19C# Coding StandardsIntroductionThe coding standard will be used in conjunction with customized version of StyleCop andFxCop [TODO] during both development and build process. This will help ensure that thestandard is followed by all developers on the team in a consistent manner.\"Any fool can write code that a computer can understand. Good programmers writecode that humans understand\".Martin Fowler. Refactoring: Improving the design of existing code.PurposeThe aim of this section is to deﬁne a set of C# coding standards to be used by CAPS buildteam to guarantee maximum legibility, reliability, re-usability and homogeneity of our code.Each section is marked Mandatory or Recommended. Mandatory sections, will be enforcedduring code reviews as well as tools like StyleCop and FxCop, and code will not beconsidered complete until it is compliant.ScopeThis section contains general C# coding standards which can be applied to any type ofapplication developed in C#, based on Framework Design Guidelines\uF1C5.It does not pretend to be a tutorial on C#. It only includes a set of limitations andrecommendations focused on clarifying the development.ToolsResharper\uF1C5 is a great 3rd party code cleanup and style tool.StyleCop\uF1C5 analyzes C# srouce code to enforce a set of style and consistency rules andhas been integrated into many 3rd party development tools such as Resharper.FxCop\uF1C5 is an application that analyzes managed code assemblies (code that targetsthe .NET Framework common language runtime) and reports information about theassemblies, such as possible design, localization, performance, and securityimprovements.C# Stylizer\uF1C5 does many of the style rules automaticallyHighlights of Coding StandardsThis section is not intended to give a summary of all the coding standards that enabled byour customized StyleCop, but to give a highlight of some rules one will possibly meet in",
->>>>>>> 3ff9ae7a
       "Links": [
         {
           "Uri": "http://msdn.microsoft.com/en-us/library/ms229042.aspx"
@@ -179,20 +147,12 @@
     },
     {
       "Number": 9,
-<<<<<<< HEAD
-      "Text": "9 / 19\ndaily coding life. It also provides some recommended however not mandatory(which means\nnot enabled in StyleCop) coding standards.\nFile Layout (Recommended)\nOnly one public class is allowed per file.\nThe file name is derived from the class name.\nClass Definition Order (Mandatory)\nThe class definition contains class members in the following order, from less restricted\nscope (public) to more restrictive (private):\nNested types, e.g. classes, enum, struct, etc.\nField members, e.g. member variables, const, etc.\nMember functions\nConstructors\nFinalizer (Do not use unless absolutely necessary)\nMethods (Properties, Events, Operations, Overridables, Static)\nPrivate nested types\nNaming (Mandatory)\nDO use PascalCasing for all public member, type, and namespace names consisting of\nmultiple words.\nNOTE: A special case is made for two-letter acronyms in which both letters are capitalized,\ne.g. IOStream\nDO use camelCasing for parameter names.\nClass   : Observer\nFilename: Observer.cs\nPropertyDescriptor\nHtmlTag\nIOStream\npropertyDescriptor\nhtmlTag\nioStream",
-=======
       "Text": "9 / 19daily coding life. It also provides some recommended however not mandatory(which meansnot enabled in StyleCop) coding standards.File Layout (Recommended)Only one public class is allowed per ﬁle.The ﬁle name is derived from the class name.Class Deﬁnition Order (Mandatory)The class deﬁnition contains class members in the following order, from less restrictedscope (public) to more restrictive (private):Nested types, e.g. classes, enum, struct, etc.Field members, e.g. member variables, const, etc.Member functionsConstructorsFinalizer (Do not use unless absolutely necessary)Methods (Properties, Events, Operations, Overridables, Static)Private nested typesNaming (Mandatory)DO use PascalCasing for all public member, type, and namespace names consisting ofmultiple words.NOTE: A special case is made for two-letter acronyms in which both letters are capitalized,e.g. IOStreamDO use camelCasing for parameter names.Class   : ObserverFilename: Observer.cs  PropertyDescriptor  HtmlTag  IOStream  propertyDescriptor  htmlTag  ioStream",
->>>>>>> 3ff9ae7a
       "Links": []
     },
     {
       "Number": 10,
-<<<<<<< HEAD
-      "Text": "10 / 19\nDO start with underscore for private fields\nDO start static readonly fields, constants with capitalized case\nDO NOT capitalize each word in so-called closed-form compound words\uF1C5 .\nDO have \"Async\" explicitly in the Async method name to notice people how to use it\nproperly\nFormatting (Mandatory)\nDO use spaces over tabs, and always show all spaces/tabs in IDE\nTips\nVisual Studio > TOOLS > Options > Text Editor > C# > Tabs > Insert spaces (Tab size:\n4)\nVisual Studio > Edit > Advanced > View White Space\nDO add using inside namespace declaration\nDO add a space when:\n1. for (var i = 0; i < 1; i++)\n2. if (a == b)\nCross-platform coding\nOur code should supports multiple operating systems. Don't assume we only run (and\ndevelop) on Windows. Code should be sensitvie to the differences between OS's. Here are\nsome specifics to consider.\nprivate readonly Guid _userId = Guid.NewGuid();\nprivate static readonly IEntityAccessor EntityAccessor = null;\nprivate const string MetadataName = \"MetadataName\";\nnamespace Microsoft.Content.Build.BuildWorker.UnitTest\n{ \nusing System;\n}",
-=======
       "Text": "10 / 19DO start with underscore for private ﬁeldsDO start static readonly ﬁelds, constants with capitalized caseDO NOT capitalize each word in so-called closed-form compound words\uF1C5.DO have \"Async\" explicitly in the Async method name to notice people how to use itproperlyFormatting (Mandatory)DO use spaces over tabs, and always show all spaces/tabs in IDETipsVisual Studio > TOOLS > Options > Text Editor > C# > Tabs > Insert spaces (Tab size:4)Visual Studio > Edit > Advanced > View White SpaceDO add using inside namespace declarationDO add a space when:1. for (var i = 0; i < 1; i++)2. if (a == b)Cross-platform codingOur code should supports multiple operating systems. Don't assume we only run (anddevelop) on Windows. Code should be sensitvie to the diﬀerences between OS's. Here aresome speciﬁcs to consider.  private readonly Guid _userId = Guid.NewGuid();  private static readonly IEntityAccessor EntityAccessor = null;  private const string MetadataName = \"MetadataName\";  namespace Microsoft.Content.Build.BuildWorker.UnitTest  {  using System;  }",
->>>>>>> 3ff9ae7a
       "Links": [
         {
           "Uri": "http://msdn.microsoft.com/en-us/library/ms229043.aspx"
@@ -207,47 +167,27 @@
     },
     {
       "Number": 11,
-<<<<<<< HEAD
-      "Text": "11 / 19\nDO use Enviroment.NewLine instead of hard-coding the line break instead of \\r\\n, as\nWindows uses \\r\\n and OSX/Linux uses \\n.\nNote\nBe aware that thes line-endings may cause problems in code when using @\"\" text blocks\nwith line breaks.\nDO Use Path.Combine() or Path.DirectorySeparatorChar to separate directories. If this is\nnot possible (such as in scripting), use a forward slash /. Windows is more forgiving\nthan Linux in this regard.\nUnit tests and functional tests\nAssembly naming\nThe unit tests for the Microsoft.Foo assembly live in the Microsoft.Foo.Tests assembly.\nThe functional tests for the Microsoft.Foo assmebly live in the\nMicrosoft.Foo.FunctionalTests assmebly.\nIn general there should be exactly one unit test assebmly for each product runtime\nassembly. In general there should be one functional test assembly per repo. Exceptions can\nbe made for both.\nUnit test class naming\nTest class names end with Test and live in the same namespace as the class being tested.\nFor example, the unit tests for the Microsoft.Foo.Boo class would be in a Microsoft.Foo.Boo\nclass in the test assembly.\nUnit test method naming\nUnit test method names must be descriptive about what is being tested, under what\nconditions, and what the expectations are. Pascal casing and underscores can be used to\nimprove readability. The following test names are correct:\nThe following test names are incorrect:\nPublicApiArgumentsShouldHaveNotNullAnnotation\nPublic_api_arguments_should_have_not_null_annotation\nTest1\nConstructor",
-=======
       "Text": "11 / 19DO use Enviroment.NewLine instead of hard-coding the line break instead of \\r\\n, asWindows uses \\r\\n and OSX/Linux uses \\n.NoteBe aware that thes line-endings may cause problems in code when using @\"\" text blockswith line breaks.DO Use Path.Combine() or Path.DirectorySeparatorChar to separate directories. If this isnot possible (such as in scripting), use a forward slash /. Windows is more forgivingthan Linux in this regard.Unit tests and functional testsAssembly namingThe unit tests for the Microsoft.Foo assembly live in the Microsoft.Foo.Tests assembly.The functional tests for the Microsoft.Foo assmebly live in theMicrosoft.Foo.FunctionalTests assmebly.In general there should be exactly one unit test assebmly for each product runtimeassembly. In general there should be one functional test assembly per repo. Exceptions canbe made for both.Unit test class namingTest class names end with Test and live in the same namespace as the class being tested.For example, the unit tests for the Microsoft.Foo.Boo class would be in a Microsoft.Foo.Booclass in the test assembly.Unit test method namingUnit test method names must be descriptive about what is being tested, under whatconditions, and what the expectations are. Pascal casing and underscores can be used toimprove readability. The following test names are correct:The following test names are incorrect:PublicApiArgumentsShouldHaveNotNullAnnotationPublic_api_arguments_should_have_not_null_annotationTest1Constructor",
->>>>>>> 3ff9ae7a
       "Links": []
     },
     {
       "Number": 12,
-<<<<<<< HEAD
-      "Text": "12 / 19\nUnit test structure\nThe contents of every unit test should be split into three distinct stages, optionally\nseparated by these comments:\nThe crucial thing here is the Act stage is exactly one statement. That one statement is\nnothing more than a call to the one method that you are trying to test. keeping that one\nstatement as simple as possible is also very important. For example, this is not ideal:\nThis style is not recomended because way too many things can go wrong in this one\nstatement. All the GetComplexParamN() calls can throw for a variety of reasons unrelated to\nthe test itself. It is thus unclear to someone running into a problem why the failure occured.\nThe ideal pattern is to move the complex parameter building into the `Arrange section:\nNow the only reason the line with CallSomeMethod() can fail is if the method itself blew up.\nTesting exception messages\nIn general testing the specific exception message in a unit test is important. This ensures\nthat the exact desired exception is what is being tested rather than a different exception of\nFormatString\nGetData\n// Arrange\n// Act\n// Assert\nint result = myObj.CallSomeMethod(GetComplexParam1(), GetComplexParam2(),\nGetComplexParam3());\n// Arrange\nP1 p1 = GetComplexParam1();\nP2 p2 = GetComplexParam2();\nP3 p3 = GetComplexParam3();\n// Act\nint result = myObj.CallSomeMethod(p1, p2, p3);\n// Assert\nAssert.AreEqual(1234, result);",
-=======
       "Text": "12 / 19Unit test structureThe contents of every unit test should be split into three distinct stages, optionallyseparated by these comments:The crucial thing here is the Act stage is exactly one statement. That one statement isnothing more than a call to the one method that you are trying to test. keeping that onestatement as simple as possible is also very important. For example, this is not ideal:This style is not recomended because way too many things can go wrong in this onestatement. All the GetComplexParamN() calls can throw for a variety of reasons unrelated tothe test itself. It is thus unclear to someone running into a problem why the failure occured.The ideal pattern is to move the complex parameter building into the `Arrange section:Now the only reason the line with CallSomeMethod() can fail is if the method itself blew up.Testing exception messagesIn general testing the speciﬁc exception message in a unit test is important. This ensuresthat the exact desired exception is what is being tested rather than a diﬀerent exception ofFormatStringGetData// Arrange// Act// Assertint result = myObj.CallSomeMethod(GetComplexParam1(), GetComplexParam2(), GetComplexParam3());// ArrangeP1 p1 = GetComplexParam1();P2 p2 = GetComplexParam2();P3 p3 = GetComplexParam3();// Actint result = myObj.CallSomeMethod(p1, p2, p3);// AssertAssert.AreEqual(1234, result);",
->>>>>>> 3ff9ae7a
       "Links": []
     },
     {
       "Number": 13,
-<<<<<<< HEAD
-      "Text": "13 / 19\nthe same type. In order to verify the exact exception it is important to verify the message.\nUse xUnit.net's plethora of built-in assertions\nxUnit.net includes many kinds of assertions – please use the most appropriate one for your\ntest. This will make the tests a lot more readable and also allow the test runner report the\nbest possible errors (whether it's local or the CI machine). For example, these are bad:\nThese are good:\nParallel tests\nBy default all unit test assemblies should run in parallel mode, which is the default. Unit\ntests shouldn't depend on any shared state, and so should generally be runnable in\nparallel. If the tests fail in parallel, the first thing to do is to figure out why; do not just\ndisable parallel tests!\nvar ex = Assert.Throws<InvalidOperationException>(\n() => fruitBasket.GetBananaById(1234));\nAssert.Equal(\n\"1234\",\nex.Message);\nAssert.Equal(true, someBool);\nAssert.True(\"abc123\" == someString);\nAssert.True(list1.Length == list2.Length);\nfor (int i = 0; i < list1.Length; i++) {\nAssert.True(\nString.Equals\nlist1[i],\nlist2[i],\nStringComparison.OrdinalIgnoreCase));\n}\nAssert.True(someBool);\nAssert.Equal(\"abc123\", someString);\n// built-in collection assertions!\nAssert.Equal(list1, list2, StringComparer.OrdinalIgnoreCase);",
-=======
       "Text": "13 / 19the same type. In order to verify the exact exception it is important to verify the message.Use xUnit.net's plethora of built-in assertionsxUnit.net includes many kinds of assertions – please use the most appropriate one for yourtest. This will make the tests a lot more readable and also allow the test runner report thebest possible errors (whether it's local or the CI machine). For example, these are bad:These are good:Parallel testsBy default all unit test assemblies should run in parallel mode, which is the default. Unittests shouldn't depend on any shared state, and so should generally be runnable inparallel. If the tests fail in parallel, the ﬁrst thing to do is to ﬁgure out why; do not justdisable parallel tests!var ex = Assert.Throws<InvalidOperationException>(    () => fruitBasket.GetBananaById(1234));Assert.Equal(    \"1234\",    ex.Message);Assert.Equal(true, someBool);Assert.True(\"abc123\" == someString);Assert.True(list1.Length == list2.Length);for (int i = 0; i < list1.Length; i++) {    Assert.True(        String.Equals            list1[i],            list2[i],            StringComparison.OrdinalIgnoreCase));}Assert.True(someBool);Assert.Equal(\"abc123\", someString);// built-in collection assertions!Assert.Equal(list1, list2, StringComparer.OrdinalIgnoreCase);",
->>>>>>> 3ff9ae7a
       "Links": []
     },
     {
       "Number": 14,
-<<<<<<< HEAD
-      "Text": "14 / 19\nFor functional tests it is reasonable to disable parallel tests.",
-=======
       "Text": "14 / 19For functional tests it is reasonable to disable parallel tests.",
->>>>>>> 3ff9ae7a
       "Links": []
     },
     {
       "Number": 15,
-<<<<<<< HEAD
-      "Text": "15 / 19\nMarkdown\nMarkdown\uF1C5 is a lightweight markup language with plain text formatting syntax. Docfx\nsupports CommonMark\uF1C5 compliant Markdown parsed through the Markdig\uF1C5 parsing\nengine.\nLink to Math Expressions\nBlock Quotes\nThis is a block quote.\nAlerts\nNOTE\nInformation the user should notice even if skimming.\n\uF431\nTIP\nOptional information to help a user be more successful.\n\uF431\nIMPORTANT\nEssential information required for user success.\n\uF623\nCAUTION\nNegative potential consequences of an action.\n\uF623\nWARNING\nDangerous certain consequences of an action.\n\uF333",
-=======
       "Text": "15 / 19MarkdownMarkdown\uF1C5 is a lightweight markup language with plain text formatting syntax. Docfxsupports CommonMark\uF1C5 compliant Markdown parsed through the Markdig\uF1C5 parsingengine.Link to Math ExpressionsBlock QuotesThis is a block quote.AlertsNOTEInformation the user should notice even if skimming.\uF431TIPOptional information to help a user be more successful.\uF431IMPORTANTEssential information required for user success.\uF623CAUTIONNegative potential consequences of an action.\uF623WARNINGDangerous certain consequences of an action.\uF333",
->>>>>>> 3ff9ae7a
       "Links": [
         {
           "Uri": "https://daringfireball.net/projects/markdown/"
@@ -290,11 +230,7 @@
     {
       "Number": 16,
       "NumberOfImages": 1,
-<<<<<<< HEAD
-      "Text": "16 / 19\nImage\nMermaid Diagrams\nFlowchart\nCode Snippet\nThe example highlights lines 2, line 5 to 7 and lines 9 to the end of the file.\nMY TODO\nThis is a TODO.\nText\nOne\nTwo\nHard Round Decision\nResult 1\nResult 2",
-=======
       "Text": "16 / 19ImageMermaid DiagramsFlowchartCode SnippetThe example highlights lines 2, line 5 to 7 and lines 9 to the end of the ﬁle.MY TODOThis is a TODO.TextOneTwoHardRoundDecisionResult 1Result 2",
->>>>>>> 3ff9ae7a
       "Links": [
         {
           "Uri": "https://learn.microsoft.com/en-us/media/learn/not-found/learn-not-found-light-mode.png?branch=main"
@@ -306,20 +242,12 @@
     },
     {
       "Number": 17,
-<<<<<<< HEAD
-      "Text": "17 / 19\nMath Expressions\nThis sentence uses $ delimiters to show math inline:\nThe Cauchy-Schwarz Inequality\nThis expression uses \\$ to display a dollar sign:\nTo split $100 in half, we calculate\nusing System;\nusing Azure;\nusing Azure.Storage;\nusing Azure.Storage.Blobs;\nclass Program\n{   \nstatic void Main(string[] args)\n{       \n// Define the connection string for the storage account\nstring connectionString = \"DefaultEndpointsProtocol=https;AccountName=<your-\naccount-name>;AccountKey=<your-account-key>;EndpointSuffix=core.windows.net\";\n// Create a new BlobServiceClient using the connection string\nvar blobServiceClient = new BlobServiceClient(connectionString);\n// Create a new container\nvar container = blobServiceClient.CreateBlobContainer(\"mycontainer\");\n// Upload a file to the container\nusing (var fileStream = File.OpenRead(\"path/to/file.txt\"))\n{           \ncontainer.UploadBlob(\"file.txt\", fileStream);\n}       \n// Download the file from the container\nvar downloadedBlob = container.GetBlobClient(\"file.txt\").Download();\nusing (var fileStream = File.OpenWrite(\"path/to/downloaded-file.txt\"))\n{           \ndownloadedBlob.Value.Content.CopyTo(fileStream);\n}   \n}\n}",
-=======
       "Text": "17 / 19Math ExpressionsThis sentence uses $ delimiters to show math inline: The Cauchy-Schwarz InequalityThis expression uses \\$ to display a dollar sign: To split $100 in half, we calculate using System;using Azure;using Azure.Storage;using Azure.Storage.Blobs;class Program{    static void Main(string[] args)    {        // Define the connection string for the storage account        string connectionString = \"DefaultEndpointsProtocol=https;AccountName=<your-account-name>;AccountKey=<your-account-key>;EndpointSuffix=core.windows.net\";        // Create a new BlobServiceClient using the connection string        var blobServiceClient = new BlobServiceClient(connectionString);        // Create a new container        var container = blobServiceClient.CreateBlobContainer(\"mycontainer\");        // Upload a file to the container        using (var fileStream = File.OpenRead(\"path/to/file.txt\"))        {            container.UploadBlob(\"file.txt\", fileStream);        }        // Download the file from the container        var downloadedBlob = container.GetBlobClient(\"file.txt\").Download();        using (var fileStream = File.OpenWrite(\"path/to/downloaded-file.txt\"))        {            downloadedBlob.Value.Content.CopyTo(fileStream);        }    }}",
->>>>>>> 3ff9ae7a
       "Links": []
     },
     {
       "Number": 18,
-<<<<<<< HEAD
-      "Text": "18 / 19\nCustom Syntax Highlighting\nTabs\nLinux Windows\nThe above tab group was created with the following syntax:\nTabs are indicated by using a specific link syntax within a Markdown header. The syntax can\nbe described as follows:\nA tab starts with a Markdown header, #, and is followed by a Markdown link [](). The text\nof the link will become the text of the tab header, displayed to the customer. In order for\nthe header to be recognized as a tab, the link itself must start with #tab/ and be followed\nby an ID representing the content of the tab. The ID is used to sync all same-ID tabs across\nthe page. Using the above example, when a user selects a tab with the link #tab/windows, all\ntabs with the link #tab/windows on the page will be selected.\nDependent tabs\nresource storageAccount 'Microsoft.Storage/storageAccounts@2021-06-01' = {\nname: 'hello'\n// (...)\n}\nContent for Linux...\n# [Linux](#tab/linux)\nContent for Linux...\n# [Windows](#tab/windows)\nContent for Windows...\n---\n# [Tab Display Name](#tab/tab-id)",
-=======
       "Text": "18 / 19Custom Syntax HighlightingTabsLinuxWindowsThe above tab group was created with the following syntax:Tabs are indicated by using a speciﬁc link syntax within a Markdown header. The syntax canbe described as follows:A tab starts with a Markdown header, #, and is followed by a Markdown link [](). The textof the link will become the text of the tab header, displayed to the customer. In order forthe header to be recognized as a tab, the link itself must start with #tab/ and be followedby an ID representing the content of the tab. The ID is used to sync all same-ID tabs acrossthe page. Using the above example, when a user selects a tab with the link #tab/windows, alltabs with the link #tab/windows on the page will be selected.Dependent tabsresource storageAccount 'Microsoft.Storage/storageAccounts@2021-06-01' = {  name: 'hello'  // (...)}Content for Linux...# [Linux](#tab/linux)Content for Linux...# [Windows](#tab/windows)Content for Windows...---# [Tab Display Name](#tab/tab-id)",
->>>>>>> 3ff9ae7a
       "Links": [
         {
           "Goto": {
@@ -334,11 +262,7 @@
     },
     {
       "Number": 19,
-<<<<<<< HEAD
-      "Text": "19 / 19\nIt's possible to make the selection in one set of tabs dependent on the selection in another\nset of tabs. Here's an example of that in action:\n.NET TypeScript REST API\nNotice how changing the Linux/Windows selection above changes the content in the .NET\nand TypeScript tabs. This is because the tab group defines two versions for each .NET and\nTypeScript, where the Windows/Linux selection above determines which version is shown\nfor .NET/TypeScript. Here's the markup that shows how this is done:\nDetails\nDemo\n.NET content for Linux...\n# [.NET](#tab/dotnet/linux)\n.NET content for Linux...\n# [.NET](#tab/dotnet/windows)\n.NET content for Windows...\n# [TypeScript](#tab/typescript/linux)\nTypeScript content for Linux...\n# [TypeScript](#tab/typescript/windows)\nTypeScript content for Windows...\n# [REST API](#tab/rest)\nREST API content, independent of platform...\n---",
-=======
       "Text": "19 / 19It's possible to make the selection in one set of tabs dependent on the selection in anotherset of tabs. Here's an example of that in action:.NETTypeScriptREST APINotice how changing the Linux/Windows selection above changes the content in the .NETand TypeScript tabs. This is because the tab group deﬁnes two versions for each .NET andTypeScript, where the Windows/Linux selection above determines which version is shownfor .NET/TypeScript. Here's the markup that shows how this is done:DetailsDemo.NET content for Linux...# [.NET](#tab/dotnet/linux).NET content for Linux...# [.NET](#tab/dotnet/windows).NET content for Windows...# [TypeScript](#tab/typescript/linux)TypeScript content for Linux...# [TypeScript](#tab/typescript/windows)TypeScript content for Windows...# [REST API](#tab/rest)REST API content, independent of platform...---",
->>>>>>> 3ff9ae7a
       "Links": [
         {
           "Goto": {
