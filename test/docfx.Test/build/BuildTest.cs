// Copyright (c) Microsoft. All rights reserved.
// Licensed under the MIT license. See LICENSE file in the project root for full license information.

using System;
using System.Collections.Generic;
using System.IO;
using System.Linq;
using System.Threading.Tasks;
using Newtonsoft.Json.Linq;
using Xunit;

namespace Microsoft.Docs.Build
{
    public static class BuildTest
    {
        public static readonly TheoryData<string, string> Specs = TestHelper.FindTestSpecs("build");

        [Theory]
        [MemberData(nameof(Specs))]
        public static async Task BuildDocset(string path, string yaml)
        {
<<<<<<< HEAD

            var docsets = TestHelper.PrepareDocsetsFromSpec(specPath);
            foreach (var (docsetPath, testSpec) in docsets)
            {
                await Program.Main(new[] { "build", docsetPath });

                var docsetOutputPath = Path.Combine(docsetPath, "_site");
                var outputs = Directory.EnumerateFiles(docsetOutputPath, "*", SearchOption.AllDirectories);
                Assert.Equal(testSpec.Outputs.Count, outputs.Count());

                foreach (var (file, content) in testSpec.Outputs)
                {
                    VerifyFile(Path.GetFullPath(Path.Combine(docsetOutputPath, file)), content);
                }
=======
            var (docsetPath, spec) = TestHelper.CreateDocset(path, yaml);

            await Program.Main(new[] { "build", docsetPath });

            foreach (var (file, content) in spec.Outputs)
            {
                VerifyFile(Path.GetFullPath(Path.Combine(docsetPath, "_site", file)), content);
>>>>>>> 6bf549a0
            }
        }

        private static void VerifyFile(string file, string content)
        {
            Assert.True(File.Exists(file), $"File should exist: '{file}'");

            switch (Path.GetExtension(file.ToLower()))
            {
                case ".json":
                    TestHelper.VerifyJsonContainEquals(
                        JToken.Parse(content),
                        JToken.Parse(File.ReadAllText(file)));
                    break;

                default:
                    Assert.Equal(
                        content.Trim(),
                        File.ReadAllText(file).Trim(),
                        ignoreCase: false,
                        ignoreLineEndingDifferences: true,
                        ignoreWhiteSpaceDifferences: true);
                    break;
            }
        }
    }
}<|MERGE_RESOLUTION|>--- conflicted
+++ resolved
@@ -19,30 +19,17 @@
         [MemberData(nameof(Specs))]
         public static async Task BuildDocset(string path, string yaml)
         {
-<<<<<<< HEAD
-
-            var docsets = TestHelper.PrepareDocsetsFromSpec(specPath);
-            foreach (var (docsetPath, testSpec) in docsets)
-            {
-                await Program.Main(new[] { "build", docsetPath });
-
-                var docsetOutputPath = Path.Combine(docsetPath, "_site");
-                var outputs = Directory.EnumerateFiles(docsetOutputPath, "*", SearchOption.AllDirectories);
-                Assert.Equal(testSpec.Outputs.Count, outputs.Count());
-
-                foreach (var (file, content) in testSpec.Outputs)
-                {
-                    VerifyFile(Path.GetFullPath(Path.Combine(docsetOutputPath, file)), content);
-                }
-=======
             var (docsetPath, spec) = TestHelper.CreateDocset(path, yaml);
 
             await Program.Main(new[] { "build", docsetPath });
 
+            var docsetOutputPath = Path.Combine(docsetPath, "_site");
+            var outputs = Directory.EnumerateFiles(docsetOutputPath, "*", SearchOption.AllDirectories);
+            Assert.Equal(spec.Outputs.Count, outputs.Count());
+
             foreach (var (file, content) in spec.Outputs)
             {
                 VerifyFile(Path.GetFullPath(Path.Combine(docsetPath, "_site", file)), content);
->>>>>>> 6bf549a0
             }
         }
 
