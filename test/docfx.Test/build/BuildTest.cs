--- conflicted
+++ resolved
@@ -22,16 +22,10 @@
 
             await Program.Run(new[] { "build", docsetPath, "--stable" });
 
-<<<<<<< HEAD
-                var docsetOutputPath = Path.Combine(docsetPath, "_site");
-                Assert.True(Directory.Exists(docsetPath));
-                var outputs = Directory.EnumerateFiles(docsetOutputPath, "*", SearchOption.AllDirectories);
-                Assert.Equal(spec.Outputs.Count, outputs.Count());
-=======
             var docsetOutputPath = Path.Combine(docsetPath, "_site");
+            Assert.True(Directory.Exists(docsetPath));
             var outputs = Directory.EnumerateFiles(docsetOutputPath, "*", SearchOption.AllDirectories);
             Assert.Equal(spec.Outputs.Count, outputs.Count());
->>>>>>> 4b20a983
 
             foreach (var (filename, content) in spec.Outputs)
             {
