--- conflicted
+++ resolved
@@ -33,13 +33,9 @@
                 return;
             }
 
-<<<<<<< HEAD
-            var actualConfig = await new OpsConfigAdapter(null).GetBuildConfig(null, Array.Empty<string>(), new SourceInfo<string>(name), repository, branch);
-=======
             var adapter = new OpsConfigAdapter(null, request => request.Headers.Add("X-OP-BuildUserToken", token));
             var response = await adapter.InterceptHttpRequest(new HttpRequestMessage { RequestUri = new Uri(url) });
             var actualConfig = await response.EnsureSuccessStatusCode().Content.ReadAsStringAsync();
->>>>>>> e2379871
 
             new JsonDiffBuilder().UseAdditionalProperties().Build().Verify(
                 JToken.Parse(expectedJson.Replace('\'', '"')),
