--- conflicted
+++ resolved
@@ -37,19 +37,11 @@
         public static void FindTocRelativePath(string[] tocFiles, string file, string expectedTocPath)
         {
             var builder = new TableOfContentsMapBuilder();
-<<<<<<< HEAD
-            var document = Document.TryCreateFromRedirection(new Docset(Directory.GetCurrentDirectory(), new Config(), null), file);
-
-            foreach (var tocFile in tocFiles)
-            {
-                var toc = Document.TryCreateFromRedirection(new Docset(Directory.GetCurrentDirectory(), new Config(), null), tocFile);
-=======
             var (document, _) = Document.TryCreate(new Docset(Directory.GetCurrentDirectory(), new Config(), null), file, false);
 
             foreach (var tocFile in tocFiles)
             {
                 var (toc, _) = Document.TryCreate(new Docset(Directory.GetCurrentDirectory(), new Config(), null), tocFile, false);
->>>>>>> af7daf06
                 builder.Add(toc, new[] { document }, Array.Empty<Document>());
             }
 
@@ -63,8 +55,8 @@
             var toc = TableOfContentsParser.LoadMdTocModel(@"
 # [Article1](article1.md)
 ## Container1 ##
-### [Article2](article2.md ""Article 2"") ## 
-### [Article3](article3.md)     
+### [Article2](article2.md ""Article 2"") ##
+### [Article3](article3.md)
 ## Container2
 ### [Article4](article4.md)
 #### [Article5](article5.md)
