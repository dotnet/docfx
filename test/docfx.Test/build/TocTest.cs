// Copyright (c) Microsoft. All rights reserved.
// Licensed under the MIT license. See LICENSE file in the project root for full license information.

using System.Collections.Generic;
using System.IO;
using Xunit;

namespace Microsoft.Docs.Build
{
    public static class TocTest
    {
<<<<<<< HEAD
        private static readonly Docset s_docset = new Docset(
            Directory.GetCurrentDirectory(),
            "en-us",
            JsonUtility.Deserialize<Config>("{'output': { 'json': true } }".Replace('\'', '\"'), null),
            repository: null);
=======
        private static readonly RestoreGitMap s_restoreGitMap = new RestoreGitMap();
        private static readonly Config s_config = JsonUtility.Deserialize<Config>("{'output': { 'json': true } }".Replace('\'', '\"'), null);
        private static readonly Docset s_docset = new Docset(Directory.GetCurrentDirectory(), "en-us", s_config, null);
        private static readonly Input s_input = new Input(Directory.GetCurrentDirectory(), null, s_config, s_restoreGitMap);
>>>>>>> 54faf8d8

        [Theory]
        // same level
        [InlineData(new[] { "TOC.md" }, "b.md", "toc.json", "toc.json")]
        [InlineData(new[] { "TOC.md", "a/TOC.md" }, "b.md", "toc.json", "toc.json")]
        [InlineData(new[] { "TOC.md", "a/TOC.md" }, "a/b.md", "toc.json", "toc.json")]
        [InlineData(new[] { "b/TOC.md", "a/TOC.md" }, "a/b.md", "toc.json", "toc.json")]
        [InlineData(new[] { "TOC.md", "a/b/TOC.md" }, "a/b/b.md", "toc.json", "toc.json")]
        [InlineData(new[] { "c/a/d/TOC.md", "c/a/TOC.md" }, "c/a/d/b.md", "toc.json", "toc.json")]

        // next level(nearest)
        [InlineData(new[] { "b/c/TOC.md", "a/TOC.md" }, "b.md", "a/toc.json", null)]
        [InlineData(new[] { "b/TOC.md", "a/b/TOC.md" }, "b.md", "b/toc.json", null)]
        [InlineData(new[] { "b/./TOC.md", "a/b/TOC.md" }, "b.md", "b/toc.json", null)]
        [InlineData(new[] { "b/../b/./TOC.md", "a/b/TOC.md" }, "b.md", "b/toc.json", null)]
        [InlineData(new[] { "b/../b/./TOC.md", "a/b/TOC.md" }, "a/../b.md", "b/toc.json", null)]
        [InlineData(new[] { "a/TOC.md", "a/b/TOC.md" }, "a/../b.md", "a/toc.json", null)]

        // order by folder name
        [InlineData(new[] { "b/c/TOC.md", "b/d/TOC.md" }, "b.md", "b/c/toc.json", null)]
        [InlineData(new[] { "b/c/TOC.md", "b/d/TOC.md" }, "b/e/b.md", "../c/toc.json", null)]

        // up level(nearest)
        [InlineData(new[] { "TOC.md", "a/TOC.md" }, "b/b.md", "../toc.json", "../toc.json")]
        [InlineData(new[] { "TOC.md", "c/a/TOC.md" }, "c/a/d/b.md", "../toc.json", "../toc.json")]
        [InlineData(new[] { "c/b/TOC.md", "c/a/TOC.md" }, "c/a/d/b.md", "../toc.json", "../toc.json")]

        // mix level(nearst)
        [InlineData(new[] { "c/b/TOC.md", "TOC.md" }, "c/a.md", "../toc.json", "../toc.json")]
        [InlineData(new[] { "c/b/TOC.md", "TOC.md" }, "c/b/a.md", "toc.json", "toc.json")]
        [InlineData(new[] { "c/b/TOC.md", "c/d/e/TOC.md" }, "c/f/h/a.md", "../../b/toc.json", null)]

        public static void FindTocRelativePath(string[] tocFiles, string file, string expectedTocPath, string expectedOrphanTocPath)
        {
            // TODO: This test depend too much on the details of our implementation and it needs some refactoring.
            var builder = new TableOfContentsMapBuilder();
<<<<<<< HEAD
            var templateEngine = TemplateEngine.Create(s_docset, new RestoreGitMap());
            var document = Document.Create(s_docset, new FilePath(file), templateEngine);
=======
            var templateEngine = TemplateEngine.Create(s_docset, s_restoreGitMap);
            var document = Document.Create(s_docset, new FilePath(file), s_input, templateEngine);
>>>>>>> 54faf8d8

            // test multiple reference case
            foreach (var tocFile in tocFiles)
            {
                var toc = Document.Create(s_docset, new FilePath(tocFile), s_input, templateEngine);
                builder.Add(toc, new List<Document> { document }, new List<Document>());
            }

            var tocMap = builder.Build();
            Assert.Equal(expectedTocPath, tocMap.FindTocRelativePath(document));

            // test orphan case
            builder = new TableOfContentsMapBuilder();
            foreach (var tocFile in tocFiles)
            {
                var toc = Document.Create(s_docset, new FilePath(tocFile), s_input, templateEngine);
                builder.Add(toc, new List<Document>(), new List<Document>());
            }
            tocMap = builder.Build();
            Assert.Equal(expectedOrphanTocPath, tocMap.FindTocRelativePath(document));
        }
    }
}<|MERGE_RESOLUTION|>--- conflicted
+++ resolved
@@ -9,18 +9,10 @@
 {
     public static class TocTest
     {
-<<<<<<< HEAD
-        private static readonly Docset s_docset = new Docset(
-            Directory.GetCurrentDirectory(),
-            "en-us",
-            JsonUtility.Deserialize<Config>("{'output': { 'json': true } }".Replace('\'', '\"'), null),
-            repository: null);
-=======
-        private static readonly RestoreGitMap s_restoreGitMap = new RestoreGitMap();
+        private static readonly RestoreGitMap s_restoreGitMap = new RestoreGitMap(null);
         private static readonly Config s_config = JsonUtility.Deserialize<Config>("{'output': { 'json': true } }".Replace('\'', '\"'), null);
         private static readonly Docset s_docset = new Docset(Directory.GetCurrentDirectory(), "en-us", s_config, null);
         private static readonly Input s_input = new Input(Directory.GetCurrentDirectory(), null, s_config, s_restoreGitMap);
->>>>>>> 54faf8d8
 
         [Theory]
         // same level
@@ -57,13 +49,8 @@
         {
             // TODO: This test depend too much on the details of our implementation and it needs some refactoring.
             var builder = new TableOfContentsMapBuilder();
-<<<<<<< HEAD
-            var templateEngine = TemplateEngine.Create(s_docset, new RestoreGitMap());
-            var document = Document.Create(s_docset, new FilePath(file), templateEngine);
-=======
             var templateEngine = TemplateEngine.Create(s_docset, s_restoreGitMap);
             var document = Document.Create(s_docset, new FilePath(file), s_input, templateEngine);
->>>>>>> 54faf8d8
 
             // test multiple reference case
             foreach (var tocFile in tocFiles)
