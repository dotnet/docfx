--- conflicted
+++ resolved
@@ -122,18 +122,11 @@
     }
 }".Replace('\'', '"'), null);
 
-<<<<<<< HEAD
-            var credentialProvider = config.GetCredentialProvider();
+            var credentialHandler = new CredentialHandler(config.GetHttpConfig());
 
             using var message = new HttpRequestMessage { RequestUri = new Uri(url) };
-            credentialProvider.FillInCredentials(message);
+            credentialHandler.FillInCredentials(message);
             Assert.Equal(value, message.Headers.GetValues("key").First());
-=======
-            var httpConfig = config.GetHttpConfig(url);
-
-            Assert.NotNull(httpConfig);
-            Assert.Equal(value, httpConfig.Headers["key"]);
->>>>>>> cba38f98
         }
     }
 }