// Copyright (c) Microsoft. All rights reserved.
// Licensed under the MIT license. See LICENSE file in the project root for full license information.

using System;
using System.IO;
<<<<<<< HEAD
using System.Linq;
using System.Runtime.InteropServices;
using Newtonsoft.Json;
=======
>>>>>>> d9103085
using Xunit;

namespace Microsoft.Docs.Build
{
    public static class ConfigTest
    {
        [Theory]
        [InlineData(LocalizationMapping.Repository, null, "zh-cn", null)]
        [InlineData(LocalizationMapping.Repository, "", "zh-cn", "")]
        [InlineData(LocalizationMapping.Repository, "https://github.com/docfx/name", "", "https://github.com/docfx/name")]
        [InlineData(LocalizationMapping.Repository, "https://github.com/docfx/name", null, "https://github.com/docfx/name")]
        [InlineData(LocalizationMapping.Folder, "https://github.com/docfx/name", "zh-cn", "https://github.com/docfx/name")]
        [InlineData(LocalizationMapping.Repository, "https://github.com/docfx/name", "zh-cn", "https://github.com/docfx/name.zh-cn")]
        [InlineData(LocalizationMapping.Repository, "https://github.com/docfx/name.en-us", "zh-cn", "https://github.com/docfx/name.en-us.zh-cn")]
        [InlineData(LocalizationMapping.Repository, "https://github.com/docfx/name.zh-cn", "zh-cn", "https://github.com/docfx/name.zh-cn")]
        [InlineData(LocalizationMapping.Repository, "https://github.com/docfx/name.en", "zh-cn", "https://github.com/docfx/name.en.zh-cn")]
        [InlineData(LocalizationMapping.Repository, "https://github.com/docfx/test-repo", "en-us", "https://github.com/docfx/test-repo")]
        [InlineData(LocalizationMapping.Repository, "https://github.com/docfx/en-us", "zh-cn", "https://github.com/docfx/en-us.zh-cn")]
        [InlineData(LocalizationMapping.Repository, "https://github.com/docfx/test-repo", "bs-Cyrl-BA", "https://github.com/docfx/test-repo.bs-Cyrl-BA")]
        [InlineData(LocalizationMapping.Repository, "https://github.com/docfx/test-repo.en-us", "bs-Cyrl-BA", "https://github.com/docfx/test-repo.en-us.bs-Cyrl-BA")]
        [InlineData(LocalizationMapping.Repository, "https://github.com/docfx/test-repo.bs-Cyrl-BA", "sr-Latn-RS", "https://github.com/docfx/test-repo.bs-Cyrl-BA.sr-Latn-RS", "bs-Cyrl-BA")]
        [InlineData(LocalizationMapping.Repository, "https://test.visualstudio.com/_git/TripleCrown.Backend", "sr-Latn-RS", "https://test.visualstudio.com/_git/TripleCrown.Backend.sr-Latn-RS")]
        [InlineData(LocalizationMapping.Repository, "https://test.visualstudio.com/_git/TripleCrown.Backend.en-us", "sr-Latn-RS", "https://test.visualstudio.com/_git/TripleCrown.Backend.en-us.sr-Latn-RS")]
        [InlineData(LocalizationMapping.Repository, "https://test.visualstudio.com/_git/TripleCrown.Backend.sr-Latn-RS", "sr-Latn-RS", "https://test.visualstudio.com/_git/TripleCrown.Backend.sr-Latn-RS")]
        public static void LocConfigConventionRepoRemote(LocalizationMapping locMappingType, string sourceName, string locale, string locName, string defaultLocale = "en-us")
            => Assert.Equal(locName, LocalizationUtility.GetLocalizedRepo(locMappingType, false, sourceName, "master", locale, defaultLocale).remote);

        [Theory]
        [InlineData(LocalizationMapping.Folder, true, "master", "zh-cn", "master")]
        [InlineData(LocalizationMapping.Repository, true, "", "zh-cn", "")]
        [InlineData(LocalizationMapping.Repository, true, null, "zh-cn", null)]
        [InlineData(LocalizationMapping.Repository, false, "master", "zh-cn", "master")]
        [InlineData(LocalizationMapping.Repository, false, "master", "en-us", "master")]
        [InlineData(LocalizationMapping.Repository, true, "master", "zh-cn", "master-sxs")]
        [InlineData(LocalizationMapping.Branch, true, "master", "zh-cn", "master-sxs.zh-cn")]
        public static void LocConfigConventionRepoBranch(LocalizationMapping locMappingType, bool enableBilingual, string sourceBranch, string locale, string targetBranch)
            => Assert.Equal(targetBranch, LocalizationUtility.GetLocalizedRepo(locMappingType, enableBilingual, "abc", sourceBranch, locale, "en-us").branch);

        [Theory]
        [InlineData("https://github.com/docs/theme", "en-us", "en-us", "https://github.com/docs/theme#master")]
        [InlineData("https://github.com/docs/theme", "zh-cn", "en-us", "https://github.com/docs/theme.zh-cn#master")]
        [InlineData("https://github.com/docs/theme", "", "en-us", "https://github.com/docs/theme#master")]
        [InlineData("https://github.com/docs/theme.zh-cn", "zh-cn", "en-us", "https://github.com/docs/theme.zh-cn#master")]
        [InlineData("https://github.com/docs/theme.en-us", "zh-cn", "en-us", "https://github.com/docs/theme.en-us.zh-cn#master")]
        [InlineData("https://github.com/docs/theme#live", "zh-cn", "en-us", "https://github.com/docs/theme.zh-cn#live")]
        [InlineData("https://github.com/docs/theme.en-us#live", "zh-cn", "en-us", "https://github.com/docs/theme.en-us.zh-cn#live")]
        [InlineData("https://github.com/docs/theme.zh-cn#live", "zh-cn", "en-us", "https://github.com/docs/theme.zh-cn#live")]
        public static void LocConfigConventionTheme(string theme, string locale, string defaultLocale, string expectedTheme)
        {
            var locTheme = LocalizationUtility.GetLocalizedTheme(new PackagePath(theme), locale, defaultLocale);
            Assert.Equal(expectedTheme, locTheme.ToString());
        }

        [Theory]
        [InlineData("https://github.com/docs", "master", null, null, null)]
        [InlineData("", "master", null, null, null)]
        [InlineData("", null, null, null, null)]
        [InlineData("https://github.com/docs.zh-cn", "master", "https://github.com/docs", "master", "zh-cn")]
        [InlineData("https://github.com/docs.zh-CN", "master", "https://github.com/docs", "master", "zh-cn")]
        [InlineData("https://github.com/docs.bs-Cyrl-BA", "master", "https://github.com/docs", "master", "bs-cyrl-ba")]
        [InlineData("https://test.visualstudio.com/_git/abc", "master", null, null, null)]
        [InlineData("https://test.visualstudio.com/_git/abc.zh-cn", "master", "https://test.visualstudio.com/_git/abc", "master", "zh-cn")]
        [InlineData("https://test.visualstudio.com/_git/abc.bs-Cyrl-BA", "master", "https://test.visualstudio.com/_git/abc", "master", "bs-cyrl-ba")]
        [InlineData("https://github.com/docs.zh-cn", "master-sxs", "https://github.com/docs", "master", "zh-cn")]
        [InlineData("https://github.com/docs.loc", "master-sxs.zh-cn", "https://github.com/docs", "master", "zh-cn")]
        public static void LocConfigConventionSourceRepo(string remote, string branch, string expectedSourceRemote, string expectedSourceBranch, string expectedLocale)
        {
            LocalizationUtility.TryGetFallbackRepository(
                Repository.Create(Directory.GetCurrentDirectory(), branch, remote), out var sourceRemote, out var sourceBranch, out var locale);

            Assert.Equal(expectedSourceRemote, sourceRemote);
            Assert.Equal(expectedSourceBranch, sourceBranch);
            Assert.Equal(expectedLocale, locale);
        }

        [Theory]
        [InlineData("", false)]
        [InlineData(null, false)]
        [InlineData("en", false)]
        [InlineData("zh", false)]
        [InlineData("id-id", true)]
        [InlineData("ms-my", true)]
        [InlineData("ca-es", true)]
        [InlineData("cs-cz", true)]
        [InlineData("da-dk", true)]
        [InlineData("de-AT", true)]
        [InlineData("de-CH", true)]
        [InlineData("de-de", true)]
        [InlineData("et-ee", true)]
        [InlineData("en-AU", true)]
        [InlineData("en-CA", true)]
        [InlineData("en-IN", true)]
        [InlineData("en-IE", true)]
        [InlineData("en-MY", true)]
        [InlineData("en-NZ", true)]
        [InlineData("en-SG", true)]
        [InlineData("en-ZA", true)]
        [InlineData("en-GB", true)]
        [InlineData("en-us", true)]
        [InlineData("es-MX", true)]
        [InlineData("es-es", true)]
        [InlineData("eu-es", true)]
        [InlineData("fil-ph", true)]
        [InlineData("fr-BE", true)]
        [InlineData("fr-CA", true)]
        [InlineData("fr-CH", true)]
        [InlineData("fr-fr", true)]
        [InlineData("ga-ie", true)]
        [InlineData("gl-es", true)]
        [InlineData("hr-hr", true)]
        [InlineData("is-is", true)]
        [InlineData("it-CH", true)]
        [InlineData("it-it", true)]
        [InlineData("lv-lv", true)]
        [InlineData("lb-lu", true)]
        [InlineData("lt-lt", true)]
        [InlineData("hu-hu", true)]
        [InlineData("mt-mt", true)]
        [InlineData("nl-BE", true)]
        [InlineData("nl-nl", true)]
        [InlineData("nb-NO", true)]
        [InlineData("pl-pl", true)]
        [InlineData("pt-BR", true)]
        [InlineData("pt-pt", true)]
        [InlineData("ro-ro", true)]
        [InlineData("sk-sk", true)]
        [InlineData("sl-si", true)]
        [InlineData("fi-fi", true)]
        [InlineData("sv-se", true)]
        [InlineData("vi-vn", true)]
        [InlineData("tr-tr", true)]
        [InlineData("el-gr", true)]
        [InlineData("bg-bg", true)]
        [InlineData("kk-kz", true)]
        [InlineData("ru-ru", true)]
        [InlineData("uk-ua", true)]
        [InlineData("he-il", true)]
        [InlineData("ar-sa", true)]
        [InlineData("hi-in", true)]
        [InlineData("th-th", true)]
        [InlineData("ko-kr", true)]
        [InlineData("ja-jp", true)]
        [InlineData("bs-cyrl-ba", true)]
        [InlineData("sr-cyrl-rs", true)]
        [InlineData("sr-latn-rs", true)]
        [InlineData("bs-latn-ba", true)]
        [InlineData("zh-CN", true)]
        [InlineData("zh-tw", true)]
        [InlineData("zh-hk", true)]
        public static void IsValidLocale(string locale, bool valid)
            => Assert.Equal(valid, LocalizationUtility.IsValidLocale(locale));

        [Theory]
        [InlineData("", "{}")]
        [InlineData("a", "{'a':'value'}")]
        [InlineData("a, a", "{'a':['value','value']}")]
        [InlineData("A_B", "{'aB':'value'}")]
        [InlineData("a, b", "{'a':'value','b':'value'}")]
        [InlineData("OUTPUT_PATH", "{'outputPath':'value'}")]
        [InlineData("OUTPUT__PATH", "{'output':{'path':'value'}}")]
        [InlineData("OUTPUT__PATH,output__path", "{'output':{'path':['value','value']}}")]
        [InlineData("OUTPUT,output__path", "{'output':{'path':'value'}}")]
        public static void ExpandVariablesTest(string keys, string expectedJObject)
        {
            var items = keys.Split(',', StringSplitOptions.RemoveEmptyEntries).Select(key => (key, "value"));
            Assert.Equal(expectedJObject, ConfigLoader.ExpandVariables("__", "_", items).ToString(Formatting.None).Replace('"', '\''));
        }
    }
}<|MERGE_RESOLUTION|>--- conflicted
+++ resolved
@@ -3,12 +3,8 @@
 
 using System;
 using System.IO;
-<<<<<<< HEAD
 using System.Linq;
-using System.Runtime.InteropServices;
 using Newtonsoft.Json;
-=======
->>>>>>> d9103085
 using Xunit;
 
 namespace Microsoft.Docs.Build
