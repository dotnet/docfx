// Copyright (c) Microsoft. All rights reserved.
// Licensed under the MIT license. See LICENSE file in the project root for full license information.

using System;
using System.Collections.Concurrent;
using System.Collections.Generic;
using System.Diagnostics;
using System.IO;
using System.Linq;
using System.Runtime.InteropServices;
using System.Text;
using System.Text.RegularExpressions;
using System.Threading;
using System.Threading.Tasks;
using Microsoft.AspNetCore.TestHost;
using Newtonsoft.Json.Linq;
using Xunit;
using Xunit.Sdk;

namespace Microsoft.Docs.Build
{
    public static class E2ETest
    {
        private static readonly ConcurrentDictionary<string, int> s_mockRepos = new ConcurrentDictionary<string, int>();

        public static readonly TheoryData<string> Specs = FindTestSpecs();

        private static readonly AsyncLocal<IReadOnlyDictionary<string, string>> t_mockedRepos = new AsyncLocal<IReadOnlyDictionary<string, string>>();

        static E2ETest()
        {
            GitUtility.GitRemoteProxy = remote =>
            {
                var mockedRepos = t_mockedRepos.Value;
                if (mockedRepos != null && mockedRepos.TryGetValue(remote, out var mockedLocation))
                {
                    return mockedLocation;
                }
                return remote;
            };
        }

        [Theory]
        [MemberData(nameof(Specs))]
        public static async Task Run(string name)
        {
            var (docsetPath, spec, mockedRepos) = await CreateDocset(name);
            if (spec == null)
            {
                return;
            }

<<<<<<< HEAD
            if (spec.Watch)
            {
                await RunWatchCore(docsetPath, spec);
=======
            try
            {
                t_mockedRepos.Value = mockedRepos;

                var osMatches = string.IsNullOrEmpty(spec.OS) || spec.OS.Split(',').Any(
                    os => RuntimeInformation.IsOSPlatform(OSPlatform.Create(os.Trim().ToUpperInvariant())));

                if (osMatches)
                {
                    await RunCore(docsetPath, spec);
                }
                else
                {
                    await Assert.ThrowsAnyAsync<XunitException>(() => RunCore(docsetPath, spec));
                }
>>>>>>> 11ebb4b1
            }
            finally
            {
<<<<<<< HEAD
                var osMatches = string.IsNullOrEmpty(spec.OS) || spec.OS.Split(',').Any(
                    os => RuntimeInformation.IsOSPlatform(OSPlatform.Create(os.Trim().ToUpperInvariant())));

                if (osMatches)
                {
                    await RunCore(docsetPath, spec);
                }
                else
                {
                    await Assert.ThrowsAnyAsync<XunitException>(() => RunCore(docsetPath, spec));
                }
=======
                t_mockedRepos.Value = null;
>>>>>>> 11ebb4b1
            }
        }

        private static async Task RunCore(string docsetPath, E2ESpec spec)
        {
            foreach (var command in spec.Commands)
            {
                if (await Program.Run(command.Split(" ").Concat(new[] { docsetPath }).ToArray()) != 0)
                {
                    break;
                }
            }

            // Verify output
            var docsetOutputPath = Path.Combine(docsetPath, "_site");
            Assert.True(Directory.Exists(docsetOutputPath), $"{docsetOutputPath} does not exist");

            var outputs = Directory.GetFiles(docsetOutputPath, "*", SearchOption.AllDirectories);
            var outputFileNames = outputs.Select(file => file.Substring(docsetOutputPath.Length + 1).Replace('\\', '/')).ToList();

            // Show build.log content if actual output has errors or warnings.
            if (!spec.Outputs.Keys.Contains("build.log") && outputFileNames.Contains("build.log"))
            {
                Assert.True(false, File.ReadAllText(Path.Combine(docsetOutputPath, "build.log")));
            }

            // These files output mostly contains empty content which e2e tests are not intrested in
            // we can just skip the verification for them
            foreach (var skippableItem in spec.SkippableOutputs)
            {
                if (!spec.Outputs.ContainsKey(skippableItem))
                {
                    outputFileNames.Remove(skippableItem);
                }
            }

            // Verify output
            Assert.Equal(spec.Outputs.Keys.OrderBy(_ => _), outputFileNames.OrderBy(_ => _));

            foreach (var (filename, content) in spec.Outputs)
            {
                VerifyFile(Path.GetFullPath(Path.Combine(docsetOutputPath, filename)), content);
            }
        }

        private static async Task RunWatchCore(string docsetPath, E2ESpec spec)
        {
            var server = new TestServer(Watch.CreateWebServer(docsetPath, new CommandLineOptions()));
            
            foreach (var (request, response) in spec.Http)
            {
                var responseContext = await server.SendAsync(requestContext => requestContext.Request.Path = "/" + request);
                var body = new StreamReader(responseContext.Response.Body).ReadToEnd();
                var actualResponse = new JObject
                {
                    ["status"] = responseContext.Response.StatusCode,
                    ["body"] = body,
                };
                TestUtility.VerifyJsonContainEquals(response, actualResponse);
            }

            // Verify no output in output directory
            Assert.False(Directory.Exists(Path.Combine(docsetPath, "_site")));
        }

        private static TheoryData<string> FindTestSpecs()
        {
            var specNames = new List<(string, bool only)>();
            foreach (var file in Directory.EnumerateFiles("specs", "*.yml", SearchOption.AllDirectories))
            {
                var i = 0;
                var content = File.ReadAllText(file);
                var sections = content.Split("\n---", StringSplitOptions.RemoveEmptyEntries);

                foreach (var section in sections)
                {
                    var yaml = section.Trim('\r', '\n', '-');
                    var header = YamlUtility.ReadHeader(yaml) ?? "";
                    if (string.IsNullOrEmpty(header))
                    {
                        i++;
                        continue;
                    }
#if DEBUG
                    var only = header.Contains("[ONLY]", StringComparison.OrdinalIgnoreCase);
#else
                    var only = false;
#endif
                    specNames.Add(($"{Path.GetFileNameWithoutExtension(file)}/{i++:D2}. {header}", only));
                }
            }

            var hasOnly = specNames.Any(spec => spec.only);
            var result = new TheoryData<string>();
            foreach (var (name, only) in specNames)
            {
                if (!hasOnly || only)
                {
                    result.Add(name);
                }
            }
            return result;
        }

        private static async Task<(string docsetPath, E2ESpec spec, IReadOnlyDictionary<string, string> mockedRepos)>
            CreateDocset(string specName)
        {
            var match = Regex.Match(specName, "^(.+?)/(\\d+). (.*)");
            var specPath = match.Groups[1].Value + ".yml";
            var ordinal = int.Parse(match.Groups[2].Value);
            var sections = File.ReadAllText(Path.Combine("specs", specPath)).Split("\n---", StringSplitOptions.RemoveEmptyEntries);
            var yaml = sections[ordinal].Trim('\r', '\n', '-');

            Assert.StartsWith($"# {match.Groups[3].Value}", yaml);

            var yamlHash = HashUtility.GetMd5Hash(yaml).Substring(0, 5);
            var name = ToSafePathString(specName) + "-" + yamlHash;

            var (_, spec) = YamlUtility.Deserialize<E2ESpec>(yaml, false);

            var skip = spec.Environments.Any(env => string.IsNullOrEmpty(Environment.GetEnvironmentVariable(env)));
            if (skip)
            {
                return default;
            }

            var replaceEnvironments =
                spec.Environments.Length > 0 &&
                !spec.Environments.Any(env => string.IsNullOrEmpty(Environment.GetEnvironmentVariable(env)));

            var docsetPath = Path.Combine("specs-drop", name);
            var mockedRepos = MockGitRepos(name, spec);

            if (Directory.Exists(docsetPath))
            {
                if (Directory.Exists(Path.Combine(docsetPath, "_site")))
                {
                    Directory.Delete(Path.Combine(docsetPath, "_site"), recursive: true);
                }
            }
            else
            {
                var inputRepo = spec.Repo ?? spec.Repos.Select(item => item.Key).FirstOrDefault();
                if (!string.IsNullOrEmpty(inputRepo))
                {
                    try
                    {
                        t_mockedRepos.Value = mockedRepos;

                        var (remote, refspec) = GitUtility.GetGitRemoteInfo(inputRepo);
                        await GitUtility.CloneOrUpdate(docsetPath, remote, refspec);
                        Process.Start(new ProcessStartInfo("git", "submodule update --init") { WorkingDirectory = docsetPath }).WaitForExit();
                    }
                    finally
                    {
                        t_mockedRepos.Value = null;
                    }
                }

                foreach (var (file, content) in spec.Inputs)
                {
                    var mutableContent = content;
                    var filePath = Path.Combine(docsetPath, file);
                    PathUtility.CreateDirectoryFromFilePath(filePath);
                    if (replaceEnvironments && Path.GetFileNameWithoutExtension(file) == "docfx")
                    {
                        foreach (var env in spec.Environments)
                        {
                            mutableContent = content.Replace($"{{{env}}}", Environment.GetEnvironmentVariable(env));
                        }
                    }
                    File.WriteAllText(filePath, mutableContent);
                }
            }

            return (docsetPath, spec, mockedRepos);
        }

        private static string ToSafePathString(string value)
        {
            value = value.Replace('/', ' ').Replace('\\', ' ');
            foreach (var ch in Path.GetInvalidPathChars())
            {
                value = value.Replace(ch.ToString(), "");
            }
            foreach (var ch in Path.GetInvalidFileNameChars())
            {
                value = value.Replace(ch.ToString(), "");
            }
            return value;
        }

        private static IReadOnlyDictionary<string, string> MockGitRepos(string name, E2ESpec spec)
        {
            var result = new ConcurrentDictionary<string, string>();
            var repos =
                from pair in spec.Repos
                let info = GitUtility.GetGitRemoteInfo(pair.Key)
                group (info.refspec, pair.Value)
                by info.remote;

            Parallel.ForEach(repos, repoInfo =>
            {
                var remote = repoInfo.Key;
                var repoPath = Path.Combine("repos", name, ToSafePathString(remote));
                result[remote] = Path.GetFullPath(repoPath);
                if (Directory.Exists(repoPath))
                {
                    return;
                }

                using (var repo = new LibGit2Sharp.Repository(LibGit2Sharp.Repository.Init(repoPath, isBare: true)))
                {
                    foreach (var (branch, commits) in repoInfo)
                    {
                        Debug.Assert(s_mockRepos.TryAdd($"{remote}#{branch}", 0), $"mock repo's remote: {remote}#{branch} is duplicated");

                        var lastCommit = default(LibGit2Sharp.Commit);
                        foreach (var commit in commits.Reverse())
                        {
                            var author = new LibGit2Sharp.Signature(commit.Author, commit.Email, commit.Time);
                            var tree = new LibGit2Sharp.TreeDefinition();
                            var commitIndex = 0;

                            foreach (var (path, content) in commit.Files)
                            {
                                var blob = repo.ObjectDatabase.CreateBlob(new MemoryStream(Encoding.UTF8.GetBytes(content?.Replace("\r", "") ?? "")));
                                tree.Add(path, blob, LibGit2Sharp.Mode.NonExecutableFile);
                            }

                            var currentCommit = repo.ObjectDatabase.CreateCommit(
                                author,
                                author, $"Commit {commitIndex++}",
                                repo.ObjectDatabase.CreateTree(tree),
                                lastCommit != null ? new[] { lastCommit } : Array.Empty<LibGit2Sharp.Commit>(),
                                prettifyMessage: false);

                            lastCommit = currentCommit;
                        }

                        repo.Branches.Add(branch, lastCommit);
                    }
                }
            });
            return result;
        }

        private static void VerifyFile(string file, string content)
        {
            switch (Path.GetExtension(file.ToLowerInvariant()))
            {
                case ".json":
                case ".manifest":
                    TestUtility.VerifyJsonContainEquals(
                        JToken.Parse(content ?? "{}"),
                        JToken.Parse(File.ReadAllText(file)));
                    break;
                case ".log":
                    var expected = content.Split(new char[] { '\r', '\n' }, StringSplitOptions.RemoveEmptyEntries).OrderBy(_ => _).ToArray();
                    var actual = File.ReadAllLines(file).OrderBy(_ => _).ToArray();
                    // TODO: Configure github token in CI to get rid of github rate limit,
                    // then we could remove the wildcard match
                    if (expected.Any(str => str.Contains("*")))
                    {
                        Assert.Matches("^" + Regex.Escape(string.Join("\n", expected)).Replace("\\*", ".*") + "$", string.Join("\n", actual));
                    }
                    else
                    {
                        Assert.Equal(string.Join("\n", expected), string.Join("\n", actual));
                    }
                    break;
                case ".html":
                    if (!string.IsNullOrEmpty(content))
                    {
                        Assert.Equal(
                            TestUtility.NormalizeHtml(content),
                            TestUtility.NormalizeHtml(File.ReadAllText(file)));
                    }
                    break;
                default:
                    if (!string.IsNullOrEmpty(content))
                    {
                        Assert.Equal(
                            content?.Trim() ?? "",
                            File.ReadAllText(file).Trim(),
                            ignoreCase: false,
                            ignoreLineEndingDifferences: true,
                            ignoreWhiteSpaceDifferences: true);
                    }
                    break;
            }
        }
    }
}<|MERGE_RESOLUTION|>--- conflicted
+++ resolved
@@ -50,11 +50,6 @@
                 return;
             }
 
-<<<<<<< HEAD
-            if (spec.Watch)
-            {
-                await RunWatchCore(docsetPath, spec);
-=======
             try
             {
                 t_mockedRepos.Value = mockedRepos;
@@ -64,31 +59,23 @@
 
                 if (osMatches)
                 {
-                    await RunCore(docsetPath, spec);
+                    if (spec.Watch)
+                    {
+                        await RunWatchCore(docsetPath, spec);
+                    }
+                    else
+                    {
+                        await RunCore(docsetPath, spec);
+                    }
                 }
                 else
                 {
                     await Assert.ThrowsAnyAsync<XunitException>(() => RunCore(docsetPath, spec));
                 }
->>>>>>> 11ebb4b1
             }
             finally
             {
-<<<<<<< HEAD
-                var osMatches = string.IsNullOrEmpty(spec.OS) || spec.OS.Split(',').Any(
-                    os => RuntimeInformation.IsOSPlatform(OSPlatform.Create(os.Trim().ToUpperInvariant())));
-
-                if (osMatches)
-                {
-                    await RunCore(docsetPath, spec);
-                }
-                else
-                {
-                    await Assert.ThrowsAnyAsync<XunitException>(() => RunCore(docsetPath, spec));
-                }
-=======
                 t_mockedRepos.Value = null;
->>>>>>> 11ebb4b1
             }
         }
 
@@ -137,7 +124,7 @@
         private static async Task RunWatchCore(string docsetPath, E2ESpec spec)
         {
             var server = new TestServer(Watch.CreateWebServer(docsetPath, new CommandLineOptions()));
-            
+
             foreach (var (request, response) in spec.Http)
             {
                 var responseContext = await server.SendAsync(requestContext => requestContext.Request.Path = "/" + request);
