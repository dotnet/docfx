// Copyright (c) Microsoft. All rights reserved.
// Licensed under the MIT license. See LICENSE file in the project root for full license information.

using System;
using System.Collections.Concurrent;
using System.Collections.Generic;
using System.Diagnostics;
using System.IO;
using System.Linq;
using System.Runtime.InteropServices;
using System.Text;
using System.Text.RegularExpressions;
using System.Threading;
using System.Threading.Tasks;
using Microsoft.AspNetCore.TestHost;
using Newtonsoft.Json.Linq;
using Xunit;
using Xunit.Sdk;

namespace Microsoft.Docs.Build
{
    public static class E2ETest
    {
        private static readonly string[] s_errorCodesWithoutLineInfo =
        {
            "need-restore", "publish-url-conflict", "output-path-conflict", "uid-conflict", "redirection-conflict",
            "download-failed", "heading-not-found", "config-not-found", 

            // These error codes are the ones we could have line info but haven't implement them yet:
<<<<<<< HEAD
            "file-not-found", "committish-not-found",
=======
            "uid-not-found", "committish-not-found",
>>>>>>> b0db95d7
            "invalid-toc-syntax", "yaml-header-not-object",
            "invalid-toc-level", "redirection-out-of-scope", "invalid-redirect-to", "moniker-config-missing",
            "empty-monikers", "circular-reference", "moniker-overlapping",
            "redirection-is-empty", "invalid-locale", "link-out-of-scope",
            "invalid-redirection", "merge-conflict", "invalid-topic-href",
            "redirected-id-conflict", "schema-not-found"
        };

        private static readonly ConcurrentDictionary<string, (int ordinal, string spec)> s_mockRepos = new ConcurrentDictionary<string, (int ordinal, string spec)>();

        public static readonly TheoryData<string> Specs = FindTestSpecs();

        private static readonly AsyncLocal<IReadOnlyDictionary<string, string>> t_mockedRepos = new AsyncLocal<IReadOnlyDictionary<string, string>>();

        static E2ETest()
        {
            GitUtility.GitRemoteProxy = remote =>
            {
                var mockedRepos = t_mockedRepos.Value;
                if (mockedRepos != null && mockedRepos.TryGetValue(remote, out var mockedLocation))
                {
                    return mockedLocation;
                }
                return remote;
            };
        }

        [Theory]
        [MemberData(nameof(Specs))]
        public static async Task Run(string name)
        {
            var (docsetPath, spec, mockedRepos) = CreateDocset(name);
            if (spec is null)
            {
                return;
            }

            try
            {
                t_mockedRepos.Value = mockedRepos;

                var osMatches = string.IsNullOrEmpty(spec.OS) || spec.OS.Split(',').Any(
                    os => RuntimeInformation.IsOSPlatform(OSPlatform.Create(os.Trim().ToUpperInvariant())));

                if (osMatches)
                {
                    if (spec.Watch)
                    {
                        await RunWatchCore(docsetPath, spec);
                    }
                    else
                    {
                        await RunCore(docsetPath, spec);
                    }
                }
                else
                {
                    await Assert.ThrowsAnyAsync<XunitException>(() => RunCore(docsetPath, spec));
                }
            }
            finally
            {
                t_mockedRepos.Value = null;
            }
        }

        private static async Task RunCore(string docsetPath, E2ESpec spec)
        {
            bool failed = false;
            foreach (var command in spec.Commands)
            {
                if (await Program.Run(command.Split(" ").Concat(new[] { docsetPath }).ToArray()) != 0)
                {
                    failed = true;
                    break;
                }
            }

            // Verify output
            var docsetOutputPath = Path.Combine(docsetPath, "_site");
            Assert.True(Directory.Exists(docsetOutputPath), $"{docsetOutputPath} does not exist");

            var outputs = Directory.GetFiles(docsetOutputPath, "*", SearchOption.AllDirectories);
            var outputFileNames = outputs.Select(file => file.Substring(docsetOutputPath.Length + 1).Replace('\\', '/')).ToList();

            // Show build.log content if actual output has errors or warnings.
            if (failed && outputFileNames.Contains("build.log"))
            {
                Console.WriteLine($"{Path.GetFileName(docsetPath)}: {File.ReadAllText(Path.Combine(docsetOutputPath, "build.log"))}");
            }

            // These files output mostly contains empty content which e2e tests are not intrested in
            // we can just skip the verification for them
            foreach (var skippableItem in spec.SkippableOutputs)
            {
                if (!spec.Outputs.ContainsKey(skippableItem))
                {
                    outputFileNames.Remove(skippableItem);
                }
            }

            // Verify output
            Assert.Equal(spec.Outputs.Keys.Where(k => !k.StartsWith("~/")).OrderBy(_ => _), outputFileNames.OrderBy(_ => _));

            foreach (var (filename, content) in spec.Outputs)
            {
                if (filename.StartsWith("~/"))
                {
                    VerifyFile(Path.GetFullPath(Path.Combine(docsetPath, filename.Substring(2))), content);
                    continue;
                }
                VerifyFile(Path.GetFullPath(Path.Combine(docsetOutputPath, filename)), content);
            }
        }

        private static async Task RunWatchCore(string docsetPath, E2ESpec spec)
        {
            var server = new TestServer(Watch.CreateWebServer(docsetPath, new CommandLineOptions()));

            foreach (var (request, response) in spec.Http)
            {
                var responseContext = await server.SendAsync(requestContext => requestContext.Request.Path = "/" + request);
                var body = new StreamReader(responseContext.Response.Body).ReadToEnd();
                var actualResponse = new JObject
                {
                    ["status"] = responseContext.Response.StatusCode,
                    ["body"] = body,
                };
                TestUtility.VerifyJsonContainEquals(response, actualResponse);
            }

            // Verify no output in output directory
            Assert.False(Directory.Exists(Path.Combine(docsetPath, "_site")));
        }

        private static TheoryData<string> FindTestSpecs()
        {
            var specNames = new List<(string, bool only)>();
            foreach (var file in Directory.EnumerateFiles("specs", "*.yml", SearchOption.AllDirectories))
            {
                var i = 0;
                var content = File.ReadAllText(file);
                var sections = content.Split("\n---", StringSplitOptions.RemoveEmptyEntries);

                foreach (var section in sections)
                {
                    var yaml = section.Trim('\r', '\n', '-');
                    var header = YamlUtility.ReadHeader(yaml) ?? "";
                    if (string.IsNullOrEmpty(header))
                    {
                        i++;
                        continue;
                    }
#if DEBUG
                    var only = header.Contains("[ONLY]", StringComparison.OrdinalIgnoreCase);
#else
                    var only = false;
#endif
                    if (Path.GetFileNameWithoutExtension(file).Contains("localization"))
                    {
                        var spec = YamlUtility.Deserialize<E2ESpec>(yaml);
                        if (spec.Commands != null && spec.Commands.Any(c => c != null && c.Contains("--locale"))
                            && spec.Repos.Count() > 1 && !spec.Inputs.Any() && string.IsNullOrEmpty(spec.Repo))
                        {
                            specNames.Add(($"{Path.GetFileNameWithoutExtension(file)}/{i:D2}. [from loc] {header}", only));
                        }
                    }
                    specNames.Add(($"{Path.GetFileNameWithoutExtension(file)}/{i++:D2}. {header}", only));

                }
            }

            var hasOnly = specNames.Any(spec => spec.only);
            var result = new TheoryData<string>();
            foreach (var (name, only) in specNames)
            {
                if (!hasOnly || only)
                {
                    result.Add(name);
                }
            }
            return result;
        }

        private static (string docsetPath, E2ESpec spec, IReadOnlyDictionary<string, string> mockedRepos) CreateDocset(string specName)
        {
            var match = Regex.Match(specName, "^(.+?)/(\\d+). (\\[from loc\\] )?(.*)");
            var specPath = match.Groups[1].Value + ".yml";
            var ordinal = int.Parse(match.Groups[2].Value);
            var sections = File.ReadAllText(Path.Combine("specs", specPath)).Split("\n---", StringSplitOptions.RemoveEmptyEntries);
            var yaml = sections[ordinal].Trim('\r', '\n', '-');
            var fromLoc = !string.IsNullOrEmpty(match.Groups[3].Value);
            Assert.StartsWith($"# {match.Groups[4].Value}", yaml);

            var yamlHash = HashUtility.GetMd5Hash(yaml).Substring(0, 5);
            var name = ToSafePathString(specName).Substring(0, Math.Min(30, specName.Length)) + "-" + yamlHash;

            var spec = YamlUtility.Deserialize<E2ESpec>(yaml);

            var emptyEnvName = spec.Environments.FirstOrDefault(env => string.IsNullOrEmpty(Environment.GetEnvironmentVariable(env)));
            if (!string.IsNullOrEmpty(emptyEnvName))
            {
                Log.Write($"{specName} is skipped due to empty environment value: {emptyEnvName}");
                return default;
            }

            var replaceEnvironments =
                spec.Environments.Length > 0 &&
                !spec.Environments.Any(env => string.IsNullOrEmpty(Environment.GetEnvironmentVariable(env)));

            var inputFolder = Path.Combine("specs-drop", name);
            var inputFolderCreatedFlag = Path.Combine("specs-flags", name);
            if (fromLoc)
            {
                spec = new E2ESpec(spec.OS, spec.Repo, spec.Watch, new[] { "build" }, spec.Environments, spec.SkippableOutputs, spec.Repos, spec.Inputs, spec.Outputs, spec.Http);
            }
            var mockedRepos = MockGitRepos(specPath, ordinal, name, spec);

            if (!File.Exists(inputFolderCreatedFlag))
            {
                var inputRepo = spec.Repo
                    ?? spec.Repos.Select(r => r.Key).FirstOrDefault(r => !fromLoc || LocalizationUtility.TryGetContributionBranch(HrefUtility.SplitGitHref(r).refspec, out _))
                    ?? spec.Repos.Select(r => r.Key).FirstOrDefault(r => !fromLoc || LocalizationUtility.TryRemoveLocale(HrefUtility.SplitGitHref(r).remote.Split(new char[] { '\\', '/' }).Last(), out _, out _));
                if (!string.IsNullOrEmpty(inputRepo))
                {
                    try
                    {
                        t_mockedRepos.Value = mockedRepos;

                        var (remote, refspec, _) = HrefUtility.SplitGitHref(inputRepo);
                        GitUtility.CloneOrUpdate(inputFolder, remote, refspec);
                        Process.Start(new ProcessStartInfo("git", "submodule update --init") { WorkingDirectory = inputFolder }).WaitForExit();
                    }
                    finally
                    {
                        t_mockedRepos.Value = null;
                    }
                }

                foreach (var (file, content) in spec.Inputs)
                {
                    var mutableContent = content;
                    var filePath = Path.Combine(inputFolder, file);
                    PathUtility.CreateDirectoryFromFilePath(filePath);
                    if (replaceEnvironments && Path.GetFileNameWithoutExtension(file) == "docfx")
                    {
                        foreach (var env in spec.Environments)
                        {
                            mutableContent = content.Replace($"{{{env}}}", Environment.GetEnvironmentVariable(env));
                        }
                    }
                    File.WriteAllText(filePath, mutableContent);
                }

                PathUtility.CreateDirectoryFromFilePath(inputFolderCreatedFlag);
                File.Create(inputFolderCreatedFlag);
            }

            var docset = Path.Combine(inputFolder, spec.Cwd ?? string.Empty);

            if (GitUtility.IsRepo(docset) && !spec.Inputs.Any() && spec.Outputs.Any(k => k.Key.StartsWith("~/")))
            {
                Process.Start(new ProcessStartInfo("git", "clean -fdx") { WorkingDirectory = docset }).WaitForExit();
            }

            if (Directory.Exists(Path.Combine(docset, "_site")))
            {
                Directory.Delete(Path.Combine(docset, "_site"), recursive: true);
            }

            return (docset, spec, mockedRepos);
        }

        private static string ToSafePathString(string value)
        {
            value = value.Replace('/', ' ').Replace('\\', ' ');
            foreach (var ch in Path.GetInvalidPathChars())
            {
                value = value.Replace(ch.ToString(), "");
            }
            foreach (var ch in Path.GetInvalidFileNameChars())
            {
                value = value.Replace(ch.ToString(), "");
            }
            return value;
        }

        private static IReadOnlyDictionary<string, string> MockGitRepos(string file, int ordinal, string name, E2ESpec spec)
        {
            var result = new ConcurrentDictionary<string, string>();
            var repos =
                from pair in spec.Repos
                let info = HrefUtility.SplitGitHref(pair.Key)
                group (info.refspec, pair.Value)
                by info.remote;

            Parallel.ForEach(repos, repoInfo =>
            {
                var remote = repoInfo.Key;
                var repoPath = Path.Combine("repos", name, ToSafePathString(remote));
                result[remote] = Path.GetFullPath(repoPath);
                if (Directory.Exists(repoPath))
                {
                    return;
                }

                using (var repo = new LibGit2Sharp.Repository(LibGit2Sharp.Repository.Init(repoPath, isBare: true)))
                {
                    foreach (var (branch, commits) in repoInfo)
                    {
                        s_mockRepos.AddOrUpdate($"{remote}#{branch}", (ordinal, file), (key, oldValue) =>
                        {
                            Debug.Assert(oldValue.ordinal == ordinal && oldValue.spec == file, $"test {oldValue} and {ordinal} are using the same mock repo remote: {remote}#{branch}, '{file}'");
                            return oldValue;
                        });

                        var lastCommit = default(LibGit2Sharp.Commit);
                        foreach (var commit in commits.Reverse())
                        {
                            var author = new LibGit2Sharp.Signature(commit.Author, commit.Email, commit.Time);
                            var tree = new LibGit2Sharp.TreeDefinition();
                            var commitIndex = 0;

                            foreach (var (path, content) in commit.Files)
                            {
                                var blob = repo.ObjectDatabase.CreateBlob(new MemoryStream(Encoding.UTF8.GetBytes(content?.Replace("\r", "") ?? "")));
                                tree.Add(path, blob, LibGit2Sharp.Mode.NonExecutableFile);
                            }

                            var currentCommit = repo.ObjectDatabase.CreateCommit(
                                author,
                                author, $"Commit {commitIndex++}",
                                repo.ObjectDatabase.CreateTree(tree),
                                lastCommit != null ? new[] { lastCommit } : Array.Empty<LibGit2Sharp.Commit>(),
                                prettifyMessage: false);

                            lastCommit = currentCommit;
                        }

                        repo.Branches.Add(branch, lastCommit);
                    }
                }
            });
            return result;
        }

        private static void VerifyFile(string file, string content)
        {
            switch (Path.GetExtension(file.ToLowerInvariant()))
            {
                case ".json":
                    if (!string.IsNullOrEmpty(content))
                    {
                        TestUtility.VerifyJsonContainEquals(
                            // Test expectation can use YAML for readability
                            content.StartsWith("{") ? JToken.Parse(content) : YamlUtility.Parse(content).Item2,
                            JToken.Parse(File.ReadAllText(file)));
                    }
                    break;
                case ".log":
                    if (!string.IsNullOrEmpty(content))
                    {
                        var expected = content.Split(new char[] { '\r', '\n' }, StringSplitOptions.RemoveEmptyEntries).OrderBy(_ => _).ToArray();
                        var actual = File.ReadAllLines(file).OrderBy(_ => _).ToArray();
                        if (expected.Any(str => str.Contains("*")))
                        {
                            Assert.Matches("^" + Regex.Escape(string.Join("\n", expected)).Replace("\\*", ".*") + "$", string.Join("\n", actual));
                        }
                        else
                        {
                            Assert.Equal(string.Join("\n", expected), string.Join("\n", actual));
                        }
                        VerifyLogsHasLineInfo(actual);
                    }
                    break;
                case ".html":
                    if (!string.IsNullOrEmpty(content))
                    {
                        Assert.Equal(
                            TestUtility.NormalizeHtml(content),
                            TestUtility.NormalizeHtml(File.ReadAllText(file)));
                    }
                    break;
                default:
                    if (!string.IsNullOrEmpty(content))
                    {
                        Assert.Equal(
                            content?.Trim() ?? "",
                            File.ReadAllText(file).Trim(),
                            ignoreCase: false,
                            ignoreLineEndingDifferences: true,
                            ignoreWhiteSpaceDifferences: true);
                    }
                    break;
            }
        }

        private static void VerifyLogsHasLineInfo(string[] logs)
        {
            foreach (var log in Array.ConvertAll(logs, JArray.Parse))
            {
                if (!s_errorCodesWithoutLineInfo.Contains(log[1].ToString()) && log.Count < 5)
                {
                    Assert.True(false, $"Error code {log[1].ToString()} must have line info");
                }
            }
        }
    }
}<|MERGE_RESOLUTION|>--- conflicted
+++ resolved
@@ -27,11 +27,7 @@
             "download-failed", "heading-not-found", "config-not-found", 
 
             // These error codes are the ones we could have line info but haven't implement them yet:
-<<<<<<< HEAD
-            "file-not-found", "committish-not-found",
-=======
-            "uid-not-found", "committish-not-found",
->>>>>>> b0db95d7
+            "committish-not-found",
             "invalid-toc-syntax", "yaml-header-not-object",
             "invalid-toc-level", "redirection-out-of-scope", "invalid-redirect-to", "moniker-config-missing",
             "empty-monikers", "circular-reference", "moniker-overlapping",
