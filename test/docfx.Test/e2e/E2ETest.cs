--- conflicted
+++ resolved
@@ -24,9 +24,6 @@
         [MemberData(nameof(Specs))]
         public static async Task Run(string name)
         {
-<<<<<<< HEAD
-            var (docsetPath, spec) = await CreateDocset(name, ordinal);
-=======
             var (docsetPath, spec) = await CreateDocset(name);
             if (spec == null)
             {
@@ -35,7 +32,6 @@
 
             var osMatches = string.IsNullOrEmpty(spec.OS) || spec.OS.Split(',').Any(
                 os => RuntimeInformation.IsOSPlatform(OSPlatform.Create(os.Trim().ToUpperInvariant())));
->>>>>>> d9ed185c
 
             if (spec.Watch)
             {
@@ -98,7 +94,6 @@
             }
         }
 
-<<<<<<< HEAD
         private static async Task RunWatchCore(string docsetPath, E2ESpec spec)
         {
             var server = new TestServer(Watch.CreateWebServer(docsetPath, new CommandLineOptions()));
@@ -119,14 +114,6 @@
             Assert.False(Directory.Exists(Path.Combine(docsetPath, "_site")));
         }
 
-        private static TheoryData<string, int> FindTestSpecs()
-        {
-            var specNames = new List<(string, int, bool only)>();
-            foreach (var file in Directory.EnumerateFiles("specs", "*.yml", SearchOption.AllDirectories))
-            {
-                var i = 0;
-                foreach (var (header, only) in FindTestSpecHeadersInFile(file))
-=======
         private static TheoryData<string> FindTestSpecs()
         {
             var specNames = new List<(string, bool only)>();
@@ -137,7 +124,6 @@
                 var sections = content.Split("\n---", StringSplitOptions.RemoveEmptyEntries);
 
                 foreach (var section in sections)
->>>>>>> d9ed185c
                 {
                     var yaml = section.Trim('\r', '\n', '-');
                     var header = YamlUtility.ReadHeader(yaml) ?? "";
@@ -155,24 +141,6 @@
                 }
             }
 
-<<<<<<< HEAD
-                    var name = $"{i + 1:D2}. {header}";
-                    var folder = Path.Combine(
-                        file.Replace("\\", "/").Replace($"specs/", "").Replace(".yml", ""),
-                        name).Replace("\\", "/");
-
-                    specNames.Add((folder, i++, only));
-                }
-            }
-
-            var hasOnly = specNames.Any(spec => spec.only);
-            var result = new TheoryData<string, int>();
-            foreach (var (name, i, only) in specNames)
-            {
-                if (!hasOnly || only)
-                {
-                    result.Add(name, i);
-=======
             var hasOnly = specNames.Any(spec => spec.only);
             var result = new TheoryData<string>();
             foreach (var (name, only) in specNames)
@@ -180,7 +148,6 @@
                 if (!hasOnly || only)
                 {
                     result.Add(name);
->>>>>>> d9ed185c
                 }
             }
             return result;
@@ -269,34 +236,6 @@
             Directory.Delete(targetDir, false);
         }
 
-<<<<<<< HEAD
-        private static IEnumerable<(string, bool)> FindTestSpecHeadersInFile(string path)
-        {
-            var content = File.ReadAllText(path);
-            var sections = content.Split("\n---", StringSplitOptions.RemoveEmptyEntries);
-
-            foreach (var section in sections)
-            {
-                var only = false;
-                var yaml = section.Trim('\r', '\n', '-');
-                var header = YamlUtility.ReadHeader(yaml) ?? "";
-
-                foreach (var ch in Path.GetInvalidPathChars())
-                {
-                    header = header.Replace(ch, ' ');
-                }
-#if DEBUG
-                if (yaml.Contains("only: true"))
-                {
-                    only = true;
-                }
-#endif
-                yield return (header.Replace('/', ' ').Replace('\\', ' '), only);
-            }
-        }
-
-=======
->>>>>>> d9ed185c
         private static void VerifyFile(string file, string content)
         {
             switch (Path.GetExtension(file.ToLowerInvariant()))
