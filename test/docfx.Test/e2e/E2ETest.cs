// Copyright (c) Microsoft. All rights reserved.
// Licensed under the MIT license. See LICENSE file in the project root for full license information.

using System;
using System.Collections.Concurrent;
using System.Collections.Generic;
using System.Diagnostics;
using System.IO;
using System.Linq;
using System.Runtime.InteropServices;
using System.Text;
using System.Text.RegularExpressions;
using System.Threading;
using System.Threading.Tasks;
using Newtonsoft.Json.Linq;
using Xunit;
using Xunit.Sdk;

namespace Microsoft.Docs.Build
{
    public static class E2ETest
    {
        private static readonly ConcurrentDictionary<string, int> s_mockRepos = new ConcurrentDictionary<string, int>();

        public static readonly TheoryData<string> Specs = FindTestSpecs();

        private static readonly AsyncLocal<IReadOnlyDictionary<string, string>> t_mockedRepos = new AsyncLocal<IReadOnlyDictionary<string, string>>();

        static E2ETest()
        {
            GitUtility.GitRemoteProxy = remote =>
            {
                var mockedRepos = t_mockedRepos.Value;
                if (mockedRepos != null && mockedRepos.TryGetValue(remote, out var mockedLocation))
                {
                    return mockedLocation;
                }
                return remote;
            };
        }

        [Theory]
        [MemberData(nameof(Specs))]
        public static async Task Run(string name)
        {
            var (docsetPath, spec, mockedRepos) = await CreateDocset(name);
            if (spec == null)
            {
                return;
            }

            try
            {
                t_mockedRepos.Value = mockedRepos;

                var osMatches = string.IsNullOrEmpty(spec.OS) || spec.OS.Split(',').Any(
                    os => RuntimeInformation.IsOSPlatform(OSPlatform.Create(os.Trim().ToUpperInvariant())));

                if (osMatches)
                {
                    await RunCore(docsetPath, spec);
                }
                else
                {
                    await Assert.ThrowsAnyAsync<XunitException>(() => RunCore(docsetPath, spec));
                }
            }
            finally
            {
                t_mockedRepos.Value = null;
            }
        }

        private static async Task RunCore(string docsetPath, E2ESpec spec)
        {
            foreach (var command in spec.Commands)
            {
                if (await Program.Run(command.Split(" ").Concat(new[] { docsetPath }).ToArray()) != 0)
                {
                    break;
                }
            }

            // Verify output
            var docsetOutputPath = Path.Combine(docsetPath, "_site");
            Assert.True(Directory.Exists(docsetOutputPath), $"{docsetOutputPath} does not exist");

            var outputs = Directory.GetFiles(docsetOutputPath, "*", SearchOption.AllDirectories);
            var outputFileNames = outputs.Select(file => file.Substring(docsetOutputPath.Length + 1).Replace('\\', '/')).ToList();

            // Show build.log content if actual output has errors or warnings.
            if (!spec.Outputs.Keys.Contains("build.log") && outputFileNames.Contains("build.log"))
            {
                Assert.True(false, File.ReadAllText(Path.Combine(docsetOutputPath, "build.log")));
            }

            // These files output mostly contains empty content which e2e tests are not intrested in
            // we can just skip the verification for them
            foreach (var skippableItem in spec.SkippableOutputs)
            {
                if (!spec.Outputs.ContainsKey(skippableItem))
                {
                    outputFileNames.Remove(skippableItem);
                }
            }

            // Verify output
            Assert.Equal(spec.Outputs.Keys.OrderBy(_ => _), outputFileNames.OrderBy(_ => _));

            foreach (var (filename, content) in spec.Outputs)
            {
                VerifyFile(Path.GetFullPath(Path.Combine(docsetOutputPath, filename)), content);
            }
        }

        private static TheoryData<string> FindTestSpecs()
        {
            var specNames = new List<(string, bool only)>();
            foreach (var file in Directory.EnumerateFiles("specs", "*.yml", SearchOption.AllDirectories))
            {
                var i = 0;
                var content = File.ReadAllText(file);
                var sections = content.Split("\n---", StringSplitOptions.RemoveEmptyEntries);

                foreach (var section in sections)
                {
                    var yaml = section.Trim('\r', '\n', '-');
                    var header = YamlUtility.ReadHeader(yaml) ?? "";
                    if (string.IsNullOrEmpty(header))
                    {
                        i++;
                        continue;
                    }
#if DEBUG
                    var only = header.Contains("[ONLY]", StringComparison.OrdinalIgnoreCase);
#else
                    var only = false;
#endif
                    specNames.Add(($"{Path.GetFileNameWithoutExtension(file)}/{i++:D2}. {header}", only));
                }
            }

            var hasOnly = specNames.Any(spec => spec.only);
            var result = new TheoryData<string>();
            foreach (var (name, only) in specNames)
            {
                if (!hasOnly || only)
                {
                    result.Add(name);
                }
            }
            return result;
        }

        private static async Task<(string docsetPath, E2ESpec spec, IReadOnlyDictionary<string, string> mockedRepos)>
            CreateDocset(string specName)
        {
            var match = Regex.Match(specName, "^(.+?)/(\\d+). (.*)");
            var specPath = match.Groups[1].Value + ".yml";
            var ordinal = int.Parse(match.Groups[2].Value);
            var sections = File.ReadAllText(Path.Combine("specs", specPath)).Split("\n---", StringSplitOptions.RemoveEmptyEntries);
            var yaml = sections[ordinal].Trim('\r', '\n', '-');

            Assert.StartsWith($"# {match.Groups[3].Value}", yaml);

            var yamlHash = HashUtility.GetMd5Hash(yaml).Substring(0, 5);
            var name = ToSafePathString(specName) + "-" + yamlHash;

            var (_, spec) = YamlUtility.Deserialize<E2ESpec>(yaml, false);

            var skip = spec.Environments.Any(env => string.IsNullOrEmpty(Environment.GetEnvironmentVariable(env)));
            if (skip)
            {
                return default;
            }

            var replaceEnvironments =
                spec.Environments.Length > 0 &&
                !spec.Environments.Any(env => string.IsNullOrEmpty(Environment.GetEnvironmentVariable(env)));

            var docsetPath = Path.Combine("specs-drop", name);
            var docsetCreatedFlag = Path.Combine("specs-flags", name);
            var mockedRepos = MockGitRepos(name, spec);

<<<<<<< HEAD
            if (Directory.Exists(Path.Combine(docsetPath, "_site")))
            {
                Directory.Delete(Path.Combine(docsetPath, "_site"), recursive: true);
            }

            var inputRepo = spec.Repo ?? spec.Repos.Select(item => item.Key).FirstOrDefault();
            if (!string.IsNullOrEmpty(inputRepo))
=======
            if (!File.Exists(docsetCreatedFlag))
>>>>>>> 3b4983ba
            {
                try
                {
                    t_mockedRepos.Value = mockedRepos;

                    var (remote, refspec) = GitUtility.GetGitRemoteInfo(inputRepo);
                    await GitUtility.CloneOrUpdate(docsetPath, remote, refspec);
                    Process.Start(new ProcessStartInfo("git", "submodule update --init") { WorkingDirectory = docsetPath }).WaitForExit();
                }
                finally
                {
                    t_mockedRepos.Value = null;
                }
            }

            foreach (var (file, content) in spec.Inputs)
            {
                var mutableContent = content;
                var filePath = Path.Combine(docsetPath, file);
                PathUtility.CreateDirectoryFromFilePath(filePath);
                if (replaceEnvironments && Path.GetFileNameWithoutExtension(file) == "docfx")
                {
                    foreach (var env in spec.Environments)
                    {
                        mutableContent = content.Replace($"{{{env}}}", Environment.GetEnvironmentVariable(env));
                    }
                }
<<<<<<< HEAD
                File.WriteAllText(filePath, mutableContent);
=======

                PathUtility.CreateDirectoryFromFilePath(docsetCreatedFlag);
                File.Create(docsetCreatedFlag);
            }

            if (Directory.Exists(Path.Combine(docsetPath, "_site")))
            {
                Directory.Delete(Path.Combine(docsetPath, "_site"), recursive: true);
>>>>>>> 3b4983ba
            }

            return (docsetPath, spec, mockedRepos);
        }

        private static string ToSafePathString(string value)
        {
            value = value.Replace('/', ' ').Replace('\\', ' ');
            foreach (var ch in Path.GetInvalidPathChars())
            {
                value = value.Replace(ch.ToString(), "");
            }
            foreach (var ch in Path.GetInvalidFileNameChars())
            {
                value = value.Replace(ch.ToString(), "");
            }
            return value;
        }

        private static IReadOnlyDictionary<string, string> MockGitRepos(string name, E2ESpec spec)
        {
            var result = new ConcurrentDictionary<string, string>();
            var repos =
                from pair in spec.Repos
                let info = GitUtility.GetGitRemoteInfo(pair.Key)
                group (info.refspec, pair.Value)
                by info.remote;

            Parallel.ForEach(repos, repoInfo =>
            {
                var remote = repoInfo.Key;
                var repoPath = Path.Combine("repos", name, ToSafePathString(remote));
                result[remote] = Path.GetFullPath(repoPath);
                if (Directory.Exists(repoPath))
                {
                    return;
                }

                using (var repo = new LibGit2Sharp.Repository(LibGit2Sharp.Repository.Init(repoPath, isBare: true)))
                {
                    foreach (var (branch, commits) in repoInfo)
                    {
                        Debug.Assert(s_mockRepos.TryAdd($"{remote}#{branch}", 0), $"mock repo's remote: {remote}#{branch} is duplicated");

                        var lastCommit = default(LibGit2Sharp.Commit);
                        foreach (var commit in commits.Reverse())
                        {
                            var author = new LibGit2Sharp.Signature(commit.Author, commit.Email, commit.Time);
                            var tree = new LibGit2Sharp.TreeDefinition();
                            var commitIndex = 0;

                            foreach (var (path, content) in commit.Files)
                            {
                                var blob = repo.ObjectDatabase.CreateBlob(new MemoryStream(Encoding.UTF8.GetBytes(content?.Replace("\r", "") ?? "")));
                                tree.Add(path, blob, LibGit2Sharp.Mode.NonExecutableFile);
                            }

                            var currentCommit = repo.ObjectDatabase.CreateCommit(
                                author,
                                author, $"Commit {commitIndex++}",
                                repo.ObjectDatabase.CreateTree(tree),
                                lastCommit != null ? new[] { lastCommit } : Array.Empty<LibGit2Sharp.Commit>(),
                                prettifyMessage: false);

                            lastCommit = currentCommit;
                        }

                        repo.Branches.Add(branch, lastCommit);
                    }
                }
            });
            return result;
        }

        private static void VerifyFile(string file, string content)
        {
            switch (Path.GetExtension(file.ToLowerInvariant()))
            {
                case ".json":
                case ".manifest":
                    TestUtility.VerifyJsonContainEquals(
                        JToken.Parse(content ?? "{}"),
                        JToken.Parse(File.ReadAllText(file)));
                    break;
                case ".log":
                    var expected = content.Split(new char[] { '\r', '\n' }, StringSplitOptions.RemoveEmptyEntries).OrderBy(_ => _).ToArray();
                    var actual = File.ReadAllLines(file).OrderBy(_ => _).ToArray();
                    // TODO: Configure github token in CI to get rid of github rate limit,
                    // then we could remove the wildcard match
                    if (expected.Any(str => str.Contains("*")))
                    {
                        Assert.Matches("^" + Regex.Escape(string.Join("\n", expected)).Replace("\\*", ".*") + "$", string.Join("\n", actual));
                    }
                    else
                    {
                        Assert.Equal(string.Join("\n", expected), string.Join("\n", actual));
                    }
                    break;
                case ".html":
                    if (!string.IsNullOrEmpty(content))
                    {
                        Assert.Equal(
                            TestUtility.NormalizeHtml(content),
                            TestUtility.NormalizeHtml(File.ReadAllText(file)));
                    }
                    break;
                default:
                    if (!string.IsNullOrEmpty(content))
                    {
                        Assert.Equal(
                            content?.Trim() ?? "",
                            File.ReadAllText(file).Trim(),
                            ignoreCase: false,
                            ignoreLineEndingDifferences: true,
                            ignoreWhiteSpaceDifferences: true);
                    }
                    break;
            }
        }
    }
}<|MERGE_RESOLUTION|>--- conflicted
+++ resolved
@@ -182,17 +182,7 @@
             var docsetCreatedFlag = Path.Combine("specs-flags", name);
             var mockedRepos = MockGitRepos(name, spec);
 
-<<<<<<< HEAD
-            if (Directory.Exists(Path.Combine(docsetPath, "_site")))
-            {
-                Directory.Delete(Path.Combine(docsetPath, "_site"), recursive: true);
-            }
-
-            var inputRepo = spec.Repo ?? spec.Repos.Select(item => item.Key).FirstOrDefault();
-            if (!string.IsNullOrEmpty(inputRepo))
-=======
             if (!File.Exists(docsetCreatedFlag))
->>>>>>> 3b4983ba
             {
                 try
                 {
@@ -220,9 +210,6 @@
                         mutableContent = content.Replace($"{{{env}}}", Environment.GetEnvironmentVariable(env));
                     }
                 }
-<<<<<<< HEAD
-                File.WriteAllText(filePath, mutableContent);
-=======
 
                 PathUtility.CreateDirectoryFromFilePath(docsetCreatedFlag);
                 File.Create(docsetCreatedFlag);
@@ -231,7 +218,6 @@
             if (Directory.Exists(Path.Combine(docsetPath, "_site")))
             {
                 Directory.Delete(Path.Combine(docsetPath, "_site"), recursive: true);
->>>>>>> 3b4983ba
             }
 
             return (docsetPath, spec, mockedRepos);
