--- conflicted
+++ resolved
@@ -32,11 +32,7 @@
             "invalid-toc-level", "redirection-out-of-scope", "moniker-config-missing",
             "empty-monikers", "circular-reference", "moniker-overlapping",
             "redirection-is-empty", "invalid-locale", "link-out-of-scope",
-<<<<<<< HEAD
-            "merge-conflict", "invalid-topic-href",
-=======
-            "invalid-redirection", "invalid-topic-href",
->>>>>>> 106dd27c
+            "invalid-topic-href",
             "redirected-id-conflict", "schema-not-found"
         };
 
