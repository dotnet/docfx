// Copyright (c) Microsoft. All rights reserved.
// Licensed under the MIT license. See LICENSE file in the project root for full license information.

using System;
using System.Collections.Generic;
using Newtonsoft.Json.Linq;

namespace Microsoft.Docs.Build
{
    public class E2ESpec
    {
        public readonly string OS;

        public readonly string Repo;

<<<<<<< HEAD
        public readonly bool Only;
=======
        public readonly string[] Environments = Array.Empty<string>();
>>>>>>> d9ed185c

        public readonly string[] Commands = new[] { "restore", "build" };

        public readonly bool Watch;

        public readonly Dictionary<string, string> Inputs = new Dictionary<string, string>();

        public readonly Dictionary<string, string> Outputs = new Dictionary<string, string>();

        public readonly Dictionary<string, string> Restores = new Dictionary<string, string>();

        public readonly Dictionary<string, JToken> Http = new Dictionary<string, JToken>();
    }
}<|MERGE_RESOLUTION|>--- conflicted
+++ resolved
@@ -13,11 +13,9 @@
 
         public readonly string Repo;
 
-<<<<<<< HEAD
         public readonly bool Only;
-=======
+
         public readonly string[] Environments = Array.Empty<string>();
->>>>>>> d9ed185c
 
         public readonly string[] Commands = new[] { "restore", "build" };
 
