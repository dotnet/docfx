--- conflicted
+++ resolved
@@ -61,11 +61,6 @@
                     {
                         Assert.NotEqual(expectedString, actualString);
                     }
-<<<<<<< HEAD
-                    else
-                    {
-                        Assert.Equal(expectedValue, actualValue);
-=======
                     else if (expectedString.StartsWith("*") && expectedString.EndsWith("*"))
                     {
                         expectedString = expectedString.Trim('*');
@@ -74,7 +69,6 @@
                     else
                     {
                         Assert.Equal(expectedString, actualString);
->>>>>>> 8a9ffc88
                     }
                 }
                 else
