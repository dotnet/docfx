// Copyright (c) Microsoft. All rights reserved.
// Licensed under the MIT license. See LICENSE file in the project root for full license information.
using System.IO;
using System.Threading.Tasks;
using Xunit;

namespace Microsoft.Docs.Build
{
    public static class RestoreTest
    {
        [Theory]
        [InlineData("'https://github.com/dotnet/docfx'", PackageType.Git, "https://github.com/dotnet/docfx", "master", null)]
        [InlineData("'https://github.com/dotnet/docfx/'", PackageType.Git, "https://github.com/dotnet/docfx", "master", null)]
        [InlineData("'https://visualstudio.com/dotnet/docfx'", PackageType.Git, "https://visualstudio.com/dotnet/docfx", "master", null)]
        [InlineData("'https://github.com/dotnet/docfx#master'", PackageType.Git, "https://github.com/dotnet/docfx", "master", null)]
        [InlineData("'https://github.com/dotnet/docfx#live'", PackageType.Git, "https://github.com/dotnet/docfx", "live", null)]
        [InlineData("'https://github.com/dotnet/docfx#'", PackageType.Git, "https://github.com/dotnet/docfx", "master", null)]
        [InlineData("'https://github.com/dotnet/docfx#986127a'", PackageType.Git, "https://github.com/dotnet/docfx", "986127a", null)]
        [InlineData("'https://github.com/dotnet/docfx#a#a'", PackageType.Git, "https://github.com/dotnet/docfx", "a#a", null)]
        [InlineData(@"'https://github.com/dotnet/docfx#a\\b/d<e>f*h|i%3C'", PackageType.Git, "https://github.com/dotnet/docfx", @"a\b/d<e>f*h|i%3C", null)]
        [InlineData("{'url': 'https://github.com/dotnet/docfx', 'branch': 'used'}", PackageType.Git, "https://github.com/dotnet/docfx", "used", null)]
        [InlineData("{'url': 'https://github.com/dotnet/docfx', 'path': 'a-path'}", PackageType.Git, "https://github.com/dotnet/docfx", "master", null)]
        [InlineData("{'url': 'https://github.com/dotnet/docfx#unused', 'branch': 'used'}", PackageType.Git, "https://github.com/dotnet/docfx#unused", "used", null)]
        [InlineData("{'url': 'crr/local-path'}", PackageType.Git, "crr/local-path", "master", null)]
        [InlineData("{'path': 'crr/local-path'}", PackageType.Folder, null, null, "crr/local-path")]
        public static void PackageUrlTest(
            string json,
            PackageType expectedPackageType,
            string expectedUrl,
            string expectedBranch,
            string expectedPath)
        {
            // Act
            var packageUrl = JsonUtility.Deserialize<PackagePath>(json.Replace('\'', '"'), new FilePath("file"));

            // Assert
            Assert.Equal(expectedUrl, packageUrl.Url);
            Assert.Equal(expectedPackageType, packageUrl.Type);
            Assert.Equal(expectedBranch, packageUrl.Branch);
            Assert.Equal(expectedPath, packageUrl.Path);
        }

        [Fact]
        public static void DownloadFile_Success()
        {
            Assert.NotNull(
<<<<<<< HEAD
                new FileDownloader(".").DownloadString(
=======
                new FileResolver(".").ReadString(
>>>>>>> dd9f401f
                    new SourceInfo<string>("https://raw.githubusercontent.com/docascode/docfx-test-dependencies-clean/master/README.md")));
        }

        [Fact]
        public static async Task DownloadFile_NoFetch_Should_Fail()
        {
            await Assert.ThrowsAsync<DocfxException>(() =>
<<<<<<< HEAD
                new FileDownloader(".", noFetch: true).Download(
=======
                new FileResolver(".", noFetch: true).Download(
>>>>>>> dd9f401f
                    new SourceInfo<string>("https://raw.githubusercontent.com/docascode/docfx-test-dependencies-clean/master/README.md")));
        }

        [Fact]
        public static async Task RestoreAgainstFileShouldNotCrash()
        {
            await Docfx.Run(new [] { "restore", "docfx.Test.dll" });
        }
    }
}<|MERGE_RESOLUTION|>--- conflicted
+++ resolved
@@ -1,6 +1,6 @@
 // Copyright (c) Microsoft. All rights reserved.
 // Licensed under the MIT license. See LICENSE file in the project root for full license information.
-using System.IO;
+
 using System.Threading.Tasks;
 using Xunit;
 
@@ -44,11 +44,7 @@
         public static void DownloadFile_Success()
         {
             Assert.NotNull(
-<<<<<<< HEAD
-                new FileDownloader(".").DownloadString(
-=======
                 new FileResolver(".").ReadString(
->>>>>>> dd9f401f
                     new SourceInfo<string>("https://raw.githubusercontent.com/docascode/docfx-test-dependencies-clean/master/README.md")));
         }
 
@@ -56,11 +52,7 @@
         public static async Task DownloadFile_NoFetch_Should_Fail()
         {
             await Assert.ThrowsAsync<DocfxException>(() =>
-<<<<<<< HEAD
-                new FileDownloader(".", noFetch: true).Download(
-=======
                 new FileResolver(".", noFetch: true).Download(
->>>>>>> dd9f401f
                     new SourceInfo<string>("https://raw.githubusercontent.com/docascode/docfx-test-dependencies-clean/master/README.md")));
         }
 
