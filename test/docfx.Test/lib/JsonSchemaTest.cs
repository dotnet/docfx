--- conflicted
+++ resolved
@@ -17,11 +17,6 @@
             "additionalItems",
             "allOf",
             "anyOf",
-<<<<<<< HEAD
-            "const",
-=======
-            "boolean_schema",
->>>>>>> a5468ef8
             "contains",
             "definitions",
             "if-then-else",
