--- conflicted
+++ resolved
@@ -25,13 +25,8 @@
             "not",
             "oneOf",
             "pattern",
-<<<<<<< HEAD
             "propertyNames",
             "refRemote"
-=======
-            "refRemote",
-            "uniqueItems"
->>>>>>> d56b7b56
         };
 
         private static readonly string[] s_notSupportedTests =
