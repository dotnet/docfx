--- conflicted
+++ resolved
@@ -17,11 +17,6 @@
             "additionalItems",
             "allOf",
             "anyOf",
-<<<<<<< HEAD
-            "contains",
-=======
-            "boolean_schema",
->>>>>>> 8cf9e617
             "definitions",
             "if-then-else",
             "not",
