--- conflicted
+++ resolved
@@ -150,17 +150,12 @@
         [InlineData("{'type': 'string', 'maxLength': 1}", "'ab'",
             "{'message_severity':'warning','code':'string-length-invalid','message':'String '' is too long: 2 characters. Length should be <= 1.','line':1,'column':4}")]
         [InlineData("{'properties': {'str': {'maxLength': 2, 'minLength': 4}}}", "{'str': 'abc'}",
-<<<<<<< HEAD
-            @"{'message_severity':'warning','code':'string-length-invalid','message':'String 'str' is too long: 3 characters. Length should be <= 2.','file':'file','line':1,'end_line':1,'column':13,'end_column':13}
-              {'message_severity':'warning','code':'string-length-invalid','message':'String 'str' is too short: 3 characters. Length should be >= 4.','file':'file','line':1,'end_line':1,'column':13,'end_column':13}")]
+            @"{'message_severity':'warning','code':'string-length-invalid','message':'String 'str' is too long: 3 characters. Length should be <= 2.','line':1,'column':13}
+              {'message_severity':'warning','code':'string-length-invalid','message':'String 'str' is too short: 3 characters. Length should be >= 4.','line':1,'column':13}")]
         [InlineData(
             "{'properties': {'key':{'properties': {'str': {'maxLength': 2}}}}}",
             "{'key':{'str': 'abc'}}",
-            "{'message_severity':'warning','code':'string-length-invalid','message':'String 'key.str' is too long: 3 characters. Length should be <= 2.','file':'file','line':1,'end_line':1,'column':20,'end_column':20}")]
-=======
-            @"{'message_severity':'warning','code':'string-length-invalid','message':'String 'str' is too long: 3 characters. Length should be <= 2.','line':1,'column':13}
-              {'message_severity':'warning','code':'string-length-invalid','message':'String 'str' is too short: 3 characters. Length should be >= 4.','line':1,'column':13}")]
->>>>>>> 2911cc66
+            "{'message_severity':'warning','code':'string-length-invalid','message':'String 'key.str' is too long: 3 characters. Length should be <= 2.','line':1,'column':20}")]
 
         // number validation
         [InlineData("{'minimum': 1, 'maximum': 1}", "1", "")]
@@ -181,15 +176,8 @@
         // string format validation
         [InlineData("{'type': ['string'], 'format': 'date-time'}", "'1963-06-19T08:30:06Z'", "")]
         [InlineData("{'type': ['string', 'number'], 'format': 'date-time'}", "1", "")]
-<<<<<<< HEAD
-        [InlineData(
-            "{'type': ['string'], 'format': 'date-time'}",
-            "'invalid'",
-            "{'message_severity':'warning','code':'format-invalid','message':'String 'invalid' is not a valid 'DateTime'.','file':'file','line':1,'end_line':1,'column':9,'end_column':9}")]
-=======
         [InlineData("{'type': ['string'], 'format': 'date-time'}", "'invalid'",
             "{'message_severity':'warning','code':'format-invalid','message':'String 'invalid' is not a valid 'DateTime'.','line':1,'column':9}")]
->>>>>>> 2911cc66
 
         [InlineData("{'type': ['string'], 'format': 'date'}", "'1963-06-19'", "")]
         [InlineData("{'type': ['string'], 'format': 'date'}", "'1963-13-99'",
@@ -288,11 +276,7 @@
             "{'message_severity':'warning','code':'missing-paired-attribute','message':'Missing attribute: 'key2'. If you specify 'key1', you must also specify 'key2'.','line':1,'column':1}")]
         [InlineData("{'properties': {'keys': {'dependencies': {'key1': ['key2']}}}}", "{'keys' : {'key1' : 1, 'key2': 2}}", "")]
         [InlineData("{'properties': {'keys': {'dependencies': {'key1': ['key2']}}}}", "{'keys' : {'key1' : 1}}",
-<<<<<<< HEAD
-            "{'message_severity':'warning','code':'missing-paired-attribute','message':'Missing attribute: 'keys.key2'. If you specify 'keys.key1', you must also specify 'keys.key2'.','file':'file','line':1,'end_line':1,'column':11,'end_column':11}")]
-=======
-            "{'message_severity':'warning','code':'missing-paired-attribute','message':'Missing attribute: 'key2'. If you specify 'key1', you must also specify 'key2'.','line':1,'column':11}")]
->>>>>>> 2911cc66
+            "{'message_severity':'warning','code':'missing-paired-attribute','message':'Missing attribute: 'keys.key2'. If you specify 'keys.key1', you must also specify 'keys.key2'.','line':1,'column':11}")]
 
         // dependencies as schema
         [InlineData("{'dependencies': {'key1': {'required': ['key2']}}}", "{}", "")]
@@ -344,30 +328,24 @@
         [InlineData("{'properties': {'key1': {'dateFormat': 'M/d/yyyy'}}}", "{'key1': ''}", "")]
         [InlineData("{'properties': {'key1': {'dateFormat': 'M/d/yyyy'}}}", "{'key1': '04/26/2019'}", "")]
         [InlineData("{'properties': {'key1': {'dateFormat': 'M/d/yyyy'}}}", "{'key1': 'Dec 5 2018'}",
-<<<<<<< HEAD
-            "{'message_severity':'warning','code':'date-format-invalid','message':'Invalid date format for 'key1': 'Dec 5 2018'.','file':'file','line':1,'end_line':1,'column':21,'end_column':21}")]
+            "{'message_severity':'warning','code':'date-format-invalid','message':'Invalid date format for 'key1': 'Dec 5 2018'.','line':1,'column':21}")]
+
         [InlineData(
             "{'properties':{ 'key':{'properties': {'key1': {'dateFormat': 'M/d/yyyy'}}}}}",
             "{'key': {'key1': 'Dec 5 2018'}}",
-            "{'message_severity':'warning','code':'date-format-invalid','message':'Invalid date format for 'key.key1': 'Dec 5 2018'.','file':'file','line':1,'end_line':1,'column':29,'end_column':29}")]
-=======
-            "{'message_severity':'warning','code':'date-format-invalid','message':'Invalid date format for 'key1': 'Dec 5 2018'.','line':1,'column':21}")]
->>>>>>> 2911cc66
+            "{'message_severity':'warning','code':'date-format-invalid','message':'Invalid date format for 'key.key1': 'Dec 5 2018'.','line':1,'column':29}")]
 
         // date range validation
         [InlineData("{'properties': {'key1': {'dateFormat': 'M/d/yyyy', 'relativeMinDate': '-10000000:00:00:00', 'relativeMaxDate': '5:00:00:00'}}}", "{'key1': '04/26/2019'}", "")]
         [InlineData("{'properties': {'key1': {'dateFormat': 'M/d/yyyy', 'relativeMinDate': '-2:00:00', 'relativeMaxDate': '5:00:00:00'}}}", "{'key1': '04/26/2019'}",
             "{'message_severity':'warning','code':'date-out-of-range','message':'Value out of range for 'key1': '04/26/2019'.','line':1,'column':21}")]
         [InlineData("{'properties': {'key1': {'dateFormat': 'M/d/yyyy', 'relativeMinDate': '-2:00:00', 'relativeMaxDate': '5:00:00:00'}}}", "{'key1': '04/26/4019'}",
-<<<<<<< HEAD
-            "{'message_severity':'warning','code':'date-out-of-range','message':'Value out of range for 'key1': '04/26/4019'.','file':'file','line':1,'end_line':1,'column':21,'end_column':21}")]
+            "{'message_severity':'warning','code':'date-out-of-range','message':'Value out of range for 'key1': '04/26/4019'.','line':1,'column':21}")]
+
         [InlineData(
             "{'properties':{ 'key':{'properties': {'key1': {'dateFormat': 'M/d/yyyy', 'relativeMinDate': '-2:00:00', 'relativeMaxDate': '5:00:00:00'}}}}}",
             "{'key': {'key1': '04/26/4019'}}",
-            "{'message_severity':'warning','code':'date-out-of-range','message':'Value out of range for 'key.key1': '04/26/4019'.','file':'file','line':1,'end_line':1,'column':29,'end_column':29}")]
-=======
-            "{'message_severity':'warning','code':'date-out-of-range','message':'Value out of range for 'key1': '04/26/4019'.','line':1,'column':21}")]
->>>>>>> 2911cc66
+            "{'message_severity':'warning','code':'date-out-of-range','message':'Value out of range for 'key.key1': '04/26/4019'.','line':1,'column':29}")]
 
         // deprecated validation
         [InlineData("{'properties': {'key1': {'replacedBy': 'key2'}}}", "{}", "")]
@@ -376,15 +354,12 @@
         [InlineData("{'properties': {'key1': {'replacedBy': ''}}}", "{'key1': 1}",
             "{'message_severity':'warning','code':'attribute-deprecated','message':'Deprecated attribute: 'key1'.','line':1,'column':10}")]
         [InlineData("{'properties': {'key1': {'replacedBy': 'key2'}}}", "{'key1': 1}",
-<<<<<<< HEAD
-            "{'message_severity':'warning','code':'attribute-deprecated','message':'Deprecated attribute: 'key1', use 'key2' instead.','file':'file','line':1,'end_line':1,'column':10,'end_column':10}")]
+            "{'message_severity':'warning','code':'attribute-deprecated','message':'Deprecated attribute: 'key1', use 'key2' instead.','line':1,'column':10}")]
+
         [InlineData(
             "{'properties':{ 'key':{'properties': {'key1': {'replacedBy': 'key2'}}}}}",
             "{'key': {'key1': 1}}",
-            "{'message_severity':'warning','code':'attribute-deprecated','message':'Deprecated attribute: 'key.key1', use 'key2' instead.','file':'file','line':1,'end_line':1,'column':18,'end_column':18}")]
-=======
-            "{'message_severity':'warning','code':'attribute-deprecated','message':'Deprecated attribute: 'key1', use 'key2' instead.','line':1,'column':10}")]
->>>>>>> 2911cc66
+            "{'message_severity':'warning','code':'attribute-deprecated','message':'Deprecated attribute: 'key.key1', use 'key2' instead.','line':1,'column':18}")]
 
         // enum dependencies validation
         [InlineData("{'properties': {'key1': {'type': 'string'}, 'key2': {'type': 'string'}}, 'enumDependencies': {'key1': {'.net': {'key2': {'csharp': null, 'devlang': null}}, 'yammer': {'key2': {'tabs': null, 'vba': null}}}}}", "{'key1': 'yammer'}",
@@ -413,11 +388,11 @@
         [InlineData(
             "{'properties': {'key': {'type': 'object','properties': {'key1': {'type': 'string'}, 'key2': {'type': 'string'}}, 'enumDependencies': {'key1': {'.net': {'key2': {'csharp': null, 'devlang': null}}, 'yammer': {'key2': {'tabs': null, 'vba': null}}}}}}}",
             "{'key': {'key1': 'yammer', 'key2': 'abc'}}",
-            "{'message_severity':'warning','code':'invalid-paired-attribute','message':'Invalid value for 'key.key2': 'abc' is not valid with 'key.key1' value 'yammer'.','file':'file','line':1,'end_line':1,'column':40,'end_column':40}")]
+            "{'message_severity':'warning','code':'invalid-paired-attribute','message':'Invalid value for 'key.key2': 'abc' is not valid with 'key.key1' value 'yammer'.','line':1,'column':40}")]
         [InlineData(
             "{'properties': {'key':{'type': 'object','properties': {'key1': {'type': 'array', 'items': {'type': 'string'}}}, 'enumDependencies': {'key1[0]': {'.net': {'key1[1]': {'csharp': null, 'devlang': null}}, 'yammer': {'key1[1]': {'tabs': null, 'vba': null}}}}}}}",
             "{'key': {'key1': ['yyy','tabs']}}",
-            "{'message_severity':'warning','code':'invalid-value','message':'Invalid value for 'key.key1[0]': 'yyy'.','file':'file','line':1,'end_line':1,'column':23,'end_column':23}")]
+            "{'message_severity':'warning','code':'invalid-value','message':'Invalid value for 'key.key1[0]': 'yyy'.','line':1,'column':23}")]
 
         // custom errors
         [InlineData("{'required': ['author'], 'rules': {'author': {'missing-attribute': {'severity': 'suggestion', 'code': 'author-missing', 'additionalMessage': 'Add a valid GitHub ID.'}}}}", "{'b': 1}",
@@ -425,25 +400,18 @@
         [InlineData("{'required': ['author'], 'rules': {'author': {'missing-attribute': {'code': 'author-missing', 'additionalMessage': 'Add a valid GitHub ID.'}}}}", "{'b': 1}",
             "{'message_severity':'warning','code':'author-missing','message':'Missing required attribute: 'author'. Add a valid GitHub ID.','line':1,'column':1}")]
         [InlineData("{'properties': {'key1': {'replacedBy': 'key2'}}, 'rules': {'key1': {'attribute-deprecated': {'severity': 'suggestion', 'code': 'key1-attribute-deprecated'}}}}", "{'key1': 1}",
-<<<<<<< HEAD
-            "{'message_severity':'suggestion','code':'key1-attribute-deprecated','message':'Deprecated attribute: 'key1', use 'key2' instead.','file':'file','line':1,'end_line':1,'column':10,'end_column':10}")]
+            "{'message_severity':'suggestion','code':'key1-attribute-deprecated','message':'Deprecated attribute: 'key1', use 'key2' instead.','line':1,'column':10}")]
         [InlineData("{'properties': {'keys': {'precludes': [['key1', 'key2']]}}, 'rules': {'keys.key1': {'precluded-attributes': {'severity': 'error'}}}}", "{'keys' : {'key1': 1, 'key2': 2}}",
-            "{'message_severity':'error','code':'precluded-attributes','message':'Only one of the following attributes can exist: 'key1', 'key2'.','file':'file','line':1,'end_line':1,'column':11,'end_column':11}")]
-        [InlineData("{'dependencies': {'key1': ['key2']}, 'rules': {'key1': {'missing-paired-attribute': {'code': 'key2-missing'}}}}", "{'key1' : 1}",
-            "{'message_severity':'warning','code':'key2-missing','message':'Missing attribute: 'key2'. If you specify 'key1', you must also specify 'key2'.','file':'file','line':1,'end_line':1,'column':1,'end_column':1}")]
-        [InlineData("{'required': ['author'], 'rules': {'author': {'missing-attribute': {'severity': 'suggestion', 'code': 'author-missing', 'additionalMessage': 'Add a valid GitHub ID.', 'pullRequestOnly': true}}}}", "{'b': 1}",
-            "{'message_severity':'suggestion','code':'author-missing','message':'Missing required attribute: 'author'. Add a valid GitHub ID.','file':'file','line':1,'end_line':1,'column':1,'end_column':1,'pull_request_only':true}")]
-        [InlineData(
-            "{'properties': {'key':{'required': ['author'],'properties': {'author': {'type': ['string']}}}},'rules': {'key.author': {'missing-attribute': {'severity': 'suggestion', 'code': 'author-missing', 'additionalMessage': 'Add a valid GitHub ID.', 'pullRequestOnly': true}}}}",
-            "{'key': {'b': 1}}",
-            "{'message_severity':'suggestion','code':'author-missing','message':'Missing required attribute: 'key.author'. Add a valid GitHub ID.','file':'file','line':1,'end_line':1,'column':9,'end_column':9,'pull_request_only':true}")]
-=======
-            "{'message_severity':'suggestion','code':'key1-attribute-deprecated','message':'Deprecated attribute: 'key1', use 'key2' instead.','line':1,'column':10}")]
-        [InlineData("{'properties': {'keys': {'precludes': [['key1', 'key2']]}}, 'rules': {'key1': {'precluded-attributes': {'severity': 'error'}}}}", "{'keys' : {'key1': 1, 'key2': 2}}",
             "{'message_severity':'error','code':'precluded-attributes','message':'Only one of the following attributes can exist: 'key1', 'key2'.','line':1,'column':11}")]
         [InlineData("{'dependencies': {'key1': ['key2']}, 'rules': {'key1': {'missing-paired-attribute': {'code': 'key2-missing'}}}}", "{'key1' : 1}",
             "{'message_severity':'warning','code':'key2-missing','message':'Missing attribute: 'key2'. If you specify 'key1', you must also specify 'key2'.','line':1,'column':1}")]
->>>>>>> 2911cc66
+        [InlineData("{'required': ['author'], 'rules': {'author': {'missing-attribute': {'severity': 'suggestion', 'code': 'author-missing', 'additionalMessage': 'Add a valid GitHub ID.', 'pullRequestOnly': true}}}}", "{'b': 1}",
+            "{'message_severity':'suggestion','code':'author-missing','message':'Missing required attribute: 'author'. Add a valid GitHub ID.','line':1,'column':1}")]
+
+        [InlineData(
+            "{'properties': {'key':{'required': ['author'],'properties': {'author': {'type': ['string']}}}},'rules': {'key.author': {'missing-attribute': {'severity': 'suggestion', 'code': 'author-missing', 'additionalMessage': 'Add a valid GitHub ID.', 'pullRequestOnly': true}}}}",
+            "{'key': {'b': 1}}",
+            "{'message_severity':'suggestion','code':'author-missing','message':'Missing required attribute: 'key.author'. Add a valid GitHub ID.','line':1,'column':9}")]
 
         // strict required validation
         [InlineData("{'strictRequired': ['key1']}", "{'key1': 'a'}", "")]
@@ -452,16 +420,13 @@
         [InlineData("{'strictRequired': ['key1']}", "{'key1': null}",
             "{'message_severity':'warning','code':'missing-attribute','message':'Missing required attribute: 'key1'.','line':1,'column':1}")]
         [InlineData("{'strictRequired': ['key1']}", "{'key1': ''}",
-<<<<<<< HEAD
-            "{'message_severity':'warning','code':'missing-attribute','message':'Missing required attribute: 'key1'.','file':'file','line':1,'end_line':1,'column':1,'end_column':1}")]
+            "{'message_severity':'warning','code':'missing-attribute','message':'Missing required attribute: 'key1'.','line':1,'column':1}")]
+
         [InlineData(
             "{'properties': {'key':{'strictRequired': ['key1'],'properties': {'key1': {'type': ['string']}}}}}",
             "{'key':{'key1': ''}}",
-            "{'message_severity':'warning','code':'missing-attribute','message':'Missing required attribute: 'key.key1'.','file':'file','line':1,'end_line':1,'column':8,'end_column':8}")]
-
-=======
-            "{'message_severity':'warning','code':'missing-attribute','message':'Missing required attribute: 'key1'.','line':1,'column':1}")]
->>>>>>> 2911cc66
+            "{'message_severity':'warning','code':'missing-attribute','message':'Missing required attribute: 'key.key1'.','line':1,'column':8}")]
+
         public void TestJsonSchemaValidation(string schema, string json, string expectedErrors)
         {
             var propertiesToCompare = new[] { "message_severity", "code", "message", "line", "column" };
