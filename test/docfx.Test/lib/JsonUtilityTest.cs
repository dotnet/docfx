// Copyright (c) Microsoft. All rights reserved.
// Licensed under the MIT license. See LICENSE file in the project root for full license information.

using System;
using System.Collections.Generic;
using System.IO;
using System.Linq;
using Newtonsoft.Json;
using Newtonsoft.Json.Linq;
using Xunit;

namespace Microsoft.Docs.Build
{
    public class JsonUtilityTest
    {
        [Theory]
        [InlineData("", null)]
        [InlineData("[]", null)]
        [InlineData("{}", null)]
        [InlineData("true", null)]
        [InlineData(" { \"$schema\"  : \"schema\"", "schema")]
        [InlineData(" { \"$schema\": \"sche\"ma\"", "sche")]
        [InlineData(" { \"$schema\" : \"sche\\\"ma\"", "sche\"ma")]
        [InlineData(" { \"$schema\" : \"https://a.com/b.json\" }", "b")]
        public void TestReadMime(string input, string schema)
        {
            var result = JsonUtility.ReadMime(new StringReader(input), new FilePath(""));
            Assert.Equal(schema, result);
        }

        [Theory]
        [InlineData(" Add --globalMetadata, --globalMetadataFile and --fileMetadataFile\n")]
        [InlineData("\r\n Hello\n")]
        [InlineData("  \r\n Hello\n")]
        [InlineData("True")]
        [InlineData("true")]
        [InlineData("TRUE")]
        [InlineData("False")]
        [InlineData("false")]
        [InlineData("FALSE")]
        [InlineData("Null")]
        [InlineData("null")]
        [InlineData("NULL")]
        public void TestObjectWithStringProperty(string input)
        {
            var sw = new StringWriter();
            JsonUtility.Serialize(sw, new BasicClass { C = input });
            var json = sw.ToString();
            var (errors, value) = DeserializeWithValidation<BasicClass>(json);
            Assert.Empty(errors);
            Assert.NotNull(value);
            Assert.Equal(input, value.C);
        }

        [Fact]
        public void TestBasicClass()
        {
            var json = JsonUtility.Serialize(new BasicClass { B = 1, C = "Good!", D = true }, indent: true);
            Assert.Equal(
                @"{
  ""c"": ""Good!"",
  ""b"": 1,
  ""d"": true
}".Replace("\r\n", "\n"),
                json.Replace("\r\n", "\n"));
            var (errors, value) = DeserializeWithValidation<BasicClass>(json);
            Assert.Empty(errors);
            Assert.NotNull(value);
            Assert.Equal(1, value.B);
            Assert.Equal("Good!", value.C);
            Assert.True(value.D);
        }

        [Fact]
        public void TestJsonDeserializeCaseInsensitive()
        {
            var (errors, value) = DeserializeWithValidation<BasicClass>("{\"B\":1}");
            Assert.Equal(1, value.B);
        }

        [Fact]
        public void TestBasicClassWithNullCharactor()
        {
            var json = JsonUtility.Serialize(new BasicClass { C = null, });
            Assert.Equal("{\"b\":0,\"d\":false}", json);
            var (errors, value) = DeserializeWithValidation<BasicClass>(json);
            Assert.Empty(errors);
            Assert.NotNull(value);
            Assert.Equal(0, value.B);
            Assert.Null(value.C);
            Assert.False(value.D);
        }

        [Fact]
        public void TestBoolean()
        {
            var sw = new StringWriter();
            JsonUtility.Serialize(sw, new object[] { true, false });
            var json = sw.ToString();
            Assert.Equal("[true,false]", json);
            var (errors, value) = DeserializeWithValidation<object[]>(json);
            Assert.Empty(errors);
            Assert.NotNull(value);
            Assert.Equal(2, value.Length);
            Assert.True((bool)value[0]);
            Assert.False((bool)value[1]);
        }

        [Fact]
        public void TestListOfBasicClass()
        {
            var json = JsonUtility.Serialize(
                (from i in Enumerable.Range(0, 10)
                 select new BasicClass { B = i, C = $"Good{i}!", D = (i % 2 == 0) ? true : false }).ToList());
            var (errors, values) = DeserializeWithValidation<List<BasicClass>>(json);
            Assert.Empty(errors);
            Assert.NotNull(values);
            Assert.Equal(10, values.Count);
            for (int i = 0; i < values.Count; i++)
            {
                Assert.Equal(i, values[i].B);
                Assert.Equal($"Good{i}!", values[i].C);
                Assert.Equal((i % 2 == 0) ? true : false, values[i].D);
            }
        }

        [Fact]
        public void TestClassWithReadOnlyField()
        {
            var json = @"
{
    ""b"": ""test""
}";
            var (errors, value) = DeserializeWithValidation<ClassWithReadOnlyField>(json);
            Assert.Empty(errors);
            Assert.NotNull(value);
            Assert.Equal("test", value.B);
        }

        [Fact]
        public void TestClassWithMoreMembersBySerializeThenDeserialize()
        {
            var sw = new StringWriter();
            JsonUtility.Serialize(
                sw,
                new ClassWithMoreMembers
                {
                    D = true,
                    B = 1,
                    C = "Good!",
                    ValueDict = new Dictionary<string, object>
                    {
                        { "b", "valueA" },
                        { "c", 10 },
                        { "a", true }
                    },
                    ValueList = new List<string> { "b", "a", },
                    ValueBasic = new BasicClass
                    {
                        D = false,
                        B = 5,
                        C = "Amazing!",
                    },
                }, indent: true);
            var json = sw.ToString();
            Assert.Equal(
                @"{
  ""valueDict"": {
    ""b"": ""valueA"",
    ""c"": 10,
    ""a"": true
  },
  ""valueList"": [
    ""b"",
    ""a""
  ],
  ""valueBasic"": {
    ""c"": ""Amazing!"",
    ""b"": 5,
    ""d"": false
  },
  ""c"": ""Good!"",
  ""b"": 1,
  ""d"": true
}".Replace("\r\n", "\n"),
                json.Replace("\r\n", "\n"));
            var (errors, value) = DeserializeWithValidation<ClassWithMoreMembers>(json);
            Assert.Empty(errors.Where(error => error.Level == ErrorLevel.Error));
            Assert.NotNull(value);
            Assert.Equal(1, value.B);
            Assert.Equal("Good!", value.C);
            Assert.True(value.D);
            Assert.Equal(5, value.ValueBasic.B);
            Assert.Equal("Amazing!", value.ValueBasic.C);
            Assert.False(value.ValueBasic.D);
            Assert.True((bool)value.ValueDict["a"]);
            Assert.Equal("valueA", value.ValueDict["b"]);
            Assert.Equal((long)10, value.ValueDict["c"]);
            Assert.Equal("b", value.ValueList[0]);
            Assert.Equal("a", value.ValueList[1]);
        }

        [Theory]
        [InlineData("{'name':'title','items':[,{'name':'1'}]}", "'items' contains null value, the null value has been removed", "null-array-value", ErrorLevel.Warning)]
        [InlineData("[1,,1,1]", "'[1]' contains null value, the null value has been removed", "null-array-value", ErrorLevel.Warning)]
        internal void TestNulllValue(string json, string message, string errorCode, ErrorLevel errorLevel)
        {
            var (errors, result) = DeserializeWithValidation<JToken>(json.Replace('\'', '"'));
            Assert.Collection(errors, error =>
            {
                Assert.Equal(errorLevel, error.Level);
                Assert.Equal(errorCode, error.Code);
                Assert.Equal(message, error.Message);
            });
        }

        [Fact]
        public void TestEmptyString()
        {
            var json = string.Empty;
            var exception = Assert.Throws<DocfxException>(() => JsonUtility.Parse(json, null));
        }

        [Theory]
        [InlineData("1", 1, 1)]
        [InlineData(@"{""key"":""value""}", 1, 14)]
        [InlineData(@"{
""list"":[{item: 1}]}", 2, 8)]
        public void TestParsedJTokenHasLineInfo(string json, int expectedLine, int expectedColumn)
        {
            var value = JToken.Parse(json, new JsonLoadSettings { LineInfoHandling = LineInfoHandling.Load });

            // Get the first JValue of the first JProperty if any
            var lineInfo = (value.Children().Any() ? value.Children().First().Children().First() : value) as IJsonLineInfo;
            Assert.Equal(expectedLine, lineInfo.LineNumber);
            Assert.Equal(expectedColumn, lineInfo.LinePosition);
        }

        [Theory]
        [InlineData(@"{
'numberList':
  [1, 'a']}", ErrorLevel.Error, "violate-schema", 3, 9)]
        [InlineData(@"{'b' : 'b'}", ErrorLevel.Error, "violate-schema", 1, 10)]
        [InlineData(@"{'valueEnum':'Four'}", ErrorLevel.Error, "violate-schema", 1, 19)]
        internal void TestMismatchingPrimitiveFieldType(string json, ErrorLevel expectedErrorLevel, string expectedErrorCode,
            int expectedErrorLine, int expectedErrorColumn)
        {
            var (errors, value) = DeserializeWithValidation<ClassWithMoreMembers>(json.Replace('\'', '\"'));
            Assert.Collection(errors, error =>
            {
                Assert.Equal(expectedErrorLevel, error.Level);
                Assert.Equal(expectedErrorCode, error.Code);
                Assert.Equal(expectedErrorLine, error.Line);
                Assert.Equal(expectedErrorColumn, error.Column);
            });
        }

        [Theory]
        [InlineData(@"{
""b"": 1,
""c"": ""c"",
""e"": ""e""}", typeof(NotSealedClass))]
        [InlineData(@"{
""data"":{
""b"": 1,
""c"": ""c"",
""e"": ""e""}}", typeof(SealedClassNestedWithNotSealedType))]
        [InlineData(@"{
""items"":[{
""b"": 1,
""c"": ""c"",
""e"": ""e""}]}", typeof(SealedClassNestedWithNotSealedType))]
        [InlineData(@"[{
""b"": 1,
""c"": ""c"",
""e"": ""e""}]", typeof(List<NotSealedClass>))]
        public void TestObjectTypeWithNotSealedType(string json, Type type)
        {
            var (_, token) = JsonUtility.Parse(json, null);
            var (errors, value) = JsonUtility.ToObject(token, type);
            Assert.Empty(errors);
        }

        [Fact]
        public void TestMultipleSchemaViolationForPrimitiveType()
        {
            var json = @"{
""numberList"": [1, ""a""],
""b"" : ""b"",
""valueEnum"":""Four""}";
            var (errors, value) = DeserializeWithValidation<ClassWithMoreMembers>(json);
            Assert.Collection(errors,
            error =>
            {
                Assert.Equal(ErrorLevel.Error, error.Level);
                Assert.Equal("violate-schema", error.Code);
                Assert.Equal(2, error.Line);
                Assert.Equal(21, error.Column);
            },
            error =>
            {
                Assert.Equal(ErrorLevel.Error, error.Level);
                Assert.Equal("violate-schema", error.Code);
                Assert.Equal(3, error.Line);
                Assert.Equal(9, error.Column);
            },
            error =>
            {
                Assert.Equal(ErrorLevel.Error, error.Level);
                Assert.Equal("violate-schema", error.Code);
                Assert.Equal(4, error.Line);
                Assert.Equal(18, error.Column);
            });
        }

        [Fact]
        public void TestConstraintFieldWithInconvertibleNestedType()
        {
            var json = @"{
""anotherItems"":[
    {
        ""items"": ""notArray"",
        ""h"": ""notBool""
    },
    {
        ""items"": []
    }
]
}";
            var (errors, value) = DeserializeWithValidation<ClassWithMoreMembers>(json);
            Assert.Collection(errors,
            error =>
            {
                Assert.Equal(ErrorLevel.Error, error.Level);
                Assert.Equal(4, error.Line);
                Assert.Equal(27, error.Column);
                Assert.Equal("Error converting value \"notArray\" to type 'System.Collections.Generic.List`1[Microsoft.Docs.Build.JsonUtilityTest+BasicClass]'.", error.Message);
            },
            error =>
            {
                Assert.Equal(ErrorLevel.Error, error.Level);
                Assert.Equal(5, error.Line);
                Assert.Equal(22, error.Column);
                Assert.Equal("Could not convert string to boolean: notBool.", error.Message);
            });
        }

        [Theory]
        [InlineData(@"{'b: 1 }")]
        [InlineData(@"{'b': 'not number'}")]
        public void SyntaxErrorShouldBeThrownWithoutSchemaValidation(string json)
        {
            var exception = Assert.Throws<DocfxException>(() => JsonUtility.Deserialize<BasicClass>(json.Replace('\'', '\"'), null));
            Assert.Equal("json-syntax-error", exception.Error.Code);
            Assert.Equal(ErrorLevel.Error, exception.Error.Level);
        }

        [Fact]
        public void OmitEmptyEnumerableValue()
        {
            var content = JsonUtility.Serialize(new EmptyEnumerable());
            Assert.Equal("{\"a\":\"\"}", content);
        }

        [Theory]
        [InlineData(
            "{\"key\":\"original\"}",
            "{\"key\":\"overwrite\"}",
            "{\"key\":\"overwrite\"}")]
        [InlineData(
            "{\"key\":[1,2,3]}",
            "{\"key\":[4,5,6]}",
            "{\"key\":[4,5,6]}")]
        [InlineData(
            "{\"key1\":\"value1\"}",
            "{\"key2\":\"value2\"}",
            "{\"key1\":\"value1\",\"key2\":\"value2\"}")]
        [InlineData("{'a':null}", "{'a':1}", "{'a':1}")]
        [InlineData("{'a':1}", "{'a':null}", "{'a':null}")]
        [InlineData("{}", "{'a':1}", "{'a':1}")]
        [InlineData("{}", "{'a':null}", "{'a':null}")]
        [InlineData("{'a':1}", "{}", "{'a':1}")]
        [InlineData("{'a':null}", "{}", "{'a':null}")]
        [InlineData("{'a':1}", "{'a':[]}", "{'a':[]}")]
        [InlineData("{'a':[1]}", "{'a':[2]}", "{'a':[2]}")]
        [InlineData("{'a':{'b':1}}", "{'a':{'b':{}}}", "{'a':{'b':{}}}")]
        [InlineData("{'a':{'b':1}}", "{'a':{'b':2}}", "{'a':{'b':2}}")]
        [InlineData("{'a':1}", "{'A':2}", "{'a':1,'A':2}")]
        public void TestJsonMerge(string a, string b, string result)
        {
            var container = JObject.Parse(a.Replace('\'', '\"'));
            JsonUtility.Merge(container, JObject.Parse(b.Replace('\'', '\"')));
            Assert.Equal(result.Replace('\'', '\"'), container.ToString(Formatting.None));
        }

        [Fact]
        public void NullValueHasSourceInfo()
        {
            var (_, json) = JsonUtility.Parse("{'a': null,'b': null}".Replace('\'', '"'), new FilePath("file"));
            var (_, obj) = JsonUtility.ToObject<ClassWithSourceInfo>(json);

            Assert.NotNull(obj?.A);

            Assert.Null(obj.A.Value);
            Assert.Equal(1, obj.A.Source.Line);
            Assert.Equal(10, obj.A.Source.Column);
            Assert.Equal("file", obj.A.Source.File.Path);

            Assert.Equal("b", obj.B.Value);
            Assert.Equal(1, obj.B.Source.Line);
            Assert.Equal(20, obj.B.Source.Column);
            Assert.Equal("file", obj.B.Source.File.Path);
        }

        [Fact]
        public void JsonWithTypeErrorsHasCorrectSourceInfo()
        {
            var (_, json) = JsonUtility.Parse(
                "{'next': {'a': ['a1','a2'],'b': 'b'}, 'c': 'c'}".Replace('\'', '"'), new FilePath("file"));
            var (errors, obj) = JsonUtility.ToObject<ClassWithSourceInfo>(json);

            Assert.Null(obj.Next.A.Value);
            Assert.Equal("b", obj.Next.B);
            Assert.Equal("c", obj.C);
        }

        [Fact]
        public void TestSerializeSourceInfoWithEmptyValue()
        {
            var basic = new BasicClass
            {
                B = 1,
                Property = new SourceInfo<string>(null, new SourceInfo(new FilePath(""), 0, 0)),
                Array = new SourceInfo<string[]>(new string[] { }, new SourceInfo(new FilePath(""), 0, 0)),
                GenericArray = new SourceInfo<List<string>>(new List<string>(), new SourceInfo(new FilePath(""), 0, 0))
            };
            var result = JsonUtility.Serialize(basic);
            Assert.Equal("{\"b\":1,\"d\":false}", result);
        }

        [Fact]
        public void TestDeserializeWithSourceInfo()
        {
            var result = JsonUtility.Deserialize<ClassWithSourceInfo>("{\"a\": \"a value\"}", new FilePath("path"));
            Assert.NotNull(result.A.Source);
            Assert.Equal("path", result.A.Source.File.Path);
            Assert.Equal(1, result.A.Source.Line);
            Assert.Equal(15, result.A.Source.Column);
            Assert.Equal("a value", result.A.Value);
        }

        [Fact]
        public void TestExtensionDataWithSourceInfo()
        {
            var (_, result) = DeserializeWithValidation<ClassWithExtensionData>("{\"a\": 1}");
            Assert.NotNull(result.ExtensionData["a"]);
<<<<<<< HEAD
            var source = JsonUtility.GetSourceInfo(result.ExtensionData["a"]);
            Assert.NotNull(source);
            Assert.Equal(1, source.Line);
            Assert.Equal(7, source.Column);
=======

            var valueSource = JsonUtility.GetSourceInfo(result.ExtensionData["a"]);
            Assert.NotNull(valueSource);
            Assert.Equal(1, valueSource.Line);
            Assert.Equal(7, valueSource.Column);

            var keySource = JsonUtility.GetKeySourceInfo(result.ExtensionData["a"]);
            Assert.NotNull(keySource);
            Assert.Equal(1, keySource.Line);
            Assert.Equal(5, keySource.Column);
>>>>>>> 3ddc40c1
        }

        /// <summary>
        /// Deserialize from yaml string, return error list at the same time
        /// </summary>
        private static (List<Error>, T) DeserializeWithValidation<T>(string input)
        {
            var (errors, token) = JsonUtility.Parse(input, null);
            var (mismatchingErrors, result) = JsonUtility.ToObject<T>(token);
            errors.AddRange(mismatchingErrors);
            return (errors, result);
        }

        internal class ClassWithSourceInfo
        {
            public SourceInfo<string> A { get; set; }
            public SourceInfo<string> B { get; set; } = new SourceInfo<string>("b");
            public ClassWithSourceInfo Next { get; set; }
            public string C { get; set; }
        }

        internal class EmptyEnumerable
        {
            public string A { get; set; } = "";
            public List<string> B { get; set; } = new List<string>();
            public IReadOnlyDictionary<string, object> C { get; set; } = new Dictionary<string, object>();
            public int[] D { get; set; } = new int[0];
            public IReadOnlyList<string> E { get; set; } = new List<string>();
            public IReadOnlyCollection<object> F { get; set; } = new List<object>();
            public Dictionary<string, Dictionary<string, object>> G = new Dictionary<string, Dictionary<string, object>>();
        }

        internal class BasicClass
        {
            public string C { get; set; }

            public int B { get; set; }

            public bool D { get; set; }

            public SourceInfo<string> Property { get; set; }

            public SourceInfo<List<string>> GenericArray { get; set; }

            public SourceInfo<string[]> Array { get; set; }
        }

        internal sealed class AnotherBasicClass
        {
            public int F { get; set; }

            public string G { get; set; }

            public bool H { get; set; }

            public List<BasicClass> Items { get; set; }
        }

        internal sealed class ClassWithReadOnlyField
        {
            public readonly string B = "";
        }

        internal sealed class ClassWithMoreMembers : BasicClass
        {
            public Dictionary<string, object> ValueDict { get; set; }

            public List<string> ValueList { get; set; }

            public BasicClass ValueBasic { get; set; }

            public List<BasicClass> Items { get; set; }

            public List<AnotherBasicClass> AnotherItems { get; set; }

            public List<List<AnotherBasicClass>> NestedItems { get; set; }

            public List<int> NumberList { get; set; }

            public NestedClass NestedMember { get; set; }

            // make it nullable, so that json serializer would not make a default value
            public BasicEnum? ValueEnum { get; set; }

        }

        internal class NotSealedClass : BasicClass
        {
            public NestedClass NestedSealedMember { get; set; }
        }

        internal sealed class SealedClassNestedWithNotSealedType : BasicClass
        {
            public NotSealedClass Data { get; set; }

            public List<NotSealedClass> Items { get; set; }
        }

        internal sealed class NestedClass
        {
            public string ValueWithLengthRestriction { get; set; }
        }

        internal class ClassWithExtensionData
        {
            [JsonExtensionData]
            public JObject ExtensionData { get; set; } = new JObject();
        }

        internal enum BasicEnum
        {
            One,
            Two,
            Three,
        }
    }
}<|MERGE_RESOLUTION|>--- conflicted
+++ resolved
@@ -454,12 +454,6 @@
         {
             var (_, result) = DeserializeWithValidation<ClassWithExtensionData>("{\"a\": 1}");
             Assert.NotNull(result.ExtensionData["a"]);
-<<<<<<< HEAD
-            var source = JsonUtility.GetSourceInfo(result.ExtensionData["a"]);
-            Assert.NotNull(source);
-            Assert.Equal(1, source.Line);
-            Assert.Equal(7, source.Column);
-=======
 
             var valueSource = JsonUtility.GetSourceInfo(result.ExtensionData["a"]);
             Assert.NotNull(valueSource);
@@ -470,7 +464,6 @@
             Assert.NotNull(keySource);
             Assert.Equal(1, keySource.Line);
             Assert.Equal(5, keySource.Column);
->>>>>>> 3ddc40c1
         }
 
         /// <summary>
