--- conflicted
+++ resolved
@@ -333,7 +333,6 @@
                 Assert.Contains("'items' contains null value", error.Message);
                 Assert.Equal(3, error.Line);
                 Assert.Equal(3, error.Column);
-<<<<<<< HEAD
             });
         }
 
@@ -377,8 +376,6 @@
                 Assert.Equal("invalid-schema", error.Code);
                 Assert.Equal(expectedLine, error.Line);
                 Assert.Equal(expectedColumn, error.Column);
-=======
->>>>>>> 9866de33
             });
         }
 
