// Copyright (c) Microsoft. All rights reserved.
// Licensed under the MIT license. See LICENSE file in the project root for full license information.

using System;
using System.Collections.Generic;
<<<<<<< HEAD
=======
using System.ComponentModel.DataAnnotations;
using System.IO;
>>>>>>> 41208261
using System.Linq;

using Newtonsoft.Json;
using Newtonsoft.Json.Linq;
using Xunit;

namespace Microsoft.Docs.Build
{
    public class YamlUtilityTest
    {
        [Theory]
        [InlineData("True")]
        [InlineData("true")]
        [InlineData("TRUE")]
        [InlineData("False")]
        [InlineData("false")]
        [InlineData("FALSE")]
        [InlineData("Null")]
        [InlineData("null")]
        [InlineData("NULL")]
        [InlineData("😄")]
        public void TestObjectWithStringProperty(string input)
        {
            var yaml = $"C: \"{input}\"";
            var (errors, value) = YamlUtility.Deserialize<BasicClass>(yaml);
            Assert.Empty(errors);
            Assert.NotNull(value);
            Assert.Equal(input, value.C);
        }


        [Theory]
        [InlineData(
            @">
  this is multi-line string
  with folded style(>)",
            "this is multi-line string with folded style(>)")]
        [InlineData(
            @"|
  this is multi-line string
   Literal style(|)",
            @"this is multi-line string
 Literal style(|)")]
        [InlineData(
            @"this is multi-line string
  plain style",
            @"this is multi-line string plain style")]
        [InlineData(
            @"""this is multi-line string
  double-quoted style\
  with slash""",
            @"this is multi-line string double-quoted stylewith slash")]
        [InlineData(
            @"'this is multi-line string
  single-quoted style'",
            @"this is multi-line string single-quoted style")]
        public void TestObjectWithMultiLinesStringProperty(string input, string expected)
        {
            var yaml = $"C: {input}";
            var (errors, value) = YamlUtility.Deserialize<BasicClass>(yaml);
            Assert.Empty(errors);
            Assert.NotNull(value);
            Assert.Equal(expected.Replace("\r\n", "\n"), value.C.Replace("\r\n", "\n"));
        }

        [Fact]
        public void TestBigInteger()
        {
            var yaml = @"
- 1234567890000
- 9876543210000
- 9223372036854775807
- 18446744073709551615
";
            var (errors, value) = YamlUtility.Deserialize<object[]>(yaml);
            Assert.Empty(errors);
            Assert.NotNull(value);
            Assert.Equal(4, value.Length);
            Assert.Equal(1234567890000L, value[0]);
            Assert.Equal(9876543210000L, value[1]);
            Assert.Equal(long.MaxValue, value[2]);
            Assert.Equal(1.8446744073709552E+19, value[3]);
        }

        [Fact]
        public void TestNotprimitiveKey()
        {
            var yaml = @"
? - item1
  - item2
: value
";
            var exception = Assert.Throws<NotSupportedException>(() => YamlUtility.Deserialize(yaml));

            Assert.Equal("Not Supported: [ item1, item2 ] is not a primitive type", exception.Message);
        }

        [Fact]
        public void TestAnchor()
        {
            var yaml = @"
A: &anchor test
B: *anchor
";
            var (errors, value) = YamlUtility.Deserialize<Dictionary<string, string>>(yaml);
            Assert.Empty(errors);
            Assert.NotNull(value);
            Assert.Equal("test", value["A"]);
            Assert.Equal("test", value["B"]);
        }

        [Fact]
        public void TestBasicClassWithNullCharactor()
        {
            var yaml = @"
C: ""~""
D: ~
";
            var (errors, value) = YamlUtility.Deserialize<Dictionary<string, object>>(yaml);
            Assert.Collection(errors, error =>
            {
                Assert.Equal(ErrorLevel.Info, error.Level);
                Assert.Equal("null-value", error.Code);
                Assert.Contains("contains null value", error.Message);
            });
            Assert.NotNull(value);
            Assert.Equal("~", value["C"]);
            Assert.DoesNotContain("D", value.Keys);
        }

        [Fact]
        public void TestBasicClass()
        {
            var yaml = @"
B: 1
C: Good!
D: true
";
            var (errors, value) = YamlUtility.Deserialize<BasicClass>(yaml);
            Assert.Empty(errors);
            Assert.NotNull(value);
            Assert.Equal(1, value.B);
            Assert.Equal("Good!", value.C);
            Assert.True(value.D);
        }

        [Fact]
        public void TestBoolean()
        {
            var yaml = @"
- true
- false
";
            var (errors1, value) = YamlUtility.Deserialize<object[]>(yaml);
            Assert.Empty(errors1);
            Assert.NotNull(value);
            Assert.Equal(2, value.Count());
            Assert.True((bool)value[0]);
            Assert.False((bool)value[1]);
            var (errors2, value2) = YamlUtility.Deserialize(@"
- true
- True
- TRUE
- false
- False
- FALSE
");
            Assert.Empty(errors2);
            Assert.NotNull(value2);
            Assert.Equal(new[] { true, true, true, false, false, false }, value2.Select(j => (bool)j).ToArray());
        }

        [Theory]
        [InlineData("", null)]
        [InlineData("### No-Yaml-Mime\r\n1\r\n...\r\n", null)]
        [InlineData("#YamlMime:a", "a")]
        [InlineData("###  YamlMime: LandingData ", "LandingData")]
        [InlineData("#YamlMime:Test-Yaml-Mime", "Test-Yaml-Mime")]
        public void YamlMime(string yaml, string mime)
        {
            Assert.Equal(mime, YamlUtility.ReadMime(yaml));
        }

        [Fact]
        public void TestListOfBasicClass()
        {
            var yaml = @"- C: Good0!
- B: 1
  C: Good1!
  D: true
- C: Good2!
  B: 2
  D: false
- D: true
  C: Good3!
  B: 3
- B: 4
  C: Good4!
  D: false
- B: 5
  C: Good5!
  D: true
- B: 6
  C: Good6!
  D: false
- B: 7
  C: Good7!
  D: true
- B: 8
  C: Good8!
  D: false
- B: 9
  C: Good9!
  D: true
";
            var (errors, values) = YamlUtility.Deserialize<List<BasicClass>>(yaml);
            Assert.Empty(errors);
            Assert.NotNull(values);
            Assert.Equal(10, values.Count);
            for (int i = 0; i < values.Count; i++)
            {
                Assert.Equal(i, values[i].B);
                Assert.Equal($"Good{i}!", values[i].C);
                Assert.Equal((i % 2 != 0) ? true : false, values[i].D);
            }
        }

        [Fact]
        public void TestClassWithReadOnlyField()
        {
            var yaml = $"B: test";
            var (errors, value) = YamlUtility.Deserialize<ClassWithReadOnlyField>(yaml);
            Assert.Empty(errors);
            Assert.NotNull(value);
            Assert.Equal("test", value.B);
        }

        [Fact]
        public void TestClassWithMoreMembers()
        {
            var yaml = @"B: 1
C: Good1!
D: true
ValueDict:
  KeyA: 1
  KeyB: Good2!
  KeyC: true
ValueList:
- ItemA
- ""True""
- ""3""
- ""ItemB""
ValueBasic:
  B: 2
  C: Good3!
  D: false
";
            var (errors, value) = YamlUtility.Deserialize<ClassWithMoreMembers>(yaml);
            Assert.Empty(errors.Where(error => error.Level == ErrorLevel.Error));
            Assert.NotNull(value);
            Assert.Equal(1, value.B);
            Assert.Equal("Good1!", value.C);
            Assert.True(value.D);
            Assert.Equal((long)1, value.ValueDict["KeyA"]);
            Assert.Equal("Good2!", value.ValueDict["KeyB"]);
            Assert.True((bool)value.ValueDict["KeyC"]);
            Assert.Equal("ItemA", value.ValueList[0]);
            Assert.Equal("True", value.ValueList[1]);
            Assert.Equal("3", value.ValueList[2]);
            Assert.Equal("ItemB", value.ValueList[3]);
            Assert.Equal((long)2, value.ValueBasic.B);
            Assert.Equal("Good3!", value.ValueBasic.C);
            Assert.False(value.ValueBasic.D);
        }

        [Fact]
        public void TestStringEmpty()
        {
            var yaml = String.Empty;
            var (errors, value) = YamlUtility.Deserialize<ClassWithMoreMembers>(yaml);
            Assert.Empty(errors);
            Assert.Null(value);
        }

        [Fact]
        public void TestDuplicatedKeys()
        {
            var yaml = @"
Key1: 0
Key1: 0
";
            var exception = Assert.Throws<DocfxException>(() => YamlUtility.Deserialize(yaml));
            Assert.Contains("Key 'Key1' is already defined, remove the duplicate key", exception.Message);
        }

        [Fact]
        public void TestListItemWithNullValue()
        {
            var yaml = @"name: List item with null value
items:
  - name:
    displayName: 1
";
            var (errors, value) = YamlUtility.Deserialize(yaml);
            Assert.Collection(errors, error =>
            {
                Assert.Equal(ErrorLevel.Info, error.Level);
                Assert.Equal("null-value", error.Code);
                Assert.Contains("'name' contains null value", error.Message);
                Assert.Equal(3, error.Line);
                Assert.Equal(5, error.Column);
            });
        }

        [Fact]
        public void TestListWithNullItem()
        {
            var yaml = @"name: List with null item
items:
  -
  - name: 1
";
            var (errors, value) = YamlUtility.Deserialize(yaml);
            Assert.Collection(errors, error =>
            {
                Assert.Equal(ErrorLevel.Info, error.Level);
                Assert.Equal("null-value", error.Code);
                Assert.Contains("'items' contains null value", error.Message);
                Assert.Equal(3, error.Line);
                Assert.Equal(3, error.Column);
            });
        }

        [Theory]
        [InlineData("1", 1, 1)]
        [InlineData("name: name", 1, 7)]
        [InlineData(@"
items:
 - name: 1", 3, 2)]
        public void TestParsedJTokenHasLineInfo(string yaml, int expectedLine, int expectedColumn)
        {
            var (errors, value) = YamlUtility.Deserialize(yaml);
            Assert.Empty(errors);

            // Get the first JValue of the first JProperty if any
            var lineInfo = (value.Children().Any() ? value.Children().First().Children().First() : value) as IJsonLineInfo;
            Assert.Equal(expectedLine, lineInfo.LineNumber);
            Assert.Equal(expectedColumn, lineInfo.LinePosition);
        }

        [Theory]
<<<<<<< HEAD
        [InlineData("mismatchField: name", 1, 1, ErrorLevel.Warning, "unknown-field")]
        [InlineData(@"
        ValueBasic:
          B: 1
          C: c
          E: e", 5, 11, ErrorLevel.Warning, "unknown-field")]
        [InlineData(@"
        Items:
          - B: 1
            C: c
            E: e", 5, 13, ErrorLevel.Warning, "unknown-field")]
        [InlineData(@"
        AnotherItems:
          - H: 1
            G: c
            E: e", 5, 13, ErrorLevel.Warning, "unknown-field")]
        [InlineData(@"
        NestedItems:
          -
            - H: 1
              G: c
              E: e", 6, 15, ErrorLevel.Warning, "unknown-field")]
        internal void TestUnknownFieldType(string yaml, int expectedLine, int expectedColumn, ErrorLevel expectedErrorLevel, string expectedErrorCode)
        {
            var (errors, result) = YamlUtility.Deserialize<ClassWithMoreMembers>(yaml);
            Assert.Collection(errors, error =>
            {
                Assert.Equal(expectedErrorLevel, error.Level);
                Assert.Equal(expectedErrorCode, error.Code);
                Assert.Equal(expectedLine, error.Line);
                Assert.Equal(expectedColumn, error.Column);
            });
        }

        [Fact]
        public void TestMultipltUnknownFieldType()
        {
            var yaml = @"mismatchField1: name
mismatchField2: name";

            var (errors, result) = YamlUtility.Deserialize<BasicClass>(yaml);
            Assert.Collection(errors,
            error =>
            {
                Assert.Equal(ErrorLevel.Warning, error.Level);
                Assert.Equal("unknown-field", error.Code);
                Assert.Equal(1, error.Line);
                Assert.Equal(1, error.Column);
                Assert.Equal("(Line: 1, Character: 1) Path:BasicClass.mismatchField1 Could not find member 'mismatchField1' on object of type 'BasicClass'", error.Message);
            },
            error =>
            {
                Assert.Equal(ErrorLevel.Warning, error.Level);
                Assert.Equal("unknown-field", error.Code);
                Assert.Equal(2, error.Line);
                Assert.Equal(1, error.Column);
                Assert.Equal("(Line: 2, Character: 1) Path:BasicClass.mismatchField2 Could not find member 'mismatchField2' on object of type 'BasicClass'", error.Message);
            });
        }

        [Theory]
        [InlineData(@"numberList:
        - 1
        - a", ErrorLevel.Error, "violate-schema", 3, 11)]
        [InlineData(@"
B: b", ErrorLevel.Error, "violate-schema", 2, 4)]
        internal void TestMismatchingPrimitiveFieldType(string yaml, ErrorLevel expectedErrorLevel, string expectedErrorCode,
=======
        [InlineData(@"regPatternValue: 3", ErrorLevel.Error, "violate-schema", 1, 18)]
        [InlineData(@"ValueWithLengthRestriction: a", ErrorLevel.Error, "violate-schema", 1, 29)]
        [InlineData(@"ValueWithLengthRestriction: abcd", ErrorLevel.Error, "violate-schema", 1, 29)]
        [InlineData(@"ListValueWithLengthRestriction: []", ErrorLevel.Error, "violate-schema", 1, 33)]
        [InlineData(@"ListValueWithLengthRestriction:
                        - a
                        - b
                        - c
                        - d", ErrorLevel.Error, "violate-schema", 2, 25)]
        [InlineData(@"NestedMember:
                        ValueWithLengthRestriction: abcd", ErrorLevel.Error, "violate-schema", 2, 53)]
        internal void TestDataAnnotation(string yaml, ErrorLevel expectedErrorLevel, string expectedErrorCode,
>>>>>>> 41208261
            int expectedErrorLine, int expectedErrorColumn)
        {
            var ex = Assert.Throws<DocfxException>(() => YamlUtility.Deserialize<ClassWithMoreMembers>(yaml));
            Assert.Equal(expectedErrorLevel, ex.Error.Level);
            Assert.Equal(expectedErrorCode, ex.Error.Code);
            Assert.Equal(expectedErrorLine, ex.Error.Line);
            Assert.Equal(expectedErrorColumn, ex.Error.Column);
        }

<<<<<<< HEAD
        [Theory]
        [InlineData(@"
B: 1
C: c
E: e", typeof(ClassWithJsonExtensionData))]
        [InlineData(@"
Data: 
    B: 1
    C: c
    E: e", typeof(ClassWithNestedTypeContainsJsonExtensionData))]
        public void TestObjectTypeWithJsonExtensionData(string json, Type type)
        {
            var (_, token) = YamlUtility.Deserialize(json);
            var (errors, value) = JsonUtility.ToObject(token, type);
            Assert.Empty(errors);
        }

=======
>>>>>>> 41208261
        public class BasicClass
        {
            public int B { get; set; }

            public string C { get; set; }

            public bool D { get; set; }
        }

        public class AnotherBasicClass
        {
            public int F { get; set; }

            public string G { get; set; }

            public bool H { get; set; }
        }

        public class ClassWithReadOnlyField
        {
            public readonly string B;
        }

        public class ClassWithMoreMembers : BasicClass
        {
            public Dictionary<string, object> ValueDict { get; set; }

            public List<string> ValueList { get; set; }

            public BasicClass ValueBasic { get; set; }

<<<<<<< HEAD
            public List<BasicClass> Items { get; set; }

            public List<AnotherBasicClass> AnotherItems { get; set; }

            public List<List<AnotherBasicClass>> NestedItems { get; set; }

            public List<int> NumberList { get; set; }
        }

        public class ClassWithJsonExtensionData : BasicClass
        {
            [JsonExtensionData]
            public JObject AdditionalData { get; set; }
        }

        public class ClassWithNestedTypeContainsJsonExtensionData : BasicClass
        {
            public ClassWithJsonExtensionData Data { get; set; }
=======
            [RegularExpression("[a-z]")]
            public string RegPatternValue { get; set; }

            [MinLength(2), MaxLength(3)]
            public string ValueWithLengthRestriction { get; set; }

            [MinLength(1), MaxLength(3)]
            public List<string> ListValueWithLengthRestriction { get; set; }

            public NestedClass NestedMember { get; set; }
        }

        public class NestedClass
        {
            [MinLength(2), MaxLength(3)]
            public string ValueWithLengthRestriction { get; set; }
>>>>>>> 41208261
        }
    }
}<|MERGE_RESOLUTION|>--- conflicted
+++ resolved
@@ -3,11 +3,8 @@
 
 using System;
 using System.Collections.Generic;
-<<<<<<< HEAD
-=======
 using System.ComponentModel.DataAnnotations;
 using System.IO;
->>>>>>> 41208261
 using System.Linq;
 
 using Newtonsoft.Json;
@@ -359,7 +356,6 @@
         }
 
         [Theory]
-<<<<<<< HEAD
         [InlineData("mismatchField: name", 1, 1, ErrorLevel.Warning, "unknown-field")]
         [InlineData(@"
         ValueBasic:
@@ -427,7 +423,33 @@
         [InlineData(@"
 B: b", ErrorLevel.Error, "violate-schema", 2, 4)]
         internal void TestMismatchingPrimitiveFieldType(string yaml, ErrorLevel expectedErrorLevel, string expectedErrorCode,
-=======
+            int expectedErrorLine, int expectedErrorColumn)
+        {
+            var ex = Assert.Throws<DocfxException>(() => YamlUtility.Deserialize<ClassWithMoreMembers>(yaml));
+            Assert.Equal(expectedErrorLevel, ex.Error.Level);
+            Assert.Equal(expectedErrorCode, ex.Error.Code);
+            Assert.Equal(expectedErrorLine, ex.Error.Line);
+            Assert.Equal(expectedErrorColumn, ex.Error.Column);
+        }
+
+        [Theory]
+        [InlineData(@"
+B: 1
+C: c
+E: e", typeof(ClassWithJsonExtensionData))]
+        [InlineData(@"
+Data: 
+    B: 1
+    C: c
+    E: e", typeof(ClassWithNestedTypeContainsJsonExtensionData))]
+        public void TestObjectTypeWithJsonExtensionData(string json, Type type)
+        {
+            var (_, token) = YamlUtility.Deserialize(json);
+            var (errors, value) = JsonUtility.ToObject(token, type);
+            Assert.Empty(errors);
+        }
+
+        [Theory]
         [InlineData(@"regPatternValue: 3", ErrorLevel.Error, "violate-schema", 1, 18)]
         [InlineData(@"ValueWithLengthRestriction: a", ErrorLevel.Error, "violate-schema", 1, 29)]
         [InlineData(@"ValueWithLengthRestriction: abcd", ErrorLevel.Error, "violate-schema", 1, 29)]
@@ -440,7 +462,6 @@
         [InlineData(@"NestedMember:
                         ValueWithLengthRestriction: abcd", ErrorLevel.Error, "violate-schema", 2, 53)]
         internal void TestDataAnnotation(string yaml, ErrorLevel expectedErrorLevel, string expectedErrorCode,
->>>>>>> 41208261
             int expectedErrorLine, int expectedErrorColumn)
         {
             var ex = Assert.Throws<DocfxException>(() => YamlUtility.Deserialize<ClassWithMoreMembers>(yaml));
@@ -450,26 +471,6 @@
             Assert.Equal(expectedErrorColumn, ex.Error.Column);
         }
 
-<<<<<<< HEAD
-        [Theory]
-        [InlineData(@"
-B: 1
-C: c
-E: e", typeof(ClassWithJsonExtensionData))]
-        [InlineData(@"
-Data: 
-    B: 1
-    C: c
-    E: e", typeof(ClassWithNestedTypeContainsJsonExtensionData))]
-        public void TestObjectTypeWithJsonExtensionData(string json, Type type)
-        {
-            var (_, token) = YamlUtility.Deserialize(json);
-            var (errors, value) = JsonUtility.ToObject(token, type);
-            Assert.Empty(errors);
-        }
-
-=======
->>>>>>> 41208261
         public class BasicClass
         {
             public int B { get; set; }
@@ -501,7 +502,6 @@
 
             public BasicClass ValueBasic { get; set; }
 
-<<<<<<< HEAD
             public List<BasicClass> Items { get; set; }
 
             public List<AnotherBasicClass> AnotherItems { get; set; }
@@ -520,7 +520,7 @@
         public class ClassWithNestedTypeContainsJsonExtensionData : BasicClass
         {
             public ClassWithJsonExtensionData Data { get; set; }
-=======
+
             [RegularExpression("[a-z]")]
             public string RegPatternValue { get; set; }
 
@@ -537,7 +537,6 @@
         {
             [MinLength(2), MaxLength(3)]
             public string ValueWithLengthRestriction { get; set; }
->>>>>>> 41208261
         }
     }
 }