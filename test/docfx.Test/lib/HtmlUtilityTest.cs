--- conflicted
+++ resolved
@@ -31,7 +31,6 @@
         }
 
         [Theory]
-<<<<<<< HEAD
         [InlineData("<div></div>", "<div></div>")]
         [InlineData("<iframe></iframe>", "<iframe></iframe>")]
         [InlineData("<iframe src='//codepen.io/a' />", "<iframe src='//codepen.io/a&rerun-position=hidden&' />")]
@@ -40,7 +39,8 @@
             var doc = new HtmlDocument();
             doc.LoadHtml(input);
             HtmlUtility.RemoveRerunCodepenIframes(doc.DocumentNode);
-=======
+        }
+
         [InlineData("<style href='a'>", "")]
         [InlineData("<div style='a'></div>", "<div></div>")]
         [InlineData("<div><style href='a'></div>", "<div></div>")]
@@ -51,7 +51,6 @@
             var doc = new HtmlDocument();
             doc.LoadHtml(input);
             HtmlUtility.StripTags(doc.DocumentNode);
->>>>>>> a9a5825b
 
             Assert.Equal(
                 TestHelper.NormalizeHtml(output),
