--- conflicted
+++ resolved
@@ -18,11 +18,7 @@
             var (error, profile) = await _github.GetUserByLogin(login);
 
             // skip check if the machine exceeds the GitHub API rate limit
-<<<<<<< HEAD
             if (error?.Code != "github-api-failed")
-=======
-            if (error is null)
->>>>>>> f4b60ddf
             {
                 Assert.Equal(id, profile?.Id);
             }
