// Copyright (c) Microsoft. All rights reserved.
// Licensed under the MIT license. See LICENSE file in the project root for full license information.

using System;
using System.Collections.Generic;
using Newtonsoft.Json.Linq;

namespace Microsoft.Docs.Build
{
    public class DocfxTestSpec
    {
        public string OS { get; set; }

        public string Cwd { get; set; }

        public bool Restore { get; set; } = true;

        public bool Build { get; set; } = true;

        public bool Watch { get; set; }

        public bool Legacy { get; set; }

<<<<<<< HEAD
=======
        public bool Temp { get; set; }

        public string Locale { get; set; }

>>>>>>> 70054860
        public string[] Environments { get; set; } = Array.Empty<string>();

        public Dictionary<string, TestGitCommit[]> Repos { get; set; } = new Dictionary<string, TestGitCommit[]>();

        public Dictionary<string, string> Inputs { get; set; } = new Dictionary<string, string>();

        public Dictionary<string, string> Cache { get; set; } = new Dictionary<string, string>();

        public Dictionary<string, string> State { get; set; } = new Dictionary<string, string>();

        public Dictionary<string, string> Outputs { get; set; } = new Dictionary<string, string>();

        public Dictionary<string, JToken> Http { get; set; } = new Dictionary<string, JToken>();
    }
}<|MERGE_RESOLUTION|>--- conflicted
+++ resolved
@@ -21,13 +21,10 @@
 
         public bool Legacy { get; set; }
 
-<<<<<<< HEAD
-=======
         public bool Temp { get; set; }
 
         public string Locale { get; set; }
 
->>>>>>> 70054860
         public string[] Environments { get; set; } = Array.Empty<string>();
 
         public Dictionary<string, TestGitCommit[]> Repos { get; set; } = new Dictionary<string, TestGitCommit[]>();
