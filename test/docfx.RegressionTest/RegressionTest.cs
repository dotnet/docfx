--- conflicted
+++ resolved
@@ -84,17 +84,13 @@
                     githubUserCacheExpirationInHours = s_BuildReason == BuildReason.Schedule ? 24 * 30 : 24 * 365,
                 });
 
-<<<<<<< HEAD
                 if (opts.OutputHtml)
                 {
                     docfxConfig["outputType"] = "html";
                     docfxConfig["outputUrlType"] = "ugly";
                     docfxConfig["template"] = "https://github.com/Microsoft/templates.docs.msft.pdf#master";
                 }
-                return JsonUtility.Serialize(docfxConfig);
-=======
                 return JsonConvert.SerializeObject(docfxConfig);
->>>>>>> b0b2af06
             }
 
             static Dictionary<string, string> ToAuthHeader(string? token)
