--- conflicted
+++ resolved
@@ -17,126 +17,6 @@
 {
     static class RegressionTest
     {
-<<<<<<< HEAD
-        static RegressionTest()
-        {
-            Environment.SetEnvironmentVariable("DOCS_ENVIRONMENT", "PROD");
-            Environment.SetEnvironmentVariable("DOCS_SITE_NAME", "Docs");
-            Environment.SetEnvironmentVariable("DOCFX_MAX_WARNINGS", "5000");
-        }
-
-        const string TestDataRepositoryUrl = "https://dev.azure.com/ceapex/Engineering/_git/docfx.RegressionTest.TestData";
-        const string TestDiskRoot = "D:/";
-
-        static readonly string s_repositoryRoot = Environment.GetEnvironmentVariable("BUILD_SOURCESDIRECTORY") ?? FindRepositoryRoot(AppContext.BaseDirectory);
-        static readonly string s_testDataRoot = Path.Join(TestDiskRoot, "docfx.RegressionTest.TestData");
-
-        static readonly string s_githubToken = Environment.GetEnvironmentVariable("DOCS_GITHUB_TOKEN");
-        static readonly string s_azureDevopsToken = Environment.GetEnvironmentVariable("AZURE_DEVOPS_TOKEN");
-        static readonly string s_gitCmdAuth = GetGitCommandLineAuthorization();
-        static readonly string s_buildReason = Environment.GetEnvironmentVariable("BUILD_REASON");
-        static readonly bool s_isPullRequest = s_buildReason == "PullRequest";
-        static readonly (string hash, string[] descriptions) s_commitString = s_isPullRequest ? default : GetCommitString();
-
-        static (string name, string repository, bool succeeded, TimeSpan buildTime, int? timeout, string diff, int moreLines) s_testResult;
-
-        static void Main(string[] args)
-        {
-            Console.WriteLine($"Test s_isPullRequest: {Environment.GetEnvironmentVariable("BUILD_REASON")} {s_isPullRequest}");
-            Parser.Default.ParseArguments<Options>(args)
-                .WithParsed(opts =>
-                {
-                    EnsureTestData(opts.Repository, opts.Branch);
-                    Test(opts);
-                    PushChanges(opts.Repository);
-                });
-        }
-
-        static (string, string[]) GetCommitString()
-        {
-            var docfxPath = Path.Combine(s_repositoryRoot, ".");
-            var docfxSha = ExecOutput("git", "rev-parse --short HEAD", docfxPath);
-            var docsBuildSha = ExecOutput("git", "rev-parse --short HEAD", s_repositoryRoot);
-            var docfxMessage = new string(ExecOutput("git", $"show -s --format=%B HEAD", docfxPath).ToArray());
-            var docsBuildMessage = new string(ExecOutput("git", $"show -s --format=%B HEAD", s_repositoryRoot).ToArray());
-
-            return ($"{docsBuildSha}-{docfxSha}", new[] { docsBuildMessage, docfxMessage });
-        }
-
-        static bool Test(Options opts)
-        {
-
-            var (baseLinePath, outputPath, workingFolder, repositoryPath, docfxConfig) = Prepare(opts);
-
-            Clean(outputPath);
-
-            var buildTime = Build(repositoryPath, outputPath, docfxConfig);
-            Prettify(outputPath);
-            Compare(outputPath, opts.Repository, baseLinePath, buildTime, opts.Timeout, workingFolder);
-
-            Console.BackgroundColor = ConsoleColor.DarkMagenta;
-            Console.WriteLine($"Test Pass {workingFolder}");
-            Console.ResetColor();
-            return true;
-        }
-
-        private static (string baseLinePath, string outputPath, string workingFolder, string repositoryPath, string docfxConfig) Prepare(Options opts)
-        {
-            var repositoryName = "engineering";// Path.GetFileName(opts.Repository);
-            var workingFolder = Path.Combine(s_testDataRoot, $"regression-test.{repositoryName}");
-            var repositoryPath = Path.Combine(workingFolder, repositoryName);
-
-            Console.BackgroundColor = ConsoleColor.DarkMagenta;
-            Console.WriteLine($"Testing {repositoryName}");
-            Console.ResetColor();
-
-            var baseLinePath = Path.Combine(workingFolder, "output");
-            Directory.CreateDirectory(baseLinePath);
-            var outputPath = s_isPullRequest ? Path.Combine(workingFolder, ".temp") : baseLinePath;
-
-            var gitToken = opts.Repository.StartsWith("https://github.com") ? s_githubToken : s_azureDevopsToken;
-
-            // Set Env for Build
-            Environment.SetEnvironmentVariable("DOCFX_GIT_TOKEN", gitToken);
-            Environment.SetEnvironmentVariable("DOCFX_GITHUB_TOKEN", s_githubToken);
-            Environment.SetEnvironmentVariable("DOCFX_REPOSITORY_URL", opts.Repository);
-            Environment.SetEnvironmentVariable("DOCFX_REPOSITORY_BRANCH", opts.Branch);
-            Environment.SetEnvironmentVariable("DOCFX_LOCALE", opts.Locale);
-
-            return (baseLinePath, outputPath, workingFolder, repositoryPath, GetDocfxConfig());
-
-            static string GetDocfxConfig()
-            {
-                // Git token for CRR restore
-                var http = new Dictionary<string, object>();
-                http["https://github.com"] = new { headers = ToAuthHeader(s_githubToken) };
-                http["https://dev.azure.com"] = new { headers = ToAuthHeader(s_azureDevopsToken) };
-                var docfxConfig = new { http };
-                return JsonUtility.Serialize(docfxConfig);
-            }
-
-            static Dictionary<string, string> ToAuthHeader(string token)
-            {
-                return new Dictionary<string, string>
-                {
-                    {"authorization", $"basic {Convert.ToBase64String(Encoding.UTF8.GetBytes($"user:{token}"))}" }
-                };
-            }
-        }
-
-        private static void EnsureTestData(string repository, string branch)
-        {
-            var testRepositoryName = Path.GetFileName(repository);
-            var testWorkingFolder = Path.Combine(s_testDataRoot, $"regression-test.{testRepositoryName}");
-
-
-            if (!Directory.Exists(testWorkingFolder))
-            {
-                Directory.CreateDirectory(testWorkingFolder);
-                Exec("git", $"init", cwd: testWorkingFolder);
-                Exec("git", $"remote add origin {TestDataRepositoryUrl}", cwd: testWorkingFolder);
-                Exec("git", $"{s_gitCmdAuth} fetch origin --progress template", cwd: testWorkingFolder, secrets: s_gitCmdAuth);
-=======
         const string TestDataRepositoryUrl = "https://dev.azure.com/ceapex/Engineering/_git/docfx.TestData";
         const string TestDiskRoot = "D:/";
 
@@ -293,7 +173,6 @@
             {
                 Directory.Delete(outputPath, recursive: true);
                 Directory.CreateDirectory(outputPath);
->>>>>>> e17ffa59
             }
         }
 
@@ -308,51 +187,6 @@
             return Exec(
                 Path.Combine(AppContext.BaseDirectory, "docfx.exe"),
                 arguments: $"build -o \"{outputPath}\" --legacy --verbose --no-restore --stdin",
-                stdIn: docfxConfig,
-                cwd: repositoryPath);
-        }
-
-<<<<<<< HEAD
-            try
-            {
-                Exec("git", $"{s_gitCmdAuth} fetch origin --progress --prune {testRepositoryName}", cwd: testWorkingFolder, secrets: s_gitCmdAuth, redirectStandardError: true);
-            }
-            catch (Exception ex)
-            {
-                if (ex.Message.Contains($"couldn't find remote ref {testRepositoryName}"))
-                {
-                    // A new repo is added for the first time
-                    Exec("git", $"checkout -B {testRepositoryName} origin/template", cwd: testWorkingFolder);
-                    Exec("git", $"clean -xdff", cwd: testWorkingFolder);
-                    Exec("git", $"{s_gitCmdAuth} submodule add -f --branch {branch} {repository} {testRepositoryName}", cwd: testWorkingFolder, secrets: s_gitCmdAuth);
-                    return;
-                }
-                throw;
-            }
-
-            Exec("git", $"checkout --force origin/{testRepositoryName}", cwd: testWorkingFolder);
-            Exec("git", $"clean -xdff", cwd: testWorkingFolder);
-
-            var submoduleUpdateFlags = s_isPullRequest ? "" : "--remote";
-            Exec("git", $"{s_gitCmdAuth} submodule sync {testRepositoryName}", cwd: testWorkingFolder, secrets: s_gitCmdAuth);
-            Exec("git", $"{s_gitCmdAuth} submodule update {submoduleUpdateFlags} --init --progress --force {testRepositoryName}", cwd: testWorkingFolder, secrets: s_gitCmdAuth);
-            Exec("git", $"clean -xdf -e **/_cache/* -e **/_repo_cache/*", Path.Combine(testWorkingFolder, testRepositoryName));
-        }
-
-        static void Clean(string outputPath)
-        {
-            if (Directory.Exists(outputPath))
-            {
-                Directory.Delete(outputPath, recursive: true);
-                Directory.CreateDirectory(outputPath);
-            }
-        }
-
-        static TimeSpan Build(string repositoryPath, string outputPath, string docfxConfig)
-        {
-            return Exec(
-                Path.Combine(AppContext.BaseDirectory, "docfx.exe"),
-                arguments: $"build -o \"{outputPath}\" --legacy --verbose --no-cache --stdin",
                 stdIn: docfxConfig,
                 cwd: repositoryPath);
         }
@@ -438,172 +272,10 @@
             {
                 process.StandardInput.Write(stdIn);
                 process.StandardInput.Close();
-=======
-        static void Compare(string outputPath, string repository, string existingOutputPath, TimeSpan buildTime, int? timeout, string testWorkingFolder)
-        {
-            var testRepositoryName = Path.GetFileName(repository);
-            if (s_isPullRequest)
-            {
-                var watch = Stopwatch.StartNew();
-                var process = Process.Start(new ProcessStartInfo
-                {
-                    FileName = "git",
-                    Arguments = $"--no-pager -c core.autocrlf=input -c core.safecrlf=false diff --no-index --ignore-cr-at-eol --exit-code \"{existingOutputPath}\" \"{outputPath}\"",
-                    WorkingDirectory = TestDiskRoot, // starting `git diff` from root makes it faster
-                    RedirectStandardOutput = true,
-                });
-
-                var diffFile = Path.Combine(s_testDataRoot, $".temp/{testRepositoryName}.patch");
-
-                Directory.CreateDirectory(Path.GetDirectoryName(diffFile));
-                var (diff, totalLines) = PipeOutputToFile(process.StandardOutput, diffFile, maxLines: 100000);
-                process.WaitForExit();
-
-                s_testResult = (testRepositoryName, repository, process.ExitCode == 0, buildTime, timeout, diff, totalLines);
-                watch.Stop();
-                Console.WriteLine($"'git diff' done in '{watch.Elapsed}'");
-
-                if (buildTime.TotalSeconds > timeout)
-                {
-                    Console.WriteLine($"##vso[task.complete result=Failed]Test failed, build timeout. Repo: ${testRepositoryName}");
-                }
-
-                if (process.ExitCode == 0)
-                {
-                    return;
-                }
-
-                Console.WriteLine($"##vso[artifact.upload artifactname=diff;]{diffFile}", diffFile);
-                Console.WriteLine($"##vso[task.complete result=Failed]Test failed, see the logs under /Summary/Build artifacts for details");
-            }
-            else
-            {
-                var commitMessageDetails = string.Join(' ', s_commitString.descriptions.Select(m => $"-m \"{m.Replace('\"', ' ')}\""));
-                Exec("git", "-c core.autocrlf=input -c core.safecrlf=false add -A", testWorkingFolder);
-                Exec("git", $"-c user.name=\"docfx-impact-ci\" -c user.email=\"docfx-impact-ci@microsoft.com\" commit -m \"**DISABLE_SECRET_SCANNING** {testRepositoryName}: {s_commitString.hash}\" {commitMessageDetails}", testWorkingFolder, ignoreError: true);
-            }
-        }
-
-        static void PushChanges(string repository)
-        {
-            if (s_isPullRequest)
-            {
-                SendPullRequestComments().GetAwaiter().GetResult();
-            }
-            else
-            {
-                var testRepositoryName = Path.GetFileName(repository);
-                var testWorkingFolder = Path.Combine(s_testDataRoot, testRepositoryName);
-                Exec("git", $"{s_gitCmdAuth} push  origin HEAD:{testRepositoryName}", testWorkingFolder, secrets: s_gitCmdAuth);
-            }
-
-        }
-
-        static TimeSpan Exec(string fileName, string arguments = "", string stdIn = null, string cwd = null, bool ignoreError = false, bool redirectStandardError = false, params string[] secrets)
-        {
-            var stopwatch = Stopwatch.StartNew();
-            var sanitizedArguments = secrets.Aggregate(arguments, (arg, secret) => string.IsNullOrEmpty(secret) ? arg : arg.Replace(secret, "***"));
-
-            Console.ForegroundColor = ConsoleColor.DarkCyan;
-            Console.WriteLine($"{fileName} {sanitizedArguments}");
-            Console.ResetColor();
-            var process = Process.Start(new ProcessStartInfo
-            {
-                FileName = fileName,
-                Arguments = arguments,
-                WorkingDirectory = cwd,
-                UseShellExecute = false,
-                RedirectStandardError = redirectStandardError,
-                RedirectStandardInput = !string.IsNullOrEmpty(stdIn),
-            });
-            if (!string.IsNullOrEmpty(stdIn))
-            {
-                process.StandardInput.Write(stdIn);
-                process.StandardInput.Close();
             }
             var stderr = redirectStandardError ? process.StandardError.ReadToEnd() : default;
             process.WaitForExit();
 
-            // TODO: docs-pipeline shoud not exit 1 for content error while reporting moved to docs.build
-            if (!new int[] { 0, 1 }.Contains(process.ExitCode) && !ignoreError)
-            {
-                throw new InvalidOperationException(
-                    $"'\"{fileName}\" {sanitizedArguments}' failed in directory '{cwd}' with exit code {process.ExitCode}, message: \n {stderr}");
-            }
-
-            stopwatch.Stop();
-            Console.WriteLine($"'{fileName} {sanitizedArguments}' done in '{stopwatch.Elapsed}'");
-            return stopwatch.Elapsed;
-        }
-
-        static string ExecOutput(string fileName, string arguments, string cwd = null)
-        {
-            var process = Process.Start(new ProcessStartInfo { FileName = fileName, Arguments = arguments, WorkingDirectory = cwd, UseShellExecute = false, RedirectStandardOutput = true });
-            var result = process.StandardOutput.ReadToEnd();
-            process.WaitForExit();
-            if (process.ExitCode != 0)
-            {
-                throw new InvalidOperationException(
-                    $"'\"{fileName}\" {arguments}' failed in directory '{cwd}' with exit code {process.ExitCode}");
-            }
-            return result.Trim();
-        }
-
-        static (string, int) PipeOutputToFile(StreamReader reader, string path, int maxLines)
-        {
-            var maxSummaryLines = 200;
-            var totalLines = 0;
-            var result = new StringBuilder();
-
-            using (var output = File.CreateText(path))
-            {
-                string line;
-                while ((line = reader.ReadLine()) != null)
-                {
-                    if (totalLines++ < maxLines)
-                    {
-                        output.WriteLine(line);
-                        if (totalLines <= maxSummaryLines)
-                        {
-                            result.AppendLine(line);
-                        }
-                    }
-                }
-            }
-
-            return (result.ToString(), Math.Max(0, totalLines - maxSummaryLines));
-        }
-
-        static string FindRepositoryRoot(string path)
-        {
-            return Directory.Exists(Path.Combine(path, ".git")) ? path : FindRepositoryRoot(Path.GetDirectoryName(path));
-        }
-
-        static string GetGitCommandLineAuthorization()
-        {
-            var azureReposBasicAuth = $"-c http.https://dev.azure.com.extraheader=\"AUTHORIZATION: basic {BasicAuth(s_azureDevopsToken)}\"";
-            var githubBasicAuth = $"-c http.https://github.com.extraheader=\"AUTHORIZATION: basic {BasicAuth(s_githubToken)}\"";
-            return $"{azureReposBasicAuth} {githubBasicAuth}";
-        }
-
-        static string BasicAuth(string token)
-        {
-            return Convert.ToBase64String(Encoding.UTF8.GetBytes($"user:{token}"));
-        }
-
-        static void Prettify(string outputPath)
-        {
-            // remove docfx.yml to ignore the diff caused by xref url for now
-            // the logic can be removed while docfx.yml not generated anymore
-            foreach (var configPath in Directory.GetFiles(outputPath, "docfx.yml", SearchOption.AllDirectories))
-            {
-                File.Delete(configPath);
->>>>>>> e17ffa59
-            }
-            var stderr = redirectStandardError ? process.StandardError.ReadToEnd() : default;
-            process.WaitForExit();
-
-<<<<<<< HEAD
             // TODO: docs-pipeline shoud not exit 1 for content error while reporting moved to docs.build
             if (!new int[] { 0, 1 }.Contains(process.ExitCode) && !ignoreError)
             {
@@ -742,70 +414,6 @@
 
             if (int.TryParse(Environment.GetEnvironmentVariable("PULL_REQUEST_ID") ?? "", out var prId))
             {
-=======
-            Parallel.ForEach(Directory.GetFiles(outputPath, "*.*", SearchOption.AllDirectories), PrettifyFile);
-
-            static void PrettifyFile(string path)
-            {
-                switch (Path.GetExtension(path).ToLowerInvariant())
-                {
-                    case ".json":
-                        File.WriteAllText(path, PrettifyJson(File.ReadAllText(path)));
-                        break;
-
-                    case ".log":
-                    case ".txt":
-                        File.WriteAllLines(path, File.ReadAllLines(path).OrderBy(line => line).Select(PrettifyLogJson));
-                        break;
-                }
-            }
-
-            static string PrettifyJson(string json)
-            {
-                return PrettfyNewLine(JToken.Parse(json).ToString());
-            }
-
-            static string PrettifyLogJson(string json)
-            {
-                var obj = JObject.Parse(json);
-                obj.Remove("date_time");
-                return PrettfyNewLine(obj.ToString());
-            }
-
-            static string PrettfyNewLine(string text)
-            {
-                return text.Replace("\r", "").Replace("\\n\\n", "⬇\n").Replace("\\n", "⬇\n");
-            }
-        }
-
-        static Task SendPullRequestComments()
-        {
-            var isTimeout = s_testResult.buildTime.TotalSeconds > s_testResult.timeout;
-            if (s_testResult.succeeded && !isTimeout)
-            {
-                return Task.CompletedTask;
-            }
-
-            var statusIcon = s_testResult.succeeded
-                             ? !isTimeout
-                               ? "✔"
-                               : "🧭"
-                             : "⚠";
-            var summary = $"{statusIcon}" +
-                          $"<a href='{s_testResult.repository}'>{s_testResult.name}</a>" +
-                          $"({s_testResult.buildTime}{(isTimeout ? $" | exceed {s_testResult.timeout}s" : "")}" +
-                          $"{(s_testResult.succeeded ? "" : $", {s_testResult.moreLines} more diff")}" +
-                          $")";
-            var body = $"<details><summary>{summary}</summary>\n\n```diff\n{s_testResult.diff}\n```\n\n</details>";
-
-            if (int.TryParse(Environment.GetEnvironmentVariable("PULL_REQUEST_NUMBER") ?? "", out var prNumber))
-            {
-                return SendGitHubPullRequestComments(prNumber, body);
-            }
-
-            if (int.TryParse(Environment.GetEnvironmentVariable("PULL_REQUEST_ID") ?? "", out var prId))
-            {
->>>>>>> e17ffa59
                 return SendAzureDevOpsPullRequestComments(prId, body);
             }
 
