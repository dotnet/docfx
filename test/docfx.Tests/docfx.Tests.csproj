<Project Sdk="Microsoft.NET.Sdk">
  <PropertyGroup />
  <ItemGroup>
    <None Include="Assets\**" CopyToOutputDirectory="PreserveNewest" />
  </ItemGroup>

  <ItemGroup>
<<<<<<< HEAD
    <ProjectReference Include="..\..\src\Docfx.Common\Docfx.Common.csproj" />
    <ProjectReference Include="..\..\src\Docfx.DataContracts.Common\Docfx.DataContracts.Common.csproj" />
=======
    <PackageReference Include="Verify.Xunit" />
  </ItemGroup>

  <ItemGroup>
>>>>>>> 440ab292
    <ProjectReference Include="..\..\src\docfx\docfx.csproj" />
    <ProjectReference Include="..\Docfx.Tests.Common\Docfx.Tests.Common.csproj" />
  </ItemGroup>
</Project><|MERGE_RESOLUTION|>--- conflicted
+++ resolved
@@ -5,15 +5,10 @@
   </ItemGroup>
 
   <ItemGroup>
-<<<<<<< HEAD
-    <ProjectReference Include="..\..\src\Docfx.Common\Docfx.Common.csproj" />
-    <ProjectReference Include="..\..\src\Docfx.DataContracts.Common\Docfx.DataContracts.Common.csproj" />
-=======
     <PackageReference Include="Verify.Xunit" />
   </ItemGroup>
 
   <ItemGroup>
->>>>>>> 440ab292
     <ProjectReference Include="..\..\src\docfx\docfx.csproj" />
     <ProjectReference Include="..\Docfx.Tests.Common\Docfx.Tests.Common.csproj" />
   </ItemGroup>
