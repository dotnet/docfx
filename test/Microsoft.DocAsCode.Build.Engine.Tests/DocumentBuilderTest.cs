--- conflicted
+++ resolved
@@ -216,15 +216,9 @@
                         string.Join(
                             "\n",
                             "",
-<<<<<<< HEAD
-                            $"<p sourcefile=\"{_inputFolder}/test.md\" sourcestartlinenumber=\"8\" sourceendlinenumber=\"25\">Test XRef: <a class=\"xref\" href=\"test.html#XRef1\">Hello World</a>",
-                            $"Test link: <a href=\"test/test.html\" sourcefile=\"{_inputFolder}/test.md\" sourcestartlinenumber=\"9\" sourceendlinenumber=\"9\">link text</a>",
-                            $"Test link: <a href=\"../Microsoft.DocAsCode.Build.Engine.Tests.dll\" sourcefile=\"{_inputFolder}/test.md\" sourcestartlinenumber=\"10\" sourceendlinenumber=\"10\">link text 2</a>",
-=======
                             "<p>Test XRef: <a class=\"xref\" href=\"test.html#XRef1\">Hello World</a>",
                             "Test link: <a href=\"test/test.html\">link text</a>",
                             "Test link: <a href=\"../Microsoft.DocAsCode.Build.Engine.Tests.dll\">link text 2</a>",
->>>>>>> e2f1c3b9
                             "Test link style xref: <a class=\"xref\" href=\"test/test.html#XRef2\" title=\"title\">link text 3</a>",
                             "Test link style xref with anchor: <a class=\"xref\" href=\"test/test.html#anchor\" title=\"title\">link text 4</a>",
                             "Test encoded link style xref with anchor: <a class=\"xref\" href=\"test/test.html#anchor\" title=\"title\">link text 5</a>",
@@ -235,17 +229,12 @@
                             "Test invalid autolink style xref with anchor: &lt;xref:invalid#anchor&gt;",
                             "Test short xref: <a class=\"xref\" href=\"test/test.html#XRef2\">Hello World</a>",
                             "Test xref with query string: <a class=\"xref\" href=\"test/test.html#XRef2\">Foo&lt;T&gt;</a>",
-<<<<<<< HEAD
                             "Test invalid xref with query string: <span class=\"xref\">Foo&lt;T&gt;</span>",
                             "Test xref with attribute: <a class=\"xref\" href=\"test/test.html#XRef2\">Foo&lt;T&gt;</a>",
                             "Test xref with attribute: <a class=\"xref\" href=\"test/test.html#XRef2\">Foo&lt;T&gt;</a>",
                             "Test invalid xref with attribute: <span class=\"xref\">Foo&lt;T&gt;</span>",
                             "Test invalid xref with attribute: <span class=\"xref\">Foo&lt;T&gt;</span></p>",
-                            $"<p sourcefile=\"{_inputFolder}/test.md\" sourcestartlinenumber=\"26\" sourceendlinenumber=\"27\"><p>",
-=======
-                            "Test xref with attribute: <a class=\"xref\" href=\"test/test.html#XRef2\">Foo&lt;T&gt;</a></p>",
                             "<p><p>",
->>>>>>> e2f1c3b9
                             "test</p>",
                             ""),
                         File.ReadAllText(conceptualOutputPath));
