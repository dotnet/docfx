--- conflicted
+++ resolved
@@ -70,12 +70,7 @@
             }
             Logger.UnregisterListener(_listener);
             var logs = _listener.Items;
-<<<<<<< HEAD
-            Assert.Equal(3, logs.Count);
-=======
-            Console.WriteLine(string.Concat(logs.Select(l => Tuple.Create(l.Message, l.File))));
             Assert.Equal(4, logs.Count);
->>>>>>> 551a622d
             var expected = new[]
             {
                 Tuple.Create(@"Illegal link: `[link with source info](a.md#b2)` -- missing bookmark. The file a.md doesn't contain a bookmark named b2.", "b.md"),
