﻿// Copyright (c) Microsoft. All rights reserved.
// Licensed under the MIT license. See LICENSE file in the project root for full license information.

namespace Microsoft.DocAsCode.Build.SchemaDriven.Tests
{
    using System;
    using System.Collections.Generic;
    using System.Collections.Immutable;
    using System.IO;
    using System.Linq;
    using Microsoft.DocAsCode.Build.Engine;
    using Microsoft.DocAsCode.Common;
    using Microsoft.DocAsCode.Plugins;
    using Microsoft.DocAsCode.Tests.Common;

    using Xunit;

    [Trait("Owner", "jipe")]
    [Trait("EntityType", "MarkdownFragmentsValidationTest")]
    [Collection("docfx STA")]
    public class MarkdownFragmentsValidationTest : TestBase
    {
        private string _outputFolder;
        private string _inputFolder;
        private string _templateFolder;
        private FileCollection _defaultFiles;
        private ApplyTemplateSettings _applyTemplateSettings;
        private TemplateManager _templateManager;
        private FileCollection _files;

        private TestLoggerListener _listener;
        private string _rawModelFilePath;

        private const string RawModelFileExtension = ".raw.json";

        [Fact]
        public void OverwriteUneditableTest()
        {
            _outputFolder = GetRandomFolder();
            _inputFolder = GetRandomFolder();
            _templateFolder = GetRandomFolder();
            _defaultFiles = new FileCollection(Directory.GetCurrentDirectory());
            _applyTemplateSettings = new ApplyTemplateSettings(_inputFolder, _outputFolder) { RawModelExportSettings = { Export = true }, TransformDocument = true, };

            _templateManager = new TemplateManager(null, null, new List<string> { "template" }, null, _templateFolder);

            _listener = TestLoggerListener.CreateLoggerListenerWithPhaseEqualFilter(null);
            _rawModelFilePath = GetRawModelFilePath("FragmentsValidation.yml");

            var schemaFile = CreateFile("template/schemas/fragments.validation.schema.json", File.ReadAllText("TestData/schemas/fragments.validation.schema.json"), _templateFolder);
            var yamlFile = CreateFile("FragmentsValidation.yml", File.ReadAllText("TestData/inputs/FragmentsValidation.yml"), _inputFolder);
            var mdFile = CreateFile("FragmentsValidation.yml.md", File.ReadAllText("TestData/inputs/FragmentsValidation.yml.md"), _inputFolder);
            _files = new FileCollection(_defaultFiles);
            _files.Add(DocumentType.Article, new[] { yamlFile }, _inputFolder);

            // Act
            Logger.RegisterListener(_listener);
            try
            {
                BuildDocument(_files);
            }
            finally
            {
                Logger.UnregisterListener(_listener);
            }

            var logs = _listener.Items;
            var warningLogs = logs.Where(l => l.Code == WarningCodes.Overwrite.InvalidMarkdownFragments).ToList();
            Assert.True(File.Exists(_rawModelFilePath));
<<<<<<< HEAD
            Assert.Equal(2, warningLogs.Count());
            Assert.Equal(
                @"There is an invalid H2: /name: the contentType of `/name` in schema must be `markdown`
""/operations/1"" in overwrite object fails to overwrite ""/operations"" for ""management.azure.com.advisor.fragmentsValidation"" because it does not match any existing item.",
=======
            Assert.Equal(3, warningLogs.Count());
            Assert.Equal(
                @"You cannot overwrite a readonly property: `site_name`, please add an `editable` tag on this property or mark its contentType as `markdown` in schema if you want to overwrite this property
There is an invalid H2: `name`: the contentType of this property in schema must be `markdown`
There is an invalid H2: `operations[id=""management.azure.com.advisor.fragmentsValidation.create""]/summary`: the contentType of this property in schema must be `markdown`",
>>>>>>> 3f3d3a5d
                String.Join(Environment.NewLine, warningLogs.Select(x => x.Message)));
            Assert.Equal("14", warningLogs[1].Line);
            Assert.Equal("17", warningLogs[2].Line);
        }

        private void BuildDocument(FileCollection files)
        {
            var parameters = new DocumentBuildParameters
            {
                Files = files,
                OutputBaseDir = _outputFolder,
                ApplyTemplateSettings = _applyTemplateSettings,
                TemplateManager = _templateManager,
            };

            using (var builder = new DocumentBuilder(LoadAssemblies(), ImmutableArray<string>.Empty, null, "obj"))
            {
                builder.Build(parameters);
            }
        }

        private static IEnumerable<System.Reflection.Assembly> LoadAssemblies()
        {
            yield return typeof(SchemaDrivenDocumentProcessor).Assembly;
            yield return typeof(SchemaDrivenProcessorTest).Assembly;
        }

        private string GetRawModelFilePath(string fileName)
        {
            return Path.GetFullPath(Path.Combine(_outputFolder, Path.ChangeExtension(fileName, RawModelFileExtension)));
        }
    }
}<|MERGE_RESOLUTION|>--- conflicted
+++ resolved
@@ -67,18 +67,12 @@
             var logs = _listener.Items;
             var warningLogs = logs.Where(l => l.Code == WarningCodes.Overwrite.InvalidMarkdownFragments).ToList();
             Assert.True(File.Exists(_rawModelFilePath));
-<<<<<<< HEAD
-            Assert.Equal(2, warningLogs.Count());
-            Assert.Equal(
-                @"There is an invalid H2: /name: the contentType of `/name` in schema must be `markdown`
-""/operations/1"" in overwrite object fails to overwrite ""/operations"" for ""management.azure.com.advisor.fragmentsValidation"" because it does not match any existing item.",
-=======
-            Assert.Equal(3, warningLogs.Count());
+            Assert.Equal(4, warningLogs.Count());
             Assert.Equal(
                 @"You cannot overwrite a readonly property: `site_name`, please add an `editable` tag on this property or mark its contentType as `markdown` in schema if you want to overwrite this property
 There is an invalid H2: `name`: the contentType of this property in schema must be `markdown`
-There is an invalid H2: `operations[id=""management.azure.com.advisor.fragmentsValidation.create""]/summary`: the contentType of this property in schema must be `markdown`",
->>>>>>> 3f3d3a5d
+There is an invalid H2: `operations[id=""management.azure.com.advisor.fragmentsValidation.create""]/summary`: the contentType of this property in schema must be `markdown`
+""/operations/1"" in overwrite object fails to overwrite ""/operations"" for ""management.azure.com.advisor.fragmentsValidation"" because it does not match any existing item.",
                 String.Join(Environment.NewLine, warningLogs.Select(x => x.Message)));
             Assert.Equal("14", warningLogs[1].Line);
             Assert.Equal("17", warningLogs[2].Line);
