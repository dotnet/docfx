--- conflicted
+++ resolved
@@ -540,7 +540,6 @@
 
             var fallbackFolders = new List<string> { { Path.Combine(Directory.GetCurrentDirectory(), $"{uniqueFolderName}/fallback_folder") } };
 
-<<<<<<< HEAD
             // Verify root.md markup result
             var parameter = new MarkdownServiceParameters
             {
@@ -551,18 +550,6 @@
             var rootMarked = service.Markup("place", "holder");
             var rootDependency = rootMarked.Dependency;
             Assert.Equal(@"<p>markdown root.md main content start.</p>
-=======
-			// Verify root.md markup result
-			var parameter = new MarkdownServiceParameters
-			{
-				BasePath = "."
-			};
-			var service = new MarkdigMarkdownService(parameter);
-			//var rootMarked = service.Markup(Path.Combine(Directory.GetCurrentDirectory(), $"{uniqueFolderName}/root_folder"), root, fallbackFolders, "root.md");
-			var rootMarked = service.Markup("place", "holder");
-			var rootDependency = rootMarked.Dependency;
-			Assert.Equal(@"<p>markdown root.md main content start.</p>
->>>>>>> 4d2d53cd
 <p>mardown a content in root.md content start</p>
 <p>markdown a.md main content start.</p>
 <p>code_in_a code in a.md content start</p>
