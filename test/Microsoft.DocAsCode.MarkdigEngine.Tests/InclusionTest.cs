--- conflicted
+++ resolved
@@ -858,14 +858,7 @@
             TestUtility.WriteToFile("r/r.md", r);
             TestUtility.WriteToFile("r/b/token.md", token);
             var marked = TestUtility.MarkupWithoutSourceInfo(r, "r/r.md");
-
-<<<<<<< HEAD
             var expected = @"<img role=""presentation"" src=""~/r/b/example.svg"">
-=======
-            var expected = @"<div class=""mx-imgBorder""><p>
-<img src=""~/r/b/example.svg"" role=""presentation"">
-</p></div>
->>>>>>> 0186b209
 ";
             Assert.Equal(expected.Replace("\r\n", "\n"), marked.Html);
         }
