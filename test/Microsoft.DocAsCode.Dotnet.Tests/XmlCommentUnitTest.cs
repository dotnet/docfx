// Copyright (c) Microsoft. All rights reserved.
// Licensed under the MIT license. See LICENSE file in the project root for full license information.

using System.Text.RegularExpressions;
using Microsoft.DocAsCode.DataContracts.Common;
using Xunit;

namespace Microsoft.DocAsCode.Dotnet.Tests;

public class XmlCommentUnitTest
{
    private static void Verify(string comment, string summary)
    {
        Assert.Equal(
            summary,
            XmlComment.Parse($"<summary>{comment}</summary>").Summary,
            ignoreLineEndingDifferences: true);
    }

    [Fact]
    public static void SeeLangword()
    {
        Verify("<see langword=\"if\" />", "<a href=\"https://learn.microsoft.com/dotnet/csharp/language-reference/statements/selection-statements#the-if-statement\">if</a>");
        Verify("<see langword=\"undefined-langword\" />", "<code>undefined-langword</code>");
    }

    [Fact]
    public static void Issue8122()
    {
        var comment = XmlComment.Parse("<seealso href=\"#\">Foo's</seealso>");
        Assert.Equal("Foo's", comment.SeeAlsos[0].AltText);
    }

    [Fact]
    public static void Issue4165()
    {
        var comment = XmlComment.Parse(
            """
            <param name="args">arg1</param>
            <param name="args">arg2</param>
            """);
        Assert.Equal("arg1", comment.Parameters["args"]);
    }

    [Fact]
    public static void BasicCodeBlock()
    {
        var comment = XmlComment.Parse(
            """
            <remarks>
                <code>
                    public int Main(string[] args)
                    {
                        Console.HelloWorld();
                    }
                </code>
            </remarks>
            """);

        Assert.Equal(
            """
            <pre><code class="lang-csharp">public int Main(string[] args)
            {
                Console.HelloWorld();
            }</code></pre>
            """,
            comment.Remarks,
            ignoreLineEndingDifferences: true);
    }

    [Fact]
    public static void ExternalCodeBlockCSharp()
    {
        var example = """
            using System;

            namespace Example
            {
            #region Example
                static class Program
                {
                    public int Main(string[] args)
                    {
                        Console.HelloWorld();
                    }
                }
            #endregion
            }
            """;
<<<<<<< HEAD

        var comment = XmlComment.Parse(
            """
            <remarks>
                <code source="Example.cs" region="Example" />
            </remarks>
            """,
            new() { ResolveCode = _ => example });

        Assert.Equal(
            """
            <pre><code class="lang-cs">static class Program
            {
                public int Main(string[] args)
                {
                    Console.HelloWorld();
                }
            }</code></pre>
            """,
            comment.Remarks,
            ignoreLineEndingDifferences: true);
    }

    [Fact]
    public void ExternalCodeBlockXaml()
    {
        var example = """
            <UserControl x:Class="Examples">
                            <UserControl.Resources>

=======

        var comment = XmlComment.Parse(
            """
            <remarks>
                <code source="Example.cs" region="Example" />
            </remarks>
            """,
            new() { ResolveCode = _ => example });

        Assert.Equal(
            """
            <pre><code class="lang-cs">static class Program
            {
                public int Main(string[] args)
                {
                    Console.HelloWorld();
                }
            }</code></pre>
            """,
            comment.Remarks,
            ignoreLineEndingDifferences: true);
    }

    [Fact]
    public void ExternalCodeBlockXaml()
    {
        var example = """
            <UserControl x:Class="Examples">
                            <UserControl.Resources>

>>>>>>> 378feab9
                            <!-- <Example> -->
                            <Grid>
                              <TextBlock Text="Hello World" />
                            </Grid>
                            <!-- </Example> -->
            </UserControl>
            """;

        var input = """
            <member name='T:TestClass1.Partial1'>
                <example>
                This is an example using source reference in a xaml file.
                <code source='Example.xaml' region='Example'/>
                </example>
            </member>
            """;

        var commentModel = XmlComment.Parse(input, new() { ResolveCode = _ => example });

        Assert.Equal(
            """
            This is an example using source reference in a xaml file.
<<<<<<< HEAD
            <pre><code class="lang-xaml">&lt;Grid&gt;
              &lt;TextBlock Text="Hello World" /&gt;
            &lt;/Grid&gt;</code></pre>
=======
            <pre><code class="lang-xaml">&lt;Grid>
              &lt;TextBlock Text=&quot;Hello World&quot; />
            &lt;/Grid></code></pre>
>>>>>>> 378feab9
            """,
            commentModel.Examples.Single(),
            ignoreLineEndingDifferences: true);
    }

    [Fact]
    public static void MarkdownCodeBlock()
    {
        var comment = XmlComment.Parse(
            """
            <summary>
                public int Main(string[] args)
                {
                    Console.HelloWorld();
                }
            </summary>
            <remarks>
            For example:

                public int Main(string[] args)
                {
                    Console.HelloWorld();
                }
            </remarks>
            """);

        Assert.Equal("""
            public int Main(string[] args)
            {
                Console.HelloWorld();
            }
            """, comment.Summary, ignoreLineEndingDifferences: true);

        Assert.Equal("""
            For example:

                public int Main(string[] args)
                {
                    Console.HelloWorld();
                }
            """, comment.Remarks, ignoreLineEndingDifferences: true);
    }

    [Fact]
    public void TestXmlCommentParser()
    {
        var input = """
            <member name='T:TestClass1.Partial1'>
                <summary>
                    Partial classes <see cref='T:System.AccessViolationException'/><see cref='T:System.AccessViolationException'/>can not cross assemblies, Test <see langword='null'/>

                    ```
                    Classes in assemblies are by definition complete.
                    ```
                </summary>
                <remarks>
                <see href="https://example.org"/>
                <see href="https://example.org">example</see>
                <para>This is <paramref name='ref'/> <paramref />a sample of exception node</para>
                <list type='bullet'>
                    <item>
                        <description>
                            <code language = 'c#'>
                            public class XmlElement
                                : XmlLinkedNode
                            </code>
                            <list type='number'>
                                <item>
                                    <description>
                                        word inside list->listItem->list->listItem->para.>
                                        the second line.
                                    </description>
                                </item>
                                <item>
                                    <description>item2 in numbered list</description>
                                </item>
                            </list>
                        </description>
                    </item>
                    <item>
                        <description>item2 in bullet list</description>
                    </item>
                    <item>
                        loose text <i>not</i> wrapped in description
                    </item>
                </list>
                </remarks>
                <returns>Task<see cref='T:System.AccessViolationException'/> returns</returns>

                    <param name='input'>This is <see cref='T:System.AccessViolationException'/>the input</param>

                    <param name = 'output' > This is the output </param >
                    <exception cref='T:System.Xml.XmlException'>This is a sample of exception node. Ref <see href="http://exception.com">Exception</see></exception>
                    <exception cref='System.Xml.XmlException'>This is a sample of exception node with invalid cref</exception>
                    <exception cref=''>This is a sample of invalid exception node</exception>
                    <exception >This is a sample of another invalid exception node</exception>

                <example>
                This sample shows how to call the <see cref="M: Microsoft.DocAsCode.EntityModel.XmlCommentParser.GetExceptions(System.String, Microsoft.DocAsCode.EntityModel.XmlCommentParserContext)"/> method.
                <code>
               class TestClass
                {
                    static int Main()
                    {
                        return GetExceptions(null, null).Count();
                    }
                } 
                </code>
                </example>

                <example>
                This is another example
                </example>
                <example>
                Check empty code.
                <code></code>
                </example>
                <example>
                This is an example using source reference.
                <code source='Example.cs' region='Example'/>
                </example>
                <see cref="T:Microsoft.DocAsCode.EntityModel.SpecIdHelper"/>
                <see cref="T:System.Diagnostics.SourceSwitch"/>
                <see cref="Overload:System.String.Compare"/>
                <see href="http://exception.com">Global See section</see>
                <see href="http://exception.com"/>
                <seealso cref="T:System.IO.WaitForChangedResult"/>
                <seealso cref="!:http://google.com">ABCS</seealso>
                <seealso href="http://www.bing.com">Hello Bing</seealso>
                <seealso href="http://www.bing.com"/>
            </member>
            """;

        var commentModel = XmlComment.Parse(input);

        var summary = commentModel.Summary;
        Assert.Equal("""
            Partial classes <xref href="System.AccessViolationException" data-throw-if-not-resolved="false"></xref><xref href="System.AccessViolationException" data-throw-if-not-resolved="false"></xref>can not cross assemblies, Test <a href="https://learn.microsoft.com/dotnet/csharp/language-reference/keywords/null">null</a>

            ```
            Classes in assemblies are by definition complete.
            ```
            """, summary, ignoreLineEndingDifferences: true);

        var returns = commentModel.Returns;
        Assert.Equal("Task<xref href=\"System.AccessViolationException\" data-throw-if-not-resolved=\"false\"></xref> returns", returns);

        var paramInput = commentModel.Parameters["input"];
        Assert.Equal("This is <xref href=\"System.AccessViolationException\" data-throw-if-not-resolved=\"false\"></xref>the input", paramInput);

        var remarks = commentModel.Remarks;
        Assert.Equal("""
            <a href="https://example.org">https://example.org</a>
            <a href="https://example.org">example</a>
<<<<<<< HEAD
            <p>This is <c class="paramref">ref</c> a sample of exception node</p>
=======
            <p>This is <code class="paramref">ref</code> a sample of exception node</p>
>>>>>>> 378feab9
            <ul><li>
                        <pre><code class="lang-csharp">public class XmlElement
                            : XmlLinkedNode</code></pre>
                        <ol><li>
<<<<<<< HEAD
                                    word inside list-&gt;listItem-&gt;list-&gt;listItem-&gt;para.&gt;
=======
                                    word inside list->listItem->list->listItem->para.>
>>>>>>> 378feab9
                                    the second line.
                                </li><li>item2 in numbered list</li></ol>
                    </li><li>item2 in bullet list</li><li>
                    loose text <i>not</i> wrapped in description
                </li></ul>
            """, remarks, ignoreLineEndingDifferences: true);

        var exceptions = commentModel.Exceptions;
        Assert.Single(exceptions);
        Assert.Equal("System.Xml.XmlException", exceptions[0].Type);
        Assert.Equal(@"This is a sample of exception node. Ref <a href=""http://exception.com"">Exception</a>", exceptions[0].Description);

        Assert.Collection(
            commentModel.Examples,
            e => Assert.Equal(
                """
                This sample shows how to call the <see cref="M: Microsoft.DocAsCode.EntityModel.XmlCommentParser.GetExceptions(System.String, Microsoft.DocAsCode.EntityModel.XmlCommentParserContext)"></see> method.
                <pre><code class="lang-csharp">class TestClass
                 {
                     static int Main()
                     {
                         return GetExceptions(null, null).Count();
                     }
                 }</code></pre>
                """, e, ignoreLineEndingDifferences: true),
            e => Assert.Equal(
                """
                This is another example
                """, e, ignoreLineEndingDifferences: true),
            e => Assert.Equal(
                """
                Check empty code.
                <pre><code class="lang-csharp"></code></pre>
                """, e, ignoreLineEndingDifferences: true),
            e => Assert.Equal(
                """
                This is an example using source reference.
                <pre><code class="lang-cs"></code></pre>
                """, e, ignoreLineEndingDifferences: true)
            );

        commentModel = XmlComment.Parse(input);

        var seeAlsos = commentModel.SeeAlsos;
        Assert.Equal(3, seeAlsos.Count);
        Assert.Equal("System.IO.WaitForChangedResult", seeAlsos[0].LinkId);
        Assert.Null(seeAlsos[0].AltText);
        Assert.Equal("http://www.bing.com", seeAlsos[1].LinkId);
        Assert.Equal("Hello Bing", seeAlsos[1].AltText);
        Assert.Equal("http://www.bing.com", seeAlsos[2].AltText);
        Assert.Equal("http://www.bing.com", seeAlsos[2].LinkId);
    }

    [Fact]
    public void SeeAltText()
    {
        string input = """
            <member name='T:TestClass1.Partial1'>
                <summary>
                    Class summary <see cref='T:System.AccessViolationException'>Exception type</see>
                </summary>
                <remarks>
                See <see cref='T:System.Int'>Integer</see>.
                </remarks>
                <returns>Returns an <see cref='T:System.AccessViolationException'>Exception</see>.</returns>

                    <param name='input'>This is an <see cref='T:System.AccessViolationException'>Exception</see>.</param>
            </member>
            """;

        var commentModel = XmlComment.Parse(input);

        var summary = commentModel.Summary;
        Assert.Equal("""
            Class summary <xref href="System.AccessViolationException?text=Exception+type" data-throw-if-not-resolved="false"></xref>
            """, summary, ignoreLineEndingDifferences: true);

        var returns = commentModel.Returns;
        Assert.Equal("Returns an <xref href=\"System.AccessViolationException?text=Exception\" data-throw-if-not-resolved=\"false\"></xref>.", returns);

        var paramInput = commentModel.Parameters["input"];
        Assert.Equal("This is an <xref href=\"System.AccessViolationException?text=Exception\" data-throw-if-not-resolved=\"false\"></xref>.", paramInput);

        var remarks = commentModel.Remarks;
        Assert.Equal("""
            See <xref href="System.Int?text=Integer" data-throw-if-not-resolved="false"></xref>.
            """, remarks, ignoreLineEndingDifferences: true);
    }

    [Fact]
    public void ParseXmlCommentWithoutRootNode()
    {
        var input = @"<summary>A</summary>";
        var commentModel = XmlComment.Parse(input, new XmlCommentParserContext());
        Assert.Equal("A", commentModel.Summary);
    }
}<|MERGE_RESOLUTION|>--- conflicted
+++ resolved
@@ -87,7 +87,6 @@
             #endregion
             }
             """;
-<<<<<<< HEAD
 
         var comment = XmlComment.Parse(
             """
@@ -118,38 +117,6 @@
             <UserControl x:Class="Examples">
                             <UserControl.Resources>
 
-=======
-
-        var comment = XmlComment.Parse(
-            """
-            <remarks>
-                <code source="Example.cs" region="Example" />
-            </remarks>
-            """,
-            new() { ResolveCode = _ => example });
-
-        Assert.Equal(
-            """
-            <pre><code class="lang-cs">static class Program
-            {
-                public int Main(string[] args)
-                {
-                    Console.HelloWorld();
-                }
-            }</code></pre>
-            """,
-            comment.Remarks,
-            ignoreLineEndingDifferences: true);
-    }
-
-    [Fact]
-    public void ExternalCodeBlockXaml()
-    {
-        var example = """
-            <UserControl x:Class="Examples">
-                            <UserControl.Resources>
-
->>>>>>> 378feab9
                             <!-- <Example> -->
                             <Grid>
                               <TextBlock Text="Hello World" />
@@ -172,15 +139,9 @@
         Assert.Equal(
             """
             This is an example using source reference in a xaml file.
-<<<<<<< HEAD
             <pre><code class="lang-xaml">&lt;Grid&gt;
               &lt;TextBlock Text="Hello World" /&gt;
             &lt;/Grid&gt;</code></pre>
-=======
-            <pre><code class="lang-xaml">&lt;Grid>
-              &lt;TextBlock Text=&quot;Hello World&quot; />
-            &lt;/Grid></code></pre>
->>>>>>> 378feab9
             """,
             commentModel.Examples.Single(),
             ignoreLineEndingDifferences: true);
@@ -335,20 +296,12 @@
         Assert.Equal("""
             <a href="https://example.org">https://example.org</a>
             <a href="https://example.org">example</a>
-<<<<<<< HEAD
-            <p>This is <c class="paramref">ref</c> a sample of exception node</p>
-=======
             <p>This is <code class="paramref">ref</code> a sample of exception node</p>
->>>>>>> 378feab9
             <ul><li>
                         <pre><code class="lang-csharp">public class XmlElement
                             : XmlLinkedNode</code></pre>
                         <ol><li>
-<<<<<<< HEAD
                                     word inside list-&gt;listItem-&gt;list-&gt;listItem-&gt;para.&gt;
-=======
-                                    word inside list->listItem->list->listItem->para.>
->>>>>>> 378feab9
                                     the second line.
                                 </li><li>item2 in numbered list</li></ol>
                     </li><li>item2 in bullet list</li><li>
