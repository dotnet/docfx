// Copyright (c) Microsoft. All rights reserved.
// Licensed under the MIT license. See LICENSE file in the project root for full license information.

using System.Text.RegularExpressions;
using Microsoft.DocAsCode.DataContracts.Common;
using Xunit;

namespace Microsoft.DocAsCode.Dotnet.Tests;

public class XmlCommentUnitTest
{
    private static void Verify(string comment, string summary)
    {
        Assert.Equal(
            summary,
            XmlComment.Parse($"<summary>{comment}</summary>").Summary,
            ignoreLineEndingDifferences: true);
    }

    [Fact]
    public static void SeeLangword()
    {
        Verify("<see langword=\"if\" />", "<a href=\"https://learn.microsoft.com/dotnet/csharp/language-reference/statements/selection-statements#the-if-statement\">if</a>");
        Verify("<see langword=\"undefined-langword\" />", "<c>undefined-langword</c>");
    }

    [Fact]
    public static void Issue8122()
    {
        var comment = XmlComment.Parse("<seealso href=\"#\">Foo's</seealso>");
        Assert.Equal("Foo's", comment.SeeAlsos[0].AltText);
    }

    [Fact]
    public static void Issue4165()
    {
        var comment = XmlComment.Parse(
            """
            <param name="args">arg1</param>
            <param name="args">arg2</param>
            """);
        Assert.Equal("arg1", comment.Parameters["args"]);
    }

    [Fact]
    public static void BasicCodeBlock()
    {
<<<<<<< HEAD
        string inputFolder = Path.GetRandomFileName();
        Directory.CreateDirectory(inputFolder);
        File.WriteAllText(Path.Combine(inputFolder, "Example.cs"), """
=======
        var comment = XmlComment.Parse(
            """
            <remarks>
                <code>
                    public int Main(string[] args)
                    {
                        Console.HelloWorld();
                    }
                </code>
            </remarks>
            """);

        Assert.Equal(
            """
            <pre><code class="lang-csharp">public int Main(string[] args)
            {
                Console.HelloWorld();
            }</code></pre>
            """,
            comment.Remarks,
            ignoreLineEndingDifferences: true);
    }

    [Fact]
    public static void ExternalCodeBlockCSharp()
    {
        var example = """
>>>>>>> e81f810c
            using System;

            namespace Example
            {
            #region Example
                static class Program
                {
                    public int Main(string[] args)
                    {
                        Console.HelloWorld();
                    }
                }
            #endregion
            }
<<<<<<< HEAD
            """);

        string input = """
=======
            """;

        var comment = XmlComment.Parse(
            """
            <remarks>
                <code source="Example.cs" region="Example" />
            </remarks>
            """,
            new() { ResolveCode = _ => example });

        Assert.Equal(
            """
            <pre><code class="lang-cs">static class Program
            {
                public int Main(string[] args)
                {
                    Console.HelloWorld();
                }
            }</code></pre>
            """,
            comment.Remarks,
            ignoreLineEndingDifferences: true);
    }

    [Fact]
    public void ExternalCodeBlockXaml()
    {
        var example = """
            <UserControl x:Class="Examples">
                            <UserControl.Resources>

                            <!-- <Example> -->
                            <Grid>
                              <TextBlock Text="Hello World" />
                            </Grid>
                            <!-- </Example> -->
            </UserControl>
            """;

        var input = """
            <member name='T:TestClass1.Partial1'>
                <example>
                This is an example using source reference in a xaml file.
                <code source='Example.xaml' region='Example'/>
                </example>
            </member>
            """;

        var commentModel = XmlComment.Parse(input, new() { ResolveCode = _ => example });

        Assert.Equal(
            """
            This is an example using source reference in a xaml file.
            <pre><code class="lang-xaml">&lt;Grid>
              &lt;TextBlock Text=&quot;Hello World&quot; />
            &lt;/Grid></code></pre>
            """,
            commentModel.Examples.Single(),
            ignoreLineEndingDifferences: true);
    }

    [Fact]
    public static void MarkdownCodeBlock()
    {
        var comment = XmlComment.Parse(
            """
            <summary>
                public int Main(string[] args)
                {
                    Console.HelloWorld();
                }
            </summary>
            <remarks>
            For example:

                public int Main(string[] args)
                {
                    Console.HelloWorld();
                }
            </remarks>
            """);

        Assert.Equal("""
            public int Main(string[] args)
            {
                Console.HelloWorld();
            }
            """, comment.Summary, ignoreLineEndingDifferences: true);

        Assert.Equal("""
            For example:

                public int Main(string[] args)
                {
                    Console.HelloWorld();
                }
            """, comment.Remarks, ignoreLineEndingDifferences: true);
    }

    [Fact]
    public void TestXmlCommentParser()
    {
        var input = """
>>>>>>> e81f810c
            <member name='T:TestClass1.Partial1'>
                <summary>
                    Partial classes <see cref='T:System.AccessViolationException'/><see cref='T:System.AccessViolationException'/>can not cross assemblies, Test <see langword='null'/>

                    ```
                    Classes in assemblies are by definition complete.
                    ```
                </summary>
                <remarks>
                <see href="https://example.org"/>
                <see href="https://example.org">example</see>
                <para>This is <paramref name='ref'/> <paramref />a sample of exception node</para>
                <list type='bullet'>
                    <item>
                        <description>
                            <code language = 'c#'>
                            public class XmlElement
                                : XmlLinkedNode
                            </code>
                            <list type='number'>
                                <item>
                                    <description>
                                        word inside list->listItem->list->listItem->para.>
                                        the second line.
                                    </description>
                                </item>
                                <item>
                                    <description>item2 in numbered list</description>
                                </item>
                            </list>
                        </description>
                    </item>
                    <item>
                        <description>item2 in bullet list</description>
                    </item>
                    <item>
                        loose text <i>not</i> wrapped in description
                    </item>
                </list>
                </remarks>
                <returns>Task<see cref='T:System.AccessViolationException'/> returns</returns>

                    <param name='input'>This is <see cref='T:System.AccessViolationException'/>the input</param>

                    <param name = 'output' > This is the output </param >
                    <exception cref='T:System.Xml.XmlException'>This is a sample of exception node. Ref <see href="http://exception.com">Exception</see></exception>
                    <exception cref='System.Xml.XmlException'>This is a sample of exception node with invalid cref</exception>
                    <exception cref=''>This is a sample of invalid exception node</exception>
                    <exception >This is a sample of another invalid exception node</exception>

                <example>
                This sample shows how to call the <see cref="M: Microsoft.DocAsCode.EntityModel.XmlCommentParser.GetExceptions(System.String, Microsoft.DocAsCode.EntityModel.XmlCommentParserContext)"/> method.
                <code>
               class TestClass
                {
                    static int Main()
                    {
                        return GetExceptions(null, null).Count();
                    }
                } 
                </code>
                </example>

                <example>
                This is another example
                </example>
                <example>
                Check empty code.
                <code></code>
                </example>
                <example>
                This is an example using source reference.
                <code source='Example.cs' region='Example'/>
                </example>
                <see cref="T:Microsoft.DocAsCode.EntityModel.SpecIdHelper"/>
                <see cref="T:System.Diagnostics.SourceSwitch"/>
                <see cref="Overload:System.String.Compare"/>
                <see href="http://exception.com">Global See section</see>
                <see href="http://exception.com"/>
                <seealso cref="T:System.IO.WaitForChangedResult"/>
                <seealso cref="!:http://google.com">ABCS</seealso>
                <seealso href="http://www.bing.com">Hello Bing</seealso>
                <seealso href="http://www.bing.com"/>
            </member>
            """;

        var commentModel = XmlComment.Parse(input);

        var summary = commentModel.Summary;
        Assert.Equal("""
            Partial classes <xref href="System.AccessViolationException" data-throw-if-not-resolved="false"></xref><xref href="System.AccessViolationException" data-throw-if-not-resolved="false"></xref>can not cross assemblies, Test <a href="https://learn.microsoft.com/dotnet/csharp/language-reference/keywords/null">null</a>

            ```
            Classes in assemblies are by definition complete.
            ```
<<<<<<< HEAD
            """, summary.Trim(), ignoreLineEndingDifferences: true);
=======
            """, summary, ignoreLineEndingDifferences: true);
>>>>>>> e81f810c

        var returns = commentModel.Returns;
        Assert.Equal("Task<xref href=\"System.AccessViolationException\" data-throw-if-not-resolved=\"false\"></xref> returns", returns);

        var paramInput = commentModel.Parameters["input"];
        Assert.Equal("This is <xref href=\"System.AccessViolationException\" data-throw-if-not-resolved=\"false\"></xref>the input", paramInput);

        var remarks = commentModel.Remarks;
        Assert.Equal("""
            <a href="https://example.org">https://example.org</a>
            <a href="https://example.org">example</a>
            <p>This is <c class="paramref">ref</c> a sample of exception node</p>
            <ul><li>
<<<<<<< HEAD
                        <pre><code class="lang-c#">
                        public class XmlElement
                            : XmlLinkedNode
                        </code></pre>
                        <ol><li>
                                    word inside list-&gt;listItem-&gt;list-&gt;listItem-&gt;para.&gt;
                                    the second line.
                                </li><li>item2 in numbered list</li></ol>
                    </li><li>item2 in bullet list</li><li>
                    loose text <em>not</em> wrapped in description
                </li></ul>
            """, remarks.Trim(), ignoreLineEndingDifferences: true);
=======
                        <pre><code class="lang-csharp">public class XmlElement
                            : XmlLinkedNode</code></pre>
                        <ol><li>
                                    word inside list->listItem->list->listItem->para.>
                                    the second line.
                                </li><li>item2 in numbered list</li></ol>
                    </li><li>item2 in bullet list</li><li>
                    loose text <i>not</i> wrapped in description
                </li></ul>
            """, remarks, ignoreLineEndingDifferences: true);
>>>>>>> e81f810c

        var exceptions = commentModel.Exceptions;
        Assert.Single(exceptions);
        Assert.Equal("System.Xml.XmlException", exceptions[0].Type);
        Assert.Equal(@"This is a sample of exception node. Ref <a href=""http://exception.com"">Exception</a>", exceptions[0].Description);

        Assert.Collection(
            commentModel.Examples,
            e => Assert.Equal(
                """
                This sample shows how to call the <see cref="M: Microsoft.DocAsCode.EntityModel.XmlCommentParser.GetExceptions(System.String, Microsoft.DocAsCode.EntityModel.XmlCommentParserContext)"></see> method.
<<<<<<< HEAD
                 <pre><code>
                class TestClass
=======
                <pre><code class="lang-csharp">class TestClass
>>>>>>> e81f810c
                 {
                     static int Main()
                     {
                         return GetExceptions(null, null).Count();
                     }
<<<<<<< HEAD
                 } 
                 </code></pre>
                """, e.Trim(), ignoreLineEndingDifferences: true),
            e => Assert.Equal(
                """
                This is another example
                """, e.Trim(), ignoreLineEndingDifferences: true),
            e => Assert.Equal(
                """
                Check empty code.
                <pre><code></code></pre>
                """, e.Trim(), ignoreLineEndingDifferences: true),
            e => Assert.Equal(
                """
                This is an example using source reference.
                    <pre><code source="Example.cs" region="Example">static class Program
                {
                    public int Main(string[] args)
                    {
                        Console.HelloWorld();
                    }
                }
                </code></pre>
                """, e.Trim(), ignoreLineEndingDifferences: true)
=======
                 }</code></pre>
                """, e, ignoreLineEndingDifferences: true),
            e => Assert.Equal(
                """
                This is another example
                """, e, ignoreLineEndingDifferences: true),
            e => Assert.Equal(
                """
                Check empty code.
                <pre><code class="lang-csharp"></code></pre>
                """, e, ignoreLineEndingDifferences: true),
            e => Assert.Equal(
                """
                This is an example using source reference.
                <pre><code class="lang-cs"></code></pre>
                """, e, ignoreLineEndingDifferences: true)
>>>>>>> e81f810c
            );

        commentModel = XmlComment.Parse(input);

        var seeAlsos = commentModel.SeeAlsos;
        Assert.Equal(3, seeAlsos.Count);
        Assert.Equal("System.IO.WaitForChangedResult", seeAlsos[0].LinkId);
        Assert.Null(seeAlsos[0].AltText);
        Assert.Equal("http://www.bing.com", seeAlsos[1].LinkId);
        Assert.Equal("Hello Bing", seeAlsos[1].AltText);
        Assert.Equal("http://www.bing.com", seeAlsos[2].AltText);
        Assert.Equal("http://www.bing.com", seeAlsos[2].LinkId);
    }

    [Fact]
    public void SeeAltText()
    {
        string input = """
            <member name='T:TestClass1.Partial1'>
                <summary>
                    Class summary <see cref='T:System.AccessViolationException'>Exception type</see>
                </summary>
                <remarks>
                See <see cref='T:System.Int'>Integer</see>.
                </remarks>
                <returns>Returns an <see cref='T:System.AccessViolationException'>Exception</see>.</returns>

                    <param name='input'>This is an <see cref='T:System.AccessViolationException'>Exception</see>.</param>
            </member>
            """;

        var commentModel = XmlComment.Parse(input);

        var summary = commentModel.Summary;
        Assert.Equal("""
            Class summary <xref href="System.AccessViolationException?text=Exception+type" data-throw-if-not-resolved="false"></xref>
<<<<<<< HEAD
            """, summary.Trim(), ignoreLineEndingDifferences: true);
=======
            """, summary, ignoreLineEndingDifferences: true);
>>>>>>> e81f810c

        var returns = commentModel.Returns;
        Assert.Equal("Returns an <xref href=\"System.AccessViolationException?text=Exception\" data-throw-if-not-resolved=\"false\"></xref>.", returns);

        var paramInput = commentModel.Parameters["input"];
        Assert.Equal("This is an <xref href=\"System.AccessViolationException?text=Exception\" data-throw-if-not-resolved=\"false\"></xref>.", paramInput);

        var remarks = commentModel.Remarks;
        Assert.Equal("""
            See <xref href="System.Int?text=Integer" data-throw-if-not-resolved="false"></xref>.
<<<<<<< HEAD
            """, remarks.Trim(), ignoreLineEndingDifferences: true);
    }

    [Fact]
    public void TestXmlCommentParserForXamlSource()
    {
        string inputFolder = Path.GetRandomFileName();
        Directory.CreateDirectory(inputFolder);
        var expectedExampleContent = """
                            <Grid>
                              <TextBlock Text="Hello World" />
                            </Grid>
            """;

        File.WriteAllText(Path.Combine(inputFolder, "Example.xaml"), $@"
<UserControl x:Class=""Examples""
            xmlns=""http://schemas.microsoft.com/winfx/2006/xaml/presentation""
            xmlns:x=""http://schemas.microsoft.com/winfx/2006/xaml""
            xmlns:mc=""http://schemas.openxmlformats.org/markup-compatibility/2006""
            xmlns:d=""http://schemas.microsoft.com/expression/blend/2008""
            mc: Ignorable = ""d""
            d:DesignHeight=""300"" d:DesignWidth=""300"" >
                <UserControl.Resources>

                <!-- <Example> -->
{expectedExampleContent}
                <!-- </Example> -->
");
        string input = """

            <member name='T:TestClass1.Partial1'>
                <summary>
                </summary>
                <returns>Something</returns>

                <example>
                This is an example using source reference in a xaml file.
                <code source='Example.xaml' region='Example'/>
                </example>
            </member>
            """;
        var context = new XmlCommentParserContext
        {
            AddReferenceDelegate = null,
            Source = new SourceDetail
            {
                Path = Path.Combine(inputFolder, "Source.cs"),
            }
        };

        var commentModel = XmlComment.Parse(input, context);
        Assert.Equal(
            """
            This is an example using source reference in a xaml file.
            <pre><code source="Example.xaml" region="Example"><Grid>  &lt;TextBlock Text="Hello World" /&gt;
            &lt;/Grid&gt;
            </code></pre>
            """, 
            commentModel.Examples.Single().Trim(),
            ignoreLineEndingDifferences: true);
    }

    [Fact]
=======
            """, remarks, ignoreLineEndingDifferences: true);
    }

    [Fact]
>>>>>>> e81f810c
    public void ParseXmlCommentWithoutRootNode()
    {
        var input = @"<summary>A</summary>";
        var commentModel = XmlComment.Parse(input, new XmlCommentParserContext());
        Assert.Equal("A", commentModel.Summary);
    }
}<|MERGE_RESOLUTION|>--- conflicted
+++ resolved
@@ -45,11 +45,6 @@
     [Fact]
     public static void BasicCodeBlock()
     {
-<<<<<<< HEAD
-        string inputFolder = Path.GetRandomFileName();
-        Directory.CreateDirectory(inputFolder);
-        File.WriteAllText(Path.Combine(inputFolder, "Example.cs"), """
-=======
         var comment = XmlComment.Parse(
             """
             <remarks>
@@ -77,7 +72,6 @@
     public static void ExternalCodeBlockCSharp()
     {
         var example = """
->>>>>>> e81f810c
             using System;
 
             namespace Example
@@ -92,11 +86,6 @@
                 }
             #endregion
             }
-<<<<<<< HEAD
-            """);
-
-        string input = """
-=======
             """;
 
         var comment = XmlComment.Parse(
@@ -150,9 +139,9 @@
         Assert.Equal(
             """
             This is an example using source reference in a xaml file.
-            <pre><code class="lang-xaml">&lt;Grid>
-              &lt;TextBlock Text=&quot;Hello World&quot; />
-            &lt;/Grid></code></pre>
+            <pre><code class="lang-xaml">&lt;Grid&gt;
+              &lt;TextBlock Text="Hello World" /&gt;
+            &lt;/Grid&gt;</code></pre>
             """,
             commentModel.Examples.Single(),
             ignoreLineEndingDifferences: true);
@@ -200,7 +189,6 @@
     public void TestXmlCommentParser()
     {
         var input = """
->>>>>>> e81f810c
             <member name='T:TestClass1.Partial1'>
                 <summary>
                     Partial classes <see cref='T:System.AccessViolationException'/><see cref='T:System.AccessViolationException'/>can not cross assemblies, Test <see langword='null'/>
@@ -296,11 +284,7 @@
             ```
             Classes in assemblies are by definition complete.
             ```
-<<<<<<< HEAD
-            """, summary.Trim(), ignoreLineEndingDifferences: true);
-=======
             """, summary, ignoreLineEndingDifferences: true);
->>>>>>> e81f810c
 
         var returns = commentModel.Returns;
         Assert.Equal("Task<xref href=\"System.AccessViolationException\" data-throw-if-not-resolved=\"false\"></xref> returns", returns);
@@ -314,31 +298,16 @@
             <a href="https://example.org">example</a>
             <p>This is <c class="paramref">ref</c> a sample of exception node</p>
             <ul><li>
-<<<<<<< HEAD
-                        <pre><code class="lang-c#">
-                        public class XmlElement
-                            : XmlLinkedNode
-                        </code></pre>
-                        <ol><li>
-                                    word inside list-&gt;listItem-&gt;list-&gt;listItem-&gt;para.&gt;
-                                    the second line.
-                                </li><li>item2 in numbered list</li></ol>
-                    </li><li>item2 in bullet list</li><li>
-                    loose text <em>not</em> wrapped in description
-                </li></ul>
-            """, remarks.Trim(), ignoreLineEndingDifferences: true);
-=======
                         <pre><code class="lang-csharp">public class XmlElement
                             : XmlLinkedNode</code></pre>
                         <ol><li>
-                                    word inside list->listItem->list->listItem->para.>
+                                    word inside list-&gt;listItem-&gt;list-&gt;listItem-&gt;para.&gt;
                                     the second line.
                                 </li><li>item2 in numbered list</li></ol>
                     </li><li>item2 in bullet list</li><li>
                     loose text <i>not</i> wrapped in description
                 </li></ul>
             """, remarks, ignoreLineEndingDifferences: true);
->>>>>>> e81f810c
 
         var exceptions = commentModel.Exceptions;
         Assert.Single(exceptions);
@@ -350,43 +319,12 @@
             e => Assert.Equal(
                 """
                 This sample shows how to call the <see cref="M: Microsoft.DocAsCode.EntityModel.XmlCommentParser.GetExceptions(System.String, Microsoft.DocAsCode.EntityModel.XmlCommentParserContext)"></see> method.
-<<<<<<< HEAD
-                 <pre><code>
-                class TestClass
-=======
                 <pre><code class="lang-csharp">class TestClass
->>>>>>> e81f810c
                  {
                      static int Main()
                      {
                          return GetExceptions(null, null).Count();
                      }
-<<<<<<< HEAD
-                 } 
-                 </code></pre>
-                """, e.Trim(), ignoreLineEndingDifferences: true),
-            e => Assert.Equal(
-                """
-                This is another example
-                """, e.Trim(), ignoreLineEndingDifferences: true),
-            e => Assert.Equal(
-                """
-                Check empty code.
-                <pre><code></code></pre>
-                """, e.Trim(), ignoreLineEndingDifferences: true),
-            e => Assert.Equal(
-                """
-                This is an example using source reference.
-                    <pre><code source="Example.cs" region="Example">static class Program
-                {
-                    public int Main(string[] args)
-                    {
-                        Console.HelloWorld();
-                    }
-                }
-                </code></pre>
-                """, e.Trim(), ignoreLineEndingDifferences: true)
-=======
                  }</code></pre>
                 """, e, ignoreLineEndingDifferences: true),
             e => Assert.Equal(
@@ -403,7 +341,6 @@
                 This is an example using source reference.
                 <pre><code class="lang-cs"></code></pre>
                 """, e, ignoreLineEndingDifferences: true)
->>>>>>> e81f810c
             );
 
         commentModel = XmlComment.Parse(input);
@@ -440,11 +377,7 @@
         var summary = commentModel.Summary;
         Assert.Equal("""
             Class summary <xref href="System.AccessViolationException?text=Exception+type" data-throw-if-not-resolved="false"></xref>
-<<<<<<< HEAD
-            """, summary.Trim(), ignoreLineEndingDifferences: true);
-=======
             """, summary, ignoreLineEndingDifferences: true);
->>>>>>> e81f810c
 
         var returns = commentModel.Returns;
         Assert.Equal("Returns an <xref href=\"System.AccessViolationException?text=Exception\" data-throw-if-not-resolved=\"false\"></xref>.", returns);
@@ -455,76 +388,10 @@
         var remarks = commentModel.Remarks;
         Assert.Equal("""
             See <xref href="System.Int?text=Integer" data-throw-if-not-resolved="false"></xref>.
-<<<<<<< HEAD
-            """, remarks.Trim(), ignoreLineEndingDifferences: true);
-    }
-
-    [Fact]
-    public void TestXmlCommentParserForXamlSource()
-    {
-        string inputFolder = Path.GetRandomFileName();
-        Directory.CreateDirectory(inputFolder);
-        var expectedExampleContent = """
-                            <Grid>
-                              <TextBlock Text="Hello World" />
-                            </Grid>
-            """;
-
-        File.WriteAllText(Path.Combine(inputFolder, "Example.xaml"), $@"
-<UserControl x:Class=""Examples""
-            xmlns=""http://schemas.microsoft.com/winfx/2006/xaml/presentation""
-            xmlns:x=""http://schemas.microsoft.com/winfx/2006/xaml""
-            xmlns:mc=""http://schemas.openxmlformats.org/markup-compatibility/2006""
-            xmlns:d=""http://schemas.microsoft.com/expression/blend/2008""
-            mc: Ignorable = ""d""
-            d:DesignHeight=""300"" d:DesignWidth=""300"" >
-                <UserControl.Resources>
-
-                <!-- <Example> -->
-{expectedExampleContent}
-                <!-- </Example> -->
-");
-        string input = """
-
-            <member name='T:TestClass1.Partial1'>
-                <summary>
-                </summary>
-                <returns>Something</returns>
-
-                <example>
-                This is an example using source reference in a xaml file.
-                <code source='Example.xaml' region='Example'/>
-                </example>
-            </member>
-            """;
-        var context = new XmlCommentParserContext
-        {
-            AddReferenceDelegate = null,
-            Source = new SourceDetail
-            {
-                Path = Path.Combine(inputFolder, "Source.cs"),
-            }
-        };
-
-        var commentModel = XmlComment.Parse(input, context);
-        Assert.Equal(
-            """
-            This is an example using source reference in a xaml file.
-            <pre><code source="Example.xaml" region="Example"><Grid>  &lt;TextBlock Text="Hello World" /&gt;
-            &lt;/Grid&gt;
-            </code></pre>
-            """, 
-            commentModel.Examples.Single().Trim(),
-            ignoreLineEndingDifferences: true);
-    }
-
-    [Fact]
-=======
             """, remarks, ignoreLineEndingDifferences: true);
     }
 
     [Fact]
->>>>>>> e81f810c
     public void ParseXmlCommentWithoutRootNode()
     {
         var input = @"<summary>A</summary>";
