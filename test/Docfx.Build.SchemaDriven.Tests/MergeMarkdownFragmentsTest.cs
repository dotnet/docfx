--- conflicted
+++ resolved
@@ -391,17 +391,13 @@
         Assert.True(messages.SequenceEqual(lastMessages));
     }
 
-<<<<<<< HEAD
     public override void Dispose()
     {
         _listener.Dispose();
         base.Dispose();
     }
 
-    private List<string> ClearLog(List<ILogItem> items)
-=======
     private static List<string> ClearLog(List<ILogItem> items)
->>>>>>> 98628ae0
     {
         var result = items.Select(i => i.Message).ToList();
         items.Clear();
