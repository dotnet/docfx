﻿namespace BuildFromProject;

public class Class1
{
    public class Test<T> { }

    /// <summary>
    /// This method should do something...
    /// </summary>
    /// <include file='../../docs.xml' path='docs/members[@name="MyTests"]/Test/*'/>
    public void XmlCommentIncludeTag() { }
    
    /// <summary>
    /// Test
    /// </summary>
    /// <param name="args"></param>
    /// <seealso cref="Test{T}"/>
    public void Issue896() { }

    /// <summary>
    /// Pricing models are used to calculate theoretical option values
    /// <list type="bullet">
    /// <item><term>1</term><description>Black Scholes</description></item>
    /// <item><term>2</term><description>Black76</description></item>
    /// <item><term>3</term><description>Black76Fut</description></item>
    /// <item><term>4</term><description>Equity Tree</description></item>
    /// <item><term>5</term><description>Variance Swap</description></item>
    /// <item><term>6</term><description>Dividend Forecast</description></item>
    /// </list>
    /// </summary>
    public void Issue1651() { }

    /// <remarks>
    /// There's really no reason to not believe that this class can test things.
    /// <list type="table">
    /// <listheader><term>Term</term><description>Description</description></listheader>
    /// <item><term>A Term</term><description>A Description</description></item>
    /// <item><term>Bee Term</term><description>Bee Description</description></item>
    /// </list>
    /// </remarks>
    public void Issue7484() { }

    /// <remarks>
<<<<<<< HEAD
    /// > [!NOTE]
    /// > This is a &lt;note&gt;. &amp; &quot; &apos;
    ///
    /// [link](https://www.github.com "title")
    ///
    /// ```csharp
    /// for (var i = 0; i > 10; i++) &amp; &quot; &apos;
    /// var range = new Range&lt;int&gt; { Min = 0, Max = 10 };
    /// ```
    /// <code>
    /// var range = new Range&lt;int&gt; { Min = 0, Max = 10 };
    /// </code>
    /// </remarks>
    public void Issue2723() { }

    /// <remarks>
    /// <c>@"\\?\"</c> `@"\\?\"`
    /// </remarks>
    public void Issue4392() { }
=======
    /// <code>
    ///         void Update()
    ///         {
    ///             myClass.Execute();
    ///         }
    /// </code>
    /// </remarks>
    /// <example>
    ///     <code source="../../../../common/Example.cs" region="MessageDeleted"></code>
    /// </example>
    public void Issue4017() { }

    /// <remarks>
    ///     For example:
    ///
    ///         MyClass myClass = new MyClass();
    ///
    ///         void Update()
    ///         {
    ///             myClass.Execute();
    ///         }
    /// </remarks>
    /// <example>
    /// ```csharp
    /// MyClass myClass = new MyClass();
    ///
    /// void Update()
    /// {
    ///     myClass.Execute();
    /// }
    /// ```
    /// </example>
    public void Issue2623() { }
>>>>>>> e81f810c
}<|MERGE_RESOLUTION|>--- conflicted
+++ resolved
@@ -40,28 +40,6 @@
     /// </remarks>
     public void Issue7484() { }
 
-    /// <remarks>
-<<<<<<< HEAD
-    /// > [!NOTE]
-    /// > This is a &lt;note&gt;. &amp; &quot; &apos;
-    ///
-    /// [link](https://www.github.com "title")
-    ///
-    /// ```csharp
-    /// for (var i = 0; i > 10; i++) &amp; &quot; &apos;
-    /// var range = new Range&lt;int&gt; { Min = 0, Max = 10 };
-    /// ```
-    /// <code>
-    /// var range = new Range&lt;int&gt; { Min = 0, Max = 10 };
-    /// </code>
-    /// </remarks>
-    public void Issue2723() { }
-
-    /// <remarks>
-    /// <c>@"\\?\"</c> `@"\\?\"`
-    /// </remarks>
-    public void Issue4392() { }
-=======
     /// <code>
     ///         void Update()
     ///         {
@@ -95,5 +73,25 @@
     /// ```
     /// </example>
     public void Issue2623() { }
->>>>>>> e81f810c
+
+    /// <remarks>
+    /// > [!NOTE]
+    /// > This is a &lt;note&gt;. &amp; &quot; &apos;
+    ///
+    /// [link](https://www.github.com "title")
+    ///
+    /// ```csharp
+    /// for (var i = 0; i > 10; i++) &amp; &quot; &apos;
+    /// var range = new Range&lt;int&gt; { Min = 0, Max = 10 };
+    /// ```
+    /// <code>
+    /// var range = new Range&lt;int&gt; { Min = 0, Max = 10 };
+    /// </code>
+    /// </remarks>
+    public void Issue2723() { }
+
+    /// <remarks>
+    /// <c>@"\\?\"</c> `@"\\?\"`
+    /// </remarks>
+    public void Issue4392() { }
 }