--- conflicted
+++ resolved
@@ -49,13 +49,8 @@
     repository:
       type: git
       url: "https://github.com/Ellerbach/docfx-companion-tools/blob/main/PipelineExamples/documentation-validation.yml"
-<<<<<<< HEAD
     license: MIT   
   - name: Build pipeline example
-=======
-    license: MIT
-  - name: Build papeline example
->>>>>>> a20fdaab
     description: A sample pipeline to use the TocDocFxCreation for generating the table of contents and DocFx to generate a website. This sample will also publish to an Azure App Service.
     type: External
     thumbnail: ~/templates-and-plugins/images/pipeline-build.screenshot.png
