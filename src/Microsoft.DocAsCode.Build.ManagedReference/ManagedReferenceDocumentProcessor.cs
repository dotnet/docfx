﻿// Copyright (c) Microsoft. All rights reserved.
// Licensed under the MIT license. See LICENSE file in the project root for full license information.

namespace Microsoft.DocAsCode.Build.ManagedReference
{
    using System;
    using System.Collections.Generic;
    using System.Collections.Immutable;
    using System.Composition;
    using System.Linq;
    using System.IO;
    using System.Runtime.Serialization.Formatters.Binary;
    using System.Text;

    using Microsoft.DocAsCode.Build.Common;
    using Microsoft.DocAsCode.Build.ManagedReference.BuildOutputs;
    using Microsoft.DocAsCode.Common;
    using Microsoft.DocAsCode.DataContracts.ManagedReference;
    using Microsoft.DocAsCode.Plugins;

    using Newtonsoft.Json;

    [Export(typeof(IDocumentProcessor))]
    public class ManagedReferenceDocumentProcessor
        : ReferenceDocumentProcessorBase, ISupportIncrementalDocumentProcessor
    {
        #region Fields
        private readonly ResourcePoolManager<JsonSerializer> _serializerPool;
        #endregion

        #region Constructors

        public ManagedReferenceDocumentProcessor()
        {
            _serializerPool = new ResourcePoolManager<JsonSerializer>(GetSerializer, 0x10);
        }

        #endregion

        #region ReferenceDocumentProcessorBase Members

        protected override string ProcessedDocumentType { get; } = "ManagedReference";

        protected override FileModel LoadArticle(FileAndType file, ImmutableDictionary<string, object> metadata)
        {
            var page = YamlUtility.Deserialize<PageViewModel>(Path.Combine(file.BaseDir, file.File));
            if (page.Items == null || page.Items.Count == 0)
            {
                return null;
            }
            if (page.Metadata == null)
            {
                page.Metadata = metadata.ToDictionary(p => p.Key, p => p.Value);
            }
            else
            {
                foreach (var item in metadata)
                {
                    if (!page.Metadata.ContainsKey(item.Key))
                    {
                        page.Metadata[item.Key] = item.Value;
                    }
                }
            }

            var displayLocalPath = PathUtility.MakeRelativePath(EnvironmentContext.BaseDirectory, file.FullPath);

            return new FileModel(file, page, serializer: Environment.Is64BitProcess ? null : new BinaryFormatter())
            {
                Uids = (from item in page.Items select new UidDefinition(item.Uid, displayLocalPath)).ToImmutableArray(),
                LocalPathFromRoot = displayLocalPath
            };
        }

        #endregion

        #region IDocumentProcessor Members

        [ImportMany(nameof(ManagedReferenceDocumentProcessor))]
        public override IEnumerable<IDocumentBuildStep> BuildSteps { get; set; }

        public override string Name => nameof(ManagedReferenceDocumentProcessor);

        public override ProcessingPriority GetProcessingPriority(FileAndType file)
        {
            switch (file.Type)
            {
                case DocumentType.Article:
                    if (".yml".Equals(Path.GetExtension(file.File), StringComparison.OrdinalIgnoreCase) ||
                        ".yaml".Equals(Path.GetExtension(file.File), StringComparison.OrdinalIgnoreCase))
                    {
                        var mime = YamlMime.ReadMime(file.File);
                        switch (mime)
                        {
                            case YamlMime.ManagedReference:
                                return ProcessingPriority.Normal;
                            case null:
                                return ProcessingPriority.BelowNormal;
                            default:
                                return ProcessingPriority.NotSupported;
                        }
                    }

                    if (".csyml".Equals(Path.GetExtension(file.File), StringComparison.OrdinalIgnoreCase) ||
                        ".csyaml".Equals(Path.GetExtension(file.File), StringComparison.OrdinalIgnoreCase))
                    {
                        return ProcessingPriority.Normal;
                    }

                    break;
                case DocumentType.Overwrite:
                    if (".md".Equals(Path.GetExtension(file.File), StringComparison.OrdinalIgnoreCase))
                    {
                        return ProcessingPriority.Normal;
                    }
                    break;
                default:
                    break;
            }
            return ProcessingPriority.NotSupported;
        }

<<<<<<< HEAD
=======
        public override FileModel Load(FileAndType file, ImmutableDictionary<string, object> metadata)
        {
            switch (file.Type)
            {
                case DocumentType.Article:
                    var page = YamlUtility.Deserialize<PageViewModel>(file.File);
                    if (page.Items == null || page.Items.Count == 0)
                    {
                        return null;
                    }
                    if (page.Metadata == null)
                    {
                        page.Metadata = metadata.ToDictionary(p => p.Key, p => p.Value);
                    }
                    else
                    {
                        foreach (var item in metadata)
                        {
                            if (!page.Metadata.ContainsKey(item.Key))
                            {
                                page.Metadata[item.Key] = item.Value;
                            }
                        }
                    }

                    var localPathFromRoot = PathUtility.MakeRelativePath(EnvironmentContext.BaseDirectory, EnvironmentContext.FileAbstractLayer.GetPhysicalPath(file.File));

                    return new FileModel(file, page, serializer: Environment.Is64BitProcess ? null : new BinaryFormatter())
                    {
                        Uids = (from item in page.Items select new UidDefinition(item.Uid, localPathFromRoot)).ToImmutableArray(),
                        LocalPathFromRepoRoot = localPathFromRoot,
                        LocalPathFromRoot = localPathFromRoot
                    };
                case DocumentType.Overwrite:
                    // TODO: Refactor current behavior that overwrite file is read multiple times by multiple processors
                    return OverwriteDocumentReader.Read(file);
                default:
                    throw new NotSupportedException();
            }
        }

>>>>>>> 06c6b46a
        public override SaveResult Save(FileModel model)
        {
            var vm = (PageViewModel)model.Content;

            var result = base.Save(model);
            result.XRefSpecs = (from item in vm.Items
                                from xref in GetXRefInfo(item, model.Key, vm.References)
                                group xref by xref.Uid
                                into g
                                select g.First()).ToImmutableArray();
            result.ExternalXRefSpecs = GetXRefFromReference(vm).ToImmutableArray();

            UpdateModelContent(model);

            return result;
        }


        #endregion

        #region ISupportIncrementalDocumentProcessor Members

        public virtual string GetIncrementalContextHash()
        {
            return null;
        }

        public virtual void SaveIntermediateModel(FileModel model, Stream stream)
        {
            FileModelPropertySerialization.Serialize(
                model,
                stream,
                SerializeModel,
                SerializeProperties,
                null);
        }

        public virtual FileModel LoadIntermediateModel(Stream stream)
        {
            return FileModelPropertySerialization.Deserialize(
                stream,
                Environment.Is64BitProcess ? null : new BinaryFormatter(),
                DeserializeModel,
                DeserializeProperties,
                null);
        }

        #endregion

        #region Protected/Private Methods

        protected virtual void UpdateModelContent(FileModel model)
        {
            var apiModel = ApiBuildOutput.FromModel((PageViewModel)model.Content); // Fill in details
            model.Content = apiModel;

            // Fill in bookmarks if template doesn't generate them.
            // TODO: remove these
            if (apiModel.Type == MemberType.Namespace) return;
            model.Bookmarks[apiModel.Uid] = string.Empty; // Reference's first level bookmark should have no anchor
            apiModel.Children?.ForEach(c =>
            {
                model.Bookmarks[c.Uid] = c.Id;
                if (!string.IsNullOrEmpty(c.Overload?.Uid))
                {
                    model.Bookmarks[c.Overload.Uid] = c.Overload.Id;
                }
            });
        }

        private IEnumerable<XRefSpec> GetXRefFromReference(PageViewModel vm)
        {
            if (vm.References == null)
            {
                yield break;
            }
            foreach (var reference in vm.References)
            {
                if (reference != null && reference.IsExternal != false)
                {
                    var dict = YamlUtility.ConvertTo<Dictionary<string, object>>(reference);
                    if (dict != null)
                    {
                        var spec = new XRefSpec();
                        foreach (var pair in dict)
                        {
                            var s = pair.Value as string;
                            if (s != null)
                            {
                                spec[pair.Key] = s;
                            }
                        }
                        yield return spec;
                    }
                }
            }
        }

        private static IEnumerable<XRefSpec> GetXRefInfo(ItemViewModel item, string key,
            List<DataContracts.Common.ReferenceViewModel> references)
        {
            var result = new XRefSpec
            {
                Uid = item.Uid,
                Name = item.Name,
                Href = key,
                CommentId = item.CommentId,
            };
            if (!string.IsNullOrEmpty(item.NameForCSharp))
            {
                result["name.csharp"] = item.NameForCSharp;
            }
            if (!string.IsNullOrEmpty(item.NameForVB))
            {
                result["name.vb"] = item.NameForVB;
            }
            if (!string.IsNullOrEmpty(item.FullName))
            {
                result["fullName"] = item.FullName;
            }
            if (!string.IsNullOrEmpty(item.FullNameForCSharp))
            {
                result["fullName.csharp"] = item.FullNameForCSharp;
            }
            if (!string.IsNullOrEmpty(item.FullNameForVB))
            {
                result["fullName.vb"] = item.FullNameForVB;
            }
            if (!string.IsNullOrEmpty(item.NameWithType))
            {
                result["nameWithType"] = item.NameWithType;
            }
            if (!string.IsNullOrEmpty(item.NameWithTypeForCSharp))
            {
                result["nameWithType.csharp"] = item.NameWithTypeForCSharp;
            }
            if (!string.IsNullOrEmpty(item.NameWithTypeForVB))
            {
                result["nameWithType.vb"] = item.NameWithTypeForVB;
            }
            yield return result;
            // generate overload xref spec.
            if (item.Overload != null)
            {
                var reference = references.Find(r => r.Uid == item.Overload);
                if (reference != null)
                {
                    yield return GetXRefInfo(reference, key);
                }
            }
        }

        private static XRefSpec GetXRefInfo(DataContracts.Common.ReferenceViewModel item, string key)
        {
            var result = new XRefSpec
            {
                Uid = item.Uid,
                Name = item.Name,
                Href = key,
                CommentId = item.CommentId,
            };
            string name;
            if (item.NameInDevLangs.TryGetValue("csharp", out name))
            {
                result["name.csharp"] = name;
            }
            if (item.NameInDevLangs.TryGetValue("vb", out name))
            {
                result["name.vb"] = name;
            }
            if (!string.IsNullOrEmpty(item.FullName))
            {
                result["fullName"] = item.FullName;
            }
            if (item.FullNameInDevLangs.TryGetValue("csharp", out name))
            {
                result["fullName.csharp"] = name;
            }
            if (item.FullNameInDevLangs.TryGetValue("vb", out name))
            {
                result["fullName.vb"] = name;
            }
            if (!string.IsNullOrEmpty(item.NameWithType))
            {
                result["nameWithType"] = item.NameWithType;
            }
            if (item.NameWithTypeInDevLangs.TryGetValue("csharp", out name))
            {
                result["nameWithType.csharp"] = name;
            }
            if (item.NameWithTypeInDevLangs.TryGetValue("vb", out name))
            {
                result["nameWithType.vb"] = name;
            }
            return result;
        }

        protected virtual void SerializeModel(object model, Stream stream)
        {
            using (var sw = new StreamWriter(stream, Encoding.UTF8, 0x100, true))
            using (var lease = _serializerPool.Rent())
            {
                lease.Resource.Serialize(sw, model);
            }
        }

        protected virtual object DeserializeModel(Stream stream)
        {
            using (var sr = new StreamReader(stream, Encoding.UTF8, false, 0x100, true))
            using (var jr = new JsonTextReader(sr))
            using (var lease = _serializerPool.Rent())
            {
                return lease.Resource.Deserialize(jr);
            }
        }

        protected virtual void SerializeProperties(IDictionary<string, object> properties, Stream stream)
        {
            using (var sw = new StreamWriter(stream, Encoding.UTF8, 0x100, true))
            using (var lease = _serializerPool.Rent())
            {
                lease.Resource.Serialize(sw, properties);
            }
        }

        protected virtual IDictionary<string, object> DeserializeProperties(Stream stream)
        {
            using (var sr = new StreamReader(stream, Encoding.UTF8, false, 0x100, true))
            using (var jr = new JsonTextReader(sr))
            using (var lease = _serializerPool.Rent())
            {
                return (IDictionary<string, object>)lease.Resource.Deserialize<object>(jr);
            }
        }

        protected virtual JsonSerializer GetSerializer()
        {
            return new JsonSerializer
            {
                NullValueHandling = NullValueHandling.Ignore,
                ReferenceLoopHandling = ReferenceLoopHandling.Serialize,
                Converters =
                {
                    new Newtonsoft.Json.Converters.StringEnumConverter(),
                },
                TypeNameHandling = TypeNameHandling.All,
            };
        }

        #endregion
    }
}<|MERGE_RESOLUTION|>--- conflicted
+++ resolved
@@ -43,7 +43,7 @@
 
         protected override FileModel LoadArticle(FileAndType file, ImmutableDictionary<string, object> metadata)
         {
-            var page = YamlUtility.Deserialize<PageViewModel>(Path.Combine(file.BaseDir, file.File));
+            var page = YamlUtility.Deserialize<PageViewModel>(file.File);
             if (page.Items == null || page.Items.Count == 0)
             {
                 return null;
@@ -63,12 +63,12 @@
                 }
             }
 
-            var displayLocalPath = PathUtility.MakeRelativePath(EnvironmentContext.BaseDirectory, file.FullPath);
+            var localPathFromRoot = PathUtility.MakeRelativePath(EnvironmentContext.BaseDirectory, EnvironmentContext.FileAbstractLayer.GetPhysicalPath(file.File));
 
             return new FileModel(file, page, serializer: Environment.Is64BitProcess ? null : new BinaryFormatter())
             {
-                Uids = (from item in page.Items select new UidDefinition(item.Uid, displayLocalPath)).ToImmutableArray(),
-                LocalPathFromRoot = displayLocalPath
+                Uids = (from item in page.Items select new UidDefinition(item.Uid, localPathFromRoot)).ToImmutableArray(),
+                LocalPathFromRoot = localPathFromRoot
             };
         }
 
@@ -120,50 +120,6 @@
             return ProcessingPriority.NotSupported;
         }
 
-<<<<<<< HEAD
-=======
-        public override FileModel Load(FileAndType file, ImmutableDictionary<string, object> metadata)
-        {
-            switch (file.Type)
-            {
-                case DocumentType.Article:
-                    var page = YamlUtility.Deserialize<PageViewModel>(file.File);
-                    if (page.Items == null || page.Items.Count == 0)
-                    {
-                        return null;
-                    }
-                    if (page.Metadata == null)
-                    {
-                        page.Metadata = metadata.ToDictionary(p => p.Key, p => p.Value);
-                    }
-                    else
-                    {
-                        foreach (var item in metadata)
-                        {
-                            if (!page.Metadata.ContainsKey(item.Key))
-                            {
-                                page.Metadata[item.Key] = item.Value;
-                            }
-                        }
-                    }
-
-                    var localPathFromRoot = PathUtility.MakeRelativePath(EnvironmentContext.BaseDirectory, EnvironmentContext.FileAbstractLayer.GetPhysicalPath(file.File));
-
-                    return new FileModel(file, page, serializer: Environment.Is64BitProcess ? null : new BinaryFormatter())
-                    {
-                        Uids = (from item in page.Items select new UidDefinition(item.Uid, localPathFromRoot)).ToImmutableArray(),
-                        LocalPathFromRepoRoot = localPathFromRoot,
-                        LocalPathFromRoot = localPathFromRoot
-                    };
-                case DocumentType.Overwrite:
-                    // TODO: Refactor current behavior that overwrite file is read multiple times by multiple processors
-                    return OverwriteDocumentReader.Read(file);
-                default:
-                    throw new NotSupportedException();
-            }
-        }
-
->>>>>>> 06c6b46a
         public override SaveResult Save(FileModel model)
         {
             var vm = (PageViewModel)model.Content;
