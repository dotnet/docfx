--- conflicted
+++ resolved
@@ -165,16 +165,9 @@
 
         private static (List<Error>, Config) LoadCore(string docsetPath, string configPath, CommandLineOptions options, bool extend, RestoreMap restoreMap)
         {
-<<<<<<< HEAD
             // Options should be converted to config and overwrite the config parsed from docfx.yml
             var errors = new List<Error>();
             Config config = null;
-            var optionConfigObject = options?.ToJObject();
-
-            var (loadErrors, value) = LoadConfigObject(docsetPath, configPath, extend, restoreMap);
-            errors.AddRange(loadErrors);
-=======
-            Config config = null;
             try
             {
                 var configObject = LoadConfigObject(configPath);
@@ -195,7 +188,6 @@
 
             // TODO: validate using DataAnnotation and extensions
             Validate(config, docsetPath);
->>>>>>> 92f592f5
 
             var configObject = ExpandAndNormalize(JsonUtility.Merge(value, optionConfigObject));
             var deserializeErrors = new List<Error>();
@@ -247,32 +239,6 @@
             return errors;
         }
 
-<<<<<<< HEAD
-        private static (List<Error>, JObject) LoadConfigObject(string docsetPath, string filePath, bool extend, RestoreMap restoreMap)
-        {
-            var (errors, config) = YamlUtility.Deserialize<JObject>(File.ReadAllText(filePath));
-
-            if (config == null)
-                config = new JObject();
-
-            if (!extend)
-                return (errors, config);
-
-            restoreMap = restoreMap ?? new RestoreMap(docsetPath);
-            var (extendErrors, extendedConfig) = ExtendConfigObject(docsetPath, config, restoreMap);
-            errors.AddRange(extendErrors);
-            return (errors, extendedConfig);
-        }
-
-        private static (List<Error>, JObject) ExtendConfigObject(string docsetPath, JObject config, RestoreMap restoreMap)
-        {
-            var errors = new List<Error>();
-            config[ConfigConstants.Extend] = ExpandExtend(config[ConfigConstants.Extend]);
-            if (!config.TryGetValue(ConfigConstants.Extend, out var objExtend) || objExtend == null)
-            {
-                return (errors, config);
-            }
-=======
         private static JObject LoadConfigObject(string filePath)
         {
             var (errors, config) = YamlUtility.Deserialize<JObject>(File.ReadAllText(filePath));
@@ -286,33 +252,18 @@
         private static JObject ExtendConfigs(JObject config, string docsetPath, RestoreMap restoreMap)
         {
             var result = new JObject();
->>>>>>> 92f592f5
 
             var configExtend = Environment.GetEnvironmentVariable("DOCFX_CONFIG_EXTEND");
             if (!string.IsNullOrEmpty(configExtend))
             {
-<<<<<<< HEAD
-                return (errors, config);
-=======
                 var filePath = restoreMap.GetUrlRestorePath(docsetPath, configExtend);
                 result = LoadConfigObject(filePath);
->>>>>>> 92f592f5
             }
 
             if (config[ConfigConstants.Extend] is JArray extends)
             {
                 foreach (var extend in extends)
                 {
-<<<<<<< HEAD
-                    var filePath = restoreMap.GetUrlRestorePath(docsetPath, strExtendPath.Value<string>());
-                    var (extendErrors, configObject) = LoadConfigObject(docsetPath, filePath, false, restoreMap); // only support first level extends
-                    errors.AddRange(extendErrors);
-                    extendedConfig = JsonUtility.Merge(extendedConfig, configObject);
-                }
-            }
-
-            return (errors, JsonUtility.Merge(extendedConfig, config));
-=======
                     if (extend is JValue value && value.Value is string str)
                     {
                         var filePath = restoreMap.GetUrlRestorePath(docsetPath, str);
@@ -323,7 +274,6 @@
 
             result.Merge(config, JsonUtility.MergeSettings);
             return result;
->>>>>>> 92f592f5
         }
 
         private static JObject ExpandAndNormalize(JObject config)
