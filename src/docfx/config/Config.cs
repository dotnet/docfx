// Copyright (c) Microsoft. All rights reserved.
// Licensed under the MIT license. See LICENSE file in the project root for full license information.

using System;
using System.Collections.Generic;
using System.Diagnostics;
using System.IO;
using Newtonsoft.Json;
using Newtonsoft.Json.Linq;

namespace Microsoft.Docs.Build
{
    internal sealed class Config
    {
        /// <summary>
        /// Gets the default product name
        /// </summary>
        public readonly string Product = string.Empty;

        /// <summary>
        /// Gets the default docset name
        /// </summary>
        public readonly string Name = string.Empty;

        /// <summary>
        /// Gets the contents that are managed by this docset.
        /// </summary>
        public readonly FileConfig Content = new FileConfig();

        /// <summary>
        /// Gets the output config.
        /// </summary>
        public readonly OutputConfig Output = new OutputConfig();

        /// <summary>
        /// Gets the global metadata added to each document.
        /// </summary>
        public readonly JObject GlobalMetadata = new JObject();

        /// <summary>
        /// The hostname
        /// </summary>
        public readonly string BaseUrl = string.Empty;

        /// <summary>
        /// The extend file addresses
        /// The addresses can be absolute url or relative path
        /// </summary>
        public readonly string[] Extend = Array.Empty<string>();

        /// <summary>
        /// Gets the file metadata added to each document.
        /// It is a map of `{metadata-name} -> {glob} -> {metadata-value}`
        /// </summary>
        public readonly Dictionary<string, Dictionary<string, JToken>> FileMetadata = new Dictionary<string, Dictionary<string, JToken>>();

        /// <summary>
        /// Gets a map from source folder path and output URL path.
        /// We rely on a Dictionary behavior that the enumeration order is the same as insertion order if there is no other mutations.
        /// </summary>
        public readonly Dictionary<string, string> Routes = new Dictionary<string, string>();

        /// <summary>
        /// Gets the configuration about contribution scenario.
        /// </summary>
        public readonly ContributionConfig Contribution = new ContributionConfig();

        /// <summary>
        /// Gets the map from dependency name to git url
        /// All dependencies need to be restored locally before build
        /// The default value is empty mappings
        /// </summary>
        public readonly Dictionary<string, string> Dependencies = new Dictionary<string, string>(PathUtility.PathComparer);

        /// <summary>
        /// Gets the redirection mappings
        /// The default value is empty mappings
        /// The redirection always transfer the document id
        /// </summary>
        public readonly Dictionary<string, string> Redirections = new Dictionary<string, string>(PathUtility.PathComparer);

        /// <summary>
        /// Gets the redirection mappings without document id
        /// The default value is empty mappings
        /// The redirection doesn't transfer the document id
        /// </summary>
        public readonly Dictionary<string, string> RedirectionsWithoutId = new Dictionary<string, string>(PathUtility.PathComparer);

        /// <summary>
        /// Gets the document id configuration section
        /// </summary>
        public readonly DocumentIdConfig DocumentId = new DocumentIdConfig();

        /// <summary>
        /// Gets the rules for error levels by error code.
        /// </summary>
        public readonly Dictionary<string, ErrorLevel> Rules = new Dictionary<string, ErrorLevel>();

        /// <summary>
        /// Gets the authorization keys for required resources access
        /// </summary>
        public readonly Dictionary<string, HttpConfig> Http = new Dictionary<string, HttpConfig>();

        /// <summary>
        /// Gets the configurations related to GitHub APIs, usually related to resolve contributors.
        /// </summary>
        public readonly GitHubConfig GitHub = new GitHubConfig();

        /// <summary>
        /// Gets whether warnings should be treated as errors.
        /// </summary>
        public readonly bool WarningsAsErrors;

        /// <summary>
        /// The addresses of xref map files, used for resolving xref.
        /// They should be absolute url or relative path
        /// </summary>
        public readonly string[] Xref = Array.Empty<string>();

        /// <summary>
        /// The configurations for localization build
        /// </summary>
        public readonly LocalizationConfig Localization = new LocalizationConfig();

        /// <summary>
        /// Gets the moniker range mapping
        /// </summary>
        public readonly Dictionary<string, string> MonikerRange = new Dictionary<string, string>();

        /// <summary>
        /// Get the definition of monikers
        /// It should be absolute url or relative path
        /// </summary>
        public readonly string MonikerDefinitionUrl = string.Empty;

        /// <summary>
        /// Gets the config file name.
        /// </summary>
        [JsonIgnore]
        public string ConfigFileName { get; private set; }

        public IEnumerable<string> GetExternalReferences()
        {
            foreach (var url in Xref)
            {
                yield return url;
            }

            yield return Contribution.GitCommitsTime;
            yield return GitHub.UserCache;
            yield return MonikerDefinitionUrl;
        }

        /// <summary>
        /// Load the config under <paramref name="docsetPath"/>
        /// </summary>
        public static (List<Error> errors, Config config) Load(string docsetPath, CommandLineOptions options, bool extend = true)
        {
            if (!TryGetConfigPath(docsetPath, out var configPath, out var configFileName))
            {
                throw Errors.ConfigNotFound(docsetPath, configFileName).ToException();
            }
            var (errors, config) = LoadCore(docsetPath, configPath, options, extend);
            config.ConfigFileName = configFileName;
            return (errors, config);
        }

        /// <summary>
        /// Load the config if it exists under <paramref name="docsetPath"/>
        /// </summary>
        /// <returns>Whether config exists under <paramref name="docsetPath"/></returns>
        public static bool LoadIfExists(string docsetPath, CommandLineOptions options, out List<Error> errors, out Config config, bool extend = true)
        {
            var exists = TryGetConfigPath(docsetPath, out var configPath, out var configFile);
            if (exists)
            {
                (errors, config) = LoadCore(docsetPath, configPath, options, extend);
            }
            else
            {
                errors = new List<Error>();
                config = new Config();
            }
            return exists;
        }

        public static bool TryGetConfigPath(string parentPath, out string configPath, out string configFile)
        {
            configFile = "docfx.yml";
            configPath = PathUtility.NormalizeFile(Path.Combine(parentPath, configFile));
            if (File.Exists(configPath))
            {
                return true;
            }

            configFile = "docfx.json";
            configPath = PathUtility.NormalizeFile(Path.Combine(parentPath, configFile));
            if (File.Exists(configPath))
            {
                return true;
            }
            return false;
        }

        private static (List<Error>, Config) LoadCore(string docsetPath, string configPath, CommandLineOptions options, bool extend)
        {
            // Options should be converted to config and overwrite the config parsed from docfx.yml/docfx.json
            var errors = new List<Error>();
            Config config = null;

            var (loadErrors, configObject) = LoadConfigObject(configPath, configPath);
            var optionConfigObject = ExpandAndNormalize(options?.ToJObject());
            var finalConfigObject = JsonUtility.Merge(configObject, optionConfigObject);

            if (extend)
            {
                var extendErrors = new List<Error>();
                (extendErrors, finalConfigObject) = ExtendConfigs(finalConfigObject, new RestoreMap(docsetPath));
                errors.AddRange(extendErrors);
            }

            finalConfigObject = OverwriteConfig(finalConfigObject, options.Locale, GetBranch());

            var deserializeErrors = new List<Error>();
            (deserializeErrors, config) = JsonUtility.ToObject<Config>(finalConfigObject);
            errors.AddRange(deserializeErrors);

            return (errors, config);

            string GetBranch()
            {
                var repoPath = GitUtility.FindRepo(docsetPath);

                return repoPath == null ? null : GitUtility.GetRepoInfo(repoPath).branch;
            }
        }

        private static (List<Error>, JObject) LoadConfigObject(string fileName, string filePath)
        {
            var errors = new List<Error>();
            JObject config = null;
            if (fileName.EndsWith(".yml", StringComparison.OrdinalIgnoreCase))
            {
                (errors, config) = YamlUtility.Deserialize<JObject>(File.ReadAllText(filePath));
            }
            else if (fileName.EndsWith(".json", StringComparison.OrdinalIgnoreCase))
            {
                (errors, config) = JsonUtility.Deserialize<JObject>(File.ReadAllText(filePath));
            }
            return (errors, ExpandAndNormalize(config ?? new JObject()));
        }

        private static (List<Error>, JObject) ExtendConfigs(JObject config, RestoreMap restoreMap)
        {
            var result = new JObject();
            var errors = new List<Error>();

            var globalConfigPath = AppData.GlobalConfigPath;
            if (File.Exists(globalConfigPath))
            {
<<<<<<< HEAD
                var filePath = restoreMap.GetFileDownloadPath(globalConfigPath);
=======
                var filePath = restoreMap.GetFileRestorePath(globalConfigPath);
>>>>>>> 3b4983ba
                (errors, result) = LoadConfigObject(filePath, filePath);
            }

            if (config[ConfigConstants.Extend] is JArray extends)
            {
                foreach (var extend in extends)
                {
                    if (extend is JValue value && value.Value is string str)
                    {
<<<<<<< HEAD
                        var filePath = restoreMap.GetFileDownloadPath(str);
=======
                        var filePath = restoreMap.GetFileRestorePath(str);
>>>>>>> 3b4983ba
                        var (extendErros, extendConfigObject) = LoadConfigObject(str, filePath);
                        errors.AddRange(extendErros);
                        result.Merge(extendConfigObject, JsonUtility.MergeSettings);
                    }
                }
            }

            result.Merge(config, JsonUtility.MergeSettings);
            return (errors, result);
        }

        private static JObject OverwriteConfig(JObject config, string locale, string branch)
        {
            if (string.IsNullOrEmpty(locale))
            {
                if (config.TryGetValue<JObject>(ConfigConstants.Localization, out var localizationConfig) &&
                    localizationConfig.TryGetValue<JValue>(ConfigConstants.DefaultLocale, out var defaultLocale))
                {
                    locale = defaultLocale.Value<string>();
                }
                else
                {
                    locale = LocalizationConfig.DefaultLocaleStr;
                }
            }

            var result = new JObject();
            var overwriteConfigIdentifiers = new List<string>();
            result.Merge(config, JsonUtility.MergeSettings);
            foreach (var (key, value) in config)
            {
                if (OverwriteConfigIdentifier.TryMatch(key, out var identifier))
                {
                    if ((identifier.Branches.Count == 0 || (!string.IsNullOrEmpty(branch) && identifier.Branches.Contains(branch))) &&
                        (identifier.Locales.Count == 0 || (!string.IsNullOrEmpty(locale) && identifier.Locales.Contains(locale))) &&
                        value is JObject overwriteConfig)
                    {
                        result.Merge(ExpandAndNormalize(overwriteConfig), JsonUtility.MergeSettings);
                    }

                    overwriteConfigIdentifiers.Add(key);
                }
            }

            // clean up overwrite configuration
            foreach (var overwriteConfigIdentifier in overwriteConfigIdentifiers)
            {
                result.Remove(overwriteConfigIdentifier);
            }

            return result;
        }

        private static JObject ExpandAndNormalize(JObject config)
        {
            config[ConfigConstants.Content] = ExpandFiles(config[ConfigConstants.Content]);
            config[ConfigConstants.Routes] = NormalizeRouteConfig(config[ConfigConstants.Routes]);
            config[ConfigConstants.Extend] = ExpandStringArray(config[ConfigConstants.Extend]);
            config[ConfigConstants.Redirections] = NormalizeRedirections(config[ConfigConstants.Redirections]);
            config[ConfigConstants.RedirectionsWithoutId] = NormalizeRedirections(config[ConfigConstants.RedirectionsWithoutId]);
            return config;
        }

        private static JToken NormalizeRedirections(JToken redirection)
        {
            if (redirection == null)
                return null;

            if (redirection is JObject redirectionJObject)
            {
                var normalizedRedirection = new JObject();
                foreach (var (path, redirectTo) in redirectionJObject)
                {
                    var normalizedPath = PathUtility.NormalizeFile(path);
                    normalizedRedirection[normalizedPath] = redirectTo;
                }

                return normalizedRedirection;
            }

            return redirection;
        }

        private static JToken NormalizeRouteConfig(JToken token)
        {
            if (token is JObject obj)
            {
                var result = new JObject();
                foreach (var (key, value) in obj)
                {
                    result.Add(
                        key.EndsWith('/') || key.EndsWith('\\') ? PathUtility.NormalizeFolder(key) : PathUtility.NormalizeFile(key),
                        value is JValue v && v.Value is string str ? PathUtility.NormalizeFile(str) : value);
                }
                return result;
            }
            return token;
        }

        private static JObject ExpandFiles(JToken file)
        {
            if (file == null)
                return null;
            if (file is JValue str)
                file = new JArray(str);
            if (file is JArray arr)
                file = new JObject { [ConfigConstants.Include] = arr };
            return ExpandIncludeExclude((JObject)file);
        }

        private static JObject ExpandIncludeExclude(JObject item)
        {
            Debug.Assert(item != null);
            item[ConfigConstants.Include] = ExpandStringArray(item[ConfigConstants.Include]);
            item[ConfigConstants.Exclude] = ExpandStringArray(item[ConfigConstants.Exclude]);
            return item;
        }

        private static JArray ExpandStringArray(JToken e)
        {
            if (e == null)
                return null;
            if (e is JValue str)
                return new JArray(e);
            if (e is JArray arr)
                return arr;
            return null;
        }
    }
}<|MERGE_RESOLUTION|>--- conflicted
+++ resolved
@@ -258,11 +258,7 @@
             var globalConfigPath = AppData.GlobalConfigPath;
             if (File.Exists(globalConfigPath))
             {
-<<<<<<< HEAD
-                var filePath = restoreMap.GetFileDownloadPath(globalConfigPath);
-=======
                 var filePath = restoreMap.GetFileRestorePath(globalConfigPath);
->>>>>>> 3b4983ba
                 (errors, result) = LoadConfigObject(filePath, filePath);
             }
 
@@ -272,11 +268,7 @@
                 {
                     if (extend is JValue value && value.Value is string str)
                     {
-<<<<<<< HEAD
-                        var filePath = restoreMap.GetFileDownloadPath(str);
-=======
                         var filePath = restoreMap.GetFileRestorePath(str);
->>>>>>> 3b4983ba
                         var (extendErros, extendConfigObject) = LoadConfigObject(str, filePath);
                         errors.AddRange(extendErros);
                         result.Merge(extendConfigObject, JsonUtility.MergeSettings);
