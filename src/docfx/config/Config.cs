--- conflicted
+++ resolved
@@ -229,19 +229,14 @@
         {
             var result = new JObject();
 
-<<<<<<< HEAD
-            if (config[ConfigConstants.Extend] is JArray extends)
-=======
-            var extendedConfig = new JObject();
             var configExtend = Environment.GetEnvironmentVariable("DOCFX_CONFIG_EXTEND");
             if (!string.IsNullOrEmpty(configExtend))
             {
                 var filePath = restoreMap.GetUrlRestorePath(docsetPath, configExtend);
-                extendedConfig = LoadConfigObject(docsetPath, filePath, false, restoreMap);
-            }
-
-            foreach (var extendPath in arrayExtend)
->>>>>>> f93137ff
+                result = LoadConfigObject(filePath);
+            }
+
+            if (config[ConfigConstants.Extend] is JArray extends)
             {
                 foreach (var extend in extends)
                 {
@@ -254,7 +249,6 @@
             }
 
             result.Merge(config, JsonUtility.MergeSettings);
-
             return result;
         }
 
