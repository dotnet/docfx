--- conflicted
+++ resolved
@@ -311,11 +311,7 @@
         [JsonConverter(typeof(OneOrManyConverter))]
         public string[]? MAMLMonikerPath { get; private set; }
 
-<<<<<<< HEAD
-        public JoinTOCConfig[]? JoinTOC { get; private set; }
-=======
         public JoinTOCConfig[] JoinTOC { get; private set; } = Array.Empty<JoinTOCConfig>();
->>>>>>> f87d1b2e
 
         public IEnumerable<SourceInfo<string>> GetFileReferences()
         {
@@ -338,22 +334,11 @@
                 yield return metadataSchema;
             }
 
-<<<<<<< HEAD
-            if (JoinTOC != null)
-            {
-                foreach (var item in JoinTOC)
-                {
-                    if (item.TopLevelToc != null)
-                    {
-                        yield return new SourceInfo<string>(item.TopLevelToc);
-                    }
-=======
             foreach (var item in JoinTOC)
             {
                 if (item.TopLevelToc != null)
                 {
                     yield return new SourceInfo<string>(item.TopLevelToc);
->>>>>>> f87d1b2e
                 }
             }
         }
