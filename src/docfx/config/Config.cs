// Copyright (c) Microsoft. All rights reserved.
// Licensed under the MIT license. See LICENSE file in the project root for full license information.

using System;
using System.Collections.Generic;
using Newtonsoft.Json;
using Newtonsoft.Json.Linq;

namespace Microsoft.Docs.Build
{
    internal sealed class Config
    {
        public static readonly string[] DefaultExclude = new[]
        {
            "_site/**",             // Default output location
            "localization/**",      // Localization file when using folder convention
        };

        private static readonly string[] s_defaultInclude = new[] { "**/*.{md,yml,json}" };

        /// <summary>
        /// Gets the default site name
        /// </summary>
        public readonly string SiteName = "Docs";

        /// <summary>
        /// Gets the default product name
        /// </summary>
        public readonly string Product = string.Empty;

        /// <summary>
        /// Gets the default docset name
        /// </summary>
        public readonly string Name = string.Empty;

        /// <summary>
        /// Gets the file glob patterns included by the docset.
        /// </summary>
        public readonly string[] Files = s_defaultInclude;

        /// <summary>
        /// Gets the file glob patterns excluded from this docset.
        /// </summary>
        public readonly string[] Exclude = Array.Empty<string>();

        /// <summary>
        /// Gets the output config.
        /// </summary>
        public readonly OutputConfig Output = new OutputConfig();

        /// <summary>
        /// Gets the global metadata added to each document.
        /// </summary>
        public readonly JObject GlobalMetadata = new JObject();

        /// <summary>
        /// The hostname
        /// </summary>
        public readonly string BaseUrl = string.Empty;

        /// <summary>
        /// The extend file addresses
        /// The addresses can be absolute url or relative path
        /// </summary>
        public readonly string[] Extend = Array.Empty<string>();

        /// <summary>
        /// Gets the file metadata added to each document.
        /// It is a map of `{metadata-name} -> {glob} -> {metadata-value}`
        /// </summary>
        public readonly Dictionary<string, Dictionary<string, JToken>> FileMetadata = new Dictionary<string, Dictionary<string, JToken>>();

        /// <summary>
        /// Gets a map from source folder path and output URL path.
        /// We rely on a Dictionary behavior that the enumeration order is the same as insertion order if there is no other mutations.
        /// </summary>
        public readonly Dictionary<string, string> Routes = new Dictionary<string, string>();

        /// <summary>
        /// Gets the configuration about contribution scenario.
        /// </summary>
        public readonly ContributionConfig Contribution = new ContributionConfig();

        /// <summary>
        /// Gets the map from dependency name to git url
        /// All dependencies need to be restored locally before build
        /// The default value is empty mappings
        /// </summary>
        public readonly Dictionary<string, string> Dependencies = new Dictionary<string, string>(PathUtility.PathComparer);

        /// <summary>
        /// Gets the map from resolve alias to relative path relatived to `docfx.yml` file
        /// Default will be `~: .`
        /// </summary>
        public readonly Dictionary<string, string> ResolveAlias = new Dictionary<string, string>(PathUtility.PathComparer) { { "~", "." } };

        /// <summary>
        /// Gets the redirection mappings
        /// The default value is empty mappings
        /// The redirection always transfer the document id
        /// </summary>
        public readonly Dictionary<string, SourceInfo<string>> Redirections = new Dictionary<string, SourceInfo<string>>(PathUtility.PathComparer);

        /// <summary>
        /// Gets the redirection mappings without document id
        /// The default value is empty mappings
        /// The redirection doesn't transfer the document id
        /// </summary>
        public readonly Dictionary<string, SourceInfo<string>> RedirectionsWithoutId = new Dictionary<string, SourceInfo<string>>(PathUtility.PathComparer);

        /// <summary>
        /// Gets the document id configuration section
        /// </summary>
        public readonly DocumentIdConfig DocumentId = new DocumentIdConfig();

        /// <summary>
        /// Gets the rules for error levels by error code.
        /// </summary>
        public readonly Dictionary<string, ErrorLevel> Rules = new Dictionary<string, ErrorLevel>();

        /// <summary>
        /// Gets the authorization keys for required resources access
        /// </summary>
        public readonly Dictionary<string, HttpConfig> Http = new Dictionary<string, HttpConfig>();

        /// <summary>
        /// Gets the configurations related to GitHub APIs, usually related to resolve contributors.
        /// </summary>
        public readonly GitHubConfig GitHub = new GitHubConfig();

        /// <summary>
        /// Gets whether warnings should be treated as errors.
        /// </summary>
        public readonly bool WarningsAsErrors;

        /// <summary>
        /// The addresses of xref map files, used for resolving xref.
        /// They should be absolute url or relative path
        /// </summary>
        public readonly SourceInfo<string>[] Xref = Array.Empty<SourceInfo<string>>();

        /// <summary>
        /// The configurations for localization build
        /// </summary>
        public readonly LocalizationConfig Localization = new LocalizationConfig();

        /// <summary>
        /// Gets the moniker range mapping
        /// </summary>
        public readonly Dictionary<string, string> MonikerRange = new Dictionary<string, string>();

        /// <summary>
        /// Get the definition of monikers
        /// It should be absolute url or relative path
        /// </summary>
        public readonly SourceInfo<string> MonikerDefinition = new SourceInfo<string>(string.Empty);

        /// <summary>
<<<<<<< HEAD
        /// Get the metadata JSON schema.
=======
        /// Get the metadata JSON schema file path.
>>>>>>> 0c34a721
        /// </summary>
        public readonly SourceInfo<string> MetadataSchema = new SourceInfo<string>(string.Empty);

        /// <summary>
        /// Get the theme repo url like https://github.com/docs/theme#master
        /// It's used for legacy doc(docs.com) sites build
        /// </summary>
        public readonly string Theme = string.Empty;

        /// <summary>
        /// Gets the dependency lock file path
        /// It should be absolute url or absolute/relative path
        /// </summary>
        public readonly SourceInfo<string> DependencyLock = new SourceInfo<string>(string.Empty);

        /// <summary>
        /// When enabled, updated_at for each document will be the last build time
        /// for the latest commit that touches that document.
        /// </summary>
        public readonly bool UpdateTimeAsCommitBuildTime = false;

        /// <summary>
        /// Gets the config file name.
        /// </summary>
        [JsonIgnore]
        public string ConfigFileName { get; set; } = "docfx.yml";
    }
}<|MERGE_RESOLUTION|>--- conflicted
+++ resolved
@@ -156,11 +156,7 @@
         public readonly SourceInfo<string> MonikerDefinition = new SourceInfo<string>(string.Empty);
 
         /// <summary>
-<<<<<<< HEAD
-        /// Get the metadata JSON schema.
-=======
         /// Get the metadata JSON schema file path.
->>>>>>> 0c34a721
         /// </summary>
         public readonly SourceInfo<string> MetadataSchema = new SourceInfo<string>(string.Empty);
 
