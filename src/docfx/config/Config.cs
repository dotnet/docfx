--- conflicted
+++ resolved
@@ -159,11 +159,6 @@
             Config config = null;
             try
             {
-<<<<<<< HEAD
-                var optionConfigObject = options?.ToJObject();
-                var configObject = JsonUtility.Merge(LoadConfigObject(docsetPath, configPath, extend, restoreMap), optionConfigObject);
-                config = configObject.ToObject<Config>(JsonUtility.DefaultDeserializer);
-=======
                 var configObject = LoadConfigObject(configPath);
                 var optionConfigObject = ExpandAndNormalize(options?.ToJObject());
                 var finalConfigObject = JsonUtility.Merge(configObject, optionConfigObject);
@@ -174,7 +169,6 @@
                 }
 
                 config = finalConfigObject.ToObject<Config>(JsonUtility.DefaultDeserializer);
->>>>>>> 92f592f5
             }
             catch (Exception e)
             {
@@ -228,33 +222,12 @@
             {
                 throw errors[0].ToException();
             }
-<<<<<<< HEAD
-
-            config = ExpandAndNormalize(config);
-
-            if (config == null)
-                config = new JObject();
-
-            if (!extend)
-                return config;
-
-            restoreMap = restoreMap ?? new RestoreMap(docsetPath);
-            return ExtendConfigObject(docsetPath, config, restoreMap);
-=======
             return ExpandAndNormalize(config ?? new JObject());
->>>>>>> 92f592f5
         }
 
         private static JObject ExtendConfigs(JObject config, string docsetPath, RestoreMap restoreMap)
         {
-<<<<<<< HEAD
-            if (!config.TryGetValue(ConfigConstants.Extend, out var objExtend) || objExtend == null)
-            {
-                return config;
-            }
-=======
             var result = new JObject();
->>>>>>> 92f592f5
 
             var configExtend = Environment.GetEnvironmentVariable("DOCFX_CONFIG_EXTEND");
             if (!string.IsNullOrEmpty(configExtend))
