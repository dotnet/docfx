// Copyright (c) Microsoft. All rights reserved.
// Licensed under the MIT license. See LICENSE file in the project root for full license information.

using System.Diagnostics;
using System.IO;

namespace Microsoft.Docs.Build
{
    internal class RouteConfig
    {
        /// <summary>
        /// The source file name of source folder name.
        /// Source folder name should end with "/".
        /// </summary>
        public readonly string Source = string.Empty;

        /// <summary>
        /// The destination URL.
        /// </summary>
        public readonly string Destination = string.Empty;

        /// <summary>
        /// return the path after route.
        /// return null when the current RouteConfig does not apply to <paramref name="path"/>.
        /// </summary>
        public string GetOutputPath(string path)
        {
            Debug.Assert(!string.IsNullOrEmpty(path));

<<<<<<< HEAD
            if (PathUtility.Match(path, Source))
=======
            if (Source == "./")
            {
                return Path.Combine(Destination, path);
            }

            if (Source.EndsWith('/'))
>>>>>>> b0507b7a
            {
                if (Source.EndsWith('/'))
                {
                    return Path.Combine(Destination, path.Substring(Source.Length));
                }

                return Path.Combine(Destination, Path.GetFileName(path));
            }

            return null;
        }
    }
}<|MERGE_RESOLUTION|>--- conflicted
+++ resolved
@@ -27,17 +27,13 @@
         {
             Debug.Assert(!string.IsNullOrEmpty(path));
 
-<<<<<<< HEAD
             if (PathUtility.Match(path, Source))
-=======
-            if (Source == "./")
             {
-                return Path.Combine(Destination, path);
-            }
+                if (Source == "./")
+                {
+                    return Path.Combine(Destination, path);
+                }
 
-            if (Source.EndsWith('/'))
->>>>>>> b0507b7a
-            {
                 if (Source.EndsWith('/'))
                 {
                     return Path.Combine(Destination, path.Substring(Source.Length));
