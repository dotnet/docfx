// Copyright (c) Microsoft. All rights reserved.
// Licensed under the MIT license. See LICENSE file in the project root for full license information.

using System;
using System.Collections.Concurrent;
using System.Collections.Generic;
using System.IO;
using System.Linq;
using System.Net.Http;
using System.Threading.Tasks;
using System.Web;
using Microsoft.Docs.Validation;
using Newtonsoft.Json;

namespace Microsoft.Docs.Build
{
    internal class OpsConfigAdapter
    {
        public const string BuildConfigApi = "https://ops/buildconfig/";

        private const string AllowedDomain = "allowedDomain";

        private const string MonikerDefinitionApi = "https://ops/monikerDefinition/";
        private const string OpsMetadataApi = "https://ops/opsmetadatas/";
        private const string PublicMetadataSchemaApi = "https://ops/publicmetadataschema/";
        private const string PublicMarkdownValidationRulesApi = "https://ops/publicmarkdownvalidationrules/";
        private const string PublicBuildValidationRulesApi = "https://ops/publicbuildvalidationrules/";
        private const string FullMetadataSchemaApi = "https://ops/fullmetadataschema/";
        private const string FullMarkdownValidationRulesApi = "https://ops/fullmarkdownvalidationrules/";
        private const string FullBuildValidationRulesApi = "https://ops/fullbuildvalidationrules/";
        private const string AllowlistsApi = "https://ops/taxonomy-allowlists/";
        private const string TrustedDomainApi = "https://ops/taxonomy-allowedDomain/";
        private const string AllowedHTMLApi = "https://ops/taxonomy-allowedHTML/";
        private const string SandboxEnabledModuleListApi = "https://ops/sandboxEnabledModuleList/";
        private const string RegressionAllAllowlistsApi = "https://ops/regressionalltaxonomy-allowlists/";
        private const string RegressionAllContentRulesApi = "https://ops/regressionallcontentrules/";
        private const string RegressionAllMetadataSchemaApi = "https://ops/regressionallmetadataschema/";
        private const string RegressionAllBuildRulesApi = "https://ops/regressionallbuildrules/";

        private readonly (string, Func<Uri, Task<string>>)[] _apis;
        private readonly OpsAccessor _opsAccessor;

        private static readonly ConcurrentDictionary<string, Lazy<Task<string>>> s_docsetInfoCache = new();

        public OpsConfigAdapter(OpsAccessor opsAccessor)
        {
            _opsAccessor = opsAccessor;
            _apis = new (string, Func<Uri, Task<string>>)[]
            {
                (BuildConfigApi, GetBuildConfig),
                (MonikerDefinitionApi, _ => _opsAccessor.GetMonikerDefinition()),
                (OpsMetadataApi, _ => GetOpsMetadata()),
                (PublicMetadataSchemaApi, url => _opsAccessor.GetMetadataSchema(GetValidationServiceParameters(url), fetchFullRules: false)),
                (PublicMarkdownValidationRulesApi, url => _opsAccessor.GetMarkdownValidationRules(GetValidationServiceParameters(url), fetchFullRules: false)),
                (PublicBuildValidationRulesApi, url => _opsAccessor.GetBuildValidationRules(GetValidationServiceParameters(url), fetchFullRules: false)),
                (FullMetadataSchemaApi, url => _opsAccessor.GetMetadataSchema(GetValidationServiceParameters(url), fetchFullRules: true)),
                (FullMarkdownValidationRulesApi, url => _opsAccessor.GetMarkdownValidationRules(GetValidationServiceParameters(url), fetchFullRules: true)),
                (FullBuildValidationRulesApi, url => _opsAccessor.GetBuildValidationRules(GetValidationServiceParameters(url), fetchFullRules: true)),
                (AllowlistsApi, _ => _opsAccessor.GetAllowlists()),
                (TrustedDomainApi, _ => _opsAccessor.GetTrustedDomain()),
                (AllowedHTMLApi, _ => _opsAccessor.GetAllowedHTML()),
                (SandboxEnabledModuleListApi, _ => _opsAccessor.GetSandboxEnabledModuleList()),
                (RegressionAllAllowlistsApi, _ => _opsAccessor.GetAllowlists(DocsEnvironment.PPE)),
                (RegressionAllContentRulesApi, _ => _opsAccessor.GetRegressionAllContentRules()),
                (RegressionAllBuildRulesApi, _ => _opsAccessor.GetRegressionAllBuildRules()),
                (RegressionAllMetadataSchemaApi, _ => _opsAccessor.GetRegressionAllMetadataSchema()),
            };
        }

        public async Task<HttpResponseMessage?> InterceptHttpRequest(HttpRequestMessage request)
        {
            foreach (var (baseUrl, rule) in _apis)
            {
                if (request.RequestUri is Uri uri && uri.ToString().StartsWith(baseUrl))
                {
                    return new HttpResponseMessage { Content = new StringContent(await rule(request.RequestUri)) };
                }
            }
            return null;
        }

        private async Task<string> GetBuildConfig(Uri url)
        {
            var queries = HttpUtility.ParseQueryString(url.Query);
            var name = queries["name"] ?? "";
            var repository = queries["repository_url"] ?? "";
            var branch = queries["branch"] ?? "";
            var locale = queries["locale"] ?? "";
            var xrefEndpoint = queries["xref_endpoint"] ?? "";
            var xrefQueryTags = (queries["xref_query_tags"] ?? "").Split(',', StringSplitOptions.RemoveEmptyEntries).ToList();

            var getDocsetInfo = s_docsetInfoCache.GetOrAdd(repository, new Lazy<Task<string>>(() => _opsAccessor.GetDocsetInfo(repository)));
            var docsetInfo = await getDocsetInfo.Value;

            var docsets = JsonConvert.DeserializeAnonymousType(
                docsetInfo,
                new[] { new { name = "", base_path = default(BasePath), site_name = "", product_name = "", use_template = false } });

            var docset = docsets?.FirstOrDefault(d => string.Equals(d.name, name, StringComparison.OrdinalIgnoreCase));
            if (docsets is null || docset is null)
            {
                throw Errors.Config.DocsetNotProvisioned(name).ToException();
            }

            var metadataServiceQueryParams = $"?repository_url={HttpUtility.UrlEncode(repository)}&branch={HttpUtility.UrlEncode(branch)}";

            var xrefMapQueryParams = $"?site_name={docset.site_name}&branch_name={branch}&exclude_depot_name={docset.product_name}.{name}";
            if (!string.IsNullOrEmpty(docset.base_path))
            {
                xrefQueryTags.Add(docset.base_path.ValueWithLeadingSlash);

                // Handle share base path change during archive
                xrefQueryTags.Add($"/previous-versions{docset.base_path.ValueWithLeadingSlash}");
            }

            var xrefMaps = new List<string>();
            foreach (var tag in xrefQueryTags)
            {
                var links = await _opsAccessor.GetXrefMaps(tag, xrefEndpoint, xrefMapQueryParams);
                xrefMaps.AddRange(links);
            }

            var xrefHostName = GetXrefHostName(docset.site_name, branch);
            var documentUrls = JsonConvert.DeserializeAnonymousType(
                    await _opsAccessor.GetDocumentUrls(), new[] { new { log_code = "", document_url = "" } })
                ?.ToDictionary(item => item.log_code, item => item.document_url);
<<<<<<< HEAD
            var trustedDomains = TaxonomyConverter.GetTrustedDoamins(await _opsAccessor.GetTrustedDomain());
            var allowedHTML = TaxonomyConverter.GetAllowedHTML(await _opsAccessor.GetAllowedHTML());
=======
            var trustedDomains = ConvertTrustedDomain(await _opsAccessor.GetTrustedDomain());
>>>>>>> 091be3ef

            return JsonConvert.SerializeObject(new
            {
                product = docset.product_name,
                siteName = docset.site_name,
                hostName = GetHostName(docset.site_name),
                basePath = docset.base_path.ValueWithLeadingSlash,
                xrefHostName,
                monikerDefinition = MonikerDefinitionApi,
                documentUrls,
                markdownValidationRules = $"{PublicMarkdownValidationRulesApi}{metadataServiceQueryParams}",
                buildValidationRules = $"{PublicBuildValidationRulesApi}{metadataServiceQueryParams}",
                metadataSchema = new[]
                {
                    OpsMetadataApi,
                    $"{PublicMetadataSchemaApi}{metadataServiceQueryParams}",
                },
                allowlists = AllowlistsApi,
                trustedDomains,
                allowedHTML,
                sandboxEnabledModuleList = SandboxEnabledModuleListApi,
                xref = xrefMaps,
                isReferenceRepository = docsets.Any(d => d.use_template),
            });
        }

        public static Dictionary<string, string[]> ConvertTrustedDomain(string json)
        {
            var taxonomies = JsonConvert.DeserializeObject<Taxonomies>(json) ?? new();
            if (taxonomies.TryGetValue(AllowedDomain, out var taxonomy))
            {
                var cleanTrustedDomain = new Dictionary<string, string[]>();
                foreach (var item in taxonomy.NestedTaxonomy.dic)
                {
                    // Remove '(empty)' entity passed from pool party
                    var domainCol = (from domain in item.Value
                                  where !domain.Equals("(empty)", StringComparison.OrdinalIgnoreCase)
                                  select domain).ToArray();

                    cleanTrustedDomain.Add(item.Key, domainCol);
                }
                return cleanTrustedDomain;
            }

            return new();
        }

        private static Task<string> GetOpsMetadata()
        {
            return File.ReadAllTextAsync(Path.Combine(AppContext.BaseDirectory, "data/docs/metadata.json"));
        }

        private static (string repository, string branch) GetValidationServiceParameters(Uri url)
        {
            var queries = HttpUtility.ParseQueryString(url.Query);

            return (queries["repository_url"] ?? "", queries["branch"] ?? "");
        }

        private static string GetHostName(string siteName)
        {
            return siteName switch
            {
                "DocsAzureCN" => OpsAccessor.DocsEnvironment switch
                {
                    DocsEnvironment.Prod => "docs.azure.cn",
                    _ => "ppe.docs.azure.cn",
                },
                "dev.microsoft.com" => OpsAccessor.DocsEnvironment switch
                {
                    DocsEnvironment.Prod => "developer.microsoft.com",
                    _ => "devmsft-sandbox.azurewebsites.net",
                },
                "rd.microsoft.com" => "rd.microsoft.com",
                "Startups" => OpsAccessor.DocsEnvironment switch
                {
                    DocsEnvironment.Prod => "startups.microsoft.com",
                    _ => "ppe.startups.microsoft.com",
                },
                _ => OpsAccessor.DocsEnvironment switch
                {
                    DocsEnvironment.Prod => "docs.microsoft.com",
                    _ => "ppe.docs.microsoft.com",
                },
            };
        }

        private static string GetXrefHostName(string siteName, string branch)
        {
            return !IsLive(branch) && OpsAccessor.DocsEnvironment == DocsEnvironment.Prod ? $"review.{GetHostName(siteName)}" : GetHostName(siteName);
        }

        private static bool IsLive(string branch)
        {
            return branch == "live" || branch == "live-sxs";
        }
    }
}<|MERGE_RESOLUTION|>--- conflicted
+++ resolved
@@ -30,7 +30,6 @@
         private const string FullBuildValidationRulesApi = "https://ops/fullbuildvalidationrules/";
         private const string AllowlistsApi = "https://ops/taxonomy-allowlists/";
         private const string TrustedDomainApi = "https://ops/taxonomy-allowedDomain/";
-        private const string AllowedHTMLApi = "https://ops/taxonomy-allowedHTML/";
         private const string SandboxEnabledModuleListApi = "https://ops/sandboxEnabledModuleList/";
         private const string RegressionAllAllowlistsApi = "https://ops/regressionalltaxonomy-allowlists/";
         private const string RegressionAllContentRulesApi = "https://ops/regressionallcontentrules/";
@@ -58,7 +57,6 @@
                 (FullBuildValidationRulesApi, url => _opsAccessor.GetBuildValidationRules(GetValidationServiceParameters(url), fetchFullRules: true)),
                 (AllowlistsApi, _ => _opsAccessor.GetAllowlists()),
                 (TrustedDomainApi, _ => _opsAccessor.GetTrustedDomain()),
-                (AllowedHTMLApi, _ => _opsAccessor.GetAllowedHTML()),
                 (SandboxEnabledModuleListApi, _ => _opsAccessor.GetSandboxEnabledModuleList()),
                 (RegressionAllAllowlistsApi, _ => _opsAccessor.GetAllowlists(DocsEnvironment.PPE)),
                 (RegressionAllContentRulesApi, _ => _opsAccessor.GetRegressionAllContentRules()),
@@ -124,12 +122,7 @@
             var documentUrls = JsonConvert.DeserializeAnonymousType(
                     await _opsAccessor.GetDocumentUrls(), new[] { new { log_code = "", document_url = "" } })
                 ?.ToDictionary(item => item.log_code, item => item.document_url);
-<<<<<<< HEAD
-            var trustedDomains = TaxonomyConverter.GetTrustedDoamins(await _opsAccessor.GetTrustedDomain());
-            var allowedHTML = TaxonomyConverter.GetAllowedHTML(await _opsAccessor.GetAllowedHTML());
-=======
             var trustedDomains = ConvertTrustedDomain(await _opsAccessor.GetTrustedDomain());
->>>>>>> 091be3ef
 
             return JsonConvert.SerializeObject(new
             {
@@ -149,7 +142,6 @@
                 },
                 allowlists = AllowlistsApi,
                 trustedDomains,
-                allowedHTML,
                 sandboxEnabledModuleList = SandboxEnabledModuleListApi,
                 xref = xrefMaps,
                 isReferenceRepository = docsets.Any(d => d.use_template),
