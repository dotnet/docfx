// Copyright (c) Microsoft. All rights reserved.
// Licensed under the MIT license. See LICENSE file in the project root for full license information.

using System;
using System.Collections.Generic;
using System.IO;
using System.Linq;
using System.Net;
using System.Net.Http;
using System.Threading.Tasks;
using System.Web;
using Newtonsoft.Json;
using Polly;
using Polly.Extensions.Http;

namespace Microsoft.Docs.Build
{
    internal class OpsConfigAdapter : IDisposable
    {
        public static string ValidationServiceEndpoint => s_docsEnvironment switch
        {
            DocsEnvironment.Prod => "https://docs.microsoft.com",
            DocsEnvironment.PPE => "https://ppe.docs.microsoft.com",
            DocsEnvironment.Internal => "https://ppe.docs.microsoft.com",
            DocsEnvironment.Perf => "https://ppe.docs.microsoft.com",
            _ => throw new NotSupportedException()
        };

        public const string BuildConfigApi = "https://ops/buildconfig/";
        private const string MonikerDefinitionApi = "https://ops/monikerDefinition/";
        private const string MetadataSchemaApi = "https://ops/metadataschema/";
        private const string MarkdownValidationRulesApi = "https://ops/markdownvalidationrules/";

        private static readonly DocsEnvironment s_docsEnvironment = GetDocsEnvironment();

        private static readonly string s_buildServiceEndpoint = s_docsEnvironment switch
        {
            DocsEnvironment.Prod => "https://op-build-prod.azurewebsites.net",
            DocsEnvironment.PPE => "https://op-build-sandbox2.azurewebsites.net",
            DocsEnvironment.Internal => "https://op-build-internal.azurewebsites.net",
            DocsEnvironment.Perf => "https://op-build-perf.azurewebsites.net",
            _ => throw new NotSupportedException(),
        };

        private readonly Action<HttpRequestMessage> _credentialProvider;
        private readonly ErrorLog _errorLog;
        private readonly HttpClient _http = new HttpClient();
        private readonly (string, Func<Uri, Task<string>>)[] _apis;

        public OpsConfigAdapter(ErrorLog errorLog, Action<HttpRequestMessage> credentialProvider)
        {
            _errorLog = errorLog;
            _credentialProvider = credentialProvider;
            _apis = new (string, Func<Uri, Task<string>>)[]
            {
                (BuildConfigApi, GetBuildConfig),
                (MonikerDefinitionApi, GetMonikerDefinition),
                (MetadataSchemaApi, GetMetadataSchema),
                (MarkdownValidationRulesApi, GetMarkdownValidationRules),
            };
        }

        public async Task<HttpResponseMessage?> InterceptHttpRequest(HttpRequestMessage request)
        {
            foreach (var (baseUrl, rule) in _apis)
            {
                if (request.RequestUri.OriginalString.StartsWith(baseUrl))
                {
                    return new HttpResponseMessage { Content = new StringContent(await rule(request.RequestUri)) };
                }
            }
            return null;
        }

        public void Dispose()
        {
            _http.Dispose();
        }

        private async Task<string> GetBuildConfig(Uri url)
        {
            var queries = HttpUtility.ParseQueryString(url.Query);
            var name = queries["name"];
            var repository = queries["repository_url"];
            var branch = queries["branch"];
            var locale = queries["locale"];
            var xrefEndpoint = queries["xref_endpoint"];
            var xrefQueryTags = string.IsNullOrEmpty(queries["xref_query_tags"]) ? new List<string>() : queries["xref_query_tags"].Split(',').ToList();

            var fetchUrl = $"{s_buildServiceEndpoint}/v2/Queries/Docsets?git_repo_url={repository}&docset_query_status=Created";
            var docsetInfo = await Fetch(fetchUrl, value404: "[]");
            var docsets = JsonConvert.DeserializeAnonymousType(
                docsetInfo,
                new[] { new { name = "", base_path = default(BasePath), site_name = "", product_name = "" } });

            var docset = docsets.FirstOrDefault(d => string.Equals(d.name, name, StringComparison.OrdinalIgnoreCase));
            if (docset is null)
            {
                throw Errors.Config.DocsetNotProvisioned(name).ToException(isError: false);
            }

            var metadataServiceQueryParams = $"?repository_url={HttpUtility.UrlEncode(repository)}&branch={HttpUtility.UrlEncode(branch)}";

            var xrefMapQueryParams = $"?site_name={docset.site_name}&branch_name={branch}&exclude_depot_name={docset.product_name}.{name}";
            var xrefMapApiEndpoint = GetXrefMapApiEndpoint(xrefEndpoint);
            if (!string.IsNullOrEmpty(docset.base_path))
            {
                xrefQueryTags.Add(docset.base_path.ValueWithLeadingSlash);
            }
            var xrefMaps = new List<string>();
            foreach (var tag in xrefQueryTags)
            {
                var links = await GetXrefMaps(xrefMapApiEndpoint, tag, xrefMapQueryParams);
                xrefMaps.AddRange(links);
            }

            return JsonConvert.SerializeObject(new
            {
                product = docset.product_name,
                siteName = docset.site_name,
                hostName = GetHostName(docset.site_name),
                basePath = docset.base_path.ValueWithLeadingSlash,
                xrefHostName = GetXrefHostName(docset.site_name, branch),
                monikerDefinition = MonikerDefinitionApi,
                markdownValidationRules = $"{MarkdownValidationRulesApi}{metadataServiceQueryParams}",
                metadataSchema = new[]
                {
                    Path.Combine(AppContext.BaseDirectory, "data/schemas/OpsMetadata.json"),
                    $"{MetadataSchemaApi}{metadataServiceQueryParams}",
                },
                xref = xrefMaps,
            });
        }

        private string GetXrefMapApiEndpoint(string xrefEndpoint)
        {
            var environment = s_docsEnvironment;
            if (!string.IsNullOrEmpty(xrefEndpoint) && string.Equals(xrefEndpoint.TrimEnd('/'), "https://xref.docs.microsoft.com", StringComparison.OrdinalIgnoreCase))
            {
                environment = DocsEnvironment.Prod;
            }
            return environment switch
            {
                    DocsEnvironment.Prod => "https://op-build-prod.azurewebsites.net",
                    DocsEnvironment.PPE => "https://op-build-sandbox2.azurewebsites.net",
                    DocsEnvironment.Internal => "https://op-build-internal.azurewebsites.net",
                    DocsEnvironment.Perf => "https://op-build-perf.azurewebsites.net",
                    _ => throw new NotSupportedException()
            };
        }

        private async Task<string[]> GetXrefMaps(string xrefMapApiEndpoint, string tag, string xrefMapQueryParams)
        {
            var url = $"{xrefMapApiEndpoint}/v1/xrefmap{tag}{xrefMapQueryParams}";
            var response = await Fetch(url, value404: "{}");
            return JsonConvert.DeserializeAnonymousType(response, new { links = new[] { "" } }).links
                ?? Array.Empty<string>();
        }

        private Task<string> GetMonikerDefinition(Uri url)
        {
            return Fetch($"{s_buildServiceEndpoint}/v2/monikertrees/allfamiliesproductsmonikers");
        }

        private async Task<string> GetMarkdownValidationRules(Uri url)
        {
            var headers = GetValidationServiceHeaders(url);

<<<<<<< HEAD
            return await FetchValidationRules($"{ValidationServiceEndpoint}/api/metadata/rules/content", headers);
=======
                return await Fetch($"{ValidationServiceEndpoint}/api/metadata/rules/content", headers);
            }
            catch (Exception ex)
            {
                Log.Write(ex);
                _errorLog.Write(Errors.System.ValidationIncomplete());
                return "{}";
            }
>>>>>>> e803b92b
        }

        private async Task<string> GetMetadataSchema(Uri url)
        {
            var headers = GetValidationServiceHeaders(url);
            var rules = FetchValidationRules($"{ValidationServiceEndpoint}/api/metadata/rules", headers);
            var allowlists = FetchValidationRules($"{ValidationServiceEndpoint}/api/metadata/allowlists", headers);

<<<<<<< HEAD
            return OpsMetadataRuleConverter.GenerateJsonSchema(await rules, await allowlists);
=======
                return OpsMetadataRuleConverter.GenerateJsonSchema(await rules, await allowlists);
            }
            catch (Exception ex)
            {
                Log.Write(ex);
                _errorLog.Write(Errors.System.ValidationIncomplete());
                return "{}";
            }
>>>>>>> e803b92b
        }

        private static Dictionary<string, string> GetValidationServiceHeaders(Uri url)
        {
            var queries = HttpUtility.ParseQueryString(url.Query);

            return new Dictionary<string, string>()
            {
                { "X-Metadata-RepositoryUrl", queries["repository_url"] },
                { "X-Metadata-RepositoryBranch", queries["branch"] },
            };
        }

<<<<<<< HEAD
        private async Task<string> FetchValidationRules(string url, IReadOnlyDictionary<string, string> headers = null, bool nullOn404 = false)
        {
            try
            {
                using (PerfScope.Start($"[{nameof(OpsConfigAdapter)}] Fetching '{url}'"))
                {
                    using var response = await HttpPolicyExtensions
                       .HandleTransientHttpError()
                       .Or<OperationCanceledException>()
                       .Or<IOException>()
                       .RetryAsync(3, onRetry: (_, i) => Log.Write($"[{i}] Retrying '{url}'"))
                       .ExecuteAsync(async () =>
                       {
                           using var request = new HttpRequestMessage(HttpMethod.Get, url);
                           _credentialProvider?.Invoke(request);
                           if (headers != null)
                           {
                               foreach (var (key, value) in headers)
                               {
                                   request.Headers.TryAddWithoutValidation(key, value);
                               }
                           }
                           var response = await _http.SendAsync(request);
                           if (response.Headers.TryGetValues("X-Metadata-Version", out var metadataVersion))
                           {
                               _errorLog.Write(Errors.MetadataValidationRuleset(string.Join(',', metadataVersion)));
                           }
                           return response;
                       });

                    return await response.EnsureSuccessStatusCode().Content.ReadAsStringAsync();
                }
            }
            catch (Exception ex)
            {
                // Getting validation rules failure should not block build proceeding,
                // catch and log the excpeition without rethrow.
                Log.Write(ex);
                _errorLog.Write(Errors.ValidationIncomplete());
                return "{}";
            }
        }

        private async Task<string> Fetch(string url, IReadOnlyDictionary<string, string> headers = null, bool nullOn404 = false)
=======
        private async Task<string> Fetch(string url, IReadOnlyDictionary<string, string>? headers = null, string? value404 = null)
>>>>>>> e803b92b
        {
            using (PerfScope.Start($"[{nameof(OpsConfigAdapter)}] Fetching '{url}'"))
            using (var request = new HttpRequestMessage(HttpMethod.Get, url))
            {
                _credentialProvider?.Invoke(request);

                if (headers != null)
                {
                    foreach (var (key, value) in headers)
                    {
                        request.Headers.TryAddWithoutValidation(key, value);
                    }
                }

                var response = await _http.SendAsync(request);
<<<<<<< HEAD
=======
                if (response.Headers.TryGetValues("X-Metadata-Version", out var metadataVersion))
                {
                    _errorLog.Write(Errors.System.MetadataValidationRuleset(string.Join(',', metadataVersion)));
                }
>>>>>>> e803b92b

                if (value404 != null && response.StatusCode == HttpStatusCode.NotFound)
                {
                    return value404;
                }
                return await response.EnsureSuccessStatusCode().Content.ReadAsStringAsync();
            }
        }

        private static string GetHostName(string siteName)
        {
            switch (siteName)
            {
                case "DocsAzureCN":
                    return s_docsEnvironment switch
                    {
                        DocsEnvironment.Prod => "docs.azure.cn",
                        DocsEnvironment.PPE => "ppe.docs.azure.cn",
                        DocsEnvironment.Internal => "ppe.docs.azure.cn",
                        DocsEnvironment.Perf => "ppe.docs.azure.cn",
                        _ => throw new NotSupportedException()
                    };
                case "dev.microsoft.com":
                    return s_docsEnvironment switch
                    {
                        DocsEnvironment.Prod => "developer.microsoft.com",
                        DocsEnvironment.PPE => "devmsft-sandbox.azurewebsites.net",
                        DocsEnvironment.Internal => "devmsft-sandbox.azurewebsites.net",
                        DocsEnvironment.Perf => "devmsft-sandbox.azurewebsites.net",
                        _ => throw new NotSupportedException()
                    };
                case "rd.microsoft.com":
                    return s_docsEnvironment switch
                    {
                        DocsEnvironment.Prod => "rd.microsoft.com",
                        _ => throw new NotSupportedException()
                    };
                default:
                    return s_docsEnvironment switch
                    {
                        DocsEnvironment.Prod => "docs.microsoft.com",
                        DocsEnvironment.PPE => "ppe.docs.microsoft.com",
                        DocsEnvironment.Internal => "ppe.docs.microsoft.com",
                        DocsEnvironment.Perf => "ppe.docs.microsoft.com",
                        _ => throw new NotSupportedException()
                    };
            }
        }

        private static string GetXrefHostName(string siteName, string branch)
        {
            return !IsLive(branch) && s_docsEnvironment == DocsEnvironment.Prod ? $"review.{GetHostName(siteName)}" : GetHostName(siteName);
        }

        private static bool IsLive(string branch)
        {
            return branch == "live" || branch == "live-sxs";
        }

        private static DocsEnvironment GetDocsEnvironment()
        {
            return Enum.TryParse(Environment.GetEnvironmentVariable("DOCS_ENVIRONMENT"), true, out DocsEnvironment docsEnvironment)
                ? docsEnvironment
                : DocsEnvironment.Prod;
        }
    }
}<|MERGE_RESOLUTION|>--- conflicted
+++ resolved
@@ -166,18 +166,7 @@
         {
             var headers = GetValidationServiceHeaders(url);
 
-<<<<<<< HEAD
             return await FetchValidationRules($"{ValidationServiceEndpoint}/api/metadata/rules/content", headers);
-=======
-                return await Fetch($"{ValidationServiceEndpoint}/api/metadata/rules/content", headers);
-            }
-            catch (Exception ex)
-            {
-                Log.Write(ex);
-                _errorLog.Write(Errors.System.ValidationIncomplete());
-                return "{}";
-            }
->>>>>>> e803b92b
         }
 
         private async Task<string> GetMetadataSchema(Uri url)
@@ -186,18 +175,7 @@
             var rules = FetchValidationRules($"{ValidationServiceEndpoint}/api/metadata/rules", headers);
             var allowlists = FetchValidationRules($"{ValidationServiceEndpoint}/api/metadata/allowlists", headers);
 
-<<<<<<< HEAD
             return OpsMetadataRuleConverter.GenerateJsonSchema(await rules, await allowlists);
-=======
-                return OpsMetadataRuleConverter.GenerateJsonSchema(await rules, await allowlists);
-            }
-            catch (Exception ex)
-            {
-                Log.Write(ex);
-                _errorLog.Write(Errors.System.ValidationIncomplete());
-                return "{}";
-            }
->>>>>>> e803b92b
         }
 
         private static Dictionary<string, string> GetValidationServiceHeaders(Uri url)
@@ -211,8 +189,7 @@
             };
         }
 
-<<<<<<< HEAD
-        private async Task<string> FetchValidationRules(string url, IReadOnlyDictionary<string, string> headers = null, bool nullOn404 = false)
+        private async Task<string> FetchValidationRules(string url, IReadOnlyDictionary<string, string>? headers = null, string? value404 = null)
         {
             try
             {
@@ -237,7 +214,7 @@
                            var response = await _http.SendAsync(request);
                            if (response.Headers.TryGetValues("X-Metadata-Version", out var metadataVersion))
                            {
-                               _errorLog.Write(Errors.MetadataValidationRuleset(string.Join(',', metadataVersion)));
+                               _errorLog.Write(Errors.System.MetadataValidationRuleset(string.Join(',', metadataVersion)));
                            }
                            return response;
                        });
@@ -250,15 +227,12 @@
                 // Getting validation rules failure should not block build proceeding,
                 // catch and log the excpeition without rethrow.
                 Log.Write(ex);
-                _errorLog.Write(Errors.ValidationIncomplete());
+                _errorLog.Write(Errors.System.ValidationIncomplete());
                 return "{}";
             }
         }
 
-        private async Task<string> Fetch(string url, IReadOnlyDictionary<string, string> headers = null, bool nullOn404 = false)
-=======
         private async Task<string> Fetch(string url, IReadOnlyDictionary<string, string>? headers = null, string? value404 = null)
->>>>>>> e803b92b
         {
             using (PerfScope.Start($"[{nameof(OpsConfigAdapter)}] Fetching '{url}'"))
             using (var request = new HttpRequestMessage(HttpMethod.Get, url))
@@ -274,13 +248,6 @@
                 }
 
                 var response = await _http.SendAsync(request);
-<<<<<<< HEAD
-=======
-                if (response.Headers.TryGetValues("X-Metadata-Version", out var metadataVersion))
-                {
-                    _errorLog.Write(Errors.System.MetadataValidationRuleset(string.Join(',', metadataVersion)));
-                }
->>>>>>> e803b92b
 
                 if (value404 != null && response.StatusCode == HttpStatusCode.NotFound)
                 {
