// Copyright (c) Microsoft. All rights reserved.
// Licensed under the MIT license. See LICENSE file in the project root for full license information.

using System;
using System.Collections.Concurrent;
using System.Collections.Generic;
using System.IO;
using System.Linq;
using System.Net.Http;
using System.Threading.Tasks;
using System.Web;
using Newtonsoft.Json;

namespace Microsoft.Docs.Build
{
    internal class OpsConfigAdapter
    {
        public const string BuildConfigApi = "https://ops/buildconfig/";
        private const string MonikerDefinitionApi = "https://ops/monikerDefinition/";
        private const string OpsMetadataApi = "https://ops/opsmetadatas/";
        private const string MetadataSchemaApi = "https://ops/metadataschema/";
        private const string MarkdownValidationRulesApi = "https://ops/markdownvalidationrules/";
<<<<<<< HEAD
        private const string BuildValidationRulesApi = "https://ops/buildvalidationrules/";
        private const string AllowlistsApi = "https://ops/allowlists/";
=======
        private const string AllowlistsApi = "https://ops/taxonomy-allowlists/";
        private const string RegressionAllAllowlistsApi = "https://ops/regressionalltaxonomy-allowlists/";
>>>>>>> 25f0dc0e
        private const string RegressionAllContentRulesApi = "https://ops/regressionallcontentrules/";
        private const string RegressionAllMetadataSchemaApi = "https://ops/regressionallmetadataschema/";
        private const string RegressionAllBuildRulesApi = "https://ops/regressionallbuildrules/";

        private readonly (string, Func<Uri, Task<string>>)[] _apis;
        private readonly OpsAccessor _opsAccessor;

        private static readonly ConcurrentDictionary<string, Lazy<Task<string>>> s_docsetInfoCache = new ConcurrentDictionary<string, Lazy<Task<string>>>();

        public OpsConfigAdapter(OpsAccessor opsAccessor)
        {
            _opsAccessor = opsAccessor;
            _apis = new (string, Func<Uri, Task<string>>)[]
            {
                (BuildConfigApi, GetBuildConfig),
                (MonikerDefinitionApi, _ => _opsAccessor.GetMonikerDefinition()),
                (OpsMetadataApi, _ => GetOpsMetadata()),
                (MetadataSchemaApi, url => _opsAccessor.GetMetadataSchema(GetValidationServiceParameters(url))),
                (MarkdownValidationRulesApi, url => _opsAccessor.GetMarkdownValidationRules(GetValidationServiceParameters(url))),
<<<<<<< HEAD
                (BuildValidationRulesApi, url => _opsAccessor.GetBuildValidationRules(GetValidationServiceParameters(url))),
                (AllowlistsApi, url => _opsAccessor.GetAllowlists(GetValidationServiceParameters(url))),
=======
                (AllowlistsApi, _ => _opsAccessor.GetAllowlists()),
                (RegressionAllAllowlistsApi, _ => _opsAccessor.GetRegressionAllAllowlists()),
>>>>>>> 25f0dc0e
                (RegressionAllContentRulesApi, _ => _opsAccessor.GetRegressionAllContentRules()),
                (RegressionAllBuildRulesApi, _ => _opsAccessor.GetRegressionAllBuildRules()),
                (RegressionAllMetadataSchemaApi, _ => _opsAccessor.GetRegressionAllMetadataSchema()),
            };
        }

        public async Task<HttpResponseMessage?> InterceptHttpRequest(HttpRequestMessage request)
        {
            foreach (var (baseUrl, rule) in _apis)
            {
                if (request.RequestUri.OriginalString.StartsWith(baseUrl))
                {
                    return new HttpResponseMessage { Content = new StringContent(await rule(request.RequestUri)) };
                }
            }
            return null;
        }

        private async Task<string> GetBuildConfig(Uri url)
        {
            var queries = HttpUtility.ParseQueryString(url.Query);
            var name = queries["name"];
            var repository = queries["repository_url"];
            var branch = queries["branch"];
            var locale = queries["locale"];
            var xrefEndpoint = queries["xref_endpoint"];
            var xrefQueryTags = string.IsNullOrEmpty(queries["xref_query_tags"]) ? new List<string>() : queries["xref_query_tags"].Split(',').ToList();

            var getDocsetInfo = s_docsetInfoCache.GetOrAdd(repository, new Lazy<Task<string>>(() => _opsAccessor.GetDocsetInfo(repository)));
            var docsetInfo = await getDocsetInfo.Value;

            var docsets = JsonConvert.DeserializeAnonymousType(
                docsetInfo,
                new[] { new { name = "", base_path = default(BasePath), site_name = "", product_name = "", use_template = false } });

            var docset = docsets.FirstOrDefault(d => string.Equals(d.name, name, StringComparison.OrdinalIgnoreCase));
            if (docset is null)
            {
                throw Errors.Config.DocsetNotProvisioned(name).ToException(isError: false);
            }

            var metadataServiceQueryParams = $"?repository_url={HttpUtility.UrlEncode(repository)}&branch={HttpUtility.UrlEncode(branch)}";

            var xrefMapQueryParams = $"?site_name={docset.site_name}&branch_name={branch}&exclude_depot_name={docset.product_name}.{name}";
            if (!string.IsNullOrEmpty(docset.base_path))
            {
                xrefQueryTags.Add(docset.base_path.ValueWithLeadingSlash);
            }
            var xrefMaps = new List<string>();
            foreach (var tag in xrefQueryTags)
            {
                var links = await _opsAccessor.GetXrefMaps(tag, xrefEndpoint, xrefMapQueryParams);
                xrefMaps.AddRange(links);
            }

            var xrefHostName = GetXrefHostName(docset.site_name, branch);
            return JsonConvert.SerializeObject(new
            {
                product = docset.product_name,
                siteName = docset.site_name,
                hostName = GetHostName(docset.site_name),
                basePath = docset.base_path.ValueWithLeadingSlash,
                xrefHostName,
                monikerDefinition = MonikerDefinitionApi,
                markdownValidationRules = $"{MarkdownValidationRulesApi}{metadataServiceQueryParams}",
                buildValidationRules = $"{BuildValidationRulesApi}{metadataServiceQueryParams}",
                metadataSchema = new[]
                {
                    OpsMetadataApi,
                    $"{MetadataSchemaApi}{metadataServiceQueryParams}",
                },
                allowlists = AllowlistsApi,
                xref = xrefMaps,
            });
        }

        private static Task<string> GetOpsMetadata()
        {
            return File.ReadAllTextAsync(Path.Combine(AppContext.BaseDirectory, "data/schemas/OpsMetadata.json"));
        }

        private static (string repository, string branch) GetValidationServiceParameters(Uri url)
        {
            var queries = HttpUtility.ParseQueryString(url.Query);

            return (queries["repository_url"], queries["branch"]);
        }

        private static string GetHostName(string siteName)
        {
            return siteName switch
            {
                "DocsAzureCN" => OpsAccessor.DocsEnvironment switch
                {
                    DocsEnvironment.Prod => "docs.azure.cn",
                    DocsEnvironment.PPE => "ppe.docs.azure.cn",
                    DocsEnvironment.Internal => "ppe.docs.azure.cn",
                    DocsEnvironment.Perf => "ppe.docs.azure.cn",
                    _ => throw new NotSupportedException(),
                },
                "dev.microsoft.com" => OpsAccessor.DocsEnvironment switch
                {
                    DocsEnvironment.Prod => "developer.microsoft.com",
                    DocsEnvironment.PPE => "devmsft-sandbox.azurewebsites.net",
                    DocsEnvironment.Internal => "devmsft-sandbox.azurewebsites.net",
                    DocsEnvironment.Perf => "devmsft-sandbox.azurewebsites.net",
                    _ => throw new NotSupportedException(),
                },
                "rd.microsoft.com" => OpsAccessor.DocsEnvironment switch
                {
                    DocsEnvironment.Prod => "rd.microsoft.com",
                    _ => throw new NotSupportedException(),
                },
                "Startups" => OpsAccessor.DocsEnvironment switch
                {
                    DocsEnvironment.Prod => "startups.microsoft.com",
                    DocsEnvironment.PPE => "ppe.startups.microsoft.com",
                    _ => throw new NotSupportedException(),
                },
                _ => OpsAccessor.DocsEnvironment switch
                {
                    DocsEnvironment.Prod => "docs.microsoft.com",
                    DocsEnvironment.PPE => "ppe.docs.microsoft.com",
                    DocsEnvironment.Internal => "ppe.docs.microsoft.com",
                    DocsEnvironment.Perf => "ppe.docs.microsoft.com",
                    _ => throw new NotSupportedException(),
                },
            };
        }

        private static string GetXrefHostName(string siteName, string branch)
        {
            return !IsLive(branch) && OpsAccessor.DocsEnvironment == DocsEnvironment.Prod ? $"review.{GetHostName(siteName)}" : GetHostName(siteName);
        }

        private static bool IsLive(string branch)
        {
            return branch == "live" || branch == "live-sxs";
        }
    }
}<|MERGE_RESOLUTION|>--- conflicted
+++ resolved
@@ -20,13 +20,9 @@
         private const string OpsMetadataApi = "https://ops/opsmetadatas/";
         private const string MetadataSchemaApi = "https://ops/metadataschema/";
         private const string MarkdownValidationRulesApi = "https://ops/markdownvalidationrules/";
-<<<<<<< HEAD
         private const string BuildValidationRulesApi = "https://ops/buildvalidationrules/";
-        private const string AllowlistsApi = "https://ops/allowlists/";
-=======
         private const string AllowlistsApi = "https://ops/taxonomy-allowlists/";
         private const string RegressionAllAllowlistsApi = "https://ops/regressionalltaxonomy-allowlists/";
->>>>>>> 25f0dc0e
         private const string RegressionAllContentRulesApi = "https://ops/regressionallcontentrules/";
         private const string RegressionAllMetadataSchemaApi = "https://ops/regressionallmetadataschema/";
         private const string RegressionAllBuildRulesApi = "https://ops/regressionallbuildrules/";
@@ -46,13 +42,9 @@
                 (OpsMetadataApi, _ => GetOpsMetadata()),
                 (MetadataSchemaApi, url => _opsAccessor.GetMetadataSchema(GetValidationServiceParameters(url))),
                 (MarkdownValidationRulesApi, url => _opsAccessor.GetMarkdownValidationRules(GetValidationServiceParameters(url))),
-<<<<<<< HEAD
                 (BuildValidationRulesApi, url => _opsAccessor.GetBuildValidationRules(GetValidationServiceParameters(url))),
-                (AllowlistsApi, url => _opsAccessor.GetAllowlists(GetValidationServiceParameters(url))),
-=======
                 (AllowlistsApi, _ => _opsAccessor.GetAllowlists()),
                 (RegressionAllAllowlistsApi, _ => _opsAccessor.GetRegressionAllAllowlists()),
->>>>>>> 25f0dc0e
                 (RegressionAllContentRulesApi, _ => _opsAccessor.GetRegressionAllContentRules()),
                 (RegressionAllBuildRulesApi, _ => _opsAccessor.GetRegressionAllBuildRules()),
                 (RegressionAllMetadataSchemaApi, _ => _opsAccessor.GetRegressionAllMetadataSchema()),
