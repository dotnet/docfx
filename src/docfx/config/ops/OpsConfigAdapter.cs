--- conflicted
+++ resolved
@@ -49,11 +49,7 @@
             };
         }
 
-<<<<<<< HEAD
-        public async Task<JObject> GetBuildConfig(string xrefEndpoint, IEnumerable<string> xrefQueryTags, string name, string repository, string branch)
-=======
         public async Task<HttpResponseMessage> InterceptHttpRequest(HttpRequestMessage request)
->>>>>>> e2379871
         {
             foreach (var (baseUrl, rule) in _apis)
             {
@@ -96,7 +92,6 @@
 
             var metadataServiceQueryParams = $"?repository_url={HttpUtility.UrlEncode(repository)}&branch={HttpUtility.UrlEncode(branch)}";
 
-<<<<<<< HEAD
             var defaultLocale = GetDefaultLocale(docset.site_name);
             var xrefMapQueryParams = $"?site_name={docset.site_name}&branch_name={branch}&locale={defaultLocale}";
             var xrefMapApiEndpoint = GetXrefMapApiEndpoint(xrefEndpoint);
@@ -111,9 +106,6 @@
             }
 
             return new JObject
-=======
-            return JsonConvert.SerializeObject(new
->>>>>>> e2379871
             {
                 product = docset.product_name,
                 siteName = docset.site_name,
@@ -124,14 +116,11 @@
                 markdownValidationRules = $"{MarkdownValidationRulesApi}{metadataServiceQueryParams}",
                 metadataSchema = new[]
                 {
-<<<<<<< HEAD
-                    ["defaultLocale"] = defaultLocale,
+                    Path.Combine(AppContext.BaseDirectory, "data/schemas/OpsMetadata.json"),
+                    $"{MetadataSchemaApi}{metadataServiceQueryParams}",
                 },
                 ["monikerDefinition"] = MonikerDefinitionApi,
                 ["markdownValidationRules"] = $"{MarkdownValidationRulesApi}{metadataServiceQueryParams}",
-                ["metadataSchema"] = new JArray(
-                    Path.Combine(AppContext.BaseDirectory, "data/schemas/OpsMetadata.json"),
-                    $"{MetadataSchemaApi}{metadataServiceQueryParams}"),
                 ["xref"] = new JArray(xrefMaps),
             };
         }
@@ -151,12 +140,6 @@
         public void Dispose()
         {
             _http.Dispose();
-=======
-                    Path.Combine(AppContext.BaseDirectory, "data/schemas/OpsMetadata.json"),
-                    $"{MetadataSchemaApi}{metadataServiceQueryParams}",
-                },
-            });
->>>>>>> e2379871
         }
 
         private string GetXrefMapApiEndpoint(string xrefEndpoint)
