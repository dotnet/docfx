// Copyright (c) Microsoft. All rights reserved.
// Licensed under the MIT license. See LICENSE file in the project root for full license information.

using System.IO;
using Microsoft.Docs.LearnValidation;

namespace Microsoft.Docs.Build
{
    internal class OpsPostProcessor
    {
        private static readonly object s_lock = new object();

        private readonly Config _config;
        private readonly BuildOptions _buildOptions;
        private readonly ErrorBuilder _errors;
        private readonly ILearnServiceAccessor _learnServiceAccessor;

        public OpsPostProcessor(
            Config config,
            ErrorBuilder errors,
            BuildOptions buildOptions,
            ILearnServiceAccessor learnServiceAccessor)
        {
            _config = config;
            _errors = errors;
            _buildOptions = buildOptions;
            _learnServiceAccessor = learnServiceAccessor;
        }

        public void Run()
        {
            PostProcessLearnValidation();
        }

        private void PostProcessLearnValidation()
        {
            if (!_config.RunLearnValidation || !_config.Legacy || _config.DryRun)
            {
                return;
            }

            using (Progress.Start("Postprocessing learn contents"))
            {
                lock (s_lock)
                {
                    LearnValidationEntry.Run(
                        repoUrl: _buildOptions.Repository?.Remote,
                        repoBranch: _buildOptions.Repository?.Branch,
                        docsetName: _config.Name,
                        docsetPath: _buildOptions.DocsetPath,
                        docsetOutputPath: _buildOptions.OutputPath,
                        publishFilePath: Path.GetFullPath(Path.Combine(_buildOptions.OutputPath, ".publish.json")),
                        dependencyFilePath: Path.GetFullPath(Path.Combine(_buildOptions.OutputPath, "full-dependent-list.txt")),
                        manifestFilePath: Path.GetFullPath(Path.Combine(_buildOptions.OutputPath, _config.BasePath, ".manifest.json")),
                        environment: OpsAccessor.DocsEnvironment.ToString(),
                        isLocalizationBuild: _buildOptions.IsLocalizedBuild,
                        writeLog: LogError,
                        fallbackDocsetPath: _buildOptions.FallbackDocsetPath,
<<<<<<< HEAD
=======
                        noDrySync: _config.NoDrySync,
>>>>>>> 6c6553b2
                        learnServiceAccessor: _learnServiceAccessor);
                }
            }
        }

        private void LogError(LearnLogItem item)
        {
            var source = item.File is null ? null : new SourceInfo(new FilePath(item.File));
            _errors.Add(new Error(MapLevel(item.ErrorLevel), item.ErrorCode.ToString(), item.Message, source));

            static ErrorLevel MapLevel(LearnErrorLevel level) => level switch
            {
                LearnErrorLevel.Error => ErrorLevel.Error,
                LearnErrorLevel.Warning => ErrorLevel.Warning,
                _ => ErrorLevel.Off,
            };
        }
    }
}<|MERGE_RESOLUTION|>--- conflicted
+++ resolved
@@ -56,10 +56,7 @@
                         isLocalizationBuild: _buildOptions.IsLocalizedBuild,
                         writeLog: LogError,
                         fallbackDocsetPath: _buildOptions.FallbackDocsetPath,
-<<<<<<< HEAD
-=======
                         noDrySync: _config.NoDrySync,
->>>>>>> 6c6553b2
                         learnServiceAccessor: _learnServiceAccessor);
                 }
             }
