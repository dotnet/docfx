// Copyright (c) Microsoft. All rights reserved.
// Licensed under the MIT license. See LICENSE file in the project root for full license information.

using System;
using System.Collections.Generic;
using System.Diagnostics;
using System.IO;
using System.Net;
using System.Net.Http;
using System.Text;
using System.Threading;
using System.Threading.Tasks;
using Microsoft.Docs.LearnValidation;
using Newtonsoft.Json;
using Polly;
using Polly.Extensions.Http;

namespace Microsoft.Docs.Build
{
    internal class OpsAccessor : ILearnServiceAccessor
    {
        private const string TaxonomyServiceProdPath = "https://taxonomyservice.azurefd.net/taxonomies/simplified?" +
            "name=ms.author&name=ms.devlang&name=ms.prod&name=ms.service&name=ms.topic&name=devlang&name=product";

        private const string TaxonomyServicePPEPath = "https://taxonomyserviceppe.azurefd.net/taxonomies/simplified?" +
            "name=ms.author&name=ms.devlang&name=ms.prod&name=ms.service&name=ms.topic&name=devlang&name=product";

        private const string SandboxEnabledModuleListPath = "https://docs.microsoft.com/api/resources/sandbox/verify";

        public static readonly DocsEnvironment DocsEnvironment = GetDocsEnvironment();

        // TODO: use Azure front door endpoint when it is stable
        public static readonly string DocsProdServiceEndpoint =
            Environment.GetEnvironmentVariable("DOCS_PROD_SERVICE_ENDPOINT") ?? "https://op-build-prod.azurewebsites.net";

        public static readonly string DocsPPEServiceEndpoint =
            Environment.GetEnvironmentVariable("DOCS_PPE_SERVICE_ENDPOINT") ?? "https://op-build-sandbox2.azurewebsites.net";

        public static readonly string DocsInternalServiceEndpoint =
            Environment.GetEnvironmentVariable("DOCS_INTERNAL_SERVICE_ENDPOINT") ?? "https://op-build-internal.azurewebsites.net";

        public static readonly string DocsPerfServiceEndpoint =
            Environment.GetEnvironmentVariable("DOCS_PERF_SERVICE_ENDPOINT") ?? "https://op-build-perf.azurewebsites.net";

<<<<<<< HEAD
=======
        private static readonly SecretClient s_secretClient = new(new("https://docfx.vault.azure.net"), new DefaultAzureCredential());
        private static readonly Lazy<Task<string>> s_opsTokenProd = new(() => GetSecret("OpsBuildTokenProd"));
        private static readonly Lazy<Task<string>> s_opsTokenSandbox = new(() => GetSecret("OpsBuildTokenSandbox"));

        private static int s_validationRulesetReported;

        private readonly Action<HttpRequestMessage> _credentialProvider;
>>>>>>> ff964b6a
        private readonly ErrorBuilder _errors;
        private readonly HttpClient _httpClient;
        private readonly HttpClient _opsHttpClient;

        public OpsAccessor(ErrorBuilder errors, CredentialHandler credentialHandler)
        {
            _errors = errors;
            _httpClient = new(credentialHandler);
#pragma warning disable CA2000 // Dispose objects before losing scope
            _opsHttpClient = new HttpClient(credentialHandler.Create(new OpsCredentialHandler(new HttpClientHandler())), true);
#pragma warning restore CA2000 // Dispose objects before losing scope
        }

        public async Task<string> GetDocsetInfo(string repositoryUrl)
        {
            var fetchUrl = $"/v2/Queries/Docsets?git_repo_url={repositoryUrl}&docset_query_status=Created";
            return await Fetch(fetchUrl, value404: "[]");
        }

        public Task<string> GetMonikerDefinition()
        {
            return Fetch("/v2/monikertrees/allfamiliesproductsmonikers");
        }

        public async Task<string[]> GetXrefMaps(string tag, string xrefEndpoint, string xrefMapQueryParams)
        {
            var xrefMapDocsEnvironment = GetXrefMapEnvironment(xrefEndpoint);
            var response = await Fetch(
                $"/v1/xrefmap{tag}{xrefMapQueryParams}", value404: "{}", environment: xrefMapDocsEnvironment);
            return JsonConvert.DeserializeAnonymousType(response, new { links = new[] { "" } }).links
                ?? Array.Empty<string>();
        }

        public async Task<string> GetMarkdownValidationRules((string repositoryUrl, string branch) tuple)
        {
            return await FetchValidationRules($"/route/validationmgt/rulesets/contentrules", tuple.repositoryUrl, tuple.branch);
        }

        public async Task<string> GetBuildValidationRules((string repositoryUrl, string branch) tuple)
        {
            return await FetchValidationRules($"/route/validationmgt/rulesets/buildrules", tuple.repositoryUrl, tuple.branch);
        }

        public async Task<string> GetAllowlists()
        {
            return await FetchTaxonomies();
        }

        public async Task<string> GetSandboxEnabledModuleList()
        {
            return await FetchGetSandboxEnabledModuleList();
        }

        public async Task<string> GetRegressionAllAllowlists()
        {
            return await FetchTaxonomies(DocsEnvironment.PPE);
        }

        public async Task<string> GetMetadataSchema((string repositoryUrl, string branch) tuple)
        {
            var metadataRules = FetchValidationRules($"/route/validationmgt/rulesets/metadatarules", tuple.repositoryUrl, tuple.branch);
            var allowlists = FetchTaxonomies();

            return OpsMetadataRuleConverter.GenerateJsonSchema(await metadataRules, await allowlists);
        }

        public async Task<string> GetRegressionAllContentRules()
        {
            return await FetchValidationRules(
                "/route/validationmgt/rulesets/contentrules?name=_regression_all_",
                environment: DocsEnvironment.PPE);
        }

        public async Task<string> GetRegressionAllMetadataSchema()
        {
            var metadataRules = FetchValidationRules(
                "/route/validationmgt/rulesets/metadatarules?name=_regression_all_",
                environment: DocsEnvironment.PPE);

            var allowlists = FetchTaxonomies(DocsEnvironment.PPE);

            return OpsMetadataRuleConverter.GenerateJsonSchema(await metadataRules, await allowlists);
        }

        public async Task<string> GetRegressionAllBuildRules()
        {
            return await FetchValidationRules(
                "/route/validationmgt/rulesets/buildrules?name=_regression_all_",
                environment: DocsEnvironment.PPE);
        }

        public async Task<string> HierarchyDrySync(string body)
        {
            using var request = new HttpRequestMessage
            {
                RequestUri = new Uri($"{BuildServiceEndpoint()}/route/mslearnhierarchy/api/OnDemandHierarchyDrySync"),
                Method = HttpMethod.Post,
                Content = new StringContent(body, Encoding.UTF8, "application/json"),
            };

            var response = await _opsHttpClient.SendAsync(request);
            return await response.EnsureSuccessStatusCode().Content.ReadAsStringAsync();
        }

        public async Task<bool> CheckLearnPathItemExist(string branch, string locale, string uid, CheckItemType type)
        {
            var path = type == CheckItemType.Module ? $"modules/{uid}" : $"units/{uid}";
            var url = $"{BuildServiceEndpoint()}/route/docs/api/hierarchy/{path}?branch={branch}&locale={locale}";
            using var request = new HttpRequestMessage(HttpMethod.Get, url);
            request.Headers.TryAddWithoutValidation("Referer", "https://tcexplorer.azurewebsites.net");

            var response = await _opsHttpClient.SendAsync(request);

            Console.WriteLine("[LearnValidationPlugin] check {0} call: {1}", type, url);
            Console.WriteLine("[LearnValidationPlugin] check {0} result: {1}", type, response.IsSuccessStatusCode);
            return response.IsSuccessStatusCode;
        }

        public static DocsEnvironment ExtractDocsEnvironmentFromUrl(string? url)
        {
            if (string.IsNullOrEmpty(url))
            {
                throw new NotSupportedException();
            }

            if (url.StartsWith(DocsProdServiceEndpoint))
            {
                return DocsEnvironment.Prod;
            }
            else if (url.StartsWith(DocsPPEServiceEndpoint))
            {
                return DocsEnvironment.PPE;
            }
            else if (url.StartsWith(DocsInternalServiceEndpoint))
            {
                return DocsEnvironment.Internal;
            }
            else if (url.StartsWith(DocsPerfServiceEndpoint))
            {
                return DocsEnvironment.Perf;
            }
            else
            {
                throw new NotSupportedException();
            }
        }

        private async Task<string> Fetch(
            string routePath,
            IReadOnlyDictionary<string, string>? headers = null,
            string? value404 = null,
            DocsEnvironment? environment = null)
        {
            Debug.Assert(routePath.StartsWith("/"));
            var url = BuildServiceEndpoint(environment) + routePath;
            using var request = new HttpRequestMessage(HttpMethod.Get, url);
            if (headers != null)
            {
                foreach (var (key, value) in headers)
                {
                    request.Headers.TryAddWithoutValidation(key, value);
                }
            }
            var response = await _opsHttpClient.SendAsync(request);

            if (value404 != null && response.StatusCode == HttpStatusCode.NotFound)
            {
                return value404;
            }
            return await response.EnsureSuccessStatusCode().Content.ReadAsStringAsync();
        }

        private async Task<string> FetchValidationRules(string routePath, string repositoryUrl = "", string branch = "", DocsEnvironment? environment = null)
        {
            try
            {
                Debug.Assert(routePath.StartsWith("/"));
                var url = BuildServiceEndpoint(environment) + routePath;
                using (PerfScope.Start($"[{nameof(OpsConfigAdapter)}] Fetching '{url}'"))
                {
                    using var response = await HttpPolicyExtensions
                       .HandleTransientHttpError()
                       .Or<OperationCanceledException>()
                       .Or<IOException>()
                       .RetryAsync(3, onRetry: (_, i) => Log.Write($"[{i}] Retrying '{url}'"))
                       .ExecuteAsync(async () =>
                       {
                           using var request = new HttpRequestMessage(HttpMethod.Get, url);

                           request.Headers.TryAddWithoutValidation("X-Metadata-RepositoryUrl", repositoryUrl);
                           request.Headers.TryAddWithoutValidation("X-Metadata-RepositoryBranch", branch);

<<<<<<< HEAD
                           var response = await _opsHttpClient.SendAsync(request);
                           if (response.Headers.TryGetValues("X-Metadata-Version", out var metadataVersion))
=======
                           var response = await SendRequest(request, environment);
                           if (response.Headers.TryGetValues("X-Metadata-Version", out var metadataVersion) &&
                               Interlocked.Exchange(ref s_validationRulesetReported, 1) == 0)
>>>>>>> ff964b6a
                           {
                               _errors.Add(Errors.System.MetadataValidationRuleset(string.Join(',', metadataVersion)));
                           }
                           return response;
                       });

                    return await response.EnsureSuccessStatusCode().Content.ReadAsStringAsync();
                }
            }
            catch (Exception ex)
            {
                // Getting validation rules failure should not block build proceeding,
                // catch and log the exception without rethrow.
                Log.Write(ex);
                _errors.Add(Errors.System.ValidationIncomplete());
                return "{}";
            }
        }

        private async Task<string> FetchTaxonomies(DocsEnvironment? environment = null)
        {
            try
            {
                var url = TaxonomyServicePath(environment);
                using (PerfScope.Start($"[{nameof(OpsConfigAdapter)}] Fetching '{url}'"))
                {
                    using var response = await HttpPolicyExtensions
                       .HandleTransientHttpError()
                       .Or<OperationCanceledException>()
                       .Or<IOException>()
                       .RetryAsync(3, onRetry: (_, i) => Log.Write($"[{i}] Retrying '{url}'"))
                       .ExecuteAsync(async () =>
                       {
                           using var request = new HttpRequestMessage(HttpMethod.Get, url);
                           request.Headers.TryAddWithoutValidation("User-Agent", "Docfx v3");
                           var response = await _httpClient.SendAsync(request);
                           return response;
                       });

                    return await response.EnsureSuccessStatusCode().Content.ReadAsStringAsync();
                }
            }
            catch (Exception ex)
            {
                // Getting taxonomies failure should not block build proceeding,
                // catch and log the exception without rethrow.
                Log.Write(ex);
                _errors.Add(Errors.System.ValidationIncomplete());
                return "{}";
            }
        }

        private async Task<string> FetchGetSandboxEnabledModuleList()
        {
            try
            {
                var url = SandboxEnabledModuleListPath;
                using (PerfScope.Start($"[{nameof(OpsConfigAdapter)}] Fetching '{url}'"))
                {
                    using var response = await HttpPolicyExtensions
                       .HandleTransientHttpError()
                       .Or<OperationCanceledException>()
                       .Or<IOException>()
                       .RetryAsync(3, onRetry: (_, i) => Log.Write($"[{i}] Retrying '{url}'"))
                       .ExecuteAsync(async () =>
                       {
                           using var request = new HttpRequestMessage(HttpMethod.Get, url);
                           request.Headers.TryAddWithoutValidation("User-Agent", "Docfx v3");
                           var response = await _httpClient.SendAsync(request);
                           return response;
                       });

                    return await response.EnsureSuccessStatusCode().Content.ReadAsStringAsync();
                }
            }
            catch (Exception ex)
            {
                // Getting taxonomies failure should not block build proceeding,
                // catch and log the exception without rethrow.
                Log.Write(ex);
                _errors.Add(Errors.System.ValidationIncomplete());
                return "{}";
            }
        }

        private static string BuildServiceEndpoint(DocsEnvironment? environment = null)
        {
            return (environment ?? DocsEnvironment) switch
            {
                DocsEnvironment.Prod => DocsProdServiceEndpoint,
                DocsEnvironment.PPE => DocsPPEServiceEndpoint,
                DocsEnvironment.Internal => DocsInternalServiceEndpoint,
                DocsEnvironment.Perf => DocsPerfServiceEndpoint,
                _ => throw new NotSupportedException(),
            };
        }

        private static string TaxonomyServicePath(DocsEnvironment? environment = null)
        {
            return (environment ?? DocsEnvironment) switch
            {
                DocsEnvironment.Prod => TaxonomyServiceProdPath,
                DocsEnvironment.PPE => TaxonomyServicePPEPath,
                DocsEnvironment.Internal => TaxonomyServicePPEPath,
                DocsEnvironment.Perf => TaxonomyServicePPEPath,
                _ => throw new NotSupportedException(),
            };
        }

        private static DocsEnvironment GetXrefMapEnvironment(string xrefEndpoint)
        {
            if (!string.IsNullOrEmpty(xrefEndpoint) &&
                string.Equals(xrefEndpoint.TrimEnd('/'), "https://xref.docs.microsoft.com", StringComparison.OrdinalIgnoreCase))
            {
                return DocsEnvironment.Prod;
            }
            return DocsEnvironment;
        }

        private static DocsEnvironment GetDocsEnvironment()
        {
            return Enum.TryParse(Environment.GetEnvironmentVariable("DOCS_ENVIRONMENT"), true, out DocsEnvironment docsEnvironment)
                ? docsEnvironment
                : DocsEnvironment.Prod;
        }
    }
}<|MERGE_RESOLUTION|>--- conflicted
+++ resolved
@@ -42,16 +42,7 @@
         public static readonly string DocsPerfServiceEndpoint =
             Environment.GetEnvironmentVariable("DOCS_PERF_SERVICE_ENDPOINT") ?? "https://op-build-perf.azurewebsites.net";
 
-<<<<<<< HEAD
-=======
-        private static readonly SecretClient s_secretClient = new(new("https://docfx.vault.azure.net"), new DefaultAzureCredential());
-        private static readonly Lazy<Task<string>> s_opsTokenProd = new(() => GetSecret("OpsBuildTokenProd"));
-        private static readonly Lazy<Task<string>> s_opsTokenSandbox = new(() => GetSecret("OpsBuildTokenSandbox"));
-
         private static int s_validationRulesetReported;
-
-        private readonly Action<HttpRequestMessage> _credentialProvider;
->>>>>>> ff964b6a
         private readonly ErrorBuilder _errors;
         private readonly HttpClient _httpClient;
         private readonly HttpClient _opsHttpClient;
@@ -244,14 +235,9 @@
                            request.Headers.TryAddWithoutValidation("X-Metadata-RepositoryUrl", repositoryUrl);
                            request.Headers.TryAddWithoutValidation("X-Metadata-RepositoryBranch", branch);
 
-<<<<<<< HEAD
                            var response = await _opsHttpClient.SendAsync(request);
-                           if (response.Headers.TryGetValues("X-Metadata-Version", out var metadataVersion))
-=======
-                           var response = await SendRequest(request, environment);
                            if (response.Headers.TryGetValues("X-Metadata-Version", out var metadataVersion) &&
                                Interlocked.Exchange(ref s_validationRulesetReported, 1) == 0)
->>>>>>> ff964b6a
                            {
                                _errors.Add(Errors.System.MetadataValidationRuleset(string.Join(',', metadataVersion)));
                            }
