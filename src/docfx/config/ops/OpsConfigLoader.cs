// Copyright (c) Microsoft. All rights reserved.
// Licensed under the MIT license. See LICENSE file in the project root for full license information.

using System;
using System.IO;
using System.Linq;
using Newtonsoft.Json.Linq;

namespace Microsoft.Docs.Build
{
    internal static class OpsConfigLoader
    {
<<<<<<< HEAD
        public static JObject TryLoad(string docsetPath, string branch)
=======
        public static JObject Load(string docsetPath, string branch)
>>>>>>> dd9f401f
        {
            var directory = docsetPath;

            do
            {
                var fullPath = Path.Combine(directory, ".openpublishing.publish.config.json");
                if (!File.Exists(fullPath))
                {
                    directory = Path.GetDirectoryName(directory);
                    continue;
                }

                var filePath = new FilePath(Path.GetRelativePath(docsetPath, fullPath));
                var opsConfig = JsonUtility.Deserialize<OpsConfig>(File.ReadAllText(fullPath), filePath);
                var buildSourceFolder = PathUtility.NormalizeFolder(Path.GetRelativePath(directory, docsetPath));

                return ToDocfxConfig(branch, opsConfig, buildSourceFolder);
            }
            while (!string.IsNullOrEmpty(directory));

            return null;
        }

        private static JObject ToDocfxConfig(string branch, OpsConfig opsConfig, string buildSourceFolder)
        {
            var result = new JObject();
            var dependencies = GetDependencies(opsConfig, branch, buildSourceFolder);

            result["dependencies"] = new JObject(
                from dep in dependencies
                where !dep.name.Equals("_themes", StringComparison.OrdinalIgnoreCase) &&
                      !dep.name.Equals("_themes.pdf", StringComparison.OrdinalIgnoreCase) &&
                      !dep.name.Equals("_repo.en-us", StringComparison.OrdinalIgnoreCase)
                select new JProperty(dep.path, dep.obj));

            result["template"] = dependencies.FirstOrDefault(
                dep => dep.name.Equals("_themes", StringComparison.OrdinalIgnoreCase)).obj;

            result["output"] = new JObject { ["pdf"] = opsConfig.NeedGeneratePdfUrlTemplate };

            result["contribution"] = new JObject
            {
                ["repositoryUrl"] = opsConfig.GitRepositoryUrlOpenToPublicContributors,
                ["repositoryBranch"] = opsConfig.GitRepositoryBranchOpenToPublicContributors,
            };

            var docsetConfig = opsConfig.DocsetsToPublish.FirstOrDefault(config =>
                PathUtility.PathComparer.Equals(
                    PathUtility.NormalizeFolder(config.BuildSourceFolder), buildSourceFolder));

            if (docsetConfig != null)
            {
                result["name"] = docsetConfig.DocsetName;
                result["globalMetadata"] = new JObject
                {
                    ["open_to_public_contributors"] = docsetConfig.OpenToPublicContributors,
                };
            }

            return result;
        }

        private static (JObject obj, string path, string name)[] GetDependencies(OpsConfig config, string branch, string buildSourceFolder)
        {
            return (
                from dep in config.DependentRepositories
                let path = Path.GetRelativePath(buildSourceFolder, dep.PathToRoot)
                let depBranch = dep.BranchMapping.TryGetValue(branch, out var mappedBranch) ? mappedBranch : dep.Branch
                let obj = new JObject
                {
                    ["url"] = dep.Url,
                    ["includeInBuild"] = dep.IncludeInBuild,
                    ["branch"] = depBranch,
                }
                select (obj, path, dep.PathToRoot)).ToArray();
        }
    }
}<|MERGE_RESOLUTION|>--- conflicted
+++ resolved
@@ -10,11 +10,7 @@
 {
     internal static class OpsConfigLoader
     {
-<<<<<<< HEAD
-        public static JObject TryLoad(string docsetPath, string branch)
-=======
         public static JObject Load(string docsetPath, string branch)
->>>>>>> dd9f401f
         {
             var directory = docsetPath;
 
