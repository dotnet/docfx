// Copyright (c) Microsoft. All rights reserved.
// Licensed under the MIT license. See LICENSE file in the project root for full license information.

using System;
using System.IO;
using System.Linq;
using Newtonsoft.Json.Linq;

namespace Microsoft.Docs.Build
{
    internal static class OpsConfigLoader
    {
        public static OpsConfig LoadOpsConfig(string workingDirectory)
        {
            var fullPath = Path.Combine(workingDirectory, ".openpublishing.publish.config.json");
            if (!File.Exists(fullPath))
            {
                return null;
            }

            var filePath = new FilePath(Path.GetRelativePath(workingDirectory, fullPath));
            return JsonUtility.Deserialize<OpsConfig>(File.ReadAllText(fullPath), filePath);
        }

        public static JObject LoadDocfxConfig(string docsetPath, string branch)
        {
            var directory = docsetPath;

            do
            {
                var opsConfig = LoadOpsConfig(directory);
                if (opsConfig is null)
                {
                    directory = Path.GetDirectoryName(directory);
                    continue;
                }

                var buildSourceFolder = new PathString(Path.GetRelativePath(directory, docsetPath));

                return ToDocfxConfig(branch, opsConfig, buildSourceFolder);
            }
            while (!string.IsNullOrEmpty(directory));

            return null;
        }

        private static JObject ToDocfxConfig(string branch, OpsConfig opsConfig, PathString buildSourceFolder)
        {
            var result = new JObject();
            var dependencies = GetDependencies(opsConfig, branch, buildSourceFolder);

            result["dependencies"] = new JObject(
                from dep in dependencies
                where !dep.name.Equals("_themes", StringComparison.OrdinalIgnoreCase) &&
                      !dep.name.Equals("_themes.pdf", StringComparison.OrdinalIgnoreCase) &&
                      !dep.name.Equals("_repo.en-us", StringComparison.OrdinalIgnoreCase)
                select new JProperty(dep.path, dep.obj));

            result["template"] = dependencies.FirstOrDefault(
                dep => dep.name.Equals("_themes", StringComparison.OrdinalIgnoreCase)).obj;

            result["output"] = new JObject { ["pdf"] = opsConfig.NeedGeneratePdfUrlTemplate };

            result["contribution"] = new JObject
            {
                ["repositoryUrl"] = opsConfig.GitRepositoryUrlOpenToPublicContributors,
                ["repositoryBranch"] = opsConfig.GitRepositoryBranchOpenToPublicContributors,
            };

            var docsetConfig = opsConfig.DocsetsToPublish.FirstOrDefault(
                config => config.BuildSourceFolder.FolderEquals(buildSourceFolder));

            if (docsetConfig != null)
            {
<<<<<<< HEAD
                result["xrefEndpoint"] = opsConfig.XrefEndpoint;
                result["xrefQueryTags"] = new JArray(docsetConfig.XrefQueryTags);
                result["name"] = docsetConfig.DocsetName;
=======
                if (!string.IsNullOrEmpty(docsetConfig.DocsetName))
                {
                    result["name"] = docsetConfig.DocsetName;
                    result["extend"] = OpsConfigAdapter.BuildConfigApi;
                }

>>>>>>> e2379871
                result["globalMetadata"] = new JObject
                {
                    ["open_to_public_contributors"] = docsetConfig.OpenToPublicContributors,
                };
            }

            return result;
        }

        private static (JObject obj, string path, string name)[] GetDependencies(OpsConfig config, string branch, string buildSourceFolder)
        {
            return (
                from dep in config.DependentRepositories
                let path = Path.GetRelativePath(buildSourceFolder, dep.PathToRoot)
                let depBranch = dep.BranchMapping.TryGetValue(branch, out var mappedBranch) ? mappedBranch : dep.Branch
                let obj = new JObject
                {
                    ["url"] = dep.Url,
                    ["includeInBuild"] = dep.IncludeInBuild,
                    ["branch"] = depBranch,
                }
                select (obj, path, dep.PathToRoot)).ToArray();
        }
    }
}<|MERGE_RESOLUTION|>--- conflicted
+++ resolved
@@ -72,18 +72,12 @@
 
             if (docsetConfig != null)
             {
-<<<<<<< HEAD
-                result["xrefEndpoint"] = opsConfig.XrefEndpoint;
-                result["xrefQueryTags"] = new JArray(docsetConfig.XrefQueryTags);
-                result["name"] = docsetConfig.DocsetName;
-=======
                 if (!string.IsNullOrEmpty(docsetConfig.DocsetName))
                 {
                     result["name"] = docsetConfig.DocsetName;
                     result["extend"] = OpsConfigAdapter.BuildConfigApi;
                 }
 
->>>>>>> e2379871
                 result["globalMetadata"] = new JObject
                 {
                     ["open_to_public_contributors"] = docsetConfig.OpenToPublicContributors,
