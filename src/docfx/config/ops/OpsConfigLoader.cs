// Copyright (c) Microsoft. All rights reserved.
// Licensed under the MIT license. See LICENSE file in the project root for full license information.

using System;
using System.IO;
using System.Linq;
using ECMA2Yaml;
using Newtonsoft.Json.Linq;

namespace Microsoft.Docs.Build
{
    internal static class OpsConfigLoader
    {
        public static OpsConfig? LoadOpsConfig(ErrorBuilder errors, string workingDirectory)
        {
            var fullPath = Path.Combine(workingDirectory, ".openpublishing.publish.config.json");
            if (!File.Exists(fullPath))
            {
                return default;
            }

            var filePath = new FilePath(Path.GetRelativePath(workingDirectory, fullPath));
            return JsonUtility.Deserialize<OpsConfig>(errors, File.ReadAllText(fullPath), filePath);
        }

        public static (string? xrefEndpoint, string[]? xrefQueryTags, JObject? config) LoadDocfxConfig(
            ErrorBuilder errors, string docsetPath, Repository? repository)
        {
            if (repository is null)
            {
                return (default, default, default);
            }

            var opsConfig = LoadOpsConfig(errors, repository.Path);
            if (opsConfig is null)
            {
                return (default, default, default);
            }

            var buildSourceFolder = new PathString(Path.GetRelativePath(repository.Path, docsetPath));
            return ToDocfxConfig(repository.Branch ?? "master", opsConfig, buildSourceFolder);
        }

        private static (string? xrefEndpoint, string[]? xrefQueryTags, JObject config) ToDocfxConfig(
            string branch, OpsConfig opsConfig, PathString buildSourceFolder)
        {
            var result = new JObject();
            var dependencies = GetDependencies(opsConfig, branch, buildSourceFolder);

            result["dependencies"] = new JObject(
                from dep in dependencies
                where !dep.name.Equals("_themes", StringComparison.OrdinalIgnoreCase) &&
                      !dep.name.Equals("_themes.pdf", StringComparison.OrdinalIgnoreCase) &&
                      !dep.name.Equals("_repo.en-us", StringComparison.OrdinalIgnoreCase) &&
                      !dep.name.StartsWith("_dependentPackages", StringComparison.OrdinalIgnoreCase)
                select new JProperty(dep.path, dep.obj));

            result["template"] = dependencies.FirstOrDefault(
                dep => dep.name.Equals("_themes", StringComparison.OrdinalIgnoreCase)).obj;

            result["outputPdf"] = opsConfig.NeedGeneratePdfUrlTemplate;

            result["editRepositoryUrl"] = opsConfig.GitRepositoryUrlOpenToPublicContributors;
            result["editRepositoryBranch"] = opsConfig.GitRepositoryBranchOpenToPublicContributors;
            result["fallbackRepository"] = dependencies.FirstOrDefault(
                dep => dep.name.Equals("_repo.en-us", StringComparison.OrdinalIgnoreCase)).obj;

            var docsetConfig = opsConfig.DocsetsToPublish.FirstOrDefault(
                config => config.BuildSourceFolder.FolderEquals(buildSourceFolder));

            if (docsetConfig != null)
            {
                if (!string.IsNullOrEmpty(docsetConfig.DocsetName))
                {
                    result["name"] = docsetConfig.DocsetName;
                    result["extend"] = OpsConfigAdapter.BuildConfigApi;
                }

                result["globalMetadata"] = new JObject
                {
                    ["open_to_public_contributors"] = docsetConfig.OpenToPublicContributors,
                };
            }

            var joinTOCPluginConfig = docsetConfig?.JoinTOCPlugin ?? opsConfig.JoinTOCPlugin ?? Array.Empty<OpsJoinTocConfig>();
            (result["fileMetadata"], result["joinTOC"]) =
                GenerateJoinTocMetadataAndConfig(joinTOCPluginConfig, new PathString(buildSourceFolder));
            var sourceMaps = new JArray();

            var monodoc = GetMonodocConfig(docsetConfig, opsConfig, buildSourceFolder);
            if (monodoc != null)
            {
                result["monodoc"] = monodoc;
                sourceMaps.AddRange(monodoc.Select((_, index) => $".sourcemap-ecma-{index}.json"));
            }

            var maml2YamlMonikerPath = GetMAML2YamlMonikerPath(docsetConfig, opsConfig);
            if (maml2YamlMonikerPath != null)
            {
                result["mamlMonikerPath"] = maml2YamlMonikerPath;
                sourceMaps.AddRange(maml2YamlMonikerPath.Select((_, index) => $".sourcemap-maml-{index}.json"));
            }

            result["sourceMap"] = sourceMaps;
            result["runLearnValidation"] = NeedRunLearnValidation(docsetConfig);

            return (opsConfig.XrefEndpoint, docsetConfig?.XrefQueryTags, result);
        }

        private static (JObject obj, string path, string name)[] GetDependencies(OpsConfig config, string branch, string buildSourceFolder)
        {
            return
                (from dep in config.DependentRepositories
                 let path = new PathString(buildSourceFolder).GetRelativePath(dep.PathToRoot)
                 let depBranch = dep.BranchMapping.TryGetValue(branch, out var mappedBranch) ? mappedBranch : dep.Branch
                 let obj = new JObject
                 {
                     ["url"] = dep.Url,
                     ["includeInBuild"] = dep.IncludeInBuild,
                     ["branch"] = depBranch,
                 }
                 select (obj, path, dep.PathToRoot.Value)).ToArray();
        }

        private static JArray? GetMonodocConfig(OpsDocsetConfig? docsetConfig, OpsConfig opsConfig, string buildSourceFolder)
        {
            var result = new JArray();
            var ecma2YamlConfig = docsetConfig?.ECMA2Yaml ?? opsConfig.ECMA2Yaml;
            if (ecma2YamlConfig != null)
            {
                foreach (var ecma2Yaml in ecma2YamlConfig)
                {
                    var ecma2YamlJObject = JsonUtility.ToJObject(ecma2Yaml);
                    ecma2YamlJObject[nameof(ECMA2YamlRepoConfig.SourceXmlFolder)] = Path.GetRelativePath(buildSourceFolder, ecma2Yaml.SourceXmlFolder);
                    ecma2YamlJObject[nameof(ECMA2YamlRepoConfig.OutputYamlFolder)] = Path.GetRelativePath(buildSourceFolder, ecma2Yaml.OutputYamlFolder);
                    result.Add(ecma2YamlJObject);
                }
            }
            return result.Count == 0 ? null : result;
        }

        private static JArray? GetMAML2YamlMonikerPath(OpsDocsetConfig? docsetConfig, OpsConfig opsConfig)
        {
            var maml2YamlMonikerPath = docsetConfig?.MonikerPath ?? opsConfig.MonikerPath;
            return maml2YamlMonikerPath == null || maml2YamlMonikerPath.Length == 0
                ? null
                : new JArray(maml2YamlMonikerPath);
        }

        private static bool NeedRunLearnValidation(OpsDocsetConfig? docsetConfig)
            => docsetConfig?.CustomizedTasks != null
            && docsetConfig.CustomizedTasks.TryGetValue("docset_postbuild", out var plugins)
            && plugins.Any(plugin => plugin.EndsWith("TripleCrownValidation.ps1", StringComparison.OrdinalIgnoreCase));

        private static (JObject joinTocMetadata, JArray joinTocConfig) GenerateJoinTocMetadataAndConfig(
            OpsJoinTocConfig[] configs,
            PathString buildSourceFolder)
        {
            var conceptualToc = new JObject();
            var refToc = new JObject();
            var joinTocConfig = new JArray();

            foreach (var config in configs)
            {
                if (!string.IsNullOrEmpty(config.ConceptualTOC) && !string.IsNullOrEmpty(config.ReferenceTOCUrl))
                {
                    refToc[buildSourceFolder.GetRelativePath(new PathString(config.ConceptualTOC))] = config.ReferenceTOCUrl;
<<<<<<< HEAD
                }
                if (!string.IsNullOrEmpty(config.ReferenceTOC) && !string.IsNullOrEmpty(config.ConceptualTOCUrl))
                {
                    conceptualToc[buildSourceFolder.GetRelativePath(new PathString(config.ReferenceTOC))] = config.ConceptualTOCUrl;
                }

                var item = new JObject();
                if (!string.IsNullOrEmpty(config.OutputFolder))
                {
                    item["outputPath"] = new PathString(buildSourceFolder).GetRelativePath(new PathString(config.OutputFolder));
                }
                if (config.ContainerPageMetadata != null)
                {
                    item["containerPageMetadata"] = config.ContainerPageMetadata;
                }
                if (!string.IsNullOrEmpty(config.ReferenceTOC))
                {
                    item["referenceToc"] = buildSourceFolder.GetRelativePath(new PathString(config.ReferenceTOC));
                }
                if (!string.IsNullOrEmpty(config.TopLevelTOC))
                {
                    item["topLevelToc"] = buildSourceFolder.GetRelativePath(new PathString(config.TopLevelTOC));
                }
=======
                    refToc[Path.GetRelativePath(buildSourceFolder, config.ConceptualTOC)] = config.ReferenceTOCUrl;
                    refToc[$"{Path.GetDirectoryName(config.ConceptualTOC)}/_splitted/**"] =
                        config.ReferenceTOCUrl;
                }
                if (!string.IsNullOrEmpty(config.ReferenceTOC) && !string.IsNullOrEmpty(config.ConceptualTOCUrl))
                {
                    conceptualToc[buildSourceFolder.GetRelativePath(new PathString(config.ReferenceTOC))] = config.ConceptualTOCUrl;
                }

                var item = new JObject();
                if (!string.IsNullOrEmpty(config.OutputFolder))
                {
                    item["outputPath"] = new PathString(buildSourceFolder).GetRelativePath(new PathString(config.OutputFolder));
                }
                if (config.ContainerPageMetadata != null)
                {
                    item["containerPageMetadata"] = config.ContainerPageMetadata;
                }
                if (!string.IsNullOrEmpty(config.ReferenceTOC))
                {
                    item["referenceToc"] = buildSourceFolder.GetRelativePath(new PathString(config.ReferenceTOC));
                }
                if (!string.IsNullOrEmpty(config.TopLevelTOC))
                {
                    item["topLevelToc"] = buildSourceFolder.GetRelativePath(new PathString(config.TopLevelTOC));
                }
                if (!string.IsNullOrEmpty(config.ReferenceTOC) && !string.IsNullOrEmpty(config.ConceptualTOCUrl))
                {
                    conceptualToc[Path.GetRelativePath(buildSourceFolder, config.ReferenceTOC)] = config.ConceptualTOCUrl;
                    conceptualToc[$"{Path.GetDirectoryName(config.ReferenceTOC)}/_splitted/**"] =
                        config.ConceptualTOCUrl;
                }
>>>>>>> f87d1b2e
                joinTocConfig.Add(item);
            }

            return (new JObject
            {
                ["universal_conceptual_toc"] = conceptualToc,
                ["universal_ref_toc"] = refToc,
            }, joinTocConfig);
        }
    }
}<|MERGE_RESOLUTION|>--- conflicted
+++ resolved
@@ -165,31 +165,6 @@
                 if (!string.IsNullOrEmpty(config.ConceptualTOC) && !string.IsNullOrEmpty(config.ReferenceTOCUrl))
                 {
                     refToc[buildSourceFolder.GetRelativePath(new PathString(config.ConceptualTOC))] = config.ReferenceTOCUrl;
-<<<<<<< HEAD
-                }
-                if (!string.IsNullOrEmpty(config.ReferenceTOC) && !string.IsNullOrEmpty(config.ConceptualTOCUrl))
-                {
-                    conceptualToc[buildSourceFolder.GetRelativePath(new PathString(config.ReferenceTOC))] = config.ConceptualTOCUrl;
-                }
-
-                var item = new JObject();
-                if (!string.IsNullOrEmpty(config.OutputFolder))
-                {
-                    item["outputPath"] = new PathString(buildSourceFolder).GetRelativePath(new PathString(config.OutputFolder));
-                }
-                if (config.ContainerPageMetadata != null)
-                {
-                    item["containerPageMetadata"] = config.ContainerPageMetadata;
-                }
-                if (!string.IsNullOrEmpty(config.ReferenceTOC))
-                {
-                    item["referenceToc"] = buildSourceFolder.GetRelativePath(new PathString(config.ReferenceTOC));
-                }
-                if (!string.IsNullOrEmpty(config.TopLevelTOC))
-                {
-                    item["topLevelToc"] = buildSourceFolder.GetRelativePath(new PathString(config.TopLevelTOC));
-                }
-=======
                     refToc[Path.GetRelativePath(buildSourceFolder, config.ConceptualTOC)] = config.ReferenceTOCUrl;
                     refToc[$"{Path.GetDirectoryName(config.ConceptualTOC)}/_splitted/**"] =
                         config.ReferenceTOCUrl;
@@ -222,7 +197,6 @@
                     conceptualToc[$"{Path.GetDirectoryName(config.ReferenceTOC)}/_splitted/**"] =
                         config.ConceptualTOCUrl;
                 }
->>>>>>> f87d1b2e
                 joinTocConfig.Add(item);
             }
 
