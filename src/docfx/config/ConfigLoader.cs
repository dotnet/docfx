// Copyright (c) Microsoft. All rights reserved.
// Licensed under the MIT license. See LICENSE file in the project root for full license information.

using System;
using System.Collections.Generic;
using System.IO;
using Newtonsoft.Json.Linq;

namespace Microsoft.Docs.Build
{
    internal static class ConfigLoader
    {
        private const string Files = "files";
        private const string Exclude = "exclude";
        private const string Extend = "extend";
        private const string DefaultLocale = "defaultLocale";
        private const string Localization = "localization";

        /// <summary>
        /// Load the config under <paramref name="docsetPath"/>
        /// </summary>
        public static (List<Error> errors, Config config) Load(string docsetPath, CommandLineOptions options, string locale = null, bool extend = true)
        {
            var configPath = PathUtility.FindYamlOrJson(Path.Combine(docsetPath, "docfx"));
            if (configPath is null)
            {
                throw Errors.ConfigNotFound(docsetPath).ToException();
            }

            return TryLoad(docsetPath, options, locale, extend);
        }

        /// <summary>
        /// Load the config if it exists under <paramref name="docsetPath"/> or return default config
        /// </summary>
        public static (List<Error> errors, Config config) TryLoad(string docsetPath, CommandLineOptions options, string locale = null, bool extend = true)
            => LoadCore(docsetPath, options, locale, extend);

        public static bool TryGetConfigPath(string docset, out string configPath)
        {
            configPath = PathUtility.FindYamlOrJson(Path.Combine(docset, "docfx"));

            return !string.IsNullOrEmpty(configPath);
        }

        private static (List<Error>, Config) LoadCore(string docsetPath, CommandLineOptions options, string locale,  bool extend)
        {
            if (!TryGetConfigPath(docsetPath, out var configPath))
            {
                return (new List<Error>(), new Config());
            }

            var configFileName = PathUtility.NormalizeFile(Path.GetRelativePath(docsetPath, configPath));
            var (errors, configObject) = LoadConfigObject(configFileName, File.ReadAllText(configPath));

            // apply options
            var optionConfigObject = Expand(options?.ToJObject());

            JsonUtility.Merge(configObject, optionConfigObject);

            // apply global config
            var globalErrors = new List<Error>();
            (globalErrors, configObject) = ApplyGlobalConfig(configObject);
            errors.AddRange(globalErrors);

            // apply extends
            if (extend)
            {
                var extendErrors = new List<Error>();
                (extendErrors, configObject) = ExtendConfigs(configObject, docsetPath);
                errors.AddRange(extendErrors);
            }

            // apply overwrite
            OverwriteConfig(configObject, locale ?? options.Locale, GetBranch());

            var (deserializeErrors, config) = JsonUtility.ToObject<Config>(configObject);
            errors.AddRange(deserializeErrors);

            config.ConfigFileName = configFileName;
            return (errors, config);

            string GetBranch()
            {
                var repoPath = GitUtility.FindRepo(docsetPath);

                return repoPath is null ? null : GitUtility.GetRepoInfo(repoPath).branch;
            }
        }

        private static (List<Error>, JObject) LoadConfigObject(string fileName, string content)
        {
            var errors = new List<Error>();
            JToken config = null;
            if (fileName.EndsWith(".yml", StringComparison.OrdinalIgnoreCase))
            {
                (errors, config) = YamlUtility.Parse(content, fileName);
            }
            else if (fileName.EndsWith(".json", StringComparison.OrdinalIgnoreCase))
            {
                (errors, config) = JsonUtility.Parse(content, fileName);
            }

            JsonUtility.TrimStringValues(config);

            if (config is JObject)
            {
                if (config["globalMetadata"] != null)
                {
                    errors.AddRange(MetadataValidator.ValidateGlobalMetadata(config["globalMetadata"] as JObject));
                }
                else if (config["fileMetadata"] != null)
                {
                    errors.AddRange(MetadataValidator.ValidateFileMetadata(config["fileMetadata"] as JObject));
                }
            }
            return (errors, Expand(config as JObject ?? new JObject()));
        }

        private static (List<Error>, JObject) ApplyGlobalConfig(JObject config)
        {
            var result = new JObject();
            var errors = new List<Error>();

            var globalConfigPath = AppData.GlobalConfigPath;
            if (File.Exists(globalConfigPath))
            {
                (errors, result) = LoadConfigObject(globalConfigPath, File.ReadAllText(globalConfigPath));
            }

            JsonUtility.Merge(result, config);
            return (errors, result);
        }

        private static (List<Error>, JObject) ExtendConfigs(JObject config, string docsetPath)
        {
            var result = new JObject();
            var errors = new List<Error>();

            if (config[Extend] is JArray extends)
            {
                foreach (var extend in extends)
                {
                    if (extend is JValue value && value.Value is string str)
                    {
                        var (_, content, _) = RestoreMap.GetRestoredFileContent(docsetPath, new SourceInfo<string>(str, JsonUtility.GetSourceInfo(value)));
<<<<<<< HEAD
                        var (extendErros, extendConfigObject) = LoadConfigObject(str, content);
=======
                        var (extendErros, extendConfigObject) = LoadConfigObjectContent(str, content);
>>>>>>> e89eb159
                        errors.AddRange(extendErros);
                        JsonUtility.Merge(result, extendConfigObject);
                    }
                }
            }

            JsonUtility.Merge(result, config);
            return (errors, result);
        }

        private static void OverwriteConfig(JObject config, string locale, string branch)
        {
            if (string.IsNullOrEmpty(locale))
            {
                if (config.TryGetValue<JObject>(Localization, out var localizationConfig) &&
                    localizationConfig.TryGetValue<JValue>(DefaultLocale, out var defaultLocale))
                {
                    locale = defaultLocale.Value<string>();
                }
                else
                {
                    locale = LocalizationConfig.DefaultLocaleStr;
                }
            }

            var overwriteConfigIdentifiers = new List<string>();
            var expands = new List<JObject>();
            foreach (var (key, value) in config)
            {
                if (OverwriteConfigIdentifier.TryMatch(key, out var identifier))
                {
                    if ((identifier.Branches.Count == 0 || (!string.IsNullOrEmpty(branch) && identifier.Branches.Contains(branch))) &&
                        (identifier.Locales.Count == 0 || (!string.IsNullOrEmpty(locale) && identifier.Locales.Contains(locale))) &&
                        value is JObject overwriteConfig)
                    {
                        expands.Add(Expand(overwriteConfig));
                    }

                    overwriteConfigIdentifiers.Add(key);
                }
            }

            foreach (var expand in expands)
            {
                JsonUtility.Merge(config, expand);
            }

            // clean up overwrite configuration
            foreach (var overwriteConfigIdentifier in overwriteConfigIdentifiers)
            {
                config.Remove(overwriteConfigIdentifier);
            }
        }

        private static JObject Expand(JObject config)
        {
            config[Files] = ExpandStringArray(config[Files]);
            config[Exclude] = ExpandStringArray(config[Exclude]);
            config[Extend] = ExpandStringArray(config[Extend]);
            return config;
        }

        private static JArray ExpandStringArray(JToken e)
        {
            if (e is null)
                return null;
            if (e is JValue str)
                return new JArray(e);
            if (e is JArray arr)
                return arr;
            return null;
        }
    }
}<|MERGE_RESOLUTION|>--- conflicted
+++ resolved
@@ -144,12 +144,8 @@
                     if (extend is JValue value && value.Value is string str)
                     {
                         var (_, content, _) = RestoreMap.GetRestoredFileContent(docsetPath, new SourceInfo<string>(str, JsonUtility.GetSourceInfo(value)));
-<<<<<<< HEAD
-                        var (extendErros, extendConfigObject) = LoadConfigObject(str, content);
-=======
-                        var (extendErros, extendConfigObject) = LoadConfigObjectContent(str, content);
->>>>>>> e89eb159
-                        errors.AddRange(extendErros);
+                        var (extendErrors, extendConfigObject) = LoadConfigObject(str, content);
+                        errors.AddRange(extendErrors);
                         JsonUtility.Merge(result, extendConfigObject);
                     }
                 }
