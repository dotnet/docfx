// Copyright (c) Microsoft. All rights reserved.
// Licensed under the MIT license. See LICENSE file in the project root for full license information.

using System;
using System.Collections.Generic;
using System.Diagnostics;
using System.IO;
using Newtonsoft.Json.Linq;

namespace Microsoft.Docs.Build
{
    internal static class ConfigLoader
    {
        private const string Extend = "extend";
        private const string DefaultLocale = "defaultLocale";
        private const string Localization = "localization";
<<<<<<< HEAD
=======

        private static readonly string[] s_keysToExpand = { "files", "exclude", "xref", "extend", "metadataSchema" };
>>>>>>> 4429a001

        /// <summary>
        /// Load the config under <paramref name="docsetPath"/>
        /// </summary>
        public static (List<Error> errors, Config config) Load(string docsetPath, CommandLineOptions options, string locale = null, bool extend = true)
        {
            if (!TryGetConfigPath(docsetPath, out _))
            {
                throw Errors.ConfigNotFound(docsetPath).ToException();
            }

            return TryLoad(docsetPath, options, locale, extend);
        }

        /// <summary>
        /// Load the config if it exists under <paramref name="docsetPath"/> or return default config
        /// </summary>
        public static (List<Error> errors, Config config) TryLoad(string docsetPath, CommandLineOptions options, string locale = null, bool extend = true)
            => LoadCore(docsetPath, options, locale, extend);

        public static bool TryGetConfigPath(string docset, out string configPath)
        {
            configPath = PathUtility.FindYamlOrJson(Path.Combine(docset, "docfx"));

            return !string.IsNullOrEmpty(configPath);
        }

        private static (List<Error>, Config) LoadCore(string docsetPath, CommandLineOptions options, string locale,  bool extend)
        {
            if (!TryGetConfigPath(docsetPath, out var configPath))
            {
                return (new List<Error>(), new Config());
            }

            var configFileName = PathUtility.NormalizeFile(Path.GetRelativePath(docsetPath, configPath));
            var (errors, configObject) = LoadConfigObject(configFileName, File.ReadAllText(configPath));

            // apply options
            var optionConfigObject = options?.ToJObject();

            JsonUtility.Merge(configObject, optionConfigObject);

            // apply global config
            var globalErrors = new List<Error>();
            (globalErrors, configObject) = ApplyGlobalConfig(configObject);
            errors.AddRange(globalErrors);

            // apply extends
            if (extend)
            {
                var extendErrors = new List<Error>();
                (extendErrors, configObject) = ExtendConfigs(configObject, docsetPath);
                errors.AddRange(extendErrors);
            }

            // apply overwrite
            OverwriteConfig(configObject, locale ?? options.Locale, GetBranch());

            var (deserializeErrors, config) = JsonUtility.ToObject<Config>(configObject);
            errors.AddRange(deserializeErrors);

            config.ConfigFileName = configFileName;
            return (errors, config);

            string GetBranch()
            {
                var repoPath = GitUtility.FindRepo(docsetPath);

                return repoPath is null ? null : GitUtility.GetRepoInfo(repoPath).branch;
            }
        }

        private static (List<Error>, JObject) LoadConfigObject(string fileName, string content)
        {
            var errors = new List<Error>();
            JToken config = null;
            if (fileName.EndsWith(".yml", StringComparison.OrdinalIgnoreCase))
            {
                (errors, config) = YamlUtility.Parse(content, fileName);
            }
            else if (fileName.EndsWith(".json", StringComparison.OrdinalIgnoreCase))
            {
                (errors, config) = JsonUtility.Parse(content, fileName);
            }

            JsonUtility.TrimStringValues(config);

            return (errors, config as JObject ?? new JObject());
        }

        private static (List<Error>, JObject) ApplyGlobalConfig(JObject config)
        {
            var result = new JObject();
            var errors = new List<Error>();

            var globalConfigPath = AppData.GlobalConfigPath;
            if (File.Exists(globalConfigPath))
            {
                (errors, result) = LoadConfigObject(globalConfigPath, File.ReadAllText(globalConfigPath));
            }

            JsonUtility.Merge(result, config);
            return (errors, result);
        }

        private static (List<Error>, JObject) ExtendConfigs(JObject config, string docsetPath)
        {
            var result = new JObject();
            var errors = new List<Error>();

            if (config[Extend] is JArray extends)
            {
                foreach (var extend in extends)
                {
                    if (extend is JValue value && value.Value is string str)
                    {
                        var (_, content, _) = RestoreMap.GetRestoredFileContent(docsetPath, new SourceInfo<string>(str, JsonUtility.GetSourceInfo(value)));
                        var (extendErrors, extendConfigObject) = LoadConfigObject(str, content);
                        errors.AddRange(extendErrors);
                        JsonUtility.Merge(result, extendConfigObject);
                    }
                }
            }

            JsonUtility.Merge(result, config);
            return (errors, result);
        }

        private static void OverwriteConfig(JObject config, string locale, string branch)
        {
            if (string.IsNullOrEmpty(locale))
            {
                if (config.TryGetValue<JObject>(Localization, out var localizationConfig) &&
                    localizationConfig.TryGetValue<JValue>(DefaultLocale, out var defaultLocale))
                {
                    locale = defaultLocale.Value<string>();
                }
                else
                {
                    locale = LocalizationConfig.DefaultLocaleStr;
                }
            }

            var overwriteConfigIdentifiers = new List<string>();
            var expands = new List<JObject>();
            foreach (var (key, value) in config)
            {
                if (OverwriteConfigIdentifier.TryMatch(key, out var identifier))
                {
                    if ((identifier.Branches.Count == 0 || (!string.IsNullOrEmpty(branch) && identifier.Branches.Contains(branch))) &&
                        (identifier.Locales.Count == 0 || (!string.IsNullOrEmpty(locale) && identifier.Locales.Contains(locale))) &&
                        value is JObject overwriteConfig)
                    {
                        expands.Add(overwriteConfig);
                    }

                    overwriteConfigIdentifiers.Add(key);
                }
            }

            foreach (var expand in expands)
            {
                JsonUtility.Merge(config, expand);
            }

            // clean up overwrite configuration
            foreach (var overwriteConfigIdentifier in overwriteConfigIdentifiers)
            {
                config.Remove(overwriteConfigIdentifier);
            }
        }
    }
}<|MERGE_RESOLUTION|>--- conflicted
+++ resolved
@@ -14,11 +14,6 @@
         private const string Extend = "extend";
         private const string DefaultLocale = "defaultLocale";
         private const string Localization = "localization";
-<<<<<<< HEAD
-=======
-
-        private static readonly string[] s_keysToExpand = { "files", "exclude", "xref", "extend", "metadataSchema" };
->>>>>>> 4429a001
 
         /// <summary>
         /// Load the config under <paramref name="docsetPath"/>
