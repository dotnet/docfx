--- conflicted
+++ resolved
@@ -12,23 +12,11 @@
 {
     internal class ConfigLoader
     {
-<<<<<<< HEAD
-        private readonly RepositoryProvider _repositoryProvider;
-
-        public ConfigLoader(RepositoryProvider repositoryProvider)
-        {
-            _repositoryProvider = repositoryProvider;
-=======
-        private readonly string _docsetPath;
-        private readonly RestoreFileMap _restoreFileMap;
         private readonly Repository _repository;
 
-        public ConfigLoader(string docsetPath, RestoreFileMap restoreFileMap, Repository repository)
+        public ConfigLoader(Repository repository)
         {
-            _docsetPath = docsetPath;
-            _restoreFileMap = restoreFileMap;
             _repository = repository;
->>>>>>> a8038c27
         }
 
         public static (string docsetPath, string outputPath)[] FindDocsets(string workingDirectory, CommandLineOptions options)
@@ -65,76 +53,32 @@
             }
 
             var errors = new List<Error>();
-<<<<<<< HEAD
-            var repository = _repositoryProvider.GetRepository(FileOrigin.Default);
-            var repositoryUrl = repository?.Remote;
-            var branch = repository?.Branch ?? "master";
 
             // Load configs available locally
+            var envConfig = LoadEnvironmentVariables();
             var cliConfig = options?.ToJObject();
             var docfxConfig = LoadConfig(errors, Path.GetFileName(configPath), File.ReadAllText(configPath));
-            var opsConfig = OpsConfigLoader.TryLoad(docsetPath, branch);
+            var opsConfig = OpsConfigLoader.TryLoad(docsetPath, _repository?.Branch);
             var globalConfig = File.Exists(AppData.GlobalConfigPath)
                 ? LoadConfig(errors, AppData.GlobalConfigPath, File.ReadAllText(AppData.GlobalConfigPath))
                 : null;
 
             // Preload
             var preloadConfigObject = new JObject();
-            JsonUtility.Merge(preloadConfigObject, globalConfig, opsConfig, docfxConfig, cliConfig);
+            JsonUtility.Merge(preloadConfigObject, envConfig, globalConfig, opsConfig, docfxConfig, cliConfig);
             var (preloadErrors, preloadConfig) = JsonUtility.ToObject<PreloadConfig>(preloadConfigObject);
             errors.AddRange(preloadErrors);
 
             // Download dependencies
             var fileDownloader = new FileDownloader(docsetPath, preloadConfig, noFetch);
             var extendConfig = DownloadExtendConfig(errors, preloadConfig, fileDownloader);
-            var opsServiceConfig = new OpsConfigAdapter(noFetch).TryAdapt(preloadConfig.Name, repositoryUrl, branch);
+            var opsServiceConfig = new OpsConfigAdapter(noFetch).TryAdapt(preloadConfig.Name, _repository?.Remote, _repository?.Branch);
 
             // Create full config
             var configObject = new JObject();
-            JsonUtility.Merge(configObject, globalConfig, opsConfig, opsServiceConfig, extendConfig, docfxConfig, cliConfig);
+            JsonUtility.Merge(configObject, envConfig, globalConfig, opsConfig, opsServiceConfig, extendConfig, docfxConfig, cliConfig);
             var (configErrors, config) = JsonUtility.ToObject<Config>(configObject);
             errors.AddRange(configErrors);
-=======
-            var configObject = new JObject();
-
-            // apply environment variables
-            JsonUtility.Merge(configObject, LoadEnvironmentVariables());
-
-            // apply .openpublishing.publish.config.json
-            if (OpsConfigLoader.TryLoad(_docsetPath, _repository?.Branch ?? "master", out var opsConfig))
-            {
-                JsonUtility.Merge(configObject, opsConfig);
-            }
-
-            // apply docfx.json or docfx.yml
-            if (TryGetConfigPath(out var configPath))
-            {
-                var (mainErrors, mainConfigObject) = LoadConfigObject(Path.GetFileName(configPath), File.ReadAllText(configPath));
-                errors.AddRange(mainErrors);
-                JsonUtility.Merge(configObject, mainConfigObject);
-            }
-
-            // apply command line options
-            var optionConfigObject = options?.ToJObject();
-
-            JsonUtility.Merge(configObject, optionConfigObject);
-
-            // apply global config
-            var globalErrors = new List<Error>();
-            (globalErrors, configObject) = ApplyGlobalConfig(configObject);
-            errors.AddRange(globalErrors);
-
-            // apply extends
-            if (extend)
-            {
-                var extendErrors = new List<Error>();
-                (extendErrors, configObject) = ExtendConfigs(configObject);
-                errors.AddRange(extendErrors);
-            }
-
-            var (deserializeErrors, config) = JsonUtility.ToObject<Config>(configObject);
-            errors.AddRange(deserializeErrors);
->>>>>>> a8038c27
 
             return (errors, config);
         }
