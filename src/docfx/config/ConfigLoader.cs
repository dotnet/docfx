// Copyright (c) Microsoft. All rights reserved.
// Licensed under the MIT license. See LICENSE file in the project root for full license information.

using System;
using System.Collections.Generic;
using System.IO;
using Newtonsoft.Json.Linq;

namespace Microsoft.Docs.Build
{
    internal static class ConfigLoader
    {
        private const string Files = "files";
        private const string Exclude = "exclude";
        private const string Extend = "extend";
        private const string DefaultLocale = "defaultLocale";
        private const string Localization = "localization";

        /// <summary>
        /// Load the config under <paramref name="docsetPath"/>
        /// </summary>
        public static (List<Error> errors, Config config) Load(string docsetPath, CommandLineOptions options, string locale = null, bool extend = true)
        {
            var configPath = PathUtility.FindYamlOrJson(Path.Combine(docsetPath, "docfx"));
            if (configPath is null)
            {
                throw Errors.ConfigNotFound(docsetPath).ToException();
            }

            return TryLoad(docsetPath, options, locale, extend);
        }

        /// <summary>
        /// Load the config if it exists under <paramref name="docsetPath"/> or return default config
        /// </summary>
        public static (List<Error> errors, Config config) TryLoad(string docsetPath, CommandLineOptions options, string locale = null, bool extend = true)
            => LoadCore(docsetPath, options, locale, extend);

        public static bool TryGetConfigPath(string docset, out string configPath)
        {
            configPath = PathUtility.FindYamlOrJson(Path.Combine(docset, "docfx"));

            return !string.IsNullOrEmpty(configPath);
        }

        private static (List<Error>, Config) LoadCore(string docsetPath, CommandLineOptions options, string locale,  bool extend)
        {
            var errors = new List<Error>();
            Config config = null;

            var configExists = TryGetConfigPath(docsetPath, out var configPath);
            var (loadErrors, configObject) = !configExists ? (errors, new JObject()) : LoadConfigObject(configPath, configPath);

            // apply options
            var optionConfigObject = Expand(options?.ToJObject());

            JsonUtility.Merge(configObject, optionConfigObject);
            errors.AddRange(loadErrors);

            // apply global config
            var globalErrors = new List<Error>();
            (globalErrors, configObject) = ApplyGlobalConfig(configObject);
            errors.AddRange(globalErrors);

            // apply extends
            if (extend)
            {
                var extendErrors = new List<Error>();
                (extendErrors, configObject) = ExtendConfigs(configObject, docsetPath);
                errors.AddRange(extendErrors);
            }

            // apply overwrite
            OverwriteConfig(configObject, locale ?? options.Locale, GetBranch());

            var deserializeErrors = new List<Error>();
            (deserializeErrors, config) = JsonUtility.ToObjectWithSchemaValidation<Config>(configObject);
            errors.AddRange(deserializeErrors);

            config.ConfigFileName = !configExists
                ? config.ConfigFileName
                : PathUtility.NormalizeFile(Path.GetRelativePath(docsetPath, configPath));
            return (errors, config);

            string GetBranch()
            {
                var repoPath = GitUtility.FindRepo(docsetPath);

                return repoPath is null ? null : GitUtility.GetRepoInfo(repoPath).branch;
            }
        }

        private static (List<Error>, JObject) LoadConfigObject(string fileName, string file)
            => LoadConfigObjectContent(fileName, File.ReadAllText(file));

        private static (List<Error>, JObject) LoadConfigObjectContent(string fileName, string content)
        {
            var errors = new List<Error>();
            JToken config = null;
            if (fileName.EndsWith(".yml", StringComparison.OrdinalIgnoreCase))
            {
                (errors, config) = YamlUtility.Deserialize(content);
            }
            else if (fileName.EndsWith(".json", StringComparison.OrdinalIgnoreCase))
            {
                (errors, config) = JsonUtility.Deserialize(content);
            }

            if (config is JObject)
            {
                if (config["globalMetadata"] != null)
                {
                    errors.AddRange(MetadataValidator.ValidateGlobalMetadata(config["globalMetadata"] as JObject));
                }
                else if (config["fileMetadata"] != null)
                {
                    errors.AddRange(MetadataValidator.ValidateFileMetadata(config["fileMetadata"] as JObject));
                }
            }
            return (errors, Expand(config as JObject ?? new JObject()));
        }

        private static (List<Error>, JObject) ApplyGlobalConfig(JObject config)
        {
            var result = new JObject();
            var errors = new List<Error>();

            var globalConfigPath = AppData.GlobalConfigPath;
            if (File.Exists(globalConfigPath))
            {
                (errors, result) = LoadConfigObject(globalConfigPath, globalConfigPath);
            }

            result = MergeWithLineInfoFromOverwrite(result, config);
            return (errors, result);
        }

        private static (List<Error>, JObject) ExtendConfigs(JObject config, string docsetPath)
        {
            var result = new JObject();
            var errors = new List<Error>();

            if (config[Extend] is JArray extends)
            {
                foreach (var extend in extends)
                {
                    if (extend is JValue value && value.Value is string str)
                    {
<<<<<<< HEAD
                        var (_, content, _) = RestoreMap.GetRestoredFileContent(docsetPath, str, default).GetAwaiter().GetResult(); /*todo: remove GetResult()*/
=======
                        var (_, content, _) = RestoreMap.GetRestoredFileContent(docsetPath, str);
>>>>>>> 1fa122f2
                        var (extendErros, extendConfigObject) = LoadConfigObjectContent(str, content);
                        errors.AddRange(extendErros);
                        JsonUtility.Merge(result, extendConfigObject);
                    }
                }
            }

            result = MergeWithLineInfoFromOverwrite(result, config);
            return (errors, result);
        }

        /// <summary>
        /// Merge overwrite into container
        /// And keep the line info of properties in overwrite which are not in container
        /// </summary>
        private static JObject MergeWithLineInfoFromOverwrite(JObject container, JObject overwrite)
        {
            var original = overwrite.DeepClone() as JObject;
            JsonUtility.Merge(overwrite, container);
            JsonUtility.Merge(overwrite, original);
            return overwrite;
        }

        private static void OverwriteConfig(JObject config, string locale, string branch)
        {
            if (string.IsNullOrEmpty(locale))
            {
                if (config.TryGetValue<JObject>(Localization, out var localizationConfig) &&
                    localizationConfig.TryGetValue<JValue>(DefaultLocale, out var defaultLocale))
                {
                    locale = defaultLocale.Value<string>();
                }
                else
                {
                    locale = LocalizationConfig.DefaultLocaleStr;
                }
            }

            var overwriteConfigIdentifiers = new List<string>();
            var expands = new List<JObject>();
            foreach (var (key, value) in config)
            {
                if (OverwriteConfigIdentifier.TryMatch(key, out var identifier))
                {
                    if ((identifier.Branches.Count == 0 || (!string.IsNullOrEmpty(branch) && identifier.Branches.Contains(branch))) &&
                        (identifier.Locales.Count == 0 || (!string.IsNullOrEmpty(locale) && identifier.Locales.Contains(locale))) &&
                        value is JObject overwriteConfig)
                    {
                        expands.Add(Expand(overwriteConfig));
                    }

                    overwriteConfigIdentifiers.Add(key);
                }
            }

            foreach (var expand in expands)
            {
                JsonUtility.Merge(config, expand);
            }

            // clean up overwrite configuration
            foreach (var overwriteConfigIdentifier in overwriteConfigIdentifiers)
            {
                config.Remove(overwriteConfigIdentifier);
            }
        }

        private static JObject Expand(JObject config)
        {
            config[Files] = ExpandStringArray(config[Files]);
            config[Exclude] = ExpandStringArray(config[Exclude]);
            config[Extend] = ExpandStringArray(config[Extend]);
            return config;
        }

        private static JArray ExpandStringArray(JToken e)
        {
            if (e is null)
                return null;
            if (e is JValue str)
                return new JArray(e);
            if (e is JArray arr)
                return arr;
            return null;
        }
    }
}<|MERGE_RESOLUTION|>--- conflicted
+++ resolved
@@ -146,11 +146,7 @@
                 {
                     if (extend is JValue value && value.Value is string str)
                     {
-<<<<<<< HEAD
-                        var (_, content, _) = RestoreMap.GetRestoredFileContent(docsetPath, str, default).GetAwaiter().GetResult(); /*todo: remove GetResult()*/
-=======
-                        var (_, content, _) = RestoreMap.GetRestoredFileContent(docsetPath, str);
->>>>>>> 1fa122f2
+                        var (_, content, _) = RestoreMap.GetRestoredFileContent(docsetPath, str, default);
                         var (extendErros, extendConfigObject) = LoadConfigObjectContent(str, content);
                         errors.AddRange(extendErros);
                         JsonUtility.Merge(result, extendConfigObject);
