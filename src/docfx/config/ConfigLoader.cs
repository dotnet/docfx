--- conflicted
+++ resolved
@@ -72,18 +72,14 @@
             var preloadConfig = JsonUtility.ToObject<PreloadConfig>(errors, preloadConfigObject);
 
             // Download dependencies
-<<<<<<< HEAD
-            var credentialProvider = preloadConfig.GetCredentialProvider(getCredential);
-=======
-            var credentialProvider = new CredentialProvider((url, _) => preloadConfig.GetHttpConfig(url));
->>>>>>> cba38f98
-            var opsAccessor = new OpsAccessor(errors, credentialProvider);
+            var credentialHandler = new CredentialHandler(preloadConfig.GetHttpConfig(), getCredential);
+            var opsAccessor = new OpsAccessor(errors, credentialHandler);
             var configAdapter = new OpsConfigAdapter(opsAccessor);
 
             PackageResolver? packageResolver = default;
             var fallbackDocsetPath = new Lazy<string?>(
                 () => LocalizationUtility.GetFallbackDocsetPath(docsetPath, repository, preloadConfig.FallbackRepository, packageResolver!));
-            var fileResolver = new FileResolver(package, fallbackDocsetPath, credentialProvider, configAdapter, fetchOptions);
+            var fileResolver = new FileResolver(package, fallbackDocsetPath, credentialHandler, configAdapter, fetchOptions);
 
             packageResolver = new PackageResolver(docsetPath, preloadConfig, fetchOptions, fileResolver, repository);
 
