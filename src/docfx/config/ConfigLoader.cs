--- conflicted
+++ resolved
@@ -103,11 +103,7 @@
             }
             else if (fileName.EndsWith(".json", StringComparison.OrdinalIgnoreCase))
             {
-<<<<<<< HEAD
-                (errors, config) = JsonUtility.Deserialize(content);
-=======
                 (errors, config) = JsonUtility.Parse(content);
->>>>>>> 308ded7e
             }
 
             JsonUtility.TrimStringValues(config);
@@ -152,11 +148,7 @@
                 {
                     if (extend is JValue value && value.Value is string str)
                     {
-<<<<<<< HEAD
-                        var (_, content, _) = RestoreMap.GetRestoredFileContent(docsetPath, str, JsonUtility.ToRange(value)).GetAwaiter().GetResult(); /*todo: remove GetResult()*/
-=======
                         var (_, content, _) = RestoreMap.GetRestoredFileContent(docsetPath, str);
->>>>>>> 308ded7e
                         var (extendErros, extendConfigObject) = LoadConfigObjectContent(str, content);
                         errors.AddRange(extendErros);
                         JsonUtility.Merge(result, extendConfigObject);
