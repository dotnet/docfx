--- conflicted
+++ resolved
@@ -33,8 +33,6 @@
         /// The address of user profile cache, used for generating authoer and contributors.
         /// It should be an absolute url or a relative path
         /// </summary>
-<<<<<<< HEAD
-        [ExternalFile]
         public readonly string GitHubUserCache = string.Empty;
 
         /// <summary>
@@ -46,9 +44,6 @@
         /// Determines whether to resolve git commit user and GitHub user.
         /// </summary>
         public readonly int GitHubUserCacheExpirationInHours = 7 * 24;
-=======
-        public readonly string UserProfileCache = string.Empty;
->>>>>>> 1cb1ee7c
 
         /// <summary>
         /// The address of commit time history file, which contains the time each commit being pushed.
