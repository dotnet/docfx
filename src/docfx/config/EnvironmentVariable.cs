--- conflicted
+++ resolved
@@ -27,10 +27,6 @@
 
     public static string? SessionId => GetValue("DOCFX_SESSION_ID");
 
-<<<<<<< HEAD
-    // TODO: remove after switch complete
-    public static string? PPEDefaultDomainHostName => GetValue("DOCFX_PPE_DEFAULT_DOMAIN_HOST_NAME");
-
     public static DocsEnvironment GetDocsEnvironment()
     {
         return Enum.TryParse(GetValue("DOCS_ENVIRONMENT"), true, out DocsEnvironment docsEnvironment)
@@ -38,8 +34,6 @@
             : DocsEnvironment.Prod;
     }
 
-=======
->>>>>>> 7c2ef656
     private static string? GetValue(string name)
     {
         var value = Environment.GetEnvironmentVariable(name);
