// Copyright (c) Microsoft. All rights reserved.
// Licensed under the MIT license. See LICENSE file in the project root for full license information.

using System;
using System.Diagnostics;
using System.IO;
using System.Linq;
using System.Threading;
using System.Threading.Tasks;

namespace Microsoft.Docs.Build
{
    internal static class GarbageCollector
    {
        public static async Task Collect(int retentionDays)
        {
            Debug.Assert(retentionDays > 0);
            var cleanedWorkTrees = await CollectGit(retentionDays);
            var cleanedDownloadedFiles = CollectUrls(retentionDays);
            Console.WriteLine($"Cleaned {cleanedWorkTrees} git work trees and {cleanedDownloadedFiles} downloaded files");
        }

        private static async Task<int> CollectGit(int retentionDays)
        {
            var cleaned = 0;
<<<<<<< HEAD
            if (!Directory.Exists(AppData.GitDir))
=======
            if (!Directory.Exists(AppData.GitRoot))
>>>>>>> 3b4983ba
            {
                return cleaned;
            }

<<<<<<< HEAD
            var gitWorkTreeRoots = Directory.EnumerateDirectories(AppData.GitDir, ".git", SearchOption.AllDirectories);
=======
            var gitWorkTreeRoots = Directory.EnumerateDirectories(AppData.GitRoot, ".git", SearchOption.AllDirectories);
>>>>>>> 3b4983ba

            using (Progress.Start("Cleaning git repositories"))
            {
                await ParallelUtility.ForEach(
                    gitWorkTreeRoots,
                    CleanWorkTrees,
                    Progress.Update);
            }

            Task CleanWorkTrees(string gitWorkTreeRoot)
            {
<<<<<<< HEAD
                var workTreeFolder = Path.GetDirectoryName(gitWorkTreeRoot);
                var existingWorkTreeFolders = Directory.EnumerateDirectories(workTreeFolder, "*", SearchOption.TopDirectoryOnly)
                                           .Select(f => PathUtility.NormalizeFolder(f)).Where(f => !f.EndsWith(".git/")).ToList();
=======
                return ProcessUtility.RunInsideMutex(
                       PathUtility.NormalizeFile(Path.GetRelativePath(AppData.GitRoot, gitWorkTreeRoot)),
                       async () =>
                       {
                           var workTreeFolder = Path.GetDirectoryName(gitWorkTreeRoot);
                           var existingWorkTreeFolders = Directory.EnumerateDirectories(workTreeFolder, "*", SearchOption.TopDirectoryOnly)
                                                      .Select(f => PathUtility.NormalizeFolder(f)).Where(f => !f.EndsWith(".git/")).ToList();
>>>>>>> 3b4983ba

                foreach (var existingWorkTreeFolder in existingWorkTreeFolders)
                {
                    if (new DirectoryInfo(existingWorkTreeFolder).LastWriteTimeUtc + TimeSpan.FromDays(retentionDays) < DateTime.UtcNow)
                    {
                        Interlocked.Increment(ref cleaned);
                        Directory.Delete(existingWorkTreeFolder, true);
                    }
                }

                return GitUtility.PruneWorkTrees(workTreeFolder);
            }

            return cleaned;
        }

        private static int CollectUrls(int retentionDays)
        {
            var cleaned = 0;
<<<<<<< HEAD
            if (!Directory.Exists(AppData.DownloadsDir))
=======
            if (!Directory.Exists(AppData.DownloadsRoot))
>>>>>>> 3b4983ba
            {
                return cleaned;
            }

<<<<<<< HEAD
            var downloadedFiles = Directory.EnumerateFiles(AppData.DownloadsDir, "*", SearchOption.AllDirectories);
=======
            var downloadedFiles = Directory.EnumerateFiles(AppData.DownloadsRoot, "*", SearchOption.AllDirectories);
>>>>>>> 3b4983ba

            using (Progress.Start("Cleaning downloaded files"))
            {
                ParallelUtility.ForEach(
                    downloadedFiles,
                    downloadedFile =>
                    {
                        if (new FileInfo(downloadedFile).LastWriteTimeUtc + TimeSpan.FromDays(retentionDays) < DateTime.UtcNow)
                        {
                            Interlocked.Increment(ref cleaned);
                            File.Delete(downloadedFile);
                        }
                    },
                    Progress.Update);
            }

            return cleaned;
        }
    }
}<|MERGE_RESOLUTION|>--- conflicted
+++ resolved
@@ -23,20 +23,12 @@
         private static async Task<int> CollectGit(int retentionDays)
         {
             var cleaned = 0;
-<<<<<<< HEAD
-            if (!Directory.Exists(AppData.GitDir))
-=======
             if (!Directory.Exists(AppData.GitRoot))
->>>>>>> 3b4983ba
             {
                 return cleaned;
             }
 
-<<<<<<< HEAD
-            var gitWorkTreeRoots = Directory.EnumerateDirectories(AppData.GitDir, ".git", SearchOption.AllDirectories);
-=======
             var gitWorkTreeRoots = Directory.EnumerateDirectories(AppData.GitRoot, ".git", SearchOption.AllDirectories);
->>>>>>> 3b4983ba
 
             using (Progress.Start("Cleaning git repositories"))
             {
@@ -48,11 +40,6 @@
 
             Task CleanWorkTrees(string gitWorkTreeRoot)
             {
-<<<<<<< HEAD
-                var workTreeFolder = Path.GetDirectoryName(gitWorkTreeRoot);
-                var existingWorkTreeFolders = Directory.EnumerateDirectories(workTreeFolder, "*", SearchOption.TopDirectoryOnly)
-                                           .Select(f => PathUtility.NormalizeFolder(f)).Where(f => !f.EndsWith(".git/")).ToList();
-=======
                 return ProcessUtility.RunInsideMutex(
                        PathUtility.NormalizeFile(Path.GetRelativePath(AppData.GitRoot, gitWorkTreeRoot)),
                        async () =>
@@ -60,7 +47,6 @@
                            var workTreeFolder = Path.GetDirectoryName(gitWorkTreeRoot);
                            var existingWorkTreeFolders = Directory.EnumerateDirectories(workTreeFolder, "*", SearchOption.TopDirectoryOnly)
                                                       .Select(f => PathUtility.NormalizeFolder(f)).Where(f => !f.EndsWith(".git/")).ToList();
->>>>>>> 3b4983ba
 
                 foreach (var existingWorkTreeFolder in existingWorkTreeFolders)
                 {
@@ -80,20 +66,12 @@
         private static int CollectUrls(int retentionDays)
         {
             var cleaned = 0;
-<<<<<<< HEAD
-            if (!Directory.Exists(AppData.DownloadsDir))
-=======
             if (!Directory.Exists(AppData.DownloadsRoot))
->>>>>>> 3b4983ba
             {
                 return cleaned;
             }
 
-<<<<<<< HEAD
-            var downloadedFiles = Directory.EnumerateFiles(AppData.DownloadsDir, "*", SearchOption.AllDirectories);
-=======
             var downloadedFiles = Directory.EnumerateFiles(AppData.DownloadsRoot, "*", SearchOption.AllDirectories);
->>>>>>> 3b4983ba
 
             using (Progress.Start("Cleaning downloaded files"))
             {
