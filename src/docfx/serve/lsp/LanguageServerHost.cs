// Copyright (c) Microsoft. All rights reserved.
// Licensed under the MIT license. See LICENSE file in the project root for full license information.

using System;
using System.IO.Pipelines;
using System.Threading;
using System.Threading.Tasks;
using Microsoft.Extensions.DependencyInjection;
using Microsoft.Extensions.Logging;
using OmniSharp.Extensions.LanguageServer.Protocol.General;
using OmniSharp.Extensions.LanguageServer.Protocol.Models;
using OmniSharp.Extensions.LanguageServer.Protocol.Server;
using OmniSharp.Extensions.LanguageServer.Server;

namespace Microsoft.Docs.Build
{
    internal class LanguageServerHost
    {
        public static async Task RunLanguageServer(
            CommandLineOptions commandLineOptions,
            PipeReader input,
            PipeWriter output,
            Package? package = null,
            ILanguageServerNotificationListener? notificationListener = null,
            CancellationToken cancellationToken = default)
        {
            try
            {
                Console.WriteLine($"[LanguageServerHost] Start to run ({commandLineOptions.WorkingDirectory})");

                var languageServerPackage = new LanguageServerPackage(
                    new(commandLineOptions.WorkingDirectory),
                    package ?? new LocalPackage(commandLineOptions.WorkingDirectory));

                var server = await LanguageServer.From(
                    options =>
                    {
                        options
                            .WithInput(input)
                            .WithOutput(output)
                            .ConfigureLogging(x => x.AddLanguageProtocolLogging().SetMinimumLevel(LogLevel.Trace))
                            .WithHandler<TextDocumentHandler>()
                            .WithHandler<DidChangeWatchedFilesHandler>()
                            .WithServices(services => services
                                .AddSingleton(notificationListener ?? new LanguageServerNotificationListener())
                                .AddSingleton(languageServerPackage)
                                .AddSingleton(commandLineOptions)
                                .AddSingleton<DiagnosticPublisher>()
                                .AddSingleton<LanguageServerCredentialProvider>()
                                .AddSingleton<LanguageServerBuilder>()
                                .AddSingleton(new ConfigurationItem
                                {
                                    Section = "docfxLanguageServer",
                                })
                                .AddOptions()
                                .AddLogging())
                            .OnInitialize((ILanguageServer server, InitializeParams request, CancellationToken cancellationToken) =>
                            {
                                Console.WriteLine($"[LanguageServerHost] Server receive intialize request ({commandLineOptions.WorkingDirectory})");
                                return Task.CompletedTask;
                            })
                            .OnInitialized((ILanguageServer server, InitializeParams request, InitializeResult response, CancellationToken cancellationToken) =>
                            {
                                Console.WriteLine($"[LanguageServerHost] Server initialized ({commandLineOptions.WorkingDirectory})");
                                return Task.CompletedTask;
                            })
                            .OnExit(_ =>
                            {
                                Console.WriteLine("Server exit");
                                return Task.CompletedTask;
                            });
                        options.OnUnhandledException = (e) =>
                        {
                            Console.Write($"[LanguageServerHost unhandled] Unexpected exception: {e}");
                        };
                    },
                    cancellationToken);

                var builder = server.GetRequiredService<LanguageServerBuilder>();

<<<<<<< HEAD
                await Task.WhenAll(
                    server.WaitForExit,
                    Task.Run(() => builder.Run(cancellationToken), cancellationToken));
=======
                await server.WasStarted;
                notificationListener?.OnInitialized();

                await Task.Run(() => builder.Run(cancellationToken), cancellationToken);
>>>>>>> 40467767
            }
            catch (Exception ex)
            {
                Console.WriteLine($"[LanguageServerHost] Unexpected exception: {ex}");
            }
        }
    }
}<|MERGE_RESOLUTION|>--- conflicted
+++ resolved
@@ -24,10 +24,6 @@
             ILanguageServerNotificationListener? notificationListener = null,
             CancellationToken cancellationToken = default)
         {
-            try
-            {
-                Console.WriteLine($"[LanguageServerHost] Start to run ({commandLineOptions.WorkingDirectory})");
-
                 var languageServerPackage = new LanguageServerPackage(
                     new(commandLineOptions.WorkingDirectory),
                     package ?? new LocalPackage(commandLineOptions.WorkingDirectory));
@@ -54,45 +50,22 @@
                                 })
                                 .AddOptions()
                                 .AddLogging())
-                            .OnInitialize((ILanguageServer server, InitializeParams request, CancellationToken cancellationToken) =>
-                            {
-                                Console.WriteLine($"[LanguageServerHost] Server receive intialize request ({commandLineOptions.WorkingDirectory})");
-                                return Task.CompletedTask;
-                            })
                             .OnInitialized((ILanguageServer server, InitializeParams request, InitializeResult response, CancellationToken cancellationToken) =>
                             {
-                                Console.WriteLine($"[LanguageServerHost] Server initialized ({commandLineOptions.WorkingDirectory})");
-                                return Task.CompletedTask;
-                            })
-                            .OnExit(_ =>
-                            {
-                                Console.WriteLine("Server exit");
+                                notificationListener?.OnInitialized();
                                 return Task.CompletedTask;
                             });
                         options.OnUnhandledException = (e) =>
                         {
-                            Console.Write($"[LanguageServerHost unhandled] Unexpected exception: {e}");
+                            notificationListener?.OnException(e);
+                            Telemetry.TrackException(e);
                         };
                     },
                     cancellationToken);
 
                 var builder = server.GetRequiredService<LanguageServerBuilder>();
 
-<<<<<<< HEAD
-                await Task.WhenAll(
-                    server.WaitForExit,
-                    Task.Run(() => builder.Run(cancellationToken), cancellationToken));
-=======
-                await server.WasStarted;
-                notificationListener?.OnInitialized();
-
                 await Task.Run(() => builder.Run(cancellationToken), cancellationToken);
->>>>>>> 40467767
-            }
-            catch (Exception ex)
-            {
-                Console.WriteLine($"[LanguageServerHost] Unexpected exception: {ex}");
-            }
         }
     }
 }