// Copyright (c) Microsoft. All rights reserved.
// Licensed under the MIT license. See LICENSE file in the project root for full license information.

<<<<<<< HEAD
using System;
=======
>>>>>>> 826dc08b
using System.Linq;
using System.Threading;
using System.Threading.Tasks;
using MediatR;
using OmniSharp.Extensions.LanguageServer.Protocol;
using OmniSharp.Extensions.LanguageServer.Protocol.Client.Capabilities;
using OmniSharp.Extensions.LanguageServer.Protocol.Document;
using OmniSharp.Extensions.LanguageServer.Protocol.Models;
using OmniSharp.Extensions.LanguageServer.Protocol.Server.Capabilities;

namespace Microsoft.Docs.Build
{
    internal class TextDocumentHandler : ITextDocumentSyncHandler
    {
        private readonly LanguageServerBuilder _languageServerBuilder;
        private readonly ILanguageServerNotificationListener _notificationListener;
        private readonly LanguageServerPackage _package;

        private readonly DocumentSelector _documentSelector = new(
            new DocumentFilter()
            {
                Pattern = "**/*.{md,yml,json}",
            });

<<<<<<< HEAD
        public TextDocumentHandler(LanguageServerBuilder languageServerBuilder, LanguageServerPackage package, DiagnosticPublisher diagnosticPublisher)
=======
        public TextDocumentHandler(
            LanguageServerBuilder languageServerBuilder, ILanguageServerNotificationListener notificationListener, LanguageServerPackage package)
>>>>>>> 826dc08b
        {
            _languageServerBuilder = languageServerBuilder;
            _notificationListener = notificationListener;
            _package = package;
        }

        public TextDocumentSyncKind Change { get; } = TextDocumentSyncKind.Full;

        public Task<Unit> Handle(DidChangeTextDocumentParams notification, CancellationToken token)
        {
<<<<<<< HEAD
            var eventTimeStamp = DateTime.UtcNow;
            if (TryUpdatePackage(notification.TextDocument.Uri, notification.ContentChanges.First().Text))
            {
                _languageServerBuilder.QueueBuild(eventTimeStamp);
=======
            if (!TryUpdatePackage(notification.TextDocument.Uri, notification.ContentChanges.First().Text))
            {
                _notificationListener.OnNotificationHandled();
                return Unit.Task;
>>>>>>> 826dc08b
            }

            _languageServerBuilder.QueueBuild();
            return Unit.Task;
        }

        public Task<Unit> Handle(DidOpenTextDocumentParams notification, CancellationToken token)
        {
            if (!TryUpdatePackage(notification.TextDocument.Uri, notification.TextDocument.Text))
            {
                _notificationListener.OnNotificationHandled();
                return Unit.Task;
            }

            _languageServerBuilder.QueueBuild();
            return Unit.Task;
        }

        public Task<Unit> Handle(DidCloseTextDocumentParams notification, CancellationToken token)
        {
            _notificationListener.OnNotificationHandled();
            return Unit.Task;
        }

        public Task<Unit> Handle(DidSaveTextDocumentParams notification, CancellationToken token)
        {
<<<<<<< HEAD
            var eventTimeStamp = DateTime.UtcNow;
            if (TryUpdatePackage(notification.TextDocument.Uri, notification.TextDocument.Text))
            {
                _languageServerBuilder.QueueBuild(eventTimeStamp);
            }
=======
            _notificationListener.OnNotificationHandled();
>>>>>>> 826dc08b
            return Unit.Task;
        }

        TextDocumentChangeRegistrationOptions IRegistration<TextDocumentChangeRegistrationOptions>.GetRegistrationOptions()
        {
            return new TextDocumentChangeRegistrationOptions()
            {
                DocumentSelector = _documentSelector,
                SyncKind = Change,
            };
        }

        public void SetCapability(SynchronizationCapability capability)
        {
<<<<<<< HEAD
            var eventTimeStamp = DateTime.UtcNow;
            if (TryRemoveFileFromPackage(notification.TextDocument.Uri))
            {
                _languageServerBuilder.QueueBuild(eventTimeStamp);
            }
            return Unit.Task;
=======
>>>>>>> 826dc08b
        }

        TextDocumentRegistrationOptions IRegistration<TextDocumentRegistrationOptions>.GetRegistrationOptions()
        {
            return new TextDocumentRegistrationOptions()
            {
                DocumentSelector = _documentSelector,
            };
        }

        TextDocumentSaveRegistrationOptions IRegistration<TextDocumentSaveRegistrationOptions>.GetRegistrationOptions()
        {
            return new TextDocumentSaveRegistrationOptions()
            {
                DocumentSelector = _documentSelector,
                IncludeText = true,
            };
        }

        public TextDocumentAttributes GetTextDocumentAttributes(DocumentUri uri)
        {
            return new TextDocumentAttributes(uri, "docfx");
        }

        private bool TryUpdatePackage(DocumentUri file, string content)
        {
            var filePath = new PathString(file.GetFileSystemPath());
            if (!filePath.StartsWithPath(_package.BasePath, out _))
            {
                return false;
            }

            _package.AddOrUpdate(filePath, content);
            return true;
        }

        private bool TryRemoveFileFromPackage(DocumentUri file)
        {
            var filePath = new PathString(file.GetFileSystemPath());
            if (!filePath.StartsWithPath(_package.BasePath, out _))
            {
                TestQuirks.HandledEventCountIncrease?.Invoke();
                return false;
            }

            _package.RemoveFile(filePath);
            return true;
        }
    }
}<|MERGE_RESOLUTION|>--- conflicted
+++ resolved
@@ -1,10 +1,7 @@
 // Copyright (c) Microsoft. All rights reserved.
 // Licensed under the MIT license. See LICENSE file in the project root for full license information.
 
-<<<<<<< HEAD
 using System;
-=======
->>>>>>> 826dc08b
 using System.Linq;
 using System.Threading;
 using System.Threading.Tasks;
@@ -29,12 +26,8 @@
                 Pattern = "**/*.{md,yml,json}",
             });
 
-<<<<<<< HEAD
-        public TextDocumentHandler(LanguageServerBuilder languageServerBuilder, LanguageServerPackage package, DiagnosticPublisher diagnosticPublisher)
-=======
         public TextDocumentHandler(
             LanguageServerBuilder languageServerBuilder, ILanguageServerNotificationListener notificationListener, LanguageServerPackage package)
->>>>>>> 826dc08b
         {
             _languageServerBuilder = languageServerBuilder;
             _notificationListener = notificationListener;
@@ -45,52 +38,45 @@
 
         public Task<Unit> Handle(DidChangeTextDocumentParams notification, CancellationToken token)
         {
-<<<<<<< HEAD
             var eventTimeStamp = DateTime.UtcNow;
-            if (TryUpdatePackage(notification.TextDocument.Uri, notification.ContentChanges.First().Text))
-            {
-                _languageServerBuilder.QueueBuild(eventTimeStamp);
-=======
             if (!TryUpdatePackage(notification.TextDocument.Uri, notification.ContentChanges.First().Text))
             {
                 _notificationListener.OnNotificationHandled();
                 return Unit.Task;
->>>>>>> 826dc08b
             }
 
-            _languageServerBuilder.QueueBuild();
+            _languageServerBuilder.QueueBuild(eventTimeStamp);
             return Unit.Task;
         }
 
         public Task<Unit> Handle(DidOpenTextDocumentParams notification, CancellationToken token)
         {
+            var eventTimeStamp = DateTime.UtcNow;
             if (!TryUpdatePackage(notification.TextDocument.Uri, notification.TextDocument.Text))
             {
                 _notificationListener.OnNotificationHandled();
                 return Unit.Task;
             }
 
-            _languageServerBuilder.QueueBuild();
+            _languageServerBuilder.QueueBuild(eventTimeStamp);
             return Unit.Task;
         }
 
         public Task<Unit> Handle(DidCloseTextDocumentParams notification, CancellationToken token)
         {
-            _notificationListener.OnNotificationHandled();
+            var eventTimeStamp = DateTime.UtcNow;
+            if (!TryRemoveFileFromPackage(notification.TextDocument.Uri))
+            {
+                _notificationListener.OnNotificationHandled();
+                return Unit.Task;
+            }
+            _languageServerBuilder.QueueBuild(eventTimeStamp);
             return Unit.Task;
         }
 
         public Task<Unit> Handle(DidSaveTextDocumentParams notification, CancellationToken token)
         {
-<<<<<<< HEAD
-            var eventTimeStamp = DateTime.UtcNow;
-            if (TryUpdatePackage(notification.TextDocument.Uri, notification.TextDocument.Text))
-            {
-                _languageServerBuilder.QueueBuild(eventTimeStamp);
-            }
-=======
             _notificationListener.OnNotificationHandled();
->>>>>>> 826dc08b
             return Unit.Task;
         }
 
@@ -105,15 +91,6 @@
 
         public void SetCapability(SynchronizationCapability capability)
         {
-<<<<<<< HEAD
-            var eventTimeStamp = DateTime.UtcNow;
-            if (TryRemoveFileFromPackage(notification.TextDocument.Uri))
-            {
-                _languageServerBuilder.QueueBuild(eventTimeStamp);
-            }
-            return Unit.Task;
-=======
->>>>>>> 826dc08b
         }
 
         TextDocumentRegistrationOptions IRegistration<TextDocumentRegistrationOptions>.GetRegistrationOptions()
@@ -155,7 +132,6 @@
             var filePath = new PathString(file.GetFileSystemPath());
             if (!filePath.StartsWithPath(_package.BasePath, out _))
             {
-                TestQuirks.HandledEventCountIncrease?.Invoke();
                 return false;
             }
 
