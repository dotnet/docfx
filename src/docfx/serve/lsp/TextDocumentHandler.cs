--- conflicted
+++ resolved
@@ -1,12 +1,7 @@
 // Copyright (c) Microsoft. All rights reserved.
 // Licensed under the MIT license. See LICENSE file in the project root for full license information.
 
-using System;
-<<<<<<< HEAD
 using System.Collections.Generic;
-=======
->>>>>>> 3776c439
-using System.IO;
 using System.Linq;
 using System.Threading;
 using System.Threading.Tasks;
@@ -23,10 +18,7 @@
     {
         private readonly LanguageServerBuilder _languageServerBuilder;
         private readonly LanguageServerPackage _package;
-<<<<<<< HEAD
         private readonly DiagnosticPublisher _diagnosticPublisher;
-=======
->>>>>>> 3776c439
 
         private readonly DocumentSelector _documentSelector = new(
             new DocumentFilter()
@@ -34,18 +26,11 @@
                 Pattern = "**/*.{md,yml,json}",
             });
 
-<<<<<<< HEAD
         public TextDocumentHandler(LanguageServerBuilder languageServerBuilder, LanguageServerPackage package, DiagnosticPublisher diagnosticPublisher)
         {
             _languageServerBuilder = languageServerBuilder;
             _package = package;
             _diagnosticPublisher = diagnosticPublisher;
-=======
-        public TextDocumentHandler(LanguageServerBuilder languageServerBuilder, LanguageServerPackage package)
-        {
-            _languageServerBuilder = languageServerBuilder;
-            _package = package;
->>>>>>> 3776c439
         }
 
         public TextDocumentSyncKind Change { get; } = TextDocumentSyncKind.Full;
