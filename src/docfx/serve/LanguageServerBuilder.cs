// Copyright (c) Microsoft. All rights reserved.
// Licensed under the MIT license. See LICENSE file in the project root for full license information.

using System;
using System.Collections.Generic;
using System.Linq;
using System.Threading;
using System.Threading.Channels;
using System.Threading.Tasks;
using OmniSharp.Extensions.LanguageServer.Protocol.Models;

namespace Microsoft.Docs.Build
{
    internal class LanguageServerBuilder
    {
        private readonly Builder _builder;
<<<<<<< HEAD
        private readonly ErrorList _errorList;
        private readonly Channel<DateTime> _buildChannel;
=======
        private readonly ErrorList _errorList = new();
        private readonly Channel<bool> _buildChannel = Channel.CreateUnbounded<bool>();
>>>>>>> 826dc08b
        private readonly DiagnosticPublisher _diagnosticPublisher;
        private readonly LanguageServerPackage _languageServerPackage;
        private readonly ILanguageServerNotificationListener _notificationListener;
        private readonly PathString _workingDirectory;
        private List<PathString> _filesWithDiagnostics = new();

        public LanguageServerBuilder(
            CommandLineOptions options,
            DiagnosticPublisher diagnosticPublisher,
            LanguageServerPackage languageServerPackage,
            ILanguageServerNotificationListener notificationListener)
        {
            options.DryRun = true;

            _workingDirectory = languageServerPackage.BasePath;
            _diagnosticPublisher = diagnosticPublisher;
            _languageServerPackage = languageServerPackage;
            _notificationListener = notificationListener;
            _builder = new(_errorList, languageServerPackage.BasePath, options, _languageServerPackage);
<<<<<<< HEAD
            _buildChannel = Channel.CreateUnbounded<DateTime>();
=======
>>>>>>> 826dc08b
            _ = StartAsync();
        }

        public void QueueBuild(DateTime timeStamp)
        {
            _buildChannel.Writer.TryWrite(timeStamp);
        }

        private async Task StartAsync()
        {
            while (true)
            {
<<<<<<< HEAD
                var eventTimeStamp = await WaitToTriggerBuild();
                var filesToBuild = _languageServerPackage.GetAllFilesInMemory().ToList();

                _errorList.Clear();
                if (filesToBuild.Count > 0)
                {
                    _builder.Build(filesToBuild.Select(f => f.Value).ToArray());
                }

                PublishDiagnosticsParams(filesToBuild, eventTimeStamp);
                TestQuirks.HandledEventCountIncrease?.Invoke();
=======
                await WaitToTriggerBuild();

                var filesToBuild = _languageServerPackage.GetAllFilesInMemory();
                _builder.Build(filesToBuild.Select(f => f.Value).ToArray());

                PublishDiagnosticsParams(filesToBuild);
                _notificationListener.OnNotificationHandled();
>>>>>>> 826dc08b
            }
        }

        private async Task<DateTime> WaitToTriggerBuild()
        {
            var eventTimeStamp = await _buildChannel.Reader.ReadAsync();

            try
            {
                while (true)
                {
                    using var cts = new CancellationTokenSource(1000);
<<<<<<< HEAD
                    eventTimeStamp = await _buildChannel.Reader.ReadAsync(cts.Token);
                    TestQuirks.HandledEventCountIncrease?.Invoke();
=======
                    await _buildChannel.Reader.ReadAsync(cts.Token);
                    _notificationListener.OnNotificationHandled();
>>>>>>> 826dc08b
                }
            }
            catch (OperationCanceledException)
            {
            }
<<<<<<< HEAD
            return eventTimeStamp;
=======
>>>>>>> 826dc08b
        }

        private void PublishDiagnosticsParams(IEnumerable<PathString> filesToBuild, DateTime eventTimeStamp)
        {
            List<PathString> filesWithDiagnostics = new();
            var diagnosticsGroupbyFile = from error in _errorList
                                         let source = error.Source
                                         where source != null
                                         let diagnostic = ConvertToDiagnostics(error, source)
                                         group diagnostic by source.File;
            foreach (var diagnostics in diagnosticsGroupbyFile)
            {
                var fullPath = _workingDirectory.Concat(diagnostics.Key.Path);
                filesWithDiagnostics.Add(fullPath);
                _diagnosticPublisher.PublishDiagnostic(
                    fullPath, diagnostics.ToList(), eventTimeStamp);
            }

            foreach (var fileWithoutDiagnostics in filesToBuild.Union(_filesWithDiagnostics).Except(filesWithDiagnostics))
            {
                _diagnosticPublisher.PublishDiagnostic(fileWithoutDiagnostics, new List<Diagnostic>(), eventTimeStamp);
            }

            _filesWithDiagnostics = filesWithDiagnostics;
        }

        private static Diagnostic ConvertToDiagnostics(Error error, SourceInfo source)
        {
            return new Diagnostic
            {
                Range = new(
                     new(ConvertLocation(source.Line), ConvertLocation(source.Column)),
                     new(ConvertLocation(source.EndLine), ConvertLocation(source.EndColumn))),
                Code = error.Code,
                Source = "Docs Validation",
                Severity = error.Level switch
                {
                    ErrorLevel.Error => DiagnosticSeverity.Error,
                    ErrorLevel.Warning => DiagnosticSeverity.Warning,
                    ErrorLevel.Suggestion => DiagnosticSeverity.Information,
                    ErrorLevel.Info => DiagnosticSeverity.Hint,
                    _ => null,
                },
                Message = error.Message,
            };

            int ConvertLocation(int original)
            {
                var target = original - 1;
                return target < 0 ? 0 : target;
            }
        }
    }
}<|MERGE_RESOLUTION|>--- conflicted
+++ resolved
@@ -14,13 +14,8 @@
     internal class LanguageServerBuilder
     {
         private readonly Builder _builder;
-<<<<<<< HEAD
-        private readonly ErrorList _errorList;
-        private readonly Channel<DateTime> _buildChannel;
-=======
         private readonly ErrorList _errorList = new();
-        private readonly Channel<bool> _buildChannel = Channel.CreateUnbounded<bool>();
->>>>>>> 826dc08b
+        private readonly Channel<DateTime> _buildChannel = Channel.CreateUnbounded<DateTime>();
         private readonly DiagnosticPublisher _diagnosticPublisher;
         private readonly LanguageServerPackage _languageServerPackage;
         private readonly ILanguageServerNotificationListener _notificationListener;
@@ -40,10 +35,6 @@
             _languageServerPackage = languageServerPackage;
             _notificationListener = notificationListener;
             _builder = new(_errorList, languageServerPackage.BasePath, options, _languageServerPackage);
-<<<<<<< HEAD
-            _buildChannel = Channel.CreateUnbounded<DateTime>();
-=======
->>>>>>> 826dc08b
             _ = StartAsync();
         }
 
@@ -56,7 +47,6 @@
         {
             while (true)
             {
-<<<<<<< HEAD
                 var eventTimeStamp = await WaitToTriggerBuild();
                 var filesToBuild = _languageServerPackage.GetAllFilesInMemory().ToList();
 
@@ -67,16 +57,7 @@
                 }
 
                 PublishDiagnosticsParams(filesToBuild, eventTimeStamp);
-                TestQuirks.HandledEventCountIncrease?.Invoke();
-=======
-                await WaitToTriggerBuild();
-
-                var filesToBuild = _languageServerPackage.GetAllFilesInMemory();
-                _builder.Build(filesToBuild.Select(f => f.Value).ToArray());
-
-                PublishDiagnosticsParams(filesToBuild);
                 _notificationListener.OnNotificationHandled();
->>>>>>> 826dc08b
             }
         }
 
@@ -89,33 +70,25 @@
                 while (true)
                 {
                     using var cts = new CancellationTokenSource(1000);
-<<<<<<< HEAD
                     eventTimeStamp = await _buildChannel.Reader.ReadAsync(cts.Token);
-                    TestQuirks.HandledEventCountIncrease?.Invoke();
-=======
-                    await _buildChannel.Reader.ReadAsync(cts.Token);
                     _notificationListener.OnNotificationHandled();
->>>>>>> 826dc08b
                 }
             }
             catch (OperationCanceledException)
             {
             }
-<<<<<<< HEAD
             return eventTimeStamp;
-=======
->>>>>>> 826dc08b
         }
 
         private void PublishDiagnosticsParams(IEnumerable<PathString> filesToBuild, DateTime eventTimeStamp)
         {
             List<PathString> filesWithDiagnostics = new();
-            var diagnosticsGroupbyFile = from error in _errorList
+            var diagnosticsGroupByFile = from error in _errorList
                                          let source = error.Source
                                          where source != null
                                          let diagnostic = ConvertToDiagnostics(error, source)
                                          group diagnostic by source.File;
-            foreach (var diagnostics in diagnosticsGroupbyFile)
+            foreach (var diagnostics in diagnosticsGroupByFile)
             {
                 var fullPath = _workingDirectory.Concat(diagnostics.Key.Path);
                 filesWithDiagnostics.Add(fullPath);
