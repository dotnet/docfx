// Copyright (c) Microsoft. All rights reserved.
// Licensed under the MIT license. See LICENSE file in the project root for full license information.

using System.Collections.Concurrent;
using System.Collections.Generic;
using System.IO;
using System.Linq;

namespace Microsoft.Docs.Build
{
    internal class PublishModelBuilder
    {
<<<<<<< HEAD
        private readonly string _outputPath;
=======
        public const string NonVersion = "NONE_VERSION";
>>>>>>> ee1921f8
        private readonly ConcurrentDictionary<string, ConcurrentBag<Document>> _outputPathConflicts = new ConcurrentDictionary<string, ConcurrentBag<Document>>(PathUtility.PathComparer);
        private readonly ConcurrentDictionary<string, ConcurrentDictionary<Document, IReadOnlyList<string>>> _filesBySiteUrl = new ConcurrentDictionary<string, ConcurrentDictionary<Document, IReadOnlyList<string>>>(PathUtility.PathComparer);
        private readonly ConcurrentDictionary<string, Document> _filesByOutputPath = new ConcurrentDictionary<string, Document>(PathUtility.PathComparer);
        private readonly ConcurrentDictionary<Document, PublishItem> _publishItems = new ConcurrentDictionary<Document, PublishItem>();
        private readonly ListBuilder<Document> _filesWithErrors = new ListBuilder<Document>();

        public PublishModelBuilder(string outputPath)
        {
            _outputPath = PathUtility.NormalizeFolder(outputPath);
        }

        public void MarkError(Document file)
        {
            // TODO: If Error has a Document identifier, we can retrieve files with errors from
            //       error log without explicitly call PublishModelBuilder.MarkError
            _filesWithErrors.Add(file);
        }

        public bool TryAdd(Document file, PublishItem item)
        {
            _publishItems[file] = item;

            if (item.Path != null)
            {
                // Find output path conflicts
                if (!_filesByOutputPath.TryAdd(item.Path, file))
                {
                    if (_filesByOutputPath.TryGetValue(item.Path, out var existingFile) && existingFile != file)
                    {
                        _outputPathConflicts.GetOrAdd(item.Path, _ => new ConcurrentBag<Document>()).Add(file);
                    }
                    return false;
                }
            }

            var monikers = item.Monikers;
            if (monikers.Count == 0)
            {
                monikers = new List<string> { PublishModelBuilder.NonVersion };
            }
            _filesBySiteUrl.GetOrAdd(item.Url, _ => new ConcurrentDictionary<Document, IReadOnlyList<string>>()).TryAdd(file, monikers);

            return true;
        }

        public (PublishModel, Dictionary<Document, PublishItem>) Build(Context context, bool legacy)
        {
            // Handle publish url conflicts
            foreach (var (siteUrl, files) in _filesBySiteUrl)
            {
                var conflictMoniker = files
                    .SelectMany(file => file.Value)
                    .GroupBy(moniker => moniker)
                    .Where(group => group.Count() > 1)
                    .Select(group => group.Key)
                    .ToList();

                if (conflictMoniker.Count != 0
                    || (files.Count() > 1 && files.Any(file => file.Value.Contains(PublishModelBuilder.NonVersion))))
                {
                    context.ErrorLog.Write(Errors.PublishUrlConflict(siteUrl, files, conflictMoniker));
                    foreach (var conflictingFile in files.Keys)
                    {
                        HandleFileWithError(context, conflictingFile, legacy);
                    }
                }
            }

            // Handle output path conflicts
            foreach (var (outputPath, conflict) in _outputPathConflicts)
            {
                var conflictingFiles = new HashSet<Document>();

                foreach (var conflictingFile in conflict)
                {
                    conflictingFiles.Add(conflictingFile);
                }

                if (_filesByOutputPath.TryRemove(outputPath, out var removed))
                {
                    conflictingFiles.Add(removed);
                }

                context.ErrorLog.Write(Errors.OutputPathConflict(outputPath, conflictingFiles));

                foreach (var conflictingFile in conflictingFiles)
                {
                    HandleFileWithError(context, conflictingFile, legacy);
                }
            }

            // Handle files with errors
            foreach (var file in _filesWithErrors.ToList())
            {
                if (_filesBySiteUrl.TryRemove(file.SiteUrl, out _))
                {
                    HandleFileWithError(context, file, legacy);
                }
            }

            var model = new PublishModel
            {
                Files = _publishItems.Values
                    .OrderBy(item => item.Locale)
                    .ThenBy(item => item.Path)
                    .ThenBy(item => item.Url)
                    .ThenBy(item => item.RedirectUrl)
                    .ThenBy(item => item.MonikerGroup)
                    .ToArray(),
                MonikerGroups = new SortedDictionary<string, IReadOnlyList<string>>(_publishItems.Values
                    .Where(item => !string.IsNullOrEmpty(item.MonikerGroup))
                    .GroupBy(item => item.MonikerGroup)
                    .ToDictionary(g => g.Key, g => g.First().Monikers)),
            };

            var fileManifests = _publishItems.ToDictionary(item => item.Key, item => item.Value);

            return (model, fileManifests);
        }

        private void HandleFileWithError(Context context, Document file, bool legacy)
        {
            if (_publishItems.TryGetValue(file, out var item))
            {
                item.HasError = true;

                if (item.Path != null && IsInsideOutputFolder(item))
                    context.Output.Delete(item.Path, legacy);
            }
        }

        private bool IsInsideOutputFolder(PublishItem item)
        {
            var outputFilePath = PathUtility.NormalizeFolder(Path.Combine(_outputPath, item.Path));
            return outputFilePath.StartsWith(_outputPath);
        }
    }
}<|MERGE_RESOLUTION|>--- conflicted
+++ resolved
@@ -10,11 +10,7 @@
 {
     internal class PublishModelBuilder
     {
-<<<<<<< HEAD
         private readonly string _outputPath;
-=======
-        public const string NonVersion = "NONE_VERSION";
->>>>>>> ee1921f8
         private readonly ConcurrentDictionary<string, ConcurrentBag<Document>> _outputPathConflicts = new ConcurrentDictionary<string, ConcurrentBag<Document>>(PathUtility.PathComparer);
         private readonly ConcurrentDictionary<string, ConcurrentDictionary<Document, IReadOnlyList<string>>> _filesBySiteUrl = new ConcurrentDictionary<string, ConcurrentDictionary<Document, IReadOnlyList<string>>>(PathUtility.PathComparer);
         private readonly ConcurrentDictionary<string, Document> _filesByOutputPath = new ConcurrentDictionary<string, Document>(PathUtility.PathComparer);
