// Copyright (c) Microsoft. All rights reserved.
// Licensed under the MIT license. See LICENSE file in the project root for full license information.

using System;
using System.Collections.Generic;
using System.Collections.Immutable;
using System.ComponentModel.DataAnnotations;
using System.IO;
using System.Linq;
using System.Reflection;
using System.Text.RegularExpressions;
using Newtonsoft.Json;
using Newtonsoft.Json.Converters;
using Newtonsoft.Json.Linq;
using Newtonsoft.Json.Serialization;

namespace Microsoft.Docs.Build
{
    /// <summary>
    /// Provide Utilities of Json
    /// </summary>
    internal static class JsonUtility
    {
        public static readonly JsonSerializer DefaultSerializer = new JsonSerializer
        {
            NullValueHandling = NullValueHandling.Ignore,
            ContractResolver = new SchemaValidationContractResolver(),
        };

        public static readonly JsonMergeSettings MergeSettings = new JsonMergeSettings
        {
            MergeArrayHandling = MergeArrayHandling.Replace,
        };

        private static readonly CamelCasePropertyNamesContractResolver s_contractResolver = new CamelCasePropertyNamesContractResolver();
        private static readonly JsonSerializerSettings s_noneFormatJsonSerializerSettings = new JsonSerializerSettings
        {
            NullValueHandling = NullValueHandling.Ignore,
            Converters = { new StringEnumConverter { NamingStrategy = new CamelCaseNamingStrategy() } },
            ContractResolver = new JsonContractResolver(),
        };

        private static readonly JsonSerializerSettings s_indentedFormatJsonSerializerSettings = new JsonSerializerSettings
        {
            NullValueHandling = NullValueHandling.Ignore,
            Formatting = Formatting.Indented,
            Converters = { new StringEnumConverter { NamingStrategy = new CamelCaseNamingStrategy() } },
            ContractResolver = new JsonContractResolver(),
        };

        private static readonly JsonSerializer s_defaultIndentedFormatSerializer = JsonSerializer.Create(s_indentedFormatJsonSerializerSettings);
        private static readonly JsonSerializer s_defaultNoneFormatSerializer = JsonSerializer.Create(s_noneFormatJsonSerializerSettings);

        [ThreadStatic]
        private static ImmutableStack<Status> t_status;

        /// <summary>
        /// Fast pass to read MIME from $schema attribute.
        /// </summary>
        public static string ReadMime(TextReader reader)
        {
            var schema = ReadSchema(reader);
            if (schema == null)
                return null;

            // TODO: be more strict
            var mime = schema.Split('/').LastOrDefault();
            if (mime != null)
                return Path.GetFileNameWithoutExtension(schema);

            return null;
        }

        /// <summary>
        /// Fast pass to read the value of $schema specified in JSON.
        /// $schema must be the first attribute in the root object.
        /// Assume input is a valid JSON. Bad input will be process though Json.NET
        /// </summary>
        public static string ReadSchema(TextReader reader)
        {
            SkipSpaces();

            if (reader.Read() != '{')
                return null;

            SkipSpaces();

            foreach (var expect in "\"$schema\"")
            {
                if (reader.Read() != expect)
                    return null;
            }

            SkipSpaces();

            if (reader.Read() != ':')
                return null;

            SkipSpaces();

            if (reader.Peek() != '\"')
                return null;

            return new JsonTextReader(reader).ReadAsString();

            void SkipSpaces()
            {
                while (true)
                {
                    var ch = reader.Peek();
                    if (ch == ' ' || ch == '\r' || ch == '\n' || ch == '\t')
                    {
                        reader.Read();
                        continue;
                    }
                    break;
                }
            }
        }

        /// <summary>
        /// Serialize an object to TextWriter
        /// </summary>
        public static void Serialize(TextWriter writer, object graph, Formatting formatting = Formatting.None)
        {
            var localSerializer = formatting == Formatting.Indented ? s_defaultIndentedFormatSerializer : s_defaultNoneFormatSerializer;
            localSerializer.Serialize(writer, graph);
        }

        /// <summary>
        /// Serialize an object to string
        /// </summary>
        public static string Serialize(object graph, Formatting formatting = Formatting.None)
        {
            using (StringWriter writer = new StringWriter())
            {
                Serialize(writer, graph, formatting);
                return writer.ToString();
            }
        }

        /// <summary>
        /// De-serialize a user input string to an object, return error list at the same time
        /// </summary>
        public static (List<Error> errors, T model) DeserializeWithSchemaValidation<T>(string json)
        {
            var (errors, token) = Deserialize(json);
            var (mismatchingErrors, result) = ToObjectWithSchemaValidation<T>(token);
            errors.AddRange(mismatchingErrors);
            return (errors, result);
        }

        /// <summary>
        /// De-serialize a data string, which is not user input, to an object
        /// schema validation errors will be ignored, syntax errors and type mismatching will be thrown
        /// </summary>
        public static T Deserialize<T>(string json)
        {
            using (var stringReader = new StringReader(json))
            using (var reader = new JsonTextReader(stringReader))
            {
                try
                {
                    return DefaultSerializer.Deserialize<T>(reader);
                }
                catch (JsonReaderException ex)
                {
                    var (range, message, path) = ParseException(ex);
                    throw Errors.JsonSyntaxError(range, message, path).ToException(ex);
                }
            }
        }

        /// <summary>
        /// Converts a strongly typed C# object to weakly typed json object using the default serialization settings.
        /// </summary>
        public static JObject ToJObject(object model)
        {
            return JObject.FromObject(model, DefaultSerializer);
        }

        /// <summary>
        /// Creates an instance of the specified .NET type from the JToken with schema validation
        /// </summary>
        public static (List<Error>, T) ToObjectWithSchemaValidation<T>(JToken token)
        {
            var (errors, obj) = ToObjectWithSchemaValidation(token, typeof(T));
            return (errors, (T)obj);
        }

        /// <summary>
        /// Creates an instance of the specified .NET type from the JToken
        /// Schema validation errors will be ignored, type mismatch and syntax errors will be thrown
        /// </summary>
        public static T ToObject<T>(JToken token)
        {
            try
            {
                var obj = token.ToObject(typeof(T), JsonUtility.DefaultSerializer);
                return (T)obj;
            }
            catch (JsonReaderException ex)
            {
                var (range, message, path) = ParseException(ex);
                throw Errors.JsonSyntaxError(range, message, path).ToException(ex);
            }
        }

        public static (List<Error>, object) ToObjectWithSchemaValidation(
            JToken token,
            Type type,
            Func<IEnumerable<DataTypeAttribute>, object, string, object> transform = null)
        {
            var errors = new List<Error>();
            try
            {
                var status = new Status
                {
                    SchemaViolationErrors = new List<Error>(),
                    Transform = transform,
                };
                t_status = t_status is null ? ImmutableStack.Create(status) : t_status.Push(status);

                token.ReportUnknownFields(errors, type);
                var serializer = new JsonSerializer
                {
                    NullValueHandling = NullValueHandling.Ignore,
                    ContractResolver = DefaultSerializer.ContractResolver,
                };
                serializer.Error += HandleError;
                var value = token.ToObject(type, serializer);
                errors.AddRange(t_status.Peek().SchemaViolationErrors);
                return (errors, value);
            }
            finally
            {
                t_status = t_status.Pop();
            }

            void HandleError(object sender, Newtonsoft.Json.Serialization.ErrorEventArgs args)
            {
                // only log an error once
                if (args.CurrentObject == args.ErrorContext.OriginalObject)
                {
                    if (args.ErrorContext.Error is JsonReaderException || args.ErrorContext.Error is JsonSerializationException jse)
                    {
                        var (range, message, path) = ParseException(args.ErrorContext.Error);
                        errors.Add(Errors.ViolateSchema(range, message, path));
                        args.ErrorContext.Handled = true;
                    }
                }
            }
        }

        /// <summary>
        /// Deserialize from JSON file, get from or add to cache
        /// </summary>
        public static (List<Error>, JToken) Deserialize(Document file, Context context) => context.Cache.LoadJsonFile(file);

        /// <summary>
        /// Parse a string to JToken.
        /// Validate null value during the process.
        /// </summary>
        public static (List<Error>, JToken) Deserialize(string json)
        {
            try
            {
                var (errors, token) = JToken.Parse(json).RemoveNulls();
                return (errors, token ?? JValue.CreateNull());
            }
            catch (JsonReaderException ex)
            {
                var (range, message, path) = ParseException(ex);
                throw Errors.JsonSyntaxError(range, message, path).ToException(ex);
            }
        }

        public static JObject Merge(JObject a, JObject b)
        {
            var result = new JObject();
            result.Merge(a, MergeSettings);
            result.Merge(b, MergeSettings);
            return result;
        }

        public static JObject Merge(JObject first, IEnumerable<JObject> objs)
        {
            var result = new JObject();
            result.Merge(first);
            foreach (var obj in objs)
            {
                if (obj != null)
                {
                    result.Merge(obj, MergeSettings);
                }
            }
            return result;
        }

        /// <summary>
        /// Report warnings for all null or undefined nodes, remove nulls inside arrays.
        /// </summary>
        public static (List<Error>, JToken) RemoveNulls(this JToken token)
        {
            var errors = new List<Error>();
            var nullNodes = new List<JToken>();
            var removeNodes = new List<JToken>();

            RemoveNullsCore(token, errors, nullNodes, removeNodes);

            foreach (var node in nullNodes)
            {
                var lineInfo = (IJsonLineInfo)node;
                var name = node is JProperty prop ? prop.Name : (node.Parent?.Parent is JProperty p ? p.Name : node.Path);
                errors.Add(Errors.NullValue(new Range(lineInfo.LineNumber, lineInfo.LinePosition), name, node.Path));
            }

            foreach (var node in removeNodes)
            {
                node.Remove();
            }

            return (errors, token);
        }

        public static bool TryGetValue<T>(this JObject obj, string key, out T value) where T : JToken
        {
            value = null;
            if (obj == null || string.IsNullOrEmpty(key))
            {
                return false;
            }

            if (obj.TryGetValue(key, out var valueToken) && valueToken is T valueT)
            {
                value = valueT;
                return true;
            }

            return false;
        }

        private static (Range, string message, string path) ParseException(Exception ex)
        {
            // TODO: Json.NET type conversion error message is developer friendly but not writer friendly.
            var match = Regex.Match(ex.Message, "^([\\s\\S]*)\\sPath '(.*)', line (\\d+), position (\\d+).$");
            if (match.Success)
            {
                var range = new Range(int.Parse(match.Groups[3].Value), int.Parse(match.Groups[4].Value));
                return (range, match.Groups[1].Value, match.Groups[2].Value);
            }
            return (default, ex.Message, null);
        }

        private static bool IsNullOrUndefined(this JToken token)
        {
            return
                (token == null) ||
                (token.Type == JTokenType.Null) ||
                (token.Type == JTokenType.Undefined);
        }

        private static void RemoveNullsCore(JToken token, List<Error> errors, List<JToken> nullNodes, List<JToken> removeNodes)
        {
            if (token is JArray array)
            {
                foreach (var item in token.Children())
                {
                    if (item.IsNullOrUndefined())
                    {
                        nullNodes.Add(item);
                        removeNodes.Add(item);
                    }
                    else
                    {
                        RemoveNullsCore(item, errors, nullNodes, removeNodes);
                    }
                }
            }
            else if (token is JObject obj)
            {
                foreach (var item in token.Children())
                {
                    var prop = item as JProperty;
                    if (prop.Value.IsNullOrUndefined())
                    {
                        nullNodes.Add(item);
                    }
                    else
                    {
                        RemoveNullsCore(prop.Value, errors, nullNodes, removeNodes);
                    }
                }
            }
        }

        private static void ReportUnknownFields(this JToken token, List<Error> errors, Type type)
        {
            if (token is JArray array)
            {
                var itemType = GetCollectionItemTypeIfArrayType(type);
                foreach (var item in token.Children())
                {
                    item.ReportUnknownFields(errors, itemType);
                }
            }
            else if (token is JObject obj)
            {
                foreach (var item in token.Children())
                {
                    var prop = item as JProperty;

                    // skip the special property
                    if (prop.Name == "$schema")
                        continue;

                    var nestedType = GetNestedTypeAndCheckForUnknownField(type, prop, errors);
                    if (nestedType != null)
                    {
                        prop.Value.ReportUnknownFields(errors, nestedType);
                    }
                }
            }
        }

        private static Type GetCollectionItemTypeIfArrayType(Type type)
        {
            var contract = s_contractResolver.ResolveContract(type);
            if (contract is JsonObjectContract)
            {
                return type;
            }
            else if (contract is JsonArrayContract arrayContract)
            {
                var itemType = arrayContract.CollectionItemType;
                if (itemType is null)
                {
                    return type;
                }
                else
                {
                    return itemType;
                }
            }
            return type;
        }

        private static Type GetNestedTypeAndCheckForUnknownField(Type type, JProperty prop, List<Error> errors)
        {
            var contract = s_contractResolver.ResolveContract(type);

            if (contract is JsonObjectContract objectContract)
            {
                var matchingProperty = objectContract.Properties.GetClosestMatchProperty(prop.Name);
                if (matchingProperty == null && type.IsSealed)
                {
                    var lineInfo = prop as IJsonLineInfo;
                    errors.Add(Errors.UnknownField(
                        new Range(lineInfo.LineNumber, lineInfo.LinePosition), prop.Name, type.Name, prop.Path));
                }
                return matchingProperty?.PropertyType;
            }

            if (contract is JsonArrayContract arrayContract)
            {
                var matchingProperty = GetPropertiesFromJsonArrayContract(arrayContract).GetClosestMatchProperty(prop.Name);
                return matchingProperty?.PropertyType;
            }

            return null;
        }

        private static JsonPropertyCollection GetPropertiesFromJsonArrayContract(JsonArrayContract arrayContract)
        {
            var itemContract = DefaultSerializer.ContractResolver.ResolveContract(arrayContract.CollectionItemType);
            if (itemContract is JsonObjectContract objectContract)
                return objectContract.Properties;
            else if (itemContract is JsonArrayContract contract)
                return GetPropertiesFromJsonArrayContract(contract);
            return null;
        }

        private class JsonContractResolver : CamelCasePropertyNamesContractResolver
        {
            protected override JsonProperty CreateProperty(MemberInfo member, MemberSerialization memberSerialization)
            {
                var prop = base.CreateProperty(member, memberSerialization);
                ShouldNotSerializeEmptyArray();
                SetFieldWritable();
                return prop;

                void ShouldNotSerializeEmptyArray()
                {
                    if (s_contractResolver.ResolveContract(prop.PropertyType) is JsonArrayContract)
                    {
                        prop.ShouldSerialize =
                              target =>
                              {
                                  var array = prop.ValueProvider.GetValue(target) as IEnumerable<object>;
                                  if (array != null && !array.Any())
                                  {
                                      return false;
                                  }
                                  return true;
                              };
                    }
                }

                void SetFieldWritable()
                {
                    if (!prop.Writable)
                    {
                        if (member is FieldInfo f && f.IsPublic && !f.IsStatic)
                        {
                            prop.Writable = true;
                        }
                    }
                }
            }
        }

<<<<<<< HEAD
        private sealed class JsonContractResolver : CamelCasePropertyNamesContractResolver
=======
        private sealed class SchemaValidationContractResolver : JsonContractResolver
>>>>>>> f41bb6a4
        {
            protected override JsonProperty CreateProperty(MemberInfo member, MemberSerialization memberSerialization)
            {
                var prop = base.CreateProperty(member, memberSerialization);
<<<<<<< HEAD

                // TODO:
                SetFieldWritable(member, prop);
=======
                var converter = GetConverter(member);

                if (converter != null)
                {
                    prop.Converter = converter;
                }
>>>>>>> f41bb6a4
                return prop;
            }

            private SchemaValidationAndTransformConverter GetConverter(MemberInfo member)
            {
                var validators = member.GetCustomAttributes<ValidationAttribute>(false);
                var contentTypeAttributes = member.GetCustomAttributes<DataTypeAttribute>(false);
                if (contentTypeAttributes.Any() || validators.Any())
                {
                    return new SchemaValidationAndTransformConverter(contentTypeAttributes, validators, member.Name);
                }
                return null;
            }
        }

        private sealed class SchemaValidationAndTransformConverter : JsonConverter
        {
            private readonly IEnumerable<ValidationAttribute> _validators;
            private readonly IEnumerable<DataTypeAttribute> _attributes;
            private readonly string _fieldName;

            public SchemaValidationAndTransformConverter(IEnumerable<DataTypeAttribute> attributes, IEnumerable<ValidationAttribute> validators, string fieldName)
            {
                _attributes = attributes;
                _validators = validators;
                _fieldName = fieldName;
            }

            public override bool CanConvert(Type objectType) => true;

            public override void WriteJson(JsonWriter writer, object value, JsonSerializer serializer) => new NotSupportedException();

            public override object ReadJson(JsonReader reader, Type objectType, object existingValue, JsonSerializer serializer)
            {
                var lineInfo = (IJsonLineInfo)reader;
                var range = new Range(lineInfo.LineNumber, lineInfo.LinePosition);
                var value = serializer.Deserialize(reader, objectType);
                if (value == null)
                {
                    return null;
                }

                foreach (var validator in _validators)
                {
                    try
                    {
                        validator.Validate(value, new ValidationContext(value) { DisplayName = _fieldName });
                    }
                    catch (Exception e)
                    {
                        t_status.Peek().SchemaViolationErrors.Add(Errors.ViolateSchema(range, e.Message, reader.Path));
                    }
                }

                return t_status.Peek().Transform != null ? t_status.Peek().Transform(_attributes, value, reader.Path) : value;
            }
        }

        private sealed class Status
        {
            public List<Error> SchemaViolationErrors { get; set; }

            public Func<IEnumerable<DataTypeAttribute>, object, string, object> Transform { get; set; }
        }
    }
}<|MERGE_RESOLUTION|>--- conflicted
+++ resolved
@@ -519,27 +519,17 @@
             }
         }
 
-<<<<<<< HEAD
-        private sealed class JsonContractResolver : CamelCasePropertyNamesContractResolver
-=======
         private sealed class SchemaValidationContractResolver : JsonContractResolver
->>>>>>> f41bb6a4
         {
             protected override JsonProperty CreateProperty(MemberInfo member, MemberSerialization memberSerialization)
             {
                 var prop = base.CreateProperty(member, memberSerialization);
-<<<<<<< HEAD
-
-                // TODO:
-                SetFieldWritable(member, prop);
-=======
                 var converter = GetConverter(member);
 
                 if (converter != null)
                 {
                     prop.Converter = converter;
                 }
->>>>>>> f41bb6a4
                 return prop;
             }
 
