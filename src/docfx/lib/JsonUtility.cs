// Copyright (c) Microsoft. All rights reserved.
// Licensed under the MIT license. See LICENSE file in the project root for full license information.

using System;
using System.Collections.Concurrent;
using System.Collections.Generic;
using System.ComponentModel.DataAnnotations;
using System.IO;
using System.Linq;
using System.Reflection;
using System.Threading;
using Newtonsoft.Json;
using Newtonsoft.Json.Converters;
using Newtonsoft.Json.Linq;
using Newtonsoft.Json.Schema;
using Newtonsoft.Json.Schema.Generation;
using Newtonsoft.Json.Serialization;

namespace Microsoft.Docs.Build
{
    /// <summary>
    /// Provide Utilities of Json
    /// </summary>
    internal static class JsonUtility
    {
        public static readonly JsonSerializer DefaultDeserializer = new JsonSerializer
        {
            NullValueHandling = NullValueHandling.Ignore,
            ContractResolver = new JsonContractResolver(),
        };

        private static readonly ConcurrentDictionary<Type, Lazy<bool>> s_cacheTypeContainsJsonExtensionData = new ConcurrentDictionary<Type, Lazy<bool>>();
        private static readonly ConcurrentDictionary<Type, Lazy<JSchema>> s_cacheTypeJsonSchema = new ConcurrentDictionary<Type, Lazy<JSchema>>();

        private static readonly JsonMergeSettings s_defaultMergeSettings = new JsonMergeSettings
        {
            MergeArrayHandling = MergeArrayHandling.Replace,
        };

        private static readonly JsonSerializerSettings s_noneFormatJsonSerializerSettings = new JsonSerializerSettings
        {
            NullValueHandling = NullValueHandling.Ignore,
            Converters =
                {
                    new StringEnumConverter { CamelCaseText = true },
                },
            ContractResolver = new CamelCasePropertyNamesContractResolver(),
        };

        private static readonly JsonSerializerSettings s_indentedFormatJsonSerializerSettings = new JsonSerializerSettings
        {
            NullValueHandling = NullValueHandling.Ignore,
            Formatting = Formatting.Indented,
            Converters =
                {
                    new StringEnumConverter { CamelCaseText = true },
                },
            ContractResolver = new CamelCasePropertyNamesContractResolver(),
        };

        private static readonly JsonSerializer s_defaultIndentedFormatSerializer = JsonSerializer.Create(s_indentedFormatJsonSerializerSettings);
        private static readonly JsonSerializer s_defaultNoneFormatSerializer = JsonSerializer.Create(s_noneFormatJsonSerializerSettings);

        // 1 for schema generation enabled, 0 for disabled
        private static int _schemaGenerationEnabled = 1;

        [ThreadStatic]
        private static List<Error> t_schemaViolationErrors;

        /// <summary>
        /// Serialize an object to TextWriter
        /// </summary>
        public static void Serialize(TextWriter writer, object graph, Formatting formatting = Formatting.None)
        {
            var localSerializer = formatting == Formatting.Indented ? s_defaultIndentedFormatSerializer : s_defaultNoneFormatSerializer;
            localSerializer.Serialize(writer, graph);
        }

        /// <summary>
        /// Serialize an object to string
        /// </summary>
        public static string Serialize(object graph, Formatting formatting = Formatting.None)
        {
            using (StringWriter writer = new StringWriter())
            {
                Serialize(writer, graph, formatting);
                return writer.ToString();
            }
        }

        /// <summary>
        /// Deserialize a string to an object
        /// </summary>
        public static (List<Error>, T) Deserialize<T>(string json)
        {
            var (errors, token) = Deserialize(json);
            var (mismatchingErrors, result) = ToObject<T>(token);
            errors.AddRange(mismatchingErrors);
            return (errors, result);
        }

        /// <summary>
        /// Creates an instance of the specified .NET type from the JToken
        /// And validate mismatching field types
        /// </summary>
        public static (List<Error>, T) ToObject<T>(JToken token)
        {
            var (errors, obj) = ToObject(token, typeof(T));
            return (errors, (T)obj);
        }

        public static (List<Error>, object) ToObject(JToken token, Type type)
        {
            var errors = new List<Error>();
<<<<<<< HEAD
            return ToObject(errors, token, type, new SchemaValidationContractResolver(errors));
        }

        internal static (List<Error>, object) ToObjectAndTransformContent(JToken token, Type type, Document file, Func<SchemaContentType, string, Document, (List<Error>, string)> transformContent)
        {
            var errors = new List<Error>();
            return ToObject(errors, token, type, new SchemaValidationAndTransformContractResolver(transformContent, errors, file));
        }

        private static (List<Error>, object) ToObject(List<Error> errors, JToken token, Type type, DefaultContractResolver contractResolver)
        {
            var mismatchingErrors = token.ValidateMismatchingFieldType(type);
            errors.AddRange(mismatchingErrors);
            var serializer = new JsonSerializer
            {
                NullValueHandling = NullValueHandling.Ignore,
                ContractResolver = contractResolver,
            };
            serializer.Error += HandleError;
            var value = token.ToObject(type, serializer);
            return (errors, value);
=======
            try
            {
                var mismatchingErrors = token.ValidateMismatchingFieldType(type);
                errors.AddRange(mismatchingErrors);
                var serializer = new JsonSerializer
                {
                    NullValueHandling = NullValueHandling.Ignore,
                    ContractResolver = DefaultDeserializer.ContractResolver,
                };
                serializer.Error += HandleError;
                t_schemaViolationErrors = new List<Error>();
                var value = token.ToObject(type, serializer);
                errors.AddRange(t_schemaViolationErrors);
                return (errors, value);
            }
            finally
            {
                t_schemaViolationErrors = null;
            }
>>>>>>> 1c54a4fb

            void HandleError(object sender, Newtonsoft.Json.Serialization.ErrorEventArgs args)
            {
                if (args.CurrentObject == args.ErrorContext.OriginalObject
                    && (args.ErrorContext.Error is JsonSerializationException || args.ErrorContext.Error is JsonReaderException))
                {
                    var (message, range) = ParseRangeFromExceptionMessage(args.ErrorContext.Error.Message);
                    errors.Add(Errors.ViolateSchema(range, message));
                    args.ErrorContext.Handled = true;
                }
            }
        }

        /// <summary>
        /// Parse a string to JToken.
        /// Validate null value during the process.
        /// </summary>
        public static (List<Error>, JToken) Deserialize(string json)
        {
            try
            {
                var (errors, token) = JToken.Parse(json, new JsonLoadSettings { LineInfoHandling = LineInfoHandling.Load })
                    .ValidateNullValue();
                return (errors, token ?? JValue.CreateNull());
            }
            catch (Exception ex)
            {
                throw Errors.JsonSyntaxError(ex).ToException();
            }
        }

        /// <summary>
        /// Merge multiple JSON objects.
        /// The latter value overwrites the former value for a given key.
        /// </summary>
        public static JObject Merge(params JObject[] objs)
        {
            var result = new JObject();
            foreach (var obj in objs)
            {
                if (obj != null)
                {
                    result.Merge(obj, s_defaultMergeSettings);
                }
            }
            return result;
        }

        public static JObject Merge(JObject first, IEnumerable<JObject> objs)
        {
            var result = new JObject();
            result.Merge(first);
            foreach (var obj in objs)
            {
                if (obj != null)
                {
                    result.Merge(obj, s_defaultMergeSettings);
                }
            }
            return result;
        }

        /// <summary>
        /// Register license for Newtonsoft.Json.Schema to avoid limit of generating json schema from object type
        /// </summary>
        public static IList<Error> RegisterNewtonsoftJsonSchemaLicense(string license)
        {
            if (string.IsNullOrEmpty(license))
            {
                return new List<Error>();
            }

            try
            {
                License.RegisterLicense(license);
                return new List<Error>();
            }
            catch (Exception ex)
            {
                return new List<Error> { Errors.NewtonsoftJsonSchemaLicenseRegistrationFailed(ex.Message) };
            }
        }

        /// <summary>
        /// Generate Json schema from object type
        /// </summary>
        public static (List<Error>, JSchema) GetJsonSchemaFromType(Type type)
        {
            var errors = new List<Error>();
            var jSchema = s_cacheTypeJsonSchema.GetOrAdd(
                type,
                new Lazy<JSchema>(() =>
                {
                    var (generateErrors, schema) = GenerateJSchema(type);
                    errors.AddRange(generateErrors);
                    return schema;
                })).Value;
            return (errors, jSchema);
        }

        internal static (List<Error>, JToken) ValidateNullValue(this JToken token)
        {
            var errors = new List<Error>();
            var nullNodes = new List<JToken>();
            token.TraverseForNullValueValidation(errors, nullNodes);
            foreach (var node in nullNodes)
            {
                node.Remove();
            }
            return (errors, token);
        }

        internal static List<Error> ValidateMismatchingFieldType(this JToken token, Type type)
        {
            var errors = new List<Error>();
            token.TraverseForUnknownFieldType(errors, type);
            return errors;
        }

        private static (List<Error>, JSchema) GenerateJSchema(Type type)
        {
            try
            {
                if (_schemaGenerationEnabled != 1)
                    return (new List<Error>(), null);

                var generator = new JSchemaGenerator { ContractResolver = DefaultDeserializer.ContractResolver, DefaultRequired = Required.Default };
                var schema = generator.Generate(type, true);

                // If type contains JsonExtensinDataAttribute, additional properties are allowed
                // TODO: Set AllowAdditionalProperties on nested type, not the entry type
                if (!CheckTypeContainsJsonExtensionData(type))
                {
                    schema.AllowAdditionalProperties = false;
                }
                return (new List<Error>(), schema);
            }
            catch (JSchemaException ex)
            {
                if (Interlocked.Exchange(ref _schemaGenerationEnabled, 0) == 1)
                {
                    return (new List<Error> { Errors.NewtonsoftJsonSchemaLimitExceeded(ex.Message) }, null);
                }
                return (new List<Error>(), null);
            }
        }

        private static (string, Range) ParseRangeFromExceptionMessage(string message)
        {
            var parts = message.Remove(message.Length - 1).Split(',');
            var lineNumber = int.Parse(parts.SkipLast(1).Last().Split(' ').Last());
            var linePosition = int.Parse(parts.Last().Split(' ').Last());
            return (message.Substring(0, message.IndexOf(".")), new Range(lineNumber, linePosition));
        }

        private static bool IsNullOrUndefined(this JToken token)
        {
            return
                (token == null) ||
                (token.Type == JTokenType.Null) ||
                (token.Type == JTokenType.Undefined);
        }

        private static void TraverseForNullValueValidation(this JToken token, List<Error> errors, List<JToken> nullNodes, string name = null)
        {
            if (token is JArray array)
            {
                foreach (var item in token.Children())
                {
                    if (item.IsNullOrUndefined())
                    {
                        LogInfoForNullValue(array, errors, name);
                        nullNodes.Add(item);
                    }
                    else
                    {
                        item.TraverseForNullValueValidation(errors, nullNodes, name);
                    }
                }
            }
            else if (token is JObject obj)
            {
                foreach (var item in token.Children())
                {
                    var prop = item as JProperty;
                    if (prop.Value.IsNullOrUndefined())
                    {
                        LogInfoForNullValue(item, errors, prop.Name);
                        nullNodes.Add(item);
                    }
                    else
                    {
                        prop.Value.TraverseForNullValueValidation(errors, nullNodes, prop.Name);
                    }
                }
            }
        }

        private static void TraverseForUnknownFieldType(this JToken token, List<Error> errors, Type type, string path = null)
        {
            path = BuildPath(path, type);
            if (token is JArray array)
            {
                var itemType = GetCollectionItemTypeIfArrayType(type);
                foreach (var item in token.Children())
                {
                    item.TraverseForUnknownFieldType(errors, itemType, path);
                }
            }
            else if (token is JObject obj)
            {
                var allowAddtionalProperties = CheckTypeContainsJsonExtensionData(type);

                foreach (var item in token.Children())
                {
                    var prop = item as JProperty;

                    // skip the special property
                    if (prop.Name.StartsWith('$'))
                        continue;

                    var nestedType = GetNestedTypeAndCheckForUnknownField(type, prop, errors, path, allowAddtionalProperties);
                    if (nestedType != null)
                    {
                        prop.Value.TraverseForUnknownFieldType(errors, nestedType, path);
                    }
                }
            }
        }

        private static string BuildPath(string path, Type type)
        {
            return path is null ? type.Name : $"{path}.{type.Name}";
        }

        private static bool CheckTypeContainsJsonExtensionData(Type type)
        {
            return s_cacheTypeContainsJsonExtensionData.GetOrAdd(
                type,
                new Lazy<bool>(() => type.GetProperties()
                        .Any(prop => prop.GetCustomAttribute<JsonExtensionDataAttribute>() != null))).Value;
        }

        private static Type GetCollectionItemTypeIfArrayType(Type type)
        {
            var contract = DefaultDeserializer.ContractResolver.ResolveContract(type);
            if (contract is JsonObjectContract)
            {
                return type;
            }
            else if (contract is JsonArrayContract arrayContract)
            {
                var itemType = arrayContract.CollectionItemType;
                if (itemType is null)
                {
                    return type;
                }
                else
                {
                    return itemType;
                }
            }
            return type;
        }

        private static Type GetNestedTypeAndCheckForUnknownField(Type type, JProperty prop, List<Error> errors, string path, bool allowAdditionalProperties)
        {
            var contract = DefaultDeserializer.ContractResolver.ResolveContract(type);
            JsonPropertyCollection jsonProperties;
            if (contract is JsonObjectContract objectContract)
            {
                jsonProperties = objectContract.Properties;
            }
            else if (contract is JsonArrayContract arrayContract)
            {
                jsonProperties = GetPropertiesFromJsonArrayContract(arrayContract);
            }
            else
            {
                return null;
            }

            // if mismatching field found, add error
            // else, pass along with nested type
            var matchingProperty = jsonProperties.GetClosestMatchProperty(prop.Name);
            if (matchingProperty is null)
            {
                if (!allowAdditionalProperties)
                {
                    var lineInfo = prop as IJsonLineInfo;
                    errors.Add(Errors.UnknownField(
                        new Range(lineInfo.LineNumber, lineInfo.LinePosition), prop.Name, type.Name, $"{path}.{prop.Name}"));
                }
                return null;
            }
            else
            {
                return matchingProperty.PropertyType;
            }
        }

        private static JsonPropertyCollection GetPropertiesFromJsonArrayContract(JsonArrayContract arrayContract)
        {
            var itemContract = DefaultDeserializer.ContractResolver.ResolveContract(arrayContract.CollectionItemType);
            if (itemContract is JsonObjectContract objectContract)
                return objectContract.Properties;
            else if (itemContract is JsonArrayContract contract)
                return GetPropertiesFromJsonArrayContract(contract);
            return null;
        }

        private static void LogInfoForNullValue(IJsonLineInfo token, List<Error> errors, string name)
        {
            errors.Add(Errors.NullValue(new Range(token.LineNumber, token.LinePosition), name));
        }

        private static void SetPropertyWritable(MemberInfo member, JsonProperty prop)
        {
            if (!prop.Writable)
            {
                if (member is FieldInfo f && f.IsPublic && !f.IsStatic)
                {
                    prop.Writable = true;
                }
            }
        }
<<<<<<< HEAD
=======

        private sealed class JsonContractResolver : DefaultContractResolver
        {
            protected override JsonProperty CreateProperty(MemberInfo member, MemberSerialization memberSerialization)
            {
                var prop = base.CreateProperty(member, memberSerialization);
                var converter = GetConverter(member);

                if (converter != null)
                {
                    if (prop.PropertyType.IsArray)
                    {
                        prop.ItemConverter = converter;
                    }
                    else
                    {
                        prop.Converter = converter;
                    }
                }

                SetPropertyWritable(member, prop);
                return prop;
            }

            private SchemaValidationConverter GetConverter(MemberInfo member)
            {
                var validators = member.GetCustomAttributes<ValidationAttribute>(false).ToList();
                return validators.Count == 0 ? null : new SchemaValidationConverter(validators);
            }
        }

        private sealed class SchemaValidationConverter : JsonConverter
        {
            private readonly IEnumerable<ValidationAttribute> _validators;

            public SchemaValidationConverter(IEnumerable<ValidationAttribute> validators)
            {
                _validators = validators;
            }

            public override bool CanConvert(Type objectType) => true;

            public override object ReadJson(JsonReader reader, Type objectType, object existingValue, JsonSerializer serializer)
            {
                switch (reader.TokenType)
                {
                    case JsonToken.StartObject:
                        var obj = JObject.Load(reader);
                        Validate(reader, obj);
                        break;
                    case JsonToken.StartArray:
                        var array = JArray.Load(reader);
                        Validate(reader, array);
                        break;
                    case JsonToken.StartConstructor:
                        var constructor = JConstructor.Load(reader);
                        Validate(reader, constructor);
                        break;
                    case JsonToken.Integer:
                    case JsonToken.Float:
                    case JsonToken.String:
                    case JsonToken.Boolean:
                    case JsonToken.Date:
                    case JsonToken.Bytes:
                    case JsonToken.Raw:
                    case JsonToken.None:
                    case JsonToken.Null:
                    case JsonToken.Undefined:
                        Validate(reader, reader.Value);
                        break;
                    case JsonToken.PropertyName:
                    case JsonToken.Comment:
                    case JsonToken.EndObject:
                    case JsonToken.EndArray:
                    case JsonToken.EndConstructor:
                    default:
                        break;
                }
                return reader.Value;
            }

            public override void WriteJson(JsonWriter writer, object value, JsonSerializer serializer)
            {
                throw new NotImplementedException();
            }

            private void Validate(JsonReader reader, object value)
            {
                foreach (var validator in _validators)
                {
                    if (validator != null && !validator.IsValid(value))
                    {
                        var lineInfo = reader as IJsonLineInfo;
                        var range = new Range(lineInfo.LineNumber, lineInfo.LinePosition);
                        var validationResult = validator.GetValidationResult(value, new ValidationContext(value, null));
                        t_schemaViolationErrors.Add(Errors.ViolateSchema(range, validationResult.ErrorMessage));
                    }
                }
            }
        }
>>>>>>> 1c54a4fb
    }
}<|MERGE_RESOLUTION|>--- conflicted
+++ resolved
@@ -112,29 +112,6 @@
         public static (List<Error>, object) ToObject(JToken token, Type type)
         {
             var errors = new List<Error>();
-<<<<<<< HEAD
-            return ToObject(errors, token, type, new SchemaValidationContractResolver(errors));
-        }
-
-        internal static (List<Error>, object) ToObjectAndTransformContent(JToken token, Type type, Document file, Func<SchemaContentType, string, Document, (List<Error>, string)> transformContent)
-        {
-            var errors = new List<Error>();
-            return ToObject(errors, token, type, new SchemaValidationAndTransformContractResolver(transformContent, errors, file));
-        }
-
-        private static (List<Error>, object) ToObject(List<Error> errors, JToken token, Type type, DefaultContractResolver contractResolver)
-        {
-            var mismatchingErrors = token.ValidateMismatchingFieldType(type);
-            errors.AddRange(mismatchingErrors);
-            var serializer = new JsonSerializer
-            {
-                NullValueHandling = NullValueHandling.Ignore,
-                ContractResolver = contractResolver,
-            };
-            serializer.Error += HandleError;
-            var value = token.ToObject(type, serializer);
-            return (errors, value);
-=======
             try
             {
                 var mismatchingErrors = token.ValidateMismatchingFieldType(type);
@@ -154,7 +131,6 @@
             {
                 t_schemaViolationErrors = null;
             }
->>>>>>> 1c54a4fb
 
             void HandleError(object sender, Newtonsoft.Json.Serialization.ErrorEventArgs args)
             {
@@ -481,8 +457,6 @@
                 }
             }
         }
-<<<<<<< HEAD
-=======
 
         private sealed class JsonContractResolver : DefaultContractResolver
         {
@@ -583,6 +557,5 @@
                 }
             }
         }
->>>>>>> 1c54a4fb
     }
 }