// Copyright (c) Microsoft. All rights reserved.
// Licensed under the MIT license. See LICENSE file in the project root for full license information.

using System;
using System.ComponentModel;
using System.Globalization;
using System.IO;
using Newtonsoft.Json;

namespace Microsoft.Docs.Build
{
    /// <summary>
    /// Represents a normalized file path, directory path, or URL path string.
    /// </summary>
    [JsonConverter(typeof(PathStringJsonConverter))]
    [TypeConverter(typeof(PathStringTypeConverter))]
    internal struct PathString : IEquatable<PathString>, IComparable<PathString>
    {
<<<<<<< HEAD
        /// <summary>
        /// A nullable string that can never contain
        ///     - backslashes
        ///     - consegtive dots
        ///     - consegtive forward slashes
        ///     - leading ./
        /// </summary>
        private string _value;

        public string Value => _value ?? "";

        public bool IsEmpty => string.IsNullOrEmpty(_value);

        public PathString(string value) => _value = PathUtility.Normalize(value);

        public PathString GetFileName() => new PathString { _value = Path.GetFileName(Value) };
=======
        private string _value;

        /// <summary>
        /// A non-nullable string that can never contains
        ///     - backslashes
        ///     - consegtive dots
        ///     - consegtive forward slashes
        ///     - leading ./
        /// </summary>
        public string Value => _value ?? "";
>>>>>>> b6fb6518

        public bool IsEmpty => string.IsNullOrEmpty(_value);

        public PathString(string value) => _value = PathUtility.Normalize(value);

        public PathString GetFileName() => new PathString { _value = Path.GetFileName(Value) };

        public override string ToString() => Value;

        public bool Equals(PathString other) => PathUtility.PathComparer.Equals(Value, other.Value);

        public override bool Equals(object obj) => obj is PathString && Equals((PathString)obj);

        public override int GetHashCode() => PathUtility.PathComparer.GetHashCode(Value);

        public int CompareTo(PathString other) => string.CompareOrdinal(Value, other.Value);

        public static bool operator ==(PathString a, PathString b) => Equals(a, b);

        public static bool operator !=(PathString a, PathString b) => !Equals(a, b);

        public static implicit operator string(PathString value) => value.Value;

        /// <summary>
        /// Concat two <see cref="PathString"/>s together.
        /// </summary>
        public static PathString operator +(PathString a, PathString b)
        {
            if (string.IsNullOrEmpty(a._value))
                return b;

            if (string.IsNullOrEmpty(b._value))
                return a;

            if (b._value[0] == '/')
                return b;

            var str = a._value[a._value.Length - 1] == '/'
                ? a._value + b._value
                : a.Value + '/' + b._value;

            if (b._value[0] == '.')
                return new PathString { _value = PathUtility.Normalize(str) };

            return new PathString { _value = str };
        }

        /// <summary>
        /// Check if the file is the same as matcher or is inside the directory specified by matcher.
        /// </summary>
        public bool StartsWithPath(PathString basePath, out PathString remainingPath)
        {
<<<<<<< HEAD
            var basePathValue = basePath.Value;
            var pathValue = Value;

            if (basePathValue.Length == 0)
=======
            if (string.IsNullOrEmpty(basePath._value))
>>>>>>> b6fb6518
            {
                remainingPath = this;
                return true;
            }

<<<<<<< HEAD
            if (!pathValue.StartsWith(basePathValue, PathUtility.PathComparison))
=======
            if (string.IsNullOrEmpty(_value))
            {
                remainingPath = default;
                return false;
            }

            if (!_value.StartsWith(basePath._value, PathUtility.PathComparison))
>>>>>>> b6fb6518
            {
                remainingPath = default;
                return false;
            }

<<<<<<< HEAD
            var i = basePathValue.Length;
            if (basePathValue[i - 1] == '/')
            {
                // a/b starts with a/
                remainingPath = new PathString { _value = pathValue.Substring(i) };
                return true;
            }

            if (pathValue.Length <= i)
=======
            var i = basePath._value.Length;
            if (basePath._value[i - 1] == '/')
            {
                // a/b starts with a/
                remainingPath = new PathString { _value = _value.Substring(i) };
                return true;
            }

            if (_value.Length <= i)
>>>>>>> b6fb6518
            {
                // a starts with a
                remainingPath = default;
                return true;
            }

<<<<<<< HEAD
            if (pathValue[i] == '/')
            {
                // a/b starts with a
                remainingPath = new PathString { _value = pathValue.Substring(i + 1) };
=======
            if (_value[i] == '/')
            {
                // a/b starts with a
                remainingPath = new PathString { _value = _value.Substring(i + 1) };
>>>>>>> b6fb6518
                return true;
            }

            remainingPath = default;
            return false;
        }

        private class PathStringJsonConverter : JsonConverter
        {
            public override bool CanConvert(Type objectType) => objectType == typeof(PathString);

            public override object ReadJson(JsonReader reader, Type objectType, object existingValue, JsonSerializer serializer)
            {
                var value = serializer.Deserialize<string>(reader);
                return new PathString(value is null ? null : PathUtility.NormalizeFile(value));
            }

            public override void WriteJson(JsonWriter writer, object value, JsonSerializer serializer)
            {
                writer.WriteValue(((PathString)value).Value);
            }
        }

        private class PathStringTypeConverter : TypeConverter
        {
            public override bool CanConvertFrom(ITypeDescriptorContext context, Type sourceType)
            {
                return sourceType == typeof(string) ? true : base.CanConvertFrom(context, sourceType);
            }

            public override bool CanConvertTo(ITypeDescriptorContext context, Type destinationType)
            {
                return destinationType == typeof(string) ? true : base.CanConvertTo(context, destinationType);
            }

            public override object ConvertFrom(ITypeDescriptorContext context, CultureInfo culture, object value)
            {
                return value is string str ? new PathString(str) : base.ConvertFrom(context, culture, value);
            }

            public override object ConvertTo(ITypeDescriptorContext context, CultureInfo culture, object value, Type destinationType)
            {
                return destinationType == typeof(string) ? ((PathString)value).Value : base.ConvertTo(context, culture, value, destinationType);
            }
        }
    }
}<|MERGE_RESOLUTION|>--- conflicted
+++ resolved
@@ -16,24 +16,6 @@
     [TypeConverter(typeof(PathStringTypeConverter))]
     internal struct PathString : IEquatable<PathString>, IComparable<PathString>
     {
-<<<<<<< HEAD
-        /// <summary>
-        /// A nullable string that can never contain
-        ///     - backslashes
-        ///     - consegtive dots
-        ///     - consegtive forward slashes
-        ///     - leading ./
-        /// </summary>
-        private string _value;
-
-        public string Value => _value ?? "";
-
-        public bool IsEmpty => string.IsNullOrEmpty(_value);
-
-        public PathString(string value) => _value = PathUtility.Normalize(value);
-
-        public PathString GetFileName() => new PathString { _value = Path.GetFileName(Value) };
-=======
         private string _value;
 
         /// <summary>
@@ -44,7 +26,6 @@
         ///     - leading ./
         /// </summary>
         public string Value => _value ?? "";
->>>>>>> b6fb6518
 
         public bool IsEmpty => string.IsNullOrEmpty(_value);
 
@@ -97,22 +78,12 @@
         /// </summary>
         public bool StartsWithPath(PathString basePath, out PathString remainingPath)
         {
-<<<<<<< HEAD
-            var basePathValue = basePath.Value;
-            var pathValue = Value;
-
-            if (basePathValue.Length == 0)
-=======
             if (string.IsNullOrEmpty(basePath._value))
->>>>>>> b6fb6518
             {
                 remainingPath = this;
                 return true;
             }
 
-<<<<<<< HEAD
-            if (!pathValue.StartsWith(basePathValue, PathUtility.PathComparison))
-=======
             if (string.IsNullOrEmpty(_value))
             {
                 remainingPath = default;
@@ -120,23 +91,11 @@
             }
 
             if (!_value.StartsWith(basePath._value, PathUtility.PathComparison))
->>>>>>> b6fb6518
             {
                 remainingPath = default;
                 return false;
             }
 
-<<<<<<< HEAD
-            var i = basePathValue.Length;
-            if (basePathValue[i - 1] == '/')
-            {
-                // a/b starts with a/
-                remainingPath = new PathString { _value = pathValue.Substring(i) };
-                return true;
-            }
-
-            if (pathValue.Length <= i)
-=======
             var i = basePath._value.Length;
             if (basePath._value[i - 1] == '/')
             {
@@ -146,24 +105,16 @@
             }
 
             if (_value.Length <= i)
->>>>>>> b6fb6518
             {
                 // a starts with a
                 remainingPath = default;
                 return true;
             }
 
-<<<<<<< HEAD
-            if (pathValue[i] == '/')
-            {
-                // a/b starts with a
-                remainingPath = new PathString { _value = pathValue.Substring(i + 1) };
-=======
             if (_value[i] == '/')
             {
                 // a/b starts with a
                 remainingPath = new PathString { _value = _value.Substring(i + 1) };
->>>>>>> b6fb6518
                 return true;
             }
 
