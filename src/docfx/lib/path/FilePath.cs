--- conflicted
+++ resolved
@@ -133,11 +133,6 @@
             return result;
         }
 
-<<<<<<< HEAD
-        public bool EndsWith(string value, StringComparison stringComparison)
-            => Path.Value.EndsWith(value, stringComparison);
-=======
-        public bool EndsWith(string value) => Path.EndsWith(value, PathUtility.PathComparison);
->>>>>>> 71425559
+        public bool EndsWith(string value) => Path.Value.EndsWith(value, PathUtility.PathComparison);
     }
 }