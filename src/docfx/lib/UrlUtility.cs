--- conflicted
+++ resolved
@@ -344,6 +344,30 @@
             : $"/{path}";
     }
 
+    public static string GetBookmark(string uid)
+    {
+        uid =
+            uid
+            .ToLowerInvariant()
+            .Replace("\"", "")
+            .Replace("'", "")
+            .Replace("%", "")
+            .Replace("^", "")
+            .Replace("\\", "")
+            .Replace("<", "(")
+            .Replace(">", ")")
+            .Replace("{", "((")
+            .Replace("}", "))");
+
+        uid = Regex.Replace(uid, @"[^a-zA-Z0-9()]", "-");
+
+        uid = Regex.Replace(uid, @"^-+", "");
+        uid = Regex.Replace(uid, @"-+$", "");
+        var bookmark = Regex.Replace(uid, @"-+", "-");
+
+        return bookmark.Length <= 100 ? bookmark : bookmark.Substring(0, 100);
+    }
+
     private static string ToQueryString(this NameValueCollection collection)
     {
         var result = new StringBuilder("?");
@@ -353,45 +377,7 @@
             {
                 result.Append($"{collection[key]}&");
             }
-<<<<<<< HEAD
-
-            var firstSegment = path.Substring(0, slashIndex);
-            return LocalizationUtility.IsValidLocale(firstSegment)
-                ? $"{path[firstSegment.Length..]}"
-                : $"/{path}";
-        }
-
-        public static string GetBookmark(string uid)
-        {
-            uid =
-                uid
-                .ToLowerInvariant()
-                .Replace("\"", "")
-                .Replace("'", "")
-                .Replace("%", "")
-                .Replace("^", "")
-                .Replace("\\", "")
-                .Replace("<", "(")
-                .Replace(">", ")")
-                .Replace("{", "((")
-                .Replace("}", "))");
-
-            uid = Regex.Replace(uid, @"[^a-zA-Z0-9()]", "-");
-
-            uid = Regex.Replace(uid, @"^-+", "");
-            uid = Regex.Replace(uid, @"-+$", "");
-            var bookmark = Regex.Replace(uid, @"-+", "-");
-
-            return bookmark.Length <= 100 ? bookmark : bookmark.Substring(0, 100);
-        }
-
-        private static string ToQueryString(this NameValueCollection collection)
-        {
-            var result = new StringBuilder("?");
-            foreach (var key in collection.AllKeys)
-=======
             else
->>>>>>> a4e88c1a
             {
                 result.Append($"{key}={collection[key]}&");
             }
