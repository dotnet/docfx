--- conflicted
+++ resolved
@@ -35,11 +35,7 @@
         public GitHubAccessor(Config config)
         {
             _userCache = new JsonDiskCache<Error, string, GitHubUser>(
-<<<<<<< HEAD
-                AppData.GitHubUserCachePath, TimeSpan.FromHours(config.GitHub.UserCacheExpirationInHours), StringComparer.OrdinalIgnoreCase, ResolveGitHubUserConflict);
-=======
-                AppData.GitHubUserCachePath, TimeSpan.FromHours(config.GithubUserCacheExpirationInHours), StringComparer.OrdinalIgnoreCase);
->>>>>>> db43f6b6
+                AppData.GitHubUserCachePath, TimeSpan.FromHours(config.GithubUserCacheExpirationInHours), StringComparer.OrdinalIgnoreCase, ResolveGitHubUserConflict);
 
             if (!string.IsNullOrEmpty(config.GithubToken))
             {
