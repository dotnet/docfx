--- conflicted
+++ resolved
@@ -86,11 +86,7 @@
                     return new GitHubUserCache(docset, AppData.DefaultGitHubUserCachePath);
                 }
 
-<<<<<<< HEAD
-                var (localPath, content, etag) = await RestoreMap.GetRestoredFileContent(docset, path, JsonUtility.ToRange(docset.ConfigObject["gitHub"]["userCache"]));
-=======
                 var (localPath, content, etag) = RestoreMap.GetRestoredFileContent(docset, path);
->>>>>>> 308ded7e
                 if (string.IsNullOrEmpty(localPath))
                 {
                     return new GitHubUserCache(docset, path, content, etag, AppData.GetGitHubUserCachePath(path));
