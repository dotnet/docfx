--- conflicted
+++ resolved
@@ -122,23 +122,14 @@
                 Log.Write($"Calling GitHub user API to resolve {login}");
                 Telemetry.TrackCacheMissCount(TelemetryName.GitHubUserCache);
 
-<<<<<<< HEAD
-            if (error is null)
-            {
-                if (user is null)
-                    (error, user) = (Errors.GitHubUserNotFound(login), new GitHubUser { Login = login });
-                user.Expiry = NextExpiry();
-                UpdateUser(user);
-=======
                 var (error, user) = await _getUserByLoginFromGitHub(login);
-                if (error == null)
-                {
-                    if (user == null)
+                if (error is null)
+                {
+                    if (user is null)
                         error = Errors.GitHubUserNotFound(login);
                     UpdateUser(user ?? new GitHubUser { Login = login });
                 }
                 return (error, user);
->>>>>>> dac301d1
             }
         }
 
@@ -160,18 +151,10 @@
                     return (Errors.GitHubUserNotFound(authorEmail), null);
                 }
 
-<<<<<<< HEAD
-            if (error is null)
-                UpdateUser(new GitHubUser { Login = login, Emails = new[] { authorEmail }, Expiry = NextExpiry() });
-
-            if (login is null)
-                return (error, null);
-=======
                 Log.Write($"Calling GitHub commit API to resolve {authorEmail}");
                 Telemetry.TrackCacheMissCount(TelemetryName.GitHubUserCache);
 
                 var (error, user) = await _getUserByCommitFromGitHub(repoOwner, repoName, commitSha);
->>>>>>> dac301d1
 
                 // When GetUserByCommit failed, it could either the commit is not found or the user is not found,
                 // only mark the email as invalid when the user is not found
@@ -307,11 +290,11 @@
                 _usersByLogin.TryGetValue(user.Login, out var existingUser) &&
                 !existingUser.IsExpired())
             {
-                if (user.Id == null)
+                if (user.Id is null)
                     user.Id = existingUser.Id;
-                if (user.Login == null)
+                if (user.Login is null)
                     user.Login = existingUser.Login;
-                if (user.Name == null)
+                if (user.Name is null)
                     user.Name = existingUser.Name;
                 user.Emails = user.Emails.Concat(existingUser.Emails).Distinct().ToArray();
             }
