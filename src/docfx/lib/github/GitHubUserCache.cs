--- conflicted
+++ resolved
@@ -57,15 +57,9 @@
             var github = new GitHubAccessor(token);
             _getUserByLoginFromGitHub = github.GetUserByLogin;
             _getLoginByCommitFromGitHub = github.GetLoginByCommit;
-<<<<<<< HEAD
-            (_cachePath, _isFromUrl) = string.IsNullOrEmpty(docset.Config.GitHub.UserCache)
-                ? (AppData.GitHubUserCachePath, false)
-                : docset.RestoreMap.GetFileRestorePath(docset.Config.GitHub.UserCache);
-=======
             _cachePath = string.IsNullOrEmpty(docset.Config.GitHub.UserCache)
                 ? AppData.GitHubUserCachePath
                 : docset.GetFileRestorePath(docset.Config.GitHub.UserCache);
->>>>>>> ab5111d4
             _expirationInHours = docset.Config.GitHub.UserCacheExpirationInHours;
         }
 
