// Copyright (c) Microsoft. All rights reserved.
// Licensed under the MIT license. See LICENSE file in the project root for full license information.

using System;
using System.Collections.Concurrent;
using System.Collections.Generic;
using System.Diagnostics;
using System.IO;
using System.Linq;
using System.Threading;
using System.Threading.Tasks;

namespace Microsoft.Docs.Build
{
    internal class GitHubUserCache
    {
        public IEnumerable<GitHubUser> Users => _usersByLogin.Values.Concat(_usersByEmail.Values).Distinct();

        // calls GitHubAccessor.GetUserByLogin, which only for private use, and tests can swap this out
        internal Func<string, Task<(Error, GitHubUser)>> _getUserByLoginFromGitHub;

        // calls GitHubAccessor.GetLoginByCommit, which ohly for private use, and tests can swap this out
        internal Func<string, string, string, Task<(Error, string)>> _getLoginByCommitFromGitHub;

        private static int s_randomSeed = Environment.TickCount;
        private static ThreadLocal<Random> t_random = new ThreadLocal<Random>(() => new Random(Interlocked.Increment(ref s_randomSeed)));

        private readonly object _lock = new object();
        private readonly Dictionary<string, GitHubUser> _usersByLogin = new Dictionary<string, GitHubUser>(StringComparer.OrdinalIgnoreCase);
        private readonly Dictionary<string, GitHubUser> _usersByEmail = new Dictionary<string, GitHubUser>(StringComparer.OrdinalIgnoreCase);

        // Ensures we only call GitHub once for parallel requests with same input parameter
        private readonly ConcurrentDictionary<string, Lazy<Task<(Error, GitHubUser)>>> _outgoingGetUserByLoginRequests
                   = new ConcurrentDictionary<string, Lazy<Task<(Error, GitHubUser)>>>(StringComparer.OrdinalIgnoreCase);

        private readonly ConcurrentDictionary<string, Lazy<Task<(Error, string)>>> _outgoingGetLoginByCommitRequests
                   = new ConcurrentDictionary<string, Lazy<Task<(Error, string)>>>(StringComparer.OrdinalIgnoreCase);

        private readonly string _cachePath;
        private readonly double _expirationInHours;
        private bool _updated = false;

        /// <summary>
        /// Only for test purpose
        /// </summary>
        internal GitHubUserCache(GitHubUser[] users, string cachePath, double expirationInHours)
        {
            _cachePath = cachePath;
            _expirationInHours = expirationInHours;
            UnsafeUpdateUsers(users);
        }

        private GitHubUserCache(Docset docset, string token)
        {
            var github = new GitHubAccessor(token);
            _getUserByLoginFromGitHub = github.GetUserByLogin;
            _getLoginByCommitFromGitHub = github.GetLoginByCommit;
            _cachePath = string.IsNullOrEmpty(docset.Config.GitHub.UserCache)
<<<<<<< HEAD
                ? Path.Combine(AppData.CacheDir, "github-users.json")
                : docset.RestoreMap.GetFileDownloadPath(docset.Config.GitHub.UserCache);
=======
                ? AppData.GitHubUserCachePath
                : docset.RestoreMap.GetFileRestorePath(docset.Config.GitHub.UserCache);
>>>>>>> 3b4983ba
            _expirationInHours = docset.Config.GitHub.UserCacheExpirationInHours;
        }

        public static async Task<GitHubUserCache> Create(Docset docset, string token)
        {
            var result = new GitHubUserCache(docset, token);
            await result.ReadCacheFile();
            return result;
        }

        public async Task<(Error error, GitHubUser user)> GetByLogin(string login)
        {
            Error error;

            if (string.IsNullOrEmpty(login))
                return default;

            var user = TryGetByLogin(login);
            if (user != null)
            {
                if (user.IsValid())
                    return ((Error)null, user);
                if (!user.IsPartial())
                    return (Errors.GitHubUserNotFound(login), null);
            }

            (error, user) = await _outgoingGetUserByLoginRequests.GetOrAdd(
                login,
                new Lazy<Task<(Error, GitHubUser)>>(
                    () => _getUserByLoginFromGitHub(login))).Value;

            if (user != null)
            {
                user.Expiry = NextExpiry();
                UpdateUser(user);
            }

            if (error != null)
                return (error, null);

            return (null, TryGetByLogin(login));
        }

        public async Task<(Error, GitHubUser)> GetByCommit(string authorEmail, string repoOwner, string repoName, string commitSha)
        {
            if (string.IsNullOrEmpty(authorEmail))
                return default;

            var user = TryGetByEmail(authorEmail);
            if (user != null)
                return (null, user.IsValid() ? user : null);

            var (error, login) = await _outgoingGetLoginByCommitRequests.GetOrAdd(
                commitSha,
                new Lazy<Task<(Error, string)>>(
                    () => _getLoginByCommitFromGitHub(repoOwner, repoName, commitSha))).Value;

            UpdateUser(new GitHubUser { Login = login, Emails = new[] { authorEmail }, Expiry = NextExpiry() });

            if (login == null)
                return (error, null);

            return await GetByLogin(login);
        }

        public Task SaveChanges()
        {
            if (!_updated)
            {
                return Task.CompletedTask;
            }

            lock (_lock)
            {
                var file = new GitHubUserCacheFile
                {
                    Users = Users.ToArray(),
                };
                return ProcessUtility.WriteFile(_cachePath, JsonUtility.Serialize(file));
            }
        }

        private GitHubUser TryGetByLogin(string login)
        {
            Debug.Assert(!string.IsNullOrEmpty(login));

            lock (_lock)
            {
                return _usersByLogin.TryGetValue(login, out var user) && !user.IsExpired() ? user : null;
            }
        }

        private GitHubUser TryGetByEmail(string email)
        {
            Debug.Assert(!string.IsNullOrEmpty(email));

            lock (_lock)
            {
                return _usersByEmail.TryGetValue(email, out var user) && !user.IsExpired() ? user : null;
            }
        }

        private void UpdateUser(GitHubUser user)
        {
            lock (_lock)
            {
                UnsafeUpdateUser(user);

                _updated = true;
            }
        }

        /// <summary>
        /// Update the cache index by login/email. It can have several useages:
        ///
        /// 1. Get user from GitHub Users API. It has 2 forms depending on whether the user is valid:
        ///   1.1 Valid user: { "id": 123, "login": "...", "emails": ["..."] }
        ///   1.2 Invalid User: { "login": "..." }
        ///
        /// 2. Get login-email matching from GitHub Commits API. It has 2 forms depending on whether matching is got:
        ///   2.1 Valid login-email pair (partial user): { "login": "...", "emails": [ "..." ] }
        ///   2.2 Invalid email: { "emails": [ "..." ] }
        ///
        /// 3. Construct cache when first read from disk. It can be one of the following formats:
        ///   - Valid user (See 1.1)
        ///   - Invalid user (See 1.2)
        ///   - Invalid email (See 2.2)
        /// </summary>
        private void UnsafeUpdateUser(GitHubUser user)
        {
            Debug.Assert(user != null);
            if (user.IsExpired())
                return;

            if (user.Login != null
                && _usersByLogin.TryGetValue(user.Login, out var existingUser)
                && !existingUser.IsExpired())
            {
                existingUser.Merge(user);
                user = existingUser;
            }

            if (user.Expiry == null)
                user.Expiry = NextExpiry();

            if (user.Login != null)
                _usersByLogin[user.Login] = user;

            foreach (var email in user.Emails)
                _usersByEmail[email] = user;
        }

        private DateTime NextExpiry()
            => DateTime.UtcNow.AddHours((_expirationInHours / 2) + (t_random.Value.NextDouble() * _expirationInHours));

        private async Task ReadCacheFile()
        {
            if (File.Exists(_cachePath))
            {
                var content = await ProcessUtility.ReadFile(_cachePath);
                var users = JsonUtility.Deserialize<GitHubUserCacheFile>(content).Item2?.Users;
                if (users != null)
                {
                    lock (_lock)
                    {
                        UnsafeUpdateUsers(users);
                    }
                }
            }
        }

        private void UnsafeUpdateUsers(GitHubUser[] users)
        {
            foreach (var user in users)
            {
                UnsafeUpdateUser(user);
            }
        }
    }
}<|MERGE_RESOLUTION|>--- conflicted
+++ resolved
@@ -56,13 +56,8 @@
             _getUserByLoginFromGitHub = github.GetUserByLogin;
             _getLoginByCommitFromGitHub = github.GetLoginByCommit;
             _cachePath = string.IsNullOrEmpty(docset.Config.GitHub.UserCache)
-<<<<<<< HEAD
-                ? Path.Combine(AppData.CacheDir, "github-users.json")
-                : docset.RestoreMap.GetFileDownloadPath(docset.Config.GitHub.UserCache);
-=======
                 ? AppData.GitHubUserCachePath
                 : docset.RestoreMap.GetFileRestorePath(docset.Config.GitHub.UserCache);
->>>>>>> 3b4983ba
             _expirationInHours = docset.Config.GitHub.UserCacheExpirationInHours;
         }
 
