// Copyright (c) Microsoft. All rights reserved.
// Licensed under the MIT license. See LICENSE file in the project root for full license information.

using System;
using Newtonsoft.Json;

namespace Microsoft.Docs.Build
{
    internal class SourceInfoJsonConverter : JsonConverter
    {
        public override bool CanConvert(Type objectType)
        {
            return objectType.IsGenericType && objectType.GetGenericTypeDefinition() == typeof(SourceInfo<>);
        }

        public override object ReadJson(JsonReader reader, Type objectType, object existingValue, JsonSerializer serializer)
        {
            var source = JsonUtility.ToSourceInfo((IJsonLineInfo)reader);
            var valueType = objectType.GenericTypeArguments[0];
            var value = serializer.Deserialize(reader, valueType);

            if (value is null)
                return null;

            // TODO: populate file info
<<<<<<< HEAD
            return Activator.CreateInstance(objectType, value, source);
=======
            return Activator.CreateInstance(objectType, value, range, null);
>>>>>>> 575c0ad2
        }

        public override void WriteJson(JsonWriter writer, object value, JsonSerializer serializer)
        {
            serializer.Serialize(writer, ((SourceInfo)value)?.GetValue());
        }
    }
}<|MERGE_RESOLUTION|>--- conflicted
+++ resolved
@@ -23,11 +23,7 @@
                 return null;
 
             // TODO: populate file info
-<<<<<<< HEAD
             return Activator.CreateInstance(objectType, value, source);
-=======
-            return Activator.CreateInstance(objectType, value, range, null);
->>>>>>> 575c0ad2
         }
 
         public override void WriteJson(JsonWriter writer, object value, JsonSerializer serializer)
