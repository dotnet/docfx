// Copyright (c) Microsoft. All rights reserved.
// Licensed under the MIT license. See LICENSE file in the project root for full license information.

using System;
using System.Collections.Generic;
using System.Globalization;
using System.IO;
using System.Text.RegularExpressions;
using Newtonsoft.Json.Linq;

using YamlDotNet.Core;
using YamlDotNet.Core.Events;

namespace Microsoft.Docs.Build
{
    internal static class YamlUtility
    {
        public const string YamlMimePrefix = "YamlMime:";

        public static string ReadMime(TextReader reader)
        {
            var mime = ReadMime(reader.ReadLine());
            if (string.Compare(mime, "YamlDocument", StringComparison.OrdinalIgnoreCase) == 0)
            {
                return ReadDocumentType(reader);
            }
            return mime;
        }

        /// <summary>
        /// Get yaml mime type
        /// </summary>
        public static string ReadMime(string yaml)
        {
            var header = ReadHeader(yaml);
            if (header is null || !header.StartsWith(YamlMimePrefix, StringComparison.OrdinalIgnoreCase))
            {
                return null;
            }
            return header.Substring(YamlMimePrefix.Length).Trim();
        }

        /// <summary>
        /// Get the content of the first comment line
        /// </summary>
        public static string ReadHeader(string yaml)
        {
            if (!yaml.StartsWith("#"))
            {
                return null;
            }
            var i = yaml.IndexOf('\n');
            return yaml.Substring(0, i < 0 ? yaml.Length : i).TrimStart('#').Trim();
        }

        /// <summary>
        /// De-serialize from yaml string, which is not user input
        /// schema validation errors will be ignored, syntax errors and type mismatching will be thrown
        /// </summary>
        public static T Deserialize<T>(string input, string file)
        {
            var (_, token) = ParseAsJToken(input, file);
            return token.ToObject<T>(JsonUtility.Serializer);
        }

        /// <summary>
        /// Deserialize from a YAML file, get from or add to cache
        /// </summary>
        public static (List<Error>, JToken) Parse(Document file, Context context) => context.Cache.LoadYamlFile(file);

        /// <summary>
        /// Deserialize to JToken from string
        /// </summary>
        public static (List<Error>, JToken) Parse(string input, string file)
        {
            var (errors, token) = ParseAsJToken(input, file);
            var (nullErrors, result) = token.RemoveNulls();
            errors.AddRange(nullErrors);
            return (errors, result);
        }

        private static string ReadDocumentType(TextReader reader)
        {
            string line;
            while ((line = reader.ReadLine()) != null)
            {
                if (line.StartsWith("documentType:"))
                {
                    return line.Substring("documentType:".Length).Trim();
                }
            }
            return null;
        }

        private static (List<Error>, JToken) ParseAsJToken(string input, string file)
        {
            try
            {
                JToken result = null;

                var errors = new List<Error>();
                var parser = new Parser(new StringReader(input));
                parser.Expect<StreamStart>();
                if (!parser.Accept<StreamEnd>())
                {
                    parser.Expect<DocumentStart>();
                    result = ParseAsJToken(parser, file, errors);
                    parser.Expect<DocumentEnd>();
                }
                parser.Expect<StreamEnd>();

                return (errors, result);
            }
            catch (YamlException ex)
            {
                var source = new SourceInfo(file, ex.Start.Line, ex.Start.Column, ex.End.Line, ex.End.Column);
                var message = Regex.Replace(ex.Message, "^\\(.*?\\) - \\(.*?\\):\\s*", "");

                throw Errors.YamlSyntaxError(source, message).ToException(ex);
            }
        }

        private static JToken ParseAsJToken(IParser parser, string file, List<Error> errors)
        {
            switch (parser.Expect<NodeEvent>())
            {
                case Scalar scalar:
                    if (scalar.Style == ScalarStyle.Plain)
                    {
                        return SetSourceInfo(ParseScalar(scalar.Value), scalar, file);
                    }
                    return SetSourceInfo(new JValue(scalar.Value), scalar, file);

                case SequenceStart seq:
                    var array = new JArray();
                    while (!parser.Accept<SequenceEnd>())
                    {
                        array.Add(ParseAsJToken(parser, file, errors));
                    }
                    parser.Expect<SequenceEnd>();
                    return SetSourceInfo(array, seq, file);

                case MappingStart map:
                    var obj = new JObject();
                    while (!parser.Accept<MappingEnd>())
                    {
                        var key = parser.Expect<Scalar>();
                        var value = ParseAsJToken(parser, file, errors);

                        if (obj.ContainsKey(key.Value))
                        {
                            var source = new SourceInfo(file, key.Start.Line, key.Start.Column, key.End.Line, key.End.Column);
                            errors.Add(Errors.YamlDuplicateKey(source, key.Value));
                        }

                        obj[key.Value] = value;
                        SetSourceInfo(obj.Property(key.Value), key, file);
                    }
                    parser.Expect<MappingEnd>();
                    return SetSourceInfo(obj, map, file);

                default:
                    throw new NotSupportedException($"Yaml node '{parser.Current.GetType().Name}' is not supported");
            }
        }

        private static JToken ParseScalar(string value)
        {
            // https://yaml.org/spec/1.2/2009-07-21/spec.html
            //
            //  Regular expression       Resolved to tag
            //
            //    null | Null | NULL | ~                          tag:yaml.org,2002:null
            //    /* Empty */                                     tag:yaml.org,2002:null
            //    true | True | TRUE | false | False | FALSE      tag:yaml.org,2002:bool
            //    [-+]?[0 - 9]+                                   tag:yaml.org,2002:int(Base 10)
            //    0o[0 - 7] +                                     tag:yaml.org,2002:int(Base 8)
            //    0x[0 - 9a - fA - F] +                           tag:yaml.org,2002:int(Base 16)
            //    [-+] ? ( \. [0-9]+ | [0-9]+ ( \. [0-9]* )? ) ( [eE][-+]?[0 - 9]+ )?   tag:yaml.org,2002:float (Number)
            //    [-+]? ( \.inf | \.Inf | \.INF )                 tag:yaml.org,2002:float (Infinity)
            //    \.nan | \.NaN | \.NAN                           tag:yaml.org,2002:float (Not a number)
            //    *                                               tag:yaml.org,2002:str(Default)
            if (string.IsNullOrEmpty(value) || value == "~" || value.Equals("null", StringComparison.OrdinalIgnoreCase))
            {
                return JValue.CreateNull();
            }
            if (bool.TryParse(value, out var b))
            {
                return new JValue(b);
            }
<<<<<<< HEAD
            if (int.TryParse(value, out var n))
            {
                return new JValue(n);
            }
=======
>>>>>>> eabfc5da
            if (long.TryParse(value, out var l))
            {
                return new JValue(l);
            }
            if (double.TryParse(value, NumberStyles.Number, CultureInfo.InvariantCulture, out var d) &&
                !double.IsNaN(d) && !double.IsPositiveInfinity(d) && !double.IsNegativeInfinity(d))
            {
                return new JValue(d);
            }
            if (value.Equals(".nan", StringComparison.OrdinalIgnoreCase))
            {
                return new JValue(double.NaN);
            }
            if (value.Equals(".inf", StringComparison.OrdinalIgnoreCase) || value.Equals("+.inf", StringComparison.OrdinalIgnoreCase))
            {
                return new JValue(double.PositiveInfinity);
            }
            if (value.Equals("-.inf", StringComparison.OrdinalIgnoreCase))
            {
                return new JValue(double.NegativeInfinity);
            }
            return new JValue(value);
        }

        private static JToken SetSourceInfo(JToken token, ParsingEvent node, string file)
        {
            return JsonUtility.SetSourceInfo(
                token,
                new SourceInfo(file, node.Start.Line, node.Start.Column, node.End.Line, node.End.Column));
        }
    }
}<|MERGE_RESOLUTION|>--- conflicted
+++ resolved
@@ -188,13 +188,6 @@
             {
                 return new JValue(b);
             }
-<<<<<<< HEAD
-            if (int.TryParse(value, out var n))
-            {
-                return new JValue(n);
-            }
-=======
->>>>>>> eabfc5da
             if (long.TryParse(value, out var l))
             {
                 return new JValue(l);
