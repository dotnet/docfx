// Copyright (c) Microsoft. All rights reserved.
// Licensed under the MIT license. See LICENSE file in the project root for full license information.

using System;
using System.Collections.Generic;
using System.IO;
using System.Linq;
using System.Text.RegularExpressions;
using System.Threading;
using Newtonsoft.Json;
using Newtonsoft.Json.Converters;
using Newtonsoft.Json.Linq;
using Newtonsoft.Json.Serialization;

namespace Microsoft.Docs.Build
{
    internal static class JsonUtility
    {
        private static readonly NamingStrategy s_namingStrategy = new CamelCaseNamingStrategy();
        private static readonly JsonConverter[] s_jsonConverters =
        {
            new StringEnumConverter { NamingStrategy = s_namingStrategy },
            new SourceInfoJsonConverter { },
        };

        private static readonly JsonSerializer s_serializer = JsonSerializer.Create(new JsonSerializerSettings
        {
            NullValueHandling = NullValueHandling.Ignore,
            Converters = s_jsonConverters,
            ContractResolver = new JsonContractResolver { NamingStrategy = s_namingStrategy },
        });

        private static readonly JsonSerializer s_schemaValidationSerializer = JsonSerializer.Create(new JsonSerializerSettings
        {
            NullValueHandling = NullValueHandling.Ignore,
            Converters = s_jsonConverters,
            ContractResolver = new SchemaContractResolver { NamingStrategy = s_namingStrategy },
        });

        private static readonly JsonSerializer s_indentSerializer = JsonSerializer.Create(new JsonSerializerSettings
        {
            Formatting = Formatting.Indented,
            NullValueHandling = NullValueHandling.Ignore,
            Converters = s_jsonConverters,
            ContractResolver = new JsonContractResolver { NamingStrategy = s_namingStrategy },
        });

        private static readonly ThreadLocal<Stack<Status>> t_status = new ThreadLocal<Stack<Status>>(() => new Stack<Status>());

        private static readonly Action<JToken, int, int> s_setLineInfo =
            ReflectionUtility.CreateInstanceMethod<JToken, Action<JToken, int, int>>("SetLineInfo", new[] { typeof(int), typeof(int) });

        internal static JsonSerializer Serializer => s_serializer;

        internal static Status State => t_status.Value.Peek();

        static JsonUtility()
        {
            s_schemaValidationSerializer.Error += HandleError;
        }

        /// <summary>
        /// Fast pass to read MIME from $schema attribute.
        /// </summary>
        public static string ReadMime(TextReader reader)
        {
            var schema = ReadSchema(reader);
            if (schema is null)
                return null;

            // TODO: be more strict
            var mime = schema.Split('/').LastOrDefault();
            if (mime != null)
                return Path.GetFileNameWithoutExtension(schema);

            return null;
        }

        /// <summary>
        /// Fast pass to read the value of $schema specified in JSON.
        /// $schema must be the first attribute in the root object.
        /// Assume input is a valid JSON. Bad input will be process though Json.NET
        /// </summary>
        public static string ReadSchema(TextReader reader)
        {
            SkipSpaces();

            if (reader.Read() != '{')
                return null;

            SkipSpaces();

            foreach (var expect in "\"$schema\"")
            {
                if (reader.Read() != expect)
                    return null;
            }

            SkipSpaces();

            if (reader.Read() != ':')
                return null;

            SkipSpaces();

            if (reader.Peek() != '\"')
                return null;

            return new JsonTextReader(reader).ReadAsString();

            void SkipSpaces()
            {
                while (true)
                {
                    var ch = reader.Peek();
                    if (ch == ' ' || ch == '\r' || ch == '\n' || ch == '\t')
                    {
                        reader.Read();
                        continue;
                    }
                    break;
                }
            }
        }

        public static IEnumerable<string> GetPropertyNames(Type type)
        {
            return ((JsonObjectContract)s_serializer.ContractResolver.ResolveContract(type)).Properties.Select(prop => prop.PropertyName);
        }

        /// <summary>
        /// Serialize an object to TextWriter
        /// </summary>
        public static void Serialize(TextWriter writer, object graph, bool indent = false)
        {
            var serializer = indent ? s_indentSerializer : s_serializer;
            serializer.Serialize(writer, graph);
        }

        /// <summary>
        /// Serialize an object to string
        /// </summary>
        public static string Serialize(object graph, bool indent = false)
        {
            using (StringWriter writer = new StringWriter())
            {
                Serialize(writer, graph, indent);
                return writer.ToString();
            }
        }

        /// <summary>
        /// De-serialize a data string, which is not user input, to an object
        /// schema validation errors will be ignored, syntax errors and type mismatching will be thrown
        /// </summary>
        public static T Deserialize<T>(string json)
        {
            using (var stringReader = new StringReader(json))
            using (var reader = new JsonTextReader(stringReader))
            {
                try
                {
                    return s_serializer.Deserialize<T>(reader);
                }
                catch (JsonReaderException ex)
                {
                    var (range, message) = ParseException(ex);
                    throw Errors.JsonSyntaxError(range, message).ToException(ex);
                }
            }
        }

        /// <summary>
        /// Converts a strongly typed C# object to weakly typed json object using the default serialization settings.
        /// </summary>
        public static JObject ToJObject(object model)
        {
            return JObject.FromObject(model, s_serializer);
        }

        /// <summary>
        /// Creates an instance of the specified .NET type from the JToken with schema validation
        /// </summary>
        public static (List<Error>, T) ToObject<T>(JToken token)
        {
            var (errors, obj) = ToObject(token, typeof(T));
            return (errors, (T)obj);
        }

        public static (List<Error>, object) ToObject(
            JToken token,
            Type type,
            Func<IEnumerable<DataTypeAttribute>, object, string, object> transform = null)
        {
            try
            {
                var errors = new List<Error>();
                var status = new Status { Errors = errors, Transform = transform };

                t_status.Value.Push(status);

                token.ReportUnknownFields(errors, type);

                var value = token.ToObject(type, s_schemaValidationSerializer);

                return (errors, value);
            }
            finally
            {
                t_status.Value.Pop();
            }
        }

        /// <summary>
        /// Deserialize from JSON file, get from or add to cache
        /// </summary>
        public static (List<Error>, JToken) Parse(Document file, Context context) => context.Cache.LoadJsonFile(file);

        /// <summary>
        /// Parse a string to JToken.
        /// Validate null value during the process.
        /// </summary>
        public static (List<Error>, JToken) Parse(string json)
        {
            try
            {
                var (errors, token) = JToken.Parse(json).RemoveNulls();
                return (errors, token ?? JValue.CreateNull());
            }
            catch (JsonReaderException ex)
            {
                var (range, message) = ParseException(ex);
                throw Errors.JsonSyntaxError(range, message).ToException(ex);
            }
        }

        public static void Merge(JObject container, JObject overwrite)
        {
            foreach (var property in overwrite.Properties())
            {
                var key = property.Name;
                var value = property.Value;

                if (container[key] is JObject containerObj && value is JObject overwriteObj)
                {
                    Merge(containerObj, overwriteObj);
                }
                else if (IsNullOrUndefined(container[key]) || !IsNullOrUndefined(value))
                {
                    var valueLineInfo = (IJsonLineInfo)value;
                    var keyLineInfo = (IJsonLineInfo)property;
                    container[key] = SetLineInfo(value.DeepClone(), valueLineInfo.LineNumber, valueLineInfo.LinePosition);
                    SetLineInfo(container.Property(key), keyLineInfo.LineNumber, keyLineInfo.LinePosition);
                }
            }
        }

        /// <summary>
        /// Trims all string values
        /// </summary>
        public static void TrimStringValues(JToken token)
        {
            switch (token)
            {
                case JValue scalar when scalar.Value is string str:
                    scalar.Value = str.Trim();
                    break;

                case JArray array:
                    foreach (var item in array)
                    {
                        TrimStringValues(item);
                    }
                    break;

                case JObject map:
                    foreach (var (key, value) in map)
                    {
                        TrimStringValues(value);
                    }
                    break;
            }
        }

        /// <summary>
        /// Report warnings for all null or undefined nodes, remove nulls inside arrays.
        /// </summary>
        public static (List<Error>, JToken) RemoveNulls(this JToken token)
        {
            var errors = new List<Error>();
            var nullNodes = new List<JToken>();
            var nullArrayNodes = new List<JToken>();

            RemoveNullsCore(token, errors, nullNodes, nullArrayNodes);

            foreach (var node in nullNodes)
            {
                var (lineInfo, name) = Parse(node);
                errors.Add(Errors.NullValue(ToRange(node), name));
            }

            foreach (var node in nullArrayNodes)
            {
                var (lineInfo, name) = Parse(node);
                errors.Add(Errors.NullArrayValue(new Range(lineInfo.LineNumber, lineInfo.LinePosition), name));
                node.Remove();
            }

            return (errors, token);

            (IJsonLineInfo lineInfo, string name) Parse(JToken node)
            {
                var lineInfo = (IJsonLineInfo)node;
                var name = node is JProperty prop ? prop.Name : (node.Parent?.Parent is JProperty p ? p.Name : node.Path);
                return (lineInfo, name);
            }
        }

        public static bool TryGetValue<T>(this JObject obj, string key, out T value) where T : JToken
        {
            value = null;
            if (obj is null || string.IsNullOrEmpty(key))
            {
                return false;
            }

            if (obj.TryGetValue(key, out var valueToken) && valueToken is T valueT)
            {
                value = valueT;
                return true;
            }

            return false;
        }

        public static Range ToRange(IJsonLineInfo lineInfo)
        {
            return lineInfo != null && lineInfo.HasLineInfo() ? new Range(lineInfo.LineNumber, lineInfo.LinePosition) : default;
        }

        internal static JToken SetLineInfo(JToken token, int line, int column)
        {
            s_setLineInfo(token, line, column);
            return token;
        }

        private static void HandleError(object sender, Newtonsoft.Json.Serialization.ErrorEventArgs args)
        {
            // only log an error once
            if (args.CurrentObject == args.ErrorContext.OriginalObject)
            {
                if (args.ErrorContext.Error is JsonReaderException || args.ErrorContext.Error is JsonSerializationException jse)
                {
                    var (range, message) = ParseException(args.ErrorContext.Error);
                    t_status.Value.Peek().Errors.Add(Errors.ViolateSchema(range, message));
                    args.ErrorContext.Handled = true;
                }
            }
        }

        private static (Range, string message) ParseException(Exception ex)
        {
            // TODO: Json.NET type conversion error message is developer friendly but not writer friendly.
            var match = Regex.Match(ex.Message, "^([\\s\\S]*)\\sPath '(.*)', line (\\d+), position (\\d+).$");
            if (match.Success)
            {
                var range = new Range(int.Parse(match.Groups[3].Value), int.Parse(match.Groups[4].Value));
                return (range, RewriteErrorMessage(match.Groups[1].Value));
            }

            match = Regex.Match(ex.Message, "^([\\s\\S]*)\\sPath '(.*)'.$");
            if (match.Success)
            {
                return (default, RewriteErrorMessage(match.Groups[1].Value));
            }
            return (default, RewriteErrorMessage(ex.Message));
        }

        private static string RewriteErrorMessage(string message)
        {
            if (message.StartsWith("Error reading string. Unexpected token"))
            {
                return "Expected type String, please input String or type compatible with String.";
            }
            return message;
        }

        private static bool IsNullOrUndefined(this JToken token)
        {
            return
                (token is null) ||
                (token.Type == JTokenType.Null) ||
                (token.Type == JTokenType.Undefined);
        }

        private static void RemoveNullsCore(JToken token, List<Error> errors, List<JToken> nullNodes, List<JToken> nullArrayNodes)
        {
            if (token is JArray array)
            {
                foreach (var item in token.Children())
                {
                    if (item.IsNullOrUndefined())
                    {
                        nullArrayNodes.Add(item);
                    }
                    else
                    {
                        RemoveNullsCore(item, errors, nullNodes, nullArrayNodes);
                    }
                }
            }
            else if (token is JObject obj)
            {
                foreach (var item in token.Children())
                {
                    var prop = item as JProperty;
                    if (prop.Value.IsNullOrUndefined())
                    {
                        nullNodes.Add(item);
                    }
                    else
                    {
                        RemoveNullsCore(prop.Value, errors, nullNodes, nullArrayNodes);
                    }
                }
            }
        }

        private static void ReportUnknownFields(this JToken token, List<Error> errors, Type type)
        {
            if (token is JArray array)
            {
                var itemType = GetCollectionItemTypeIfArrayType(type);
                foreach (var item in token.Children())
                {
                    item.ReportUnknownFields(errors, itemType);
                }
            }
            else if (token is JObject obj)
            {
                foreach (var item in token.Children())
                {
                    var prop = item as JProperty;

                    // skip the special property
                    if (prop.Name == "$schema")
                        continue;

                    var nestedType = GetNestedTypeAndCheckForUnknownField(type, prop, errors);
                    if (nestedType != null)
                    {
                        prop.Value.ReportUnknownFields(errors, nestedType);
                    }
                }
            }
        }

        private static Type GetCollectionItemTypeIfArrayType(Type type)
        {
            var contract = s_serializer.ContractResolver.ResolveContract(type);
            if (contract is JsonObjectContract)
            {
                return type;
            }
            else if (contract is JsonArrayContract arrayContract)
            {
                var itemType = arrayContract.CollectionItemType;
                if (itemType is null)
                {
                    return type;
                }
                else
                {
                    return itemType;
                }
            }
            return type;
        }

        private static Type GetNestedTypeAndCheckForUnknownField(Type type, JProperty prop, List<Error> errors)
        {
            var contract = s_serializer.ContractResolver.ResolveContract(type);

            if (contract is JsonObjectContract objectContract)
            {
                var matchingProperty = objectContract.Properties.GetClosestMatchProperty(prop.Name);
                if (matchingProperty is null && type.IsSealed)
                {
                    errors.Add(Errors.UnknownField(ToRange(prop), prop.Name, type.Name));
                }
                return matchingProperty?.PropertyType;
            }

            if (contract is JsonArrayContract arrayContract)
            {
                var matchingProperty = GetPropertiesFromJsonArrayContract(arrayContract).GetClosestMatchProperty(prop.Name);
                return matchingProperty?.PropertyType;
            }

            return null;
        }

        private static JsonPropertyCollection GetPropertiesFromJsonArrayContract(JsonArrayContract arrayContract)
        {
            var itemContract = s_serializer.ContractResolver.ResolveContract(arrayContract.CollectionItemType);
            if (itemContract is JsonObjectContract objectContract)
                return objectContract.Properties;
            else if (itemContract is JsonArrayContract contract)
                return GetPropertiesFromJsonArrayContract(contract);
            return null;
        }

<<<<<<< HEAD
        private static void MakePropertyCollectionCaseSensitive(JsonPropertyCollection properties)
        {
            s_makeJsonCaseSensitive(properties, s_emptyPropertyList);
        }

        private class JsonContractResolver : DefaultContractResolver
        {
            protected override JsonObjectContract CreateObjectContract(Type objectType)
            {
                var contract = base.CreateObjectContract(objectType);
                MakePropertyCollectionCaseSensitive(contract.Properties);
                return contract;
            }

            protected override JsonProperty CreateProperty(MemberInfo member, MemberSerialization memberSerialization)
            {
                var prop = base.CreateProperty(member, memberSerialization);
                ShouldNotSerializeEmptyArray();
                SetFieldWritable();
                return prop;

                void ShouldNotSerializeEmptyArray()
                {
                    if (typeof(IEnumerable).IsAssignableFrom(prop.PropertyType) && !(prop.PropertyType == typeof(string)))
                    {
                        prop.ShouldSerialize =
                        target =>
                        {
                            var value = prop.ValueProvider.GetValue(target);

                            if (value is IEnumerable enumer && !enumer.GetEnumerator().MoveNext())
                            {
                                return false;
                            }

                            return true;
                        };
                    }
                }

                void SetFieldWritable()
                {
                    if (!prop.Writable)
                    {
                        if (member is FieldInfo f && f.IsPublic && !f.IsStatic)
                        {
                            prop.Writable = true;
                        }
                    }
                }
            }
        }

        private sealed class SchemaValidationContractResolver : JsonContractResolver
        {
            protected override JsonProperty CreateProperty(MemberInfo member, MemberSerialization memberSerialization)
            {
                var prop = base.CreateProperty(member, memberSerialization);
                var converter = GetConverter(member);

                if (converter != null)
                {
                    prop.Converter = converter;
                }
                return prop;
            }

            private SchemaValidationAndTransformConverter GetConverter(MemberInfo member)
            {
                var validators = member.GetCustomAttributes<ValidationAttribute>(false);
                var contentTypeAttributes = member.GetCustomAttributes<DataTypeAttribute>(false);
                if (contentTypeAttributes.Any() || validators.Any())
                {
                    return new SchemaValidationAndTransformConverter(contentTypeAttributes, validators, member.Name);
                }
                return null;
            }
        }

        private sealed class SchemaValidationAndTransformConverter : JsonConverter
        {
            private readonly IEnumerable<ValidationAttribute> _validators;
            private readonly IEnumerable<DataTypeAttribute> _attributes;
            private readonly string _fieldName;

            public SchemaValidationAndTransformConverter(IEnumerable<DataTypeAttribute> attributes, IEnumerable<ValidationAttribute> validators, string fieldName)
            {
                _attributes = attributes;
                _validators = validators;
                _fieldName = fieldName;
            }

            public override bool CanConvert(Type objectType) => true;

            public override void WriteJson(JsonWriter writer, object value, JsonSerializer serializer) => new NotSupportedException();

            public override object ReadJson(JsonReader reader, Type objectType, object existingValue, JsonSerializer serializer)
            {
                var range = ToRange((IJsonLineInfo)reader);
                var value = serializer.Deserialize(reader, objectType);
                if (value is null)
                {
                    return null;
                }

                foreach (var validator in _validators)
                {
                    try
                    {
                        validator.Validate(value, new ValidationContext(value) { DisplayName = _fieldName });
                    }
                    catch (Exception e)
                    {
                        t_status.Value.Peek().Errors.Add(Errors.ViolateSchema(range, e.Message));
                    }
                }

                var transform = t_status.Value.Peek().Transform;
                return transform != null ? transform(_attributes, value, reader.Path) : value;
            }
        }

        private sealed class Status
=======
        internal class Status
>>>>>>> e499a775
        {
            public List<Error> Errors { get; set; }

            public Func<IEnumerable<DataTypeAttribute>, object, string, object> Transform { get; set; }
        }
    }
}<|MERGE_RESOLUTION|>--- conflicted
+++ resolved
@@ -510,133 +510,7 @@
             return null;
         }
 
-<<<<<<< HEAD
-        private static void MakePropertyCollectionCaseSensitive(JsonPropertyCollection properties)
-        {
-            s_makeJsonCaseSensitive(properties, s_emptyPropertyList);
-        }
-
-        private class JsonContractResolver : DefaultContractResolver
-        {
-            protected override JsonObjectContract CreateObjectContract(Type objectType)
-            {
-                var contract = base.CreateObjectContract(objectType);
-                MakePropertyCollectionCaseSensitive(contract.Properties);
-                return contract;
-            }
-
-            protected override JsonProperty CreateProperty(MemberInfo member, MemberSerialization memberSerialization)
-            {
-                var prop = base.CreateProperty(member, memberSerialization);
-                ShouldNotSerializeEmptyArray();
-                SetFieldWritable();
-                return prop;
-
-                void ShouldNotSerializeEmptyArray()
-                {
-                    if (typeof(IEnumerable).IsAssignableFrom(prop.PropertyType) && !(prop.PropertyType == typeof(string)))
-                    {
-                        prop.ShouldSerialize =
-                        target =>
-                        {
-                            var value = prop.ValueProvider.GetValue(target);
-
-                            if (value is IEnumerable enumer && !enumer.GetEnumerator().MoveNext())
-                            {
-                                return false;
-                            }
-
-                            return true;
-                        };
-                    }
-                }
-
-                void SetFieldWritable()
-                {
-                    if (!prop.Writable)
-                    {
-                        if (member is FieldInfo f && f.IsPublic && !f.IsStatic)
-                        {
-                            prop.Writable = true;
-                        }
-                    }
-                }
-            }
-        }
-
-        private sealed class SchemaValidationContractResolver : JsonContractResolver
-        {
-            protected override JsonProperty CreateProperty(MemberInfo member, MemberSerialization memberSerialization)
-            {
-                var prop = base.CreateProperty(member, memberSerialization);
-                var converter = GetConverter(member);
-
-                if (converter != null)
-                {
-                    prop.Converter = converter;
-                }
-                return prop;
-            }
-
-            private SchemaValidationAndTransformConverter GetConverter(MemberInfo member)
-            {
-                var validators = member.GetCustomAttributes<ValidationAttribute>(false);
-                var contentTypeAttributes = member.GetCustomAttributes<DataTypeAttribute>(false);
-                if (contentTypeAttributes.Any() || validators.Any())
-                {
-                    return new SchemaValidationAndTransformConverter(contentTypeAttributes, validators, member.Name);
-                }
-                return null;
-            }
-        }
-
-        private sealed class SchemaValidationAndTransformConverter : JsonConverter
-        {
-            private readonly IEnumerable<ValidationAttribute> _validators;
-            private readonly IEnumerable<DataTypeAttribute> _attributes;
-            private readonly string _fieldName;
-
-            public SchemaValidationAndTransformConverter(IEnumerable<DataTypeAttribute> attributes, IEnumerable<ValidationAttribute> validators, string fieldName)
-            {
-                _attributes = attributes;
-                _validators = validators;
-                _fieldName = fieldName;
-            }
-
-            public override bool CanConvert(Type objectType) => true;
-
-            public override void WriteJson(JsonWriter writer, object value, JsonSerializer serializer) => new NotSupportedException();
-
-            public override object ReadJson(JsonReader reader, Type objectType, object existingValue, JsonSerializer serializer)
-            {
-                var range = ToRange((IJsonLineInfo)reader);
-                var value = serializer.Deserialize(reader, objectType);
-                if (value is null)
-                {
-                    return null;
-                }
-
-                foreach (var validator in _validators)
-                {
-                    try
-                    {
-                        validator.Validate(value, new ValidationContext(value) { DisplayName = _fieldName });
-                    }
-                    catch (Exception e)
-                    {
-                        t_status.Value.Peek().Errors.Add(Errors.ViolateSchema(range, e.Message));
-                    }
-                }
-
-                var transform = t_status.Value.Peek().Transform;
-                return transform != null ? transform(_attributes, value, reader.Path) : value;
-            }
-        }
-
-        private sealed class Status
-=======
         internal class Status
->>>>>>> e499a775
         {
             public List<Error> Errors { get; set; }
 
