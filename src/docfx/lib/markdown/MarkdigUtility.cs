// Copyright (c) Microsoft. All rights reserved.
// Licensed under the MIT license. See LICENSE file in the project root for full license information.

using System;
using System.Collections.Generic;
using System.Linq;
using Markdig;
using Markdig.Extensions.Yaml;
using Markdig.Parsers;
using Markdig.Renderers;
using Markdig.Renderers.Html;
using Markdig.Syntax;
using Markdig.Syntax.Inlines;
using Microsoft.DocAsCode.MarkdigEngine.Extensions;

namespace Microsoft.Docs.Build
{
    internal static class MarkdigUtility
    {
        public static string? GetZone(this MarkdownObject obj)
        {
            foreach (var item in obj.GetPathToRootInclusive())
            {
                if (item is TripleColonBlock block && block.Extension is ZoneExtension)
                {
                    var properties = block.TryGetAttributes()?.Properties;
                    if (properties is null)
                    {
                        return null;
                    }

                    return properties.FirstOrDefault(p => p.Key == "data-target").Value ??
                          (properties.Any(p => p.Key == "data-pivot") ? "pivot" : null);
                }
            }

            return null;
        }

        public static MonikerList GetZoneLevelMonikers(this MarkdownObject obj)
        {
            foreach (var item in obj.GetPathToRootInclusive())
            {
                if (item is MonikerRangeBlock block)
                {
                    return block.ParsedMonikers is MonikerList list ? list : default;
                }
            }

            return default;
        }

        /// <summary>
        /// Traverse the markdown object graph, returns true to skip the current node.
        /// </summary>
        public static void Visit(this MarkdownObject? obj, Func<MarkdownObject, bool> action)
        {
            if (obj is null)
            {
                return;
            }

            if (action(obj))
            {
                return;
            }

            if (obj is ContainerBlock block)
            {
                foreach (var child in block)
                {
                    Visit(child, action);
                }
            }
            else if (obj is ContainerInline inline)
            {
                foreach (var child in inline)
                {
                    Visit(child, action);
                }
            }
            else if (obj is LeafBlock leaf)
            {
                Visit(leaf.Inline, action);
            }
        }

        /// <summary>
<<<<<<< HEAD
        /// Traverse the markdown object graph, returns true to skip the current node.
        /// </summary>
        public static void Visit(this MarkdownObject? obj, MarkdownVisitContext context, Func<MarkdownObject, MarkdownVisitContext, bool> action)
        {
            if (obj is null)
            {
                return;
            }

            if (action(obj, context))
            {
                return;
            }

            switch (obj)
            {
                case MonikerRangeBlock monikerRangeBlock:
                    var monikers = monikerRangeBlock.GetAttributes()
                                                    .Properties.First(p => p.Key == "data-moniker")
                                                    .Value.Split(" ", StringSplitOptions.RemoveEmptyEntries);
                    context.ZoneMonikerStack.Push(new MonikerList(monikers));
                    foreach (var child in monikerRangeBlock)
                    {
                        Visit(child, context, action);
                    }
                    context.ZoneMonikerStack.Pop();
                    break;

                case InclusionBlock inclusionBlock:
                    context.FileStack.Push(new SourceInfo<Document>((Document)inclusionBlock.ResolvedFilePath, inclusionBlock.GetSourceInfo()));
                    foreach (var child in inclusionBlock)
                    {
                        Visit(child, context, action);
                    }
                    context.FileStack.Pop();
                    break;

                case TripleColonBlock tripleColonBlock when tripleColonBlock.Extension is ZoneExtension:
                    string? target = null;
                    if (tripleColonBlock.GetAttributes().Properties.Any(p => p.Key == "data-target"))
                    {
                        target = tripleColonBlock.GetAttributes().Properties.FirstOrDefault(p => p.Key == "data-target").Value;
                    }
                    else if (tripleColonBlock.GetAttributes().Properties.Any(p => p.Key == "data-pivot"))
                    {
                        target = "pivot";
                    }
                    if (!string.IsNullOrEmpty(target))
                    {
                        context.ZoneStack.Push(target);
                    }
                    foreach (var child in tripleColonBlock)
                    {
                        Visit(child, context, action);
                    }
                    if (!string.IsNullOrEmpty(target))
                    {
                        context.ZoneStack.Pop();
                    }
                    break;

                case TripleColonBlock tripleColonBlock:
                    break;

                case ContainerBlock block:
                    foreach (var child in block)
                    {
                        Visit(child, context, action);
                    }
                    break;

                case InclusionInline inclusionInline:
                    context.FileStack.Push(new SourceInfo<Document>((Document)inclusionInline.ResolvedFilePath, inclusionInline.GetSourceInfo()));
                    foreach (var child in inclusionInline)
                    {
                        Visit(child, context, action);
                    }
                    context.FileStack.Pop();
                    break;

                case ContainerInline inline:
                    foreach (var child in inline)
                    {
                        Visit(child, context, action);
                    }
                    break;

                case LeafBlock leaf:
                    Visit(leaf.Inline, context, action);
                    break;

                default:
                    break;
            }
        }

        /// <summary>
=======
>>>>>>> 362acae0
        /// Traverses the markdown object graph and replace each node with another node,
        /// If <paramref name="action"/> returns null, remove the node from the graph.
        /// </summary>
        public static MarkdownObject Replace(this MarkdownObject obj, Func<MarkdownObject, MarkdownObject?> action)
        {
            return ReplaceCore(obj, action) ?? new MarkdownDocument();

            static MarkdownObject? ReplaceCore(MarkdownObject obj, Func<MarkdownObject, MarkdownObject?> action)
            {
                switch (action(obj))
                {
                    case null:
                        return null;

                    case ContainerBlock block:
                        for (var i = 0; i < block.Count; i++)
                        {
                            var replacement = ReplaceCore(block[i], action) as Block;
                            if (replacement != block[i])
                            {
                                block.RemoveAt(i--);
                                if (replacement != null)
                                {
                                    block.Insert(i, replacement);
                                }
                            }
                        }
                        return block;

                    case ContainerInline inline:
                        foreach (var child in inline)
                        {
                            var replacement = ReplaceCore(child, action) as Inline;
                            if (replacement is null)
                            {
                                child.Remove();
                            }
                            else if (replacement != child)
                            {
                                child.ReplaceBy(replacement);
                            }
                        }
                        return inline;

                    case LeafBlock leaf:
                        leaf.Inline = ReplaceCore(leaf.Inline, action) as ContainerInline;
                        return leaf;

                    case MarkdownObject other:
                        return other;
                }
            }
        }

        public static MarkdownPipelineBuilder Use(this MarkdownPipelineBuilder builder, Action<IMarkdownRenderer>? setupRenderer)
        {
            builder.Extensions.Add(new DelegatingExtension(null, setupRenderer));
            return builder;
        }

        public static MarkdownPipelineBuilder Use(this MarkdownPipelineBuilder builder, Action<MarkdownPipelineBuilder> setupPipeline)
        {
            builder.Extensions.Add(new DelegatingExtension(setupPipeline, null));
            return builder;
        }

        public static MarkdownPipelineBuilder Use(this MarkdownPipelineBuilder builder, ProcessDocumentDelegate documentProcessed)
        {
            builder.Extensions.Add(new DelegatingExtension(pipeline => pipeline.DocumentProcessed += documentProcessed, null));
            return builder;
        }

        public static bool IsVisible(this MarkdownObject markdownObject)
        {
            var visible = false;

            Visit(markdownObject, node =>
            {
                var nodeVisible = node switch
                {
                    HtmlBlock htmlBlock => HtmlUtility.IsVisible(htmlBlock.Lines.ToString()),
                    HtmlInline htmlInline => HtmlUtility.IsVisible(htmlInline.Tag),
                    LinkReferenceDefinition _ => false,
                    ThematicBreakBlock _ => false,
                    YamlFrontMatterBlock _ => false,
                    HeadingBlock headingBlock when headingBlock.Inline is null || !headingBlock.Inline.Any() => false,
                    LeafBlock leafBlock when leafBlock.Inline is null || !leafBlock.Inline.Any() => true,
                    LeafInline _ => true,
                    _ => false,
                };

                return visible = nodeVisible || visible;
            });

            return visible;
        }

        private class DelegatingExtension : IMarkdownExtension
        {
            private readonly Action<MarkdownPipelineBuilder>? _setupPipeline;
            private readonly Action<IMarkdownRenderer>? _setupRenderer;

            public DelegatingExtension(Action<MarkdownPipelineBuilder>? setupPipeline, Action<IMarkdownRenderer>? setupRenderer)
            {
                _setupPipeline = setupPipeline;
                _setupRenderer = setupRenderer;
            }

            public void Setup(MarkdownPipelineBuilder pipeline) => _setupPipeline?.Invoke(pipeline);

            public void Setup(MarkdownPipeline pipeline, IMarkdownRenderer renderer) => _setupRenderer?.Invoke(renderer);
        }
    }
}<|MERGE_RESOLUTION|>--- conflicted
+++ resolved
@@ -86,106 +86,6 @@
         }
 
         /// <summary>
-<<<<<<< HEAD
-        /// Traverse the markdown object graph, returns true to skip the current node.
-        /// </summary>
-        public static void Visit(this MarkdownObject? obj, MarkdownVisitContext context, Func<MarkdownObject, MarkdownVisitContext, bool> action)
-        {
-            if (obj is null)
-            {
-                return;
-            }
-
-            if (action(obj, context))
-            {
-                return;
-            }
-
-            switch (obj)
-            {
-                case MonikerRangeBlock monikerRangeBlock:
-                    var monikers = monikerRangeBlock.GetAttributes()
-                                                    .Properties.First(p => p.Key == "data-moniker")
-                                                    .Value.Split(" ", StringSplitOptions.RemoveEmptyEntries);
-                    context.ZoneMonikerStack.Push(new MonikerList(monikers));
-                    foreach (var child in monikerRangeBlock)
-                    {
-                        Visit(child, context, action);
-                    }
-                    context.ZoneMonikerStack.Pop();
-                    break;
-
-                case InclusionBlock inclusionBlock:
-                    context.FileStack.Push(new SourceInfo<Document>((Document)inclusionBlock.ResolvedFilePath, inclusionBlock.GetSourceInfo()));
-                    foreach (var child in inclusionBlock)
-                    {
-                        Visit(child, context, action);
-                    }
-                    context.FileStack.Pop();
-                    break;
-
-                case TripleColonBlock tripleColonBlock when tripleColonBlock.Extension is ZoneExtension:
-                    string? target = null;
-                    if (tripleColonBlock.GetAttributes().Properties.Any(p => p.Key == "data-target"))
-                    {
-                        target = tripleColonBlock.GetAttributes().Properties.FirstOrDefault(p => p.Key == "data-target").Value;
-                    }
-                    else if (tripleColonBlock.GetAttributes().Properties.Any(p => p.Key == "data-pivot"))
-                    {
-                        target = "pivot";
-                    }
-                    if (!string.IsNullOrEmpty(target))
-                    {
-                        context.ZoneStack.Push(target);
-                    }
-                    foreach (var child in tripleColonBlock)
-                    {
-                        Visit(child, context, action);
-                    }
-                    if (!string.IsNullOrEmpty(target))
-                    {
-                        context.ZoneStack.Pop();
-                    }
-                    break;
-
-                case TripleColonBlock tripleColonBlock:
-                    break;
-
-                case ContainerBlock block:
-                    foreach (var child in block)
-                    {
-                        Visit(child, context, action);
-                    }
-                    break;
-
-                case InclusionInline inclusionInline:
-                    context.FileStack.Push(new SourceInfo<Document>((Document)inclusionInline.ResolvedFilePath, inclusionInline.GetSourceInfo()));
-                    foreach (var child in inclusionInline)
-                    {
-                        Visit(child, context, action);
-                    }
-                    context.FileStack.Pop();
-                    break;
-
-                case ContainerInline inline:
-                    foreach (var child in inline)
-                    {
-                        Visit(child, context, action);
-                    }
-                    break;
-
-                case LeafBlock leaf:
-                    Visit(leaf.Inline, context, action);
-                    break;
-
-                default:
-                    break;
-            }
-        }
-
-        /// <summary>
-=======
->>>>>>> 362acae0
         /// Traverses the markdown object graph and replace each node with another node,
         /// If <paramref name="action"/> returns null, remove the node from the graph.
         /// </summary>
