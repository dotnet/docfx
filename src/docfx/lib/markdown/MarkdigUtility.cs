// Copyright (c) Microsoft. All rights reserved.
// Licensed under the MIT license. See LICENSE file in the project root for full license information.

using Markdig;
using Markdig.Extensions.Tables;
using Markdig.Extensions.Yaml;
using Markdig.Parsers;
using Markdig.Renderers;
using Markdig.Renderers.Html;
using Markdig.Syntax;
using Markdig.Syntax.Inlines;
using Microsoft.Docs.MarkdigExtensions;

namespace Microsoft.Docs.Build;

internal static class MarkdigUtility
{
    public static string? GetZone(this MarkdownObject obj)
    {
        foreach (var item in obj.GetPathToRootInclusive())
        {
            if (item is TripleColonBlock block && block.Extension is ZoneExtension)
            {
                var properties = block.TryGetAttributes()?.Properties;
                if (properties is null)
                {
                    return null;
                }

                return properties.FirstOrDefault(p => p.Key == "data-target").Value;
            }
        }

        return null;
    }

    public static MonikerList GetZoneLevelMonikers(this MarkdownObject obj)
    {
        foreach (var item in obj.GetPathToRootInclusive())
        {
            if (item is MonikerRangeBlock block)
            {
                return block.ParsedMonikers is MonikerList list ? list : default;
            }
        }

        return default;
    }

    public static IReadOnlyCollection<string>? GetZonePivots(this MarkdownObject obj)
    {
        foreach (var item in obj.GetPathToRootInclusive())
        {
            if (item is TripleColonBlock block && block.Extension is ZoneExtension zone && block.Attributes.TryGetValue("pivot", out var pivot) &&
                (!block.Attributes.TryGetValue("target", out var target) || string.Equals(target, "docs", StringComparison.OrdinalIgnoreCase)))
            {
                return pivot.Split(",").Select(x => x.Trim()).ToList();
            }
        }

        return default;
    }

    public static string? GetTabId(this MarkdownObject obj)
    {
        foreach (var parent in obj.GetPathToRootInclusive())
        {
            if (parent is TabContentBlock content)
            {
                return content.Id;
            }
        }
        return null;
    }

    public static IEnumerable<MarkdownObject> GetPathToRootInclusive(this MarkdownObject obj)
    {
        yield return obj;

        foreach (var item in obj.GetPathToRootExclusive())
        {
            yield return item;
        }
    }

    public static IEnumerable<MarkdownObject> GetPathToRootExclusive(this MarkdownObject obj)
    {
        while (true)
        {
            var parent = obj switch
            {
                Block block => block.Parent,
                ContainerInline containerInline => containerInline.Parent as MarkdownObject ?? containerInline.ParentBlock,
                Inline inline => inline.Parent,
                _ => null,
            };

            if (parent is null)
            {
                if (obj is MarkdownDocument)
                {
                    yield break;
                }

                throw new InvalidOperationException(
                    "This operation is not supported in a markdig parser extension, move it to the render extension or the DocumentProcessed handler.");
            }

            obj = parent;

            yield return obj;
        }
    }

    /// <summary>
    /// Traverse the markdown object graph, returns true to skip the current node.
    /// </summary>
    public static void Visit(this MarkdownObject? obj, Func<MarkdownObject, bool> action)
    {
        if (obj is null)
        {
            return;
        }

        if (action(obj))
        {
            return;
        }

        if (obj is ContainerBlock block)
        {
            foreach (var child in block)
            {
                Visit(child, action);
            }
        }
        else if (obj is ContainerInline inline)
        {
            foreach (var child in inline)
            {
                Visit(child, action);
            }
        }
        else if (obj is LeafBlock leaf)
        {
            Visit(leaf.Inline, action);
        }
    }

    /// <summary>
    /// Traverses the markdown object graph and replace each node with another node,
    /// If <paramref name="action"/> returns null, remove the node from the graph.
    /// </summary>
    public static MarkdownObject Replace(this MarkdownObject obj, Func<MarkdownObject, MarkdownObject?> action)
    {
        return ReplaceCore(obj, action) ?? new MarkdownDocument();

        static MarkdownObject? ReplaceCore(MarkdownObject obj, Func<MarkdownObject, MarkdownObject?> action)
        {
            switch (action(obj))
            {
                case null:
                    return null;

                case ContainerBlock block:
                    for (var i = 0; i < block.Count; i++)
                    {
                        var replacement = ReplaceCore(block[i], action) as Block;
                        if (replacement != block[i])
                        {
                            block.RemoveAt(i--);
                            if (replacement != null)
                            {
                                block.Insert(i, replacement);
                            }
                        }
                    }
                    return block;

                case ContainerInline inline:
                    foreach (var child in inline)
                    {
                        if (ReplaceCore(child, action) is not Inline replacement)
                        {
                            child.Remove();
                        }
<<<<<<< HEAD
                        return inline;

                    case LeafBlock leaf when leaf.Inline != null:
                        var leafInline = ReplaceCore(leaf.Inline, action) as ContainerInline;
                        if (leafInline != leaf.Inline)
=======
                        else if (replacement != child)
>>>>>>> 370698cd
                        {
                            child.ReplaceBy(replacement);
                        }
                    }
                    return inline;

                case LeafBlock leaf:
                    var leafInline = ReplaceCore(leaf.Inline, action) as ContainerInline;
                    if (leafInline != leaf.Inline)
                    {
                        leaf.Inline = leafInline;
                    }
                    return leaf;

                case MarkdownObject other:
                    return other;
            }
        }
    }

    public static MarkdownPipelineBuilder Use(this MarkdownPipelineBuilder builder, Action<IMarkdownRenderer>? setupRenderer)
    {
        builder.Extensions.Add(new DelegatingExtension(null, setupRenderer));
        return builder;
    }

    public static MarkdownPipelineBuilder Use(this MarkdownPipelineBuilder builder, Action<MarkdownPipelineBuilder> setupPipeline)
    {
        builder.Extensions.Add(new DelegatingExtension(setupPipeline, null));
        return builder;
    }

    public static MarkdownPipelineBuilder Use(this MarkdownPipelineBuilder builder, ProcessDocumentDelegate documentProcessed)
    {
        builder.Extensions.Add(new DelegatingExtension(pipeline => pipeline.DocumentProcessed += documentProcessed, null));
        return builder;
    }

    public static bool IsVisible(this MarkdownObject markdownObject)
    {
        var visible = false;

        Visit(markdownObject, node =>
        {
            var nodeVisible = node switch
            {
                HtmlBlock htmlBlock => HtmlUtility.IsVisible(htmlBlock.Lines.ToString()),
                HtmlInline htmlInline => HtmlUtility.IsVisible(htmlInline.Tag),
                LinkReferenceDefinition => false,
                ThematicBreakBlock => false,
                YamlFrontMatterBlock => false,
                HeadingBlock headingBlock when headingBlock.Inline is null || !headingBlock.Inline.Any() => false,
                CodeBlock codeBlock when codeBlock.Lines.Count != 0 => true,
                LeafBlock leafBlock when leafBlock.Inline is null || !leafBlock.Inline.Any() => false,
                LinkInline linkInline when linkInline.IsImage => true,
                TripleColonInline tripleColonInline when tripleColonInline.Extension is ImageExtension => true,
                LiteralInline literal when literal.Content.IsEmptyOrWhitespace() => false,
                LeafInline => true,
                _ => false,
            };
            return visible = nodeVisible || visible;
        });

        return visible;
    }

    public static bool IsInlineImage(this MarkdownObject node, int imageIndex)
    {
        return node switch
        {
<<<<<<< HEAD
            switch (node)
            {
                case LinkInline linkInline when linkInline.IsImage:
                case TripleColonInline tripleColonInline when tripleColonInline.Extension is ImageExtension:
                case HtmlInline htmlInline when htmlInline.Tag.StartsWith("<img", StringComparison.InvariantCultureIgnoreCase):
                    for (var current = node; current != null;)
                    {
                        if (current.Parent is ContainerInline containerInline)
=======
            Inline inline => inline.IsInlineImage(),
            HtmlBlock htmlBlock => htmlBlock.IsInlineImage(imageIndex),
            _ => false,
        };
    }

    private static bool IsInlineImage(this Inline node)
    {
        switch (node)
        {
            case LinkInline linkInline when linkInline.IsImage:
            case TripleColonInline tripleColonInline when tripleColonInline.Extension is ImageExtension:
            case HtmlInline htmlInline when htmlInline.Tag.StartsWith("<img", StringComparison.InvariantCultureIgnoreCase):
                for (MarkdownObject current = node, parent = node.Parent; current != null;)
                {
                    if (parent is ContainerInline containerInline)
                    {
                        foreach (var child in containerInline)
>>>>>>> 370698cd
                        {
                            if (child.IsVisible())
                            {
                                return true;
                            }
<<<<<<< HEAD
                            current = current.Parent;
                        }
                        else
                        {
                            return false;
=======
>>>>>>> 370698cd
                        }
                        current = parent;
                        parent = containerInline.Parent;
                    }
                    else
                    {
                        return false;
                    }
                }
                return node.GetPathToRootExclusive().Any(o => o is TableCell || o is RowBlock || o is NestedColumnBlock);
            default:
                return false;
        }
    }

    private class DelegatingExtension : IMarkdownExtension
    {
        private readonly Action<MarkdownPipelineBuilder>? _setupPipeline;
        private readonly Action<IMarkdownRenderer>? _setupRenderer;

        public DelegatingExtension(Action<MarkdownPipelineBuilder>? setupPipeline, Action<IMarkdownRenderer>? setupRenderer)
        {
            _setupPipeline = setupPipeline;
            _setupRenderer = setupRenderer;
        }

        public void Setup(MarkdownPipelineBuilder pipeline) => _setupPipeline?.Invoke(pipeline);

        public void Setup(MarkdownPipeline pipeline, IMarkdownRenderer renderer) => _setupRenderer?.Invoke(renderer);
    }
}<|MERGE_RESOLUTION|>--- conflicted
+++ resolved
@@ -184,22 +184,14 @@
                         {
                             child.Remove();
                         }
-<<<<<<< HEAD
-                        return inline;
-
-                    case LeafBlock leaf when leaf.Inline != null:
-                        var leafInline = ReplaceCore(leaf.Inline, action) as ContainerInline;
-                        if (leafInline != leaf.Inline)
-=======
                         else if (replacement != child)
->>>>>>> 370698cd
                         {
                             child.ReplaceBy(replacement);
                         }
                     }
                     return inline;
 
-                case LeafBlock leaf:
+                case LeafBlock leaf when leaf.Inline != null:
                     var leafInline = ReplaceCore(leaf.Inline, action) as ContainerInline;
                     if (leafInline != leaf.Inline)
                     {
@@ -263,16 +255,6 @@
     {
         return node switch
         {
-<<<<<<< HEAD
-            switch (node)
-            {
-                case LinkInline linkInline when linkInline.IsImage:
-                case TripleColonInline tripleColonInline when tripleColonInline.Extension is ImageExtension:
-                case HtmlInline htmlInline when htmlInline.Tag.StartsWith("<img", StringComparison.InvariantCultureIgnoreCase):
-                    for (var current = node; current != null;)
-                    {
-                        if (current.Parent is ContainerInline containerInline)
-=======
             Inline inline => inline.IsInlineImage(),
             HtmlBlock htmlBlock => htmlBlock.IsInlineImage(imageIndex),
             _ => false,
@@ -286,28 +268,18 @@
             case LinkInline linkInline when linkInline.IsImage:
             case TripleColonInline tripleColonInline when tripleColonInline.Extension is ImageExtension:
             case HtmlInline htmlInline when htmlInline.Tag.StartsWith("<img", StringComparison.InvariantCultureIgnoreCase):
-                for (MarkdownObject current = node, parent = node.Parent; current != null;)
+                for (var current = node; current != null;)
                 {
-                    if (parent is ContainerInline containerInline)
+                    if (current.Parent is ContainerInline containerInline)
                     {
                         foreach (var child in containerInline)
->>>>>>> 370698cd
                         {
                             if (child.IsVisible())
                             {
                                 return true;
                             }
-<<<<<<< HEAD
-                            current = current.Parent;
                         }
-                        else
-                        {
-                            return false;
-=======
->>>>>>> 370698cd
-                        }
-                        current = parent;
-                        parent = containerInline.Parent;
+                        current = current.Parent;
                     }
                     else
                     {
