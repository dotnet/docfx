--- conflicted
+++ resolved
@@ -78,11 +78,7 @@
         internal static string GetLink(string path, object relativeTo, MarkdownObject origin, int columnOffset = 0)
         {
             var status = t_status.Value.Peek();
-<<<<<<< HEAD
-            var (error, link, _) = status.DependencyResolver.ResolveLink(new SourceInfo<string>(path, origin.ToSourceInfo(columnOffset: columnOffset)), (Document)relativeTo, status.BuildChild);
-=======
-            var (error, link, _) = status.Context.DependencyResolver.ResolveLink(new SourceInfo<string>(path, origin.ToSourceInfo(columnOffset: columnOffset)), (Document)relativeTo, (Document)resultRelativeTo);
->>>>>>> 4a323007
+            var (error, link, _) = status.Context.DependencyResolver.ResolveLink(new SourceInfo<string>(path, origin.ToSourceInfo(columnOffset: columnOffset)), (Document)relativeTo);
             status.Errors.AddIfNotNull(error?.WithSourceInfo(origin.ToSourceInfo()));
             return link;
         }
@@ -90,11 +86,7 @@
         internal static (Error error, string href, string display, Document file) ResolveXref(string href, MarkdownObject origin)
         {
             // TODO: now markdig engine combines all kinds of reference with inclusion, we need to split them out
-<<<<<<< HEAD
-            var result = t_status.Value.Peek().DependencyResolver.ResolveXref(new SourceInfo<string>(href, origin.ToSourceInfo()), (Document)InclusionContext.File);
-=======
-            var result = t_status.Value.Peek().Context.DependencyResolver.ResolveXref(new SourceInfo<string>(href, origin.ToSourceInfo()), (Document)InclusionContext.File, (Document)InclusionContext.RootFile);
->>>>>>> 4a323007
+            var result = t_status.Value.Peek().Context.DependencyResolver.ResolveXref(new SourceInfo<string>(href, origin.ToSourceInfo()), (Document)InclusionContext.File);
             result.error = result.error?.WithSourceInfo(origin.ToSourceInfo());
             return (result.error, result.href, result.display, result.spec?.DeclairingFile);
         }
