// Copyright (c) Microsoft. All rights reserved.
// Licensed under the MIT license. See LICENSE file in the project root for full license information.

using Markdig;
using Markdig.Extensions.Yaml;
using Newtonsoft.Json.Linq;

namespace Microsoft.Docs.Build
{
    internal static class ExtractYamlHeader
    {
        public static MarkdownPipelineBuilder UseExtractYamlHeader(this MarkdownPipelineBuilder builder)
        {
            return builder.Use(document =>
            {
                document.Visit(node =>
                {
                    if (node is YamlFrontMatterBlock yamlHeader)
                    {
                        // TODO: fix line info in yamlErrors is not accurate due to offset in markdown
                        var (yamlErrors, yamlHeaderObj) = YamlUtility.Deserialize(yamlHeader.Lines.ToString());

                        if (yamlHeaderObj is JObject obj)
                        {
                            Markup.Context.Metadata = obj;
                        }
                        else
                        {
                            Markup.Context.Errors.Add(Errors.YamlHeaderNotObject(isArray: yamlHeaderObj is JArray));
                        }

<<<<<<< HEAD
                        Markup.Context.Errors.AddRange(yamlErrors);
=======
                        errors.AddRange(yamlErrors);
>>>>>>> 9a10633d
                        return true;
                    }
                    return false;
                });
            });
        }
    }
}<|MERGE_RESOLUTION|>--- conflicted
+++ resolved
@@ -29,11 +29,7 @@
                             Markup.Context.Errors.Add(Errors.YamlHeaderNotObject(isArray: yamlHeaderObj is JArray));
                         }
 
-<<<<<<< HEAD
                         Markup.Context.Errors.AddRange(yamlErrors);
-=======
-                        errors.AddRange(yamlErrors);
->>>>>>> 9a10633d
                         return true;
                     }
                     return false;
