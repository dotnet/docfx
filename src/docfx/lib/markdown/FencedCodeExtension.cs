// Copyright (c) Microsoft. All rights reserved.
// Licensed under the MIT license. See LICENSE file in the project root for full license information.

using Markdig;
using Markdig.Parsers;

namespace Microsoft.Docs.Build;

internal static class FencedCodeExtension
{
    public static MarkdownPipelineBuilder UseFencedCodeLangPrefix(this MarkdownPipelineBuilder builder)
    {
        return builder.Use(pipeline =>
        {
<<<<<<< HEAD
            return builder.Use(pipeline =>
            {
                if (pipeline.BlockParsers.FindExact<FencedCodeBlockParser>() is FencedCodeBlockParser parser)
                {
                    parser.InfoPrefix = "lang-";
                }
            });
        }
=======
            pipeline.BlockParsers.FindExact<FencedCodeBlockParser>().InfoPrefix = "lang-";
        });
>>>>>>> 370698cd
    }
}<|MERGE_RESOLUTION|>--- conflicted
+++ resolved
@@ -12,18 +12,10 @@
     {
         return builder.Use(pipeline =>
         {
-<<<<<<< HEAD
-            return builder.Use(pipeline =>
+            if (pipeline.BlockParsers.FindExact<FencedCodeBlockParser>() is FencedCodeBlockParser parser)
             {
-                if (pipeline.BlockParsers.FindExact<FencedCodeBlockParser>() is FencedCodeBlockParser parser)
-                {
-                    parser.InfoPrefix = "lang-";
-                }
-            });
-        }
-=======
-            pipeline.BlockParsers.FindExact<FencedCodeBlockParser>().InfoPrefix = "lang-";
+                parser.InfoPrefix = "lang-";
+            }
         });
->>>>>>> 370698cd
     }
 }