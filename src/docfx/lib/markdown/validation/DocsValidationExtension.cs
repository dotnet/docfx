--- conflicted
+++ resolved
@@ -275,29 +275,7 @@
         var columnHeaderRow = (TableRow)table.First();
         foreach (TableCell cell in columnHeaderRow)
         {
-<<<<<<< HEAD
-            var block = cell.LastChild;
-            var isVisible = block != null && MarkdigUtility.IsVisible(block);
-            var isEmphasis = false;
-            MarkdigUtility.Visit(block, node =>
-            {
-                var innerEmphasis = false;
-                if (node is ParagraphBlock paragraphBlock)
-                {
-                    innerEmphasis = paragraphBlock.Inline != null &&
-                        paragraphBlock.Inline.FindDescendants<EmphasisInline>().Any(x => x.DelimiterCount >= 2);
-                }
-                return isEmphasis = isEmphasis || innerEmphasis;
-            });
-            var cellNode = new TableCellNode
-            {
-                IsVisible = isVisible,
-                IsEmphasis = isEmphasis,
-            };
-            return cellNode;
-=======
             columnHeaders.Add(ParseCell(cell));
->>>>>>> 370698cd
         }
         foreach (TableRow row in table)
         {
@@ -314,18 +292,14 @@
     private static TableCellNode ParseCell(TableCell cell)
     {
         var block = cell.LastChild;
-        var isVisible = MarkdigUtility.IsVisible(block);
+        var isVisible = block != null && MarkdigUtility.IsVisible(block);
         var isEmphasis = false;
         MarkdigUtility.Visit(block, node =>
         {
-<<<<<<< HEAD
-            if (paragraph.Inline is null || !paragraph.Inline.FindDescendants<LineBreakInline>().Any())
-=======
             var innerEmphasis = false;
             if (node is ParagraphBlock paragraphBlock)
->>>>>>> 370698cd
-            {
-                innerEmphasis = paragraphBlock.Inline.FindDescendants<EmphasisInline>().Any(x => x.DelimiterCount >= 2);
+            {
+                innerEmphasis = paragraphBlock.Inline != null && paragraphBlock.Inline.FindDescendants<EmphasisInline>().Any(x => x.DelimiterCount >= 2);
             }
             return isEmphasis = isEmphasis || innerEmphasis;
         });
@@ -339,7 +313,7 @@
 
     private static bool TryDetectTable(ParagraphBlock paragraph)
     {
-        if (!paragraph.Inline.FindDescendants<LineBreakInline>().Any())
+        if (paragraph.Inline is null || !paragraph.Inline.FindDescendants<LineBreakInline>().Any())
         {
             return false;
         }
