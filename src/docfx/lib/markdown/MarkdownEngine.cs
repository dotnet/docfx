// Copyright (c) Microsoft. All rights reserved.
// Licensed under the MIT license. See LICENSE file in the project root for full license information.

using System.Collections.Generic;
using System.IO;
using System.Threading;
using HtmlAgilityPack;
using Markdig;
using Markdig.Parsers;
using Markdig.Parsers.Inlines;
using Markdig.Syntax;
using Microsoft.DocAsCode.MarkdigEngine.Extensions;

namespace Microsoft.Docs.Build
{
    internal class MarkdownEngine
    {
        // This magic string identifies if an URL was a relative URL in source,
        // URLs starting with this magic string are transformed into relative URL after markup.
        private const string RelativeUrlMarker = "//////";

        private readonly LinkResolver _linkResolver;
        private readonly XrefResolver _xrefResolver;
        private readonly MonikerProvider _monikerProvider;
        private readonly TemplateEngine _templateEngine;
        private readonly string _markdownValidationRules;

        private readonly MarkdownContext _markdownContext;
        private readonly MarkdownPipeline[] _pipelines;

        private static readonly ThreadLocal<Stack<Status>> t_status = new ThreadLocal<Stack<Status>>(() => new Stack<Status>());

        public MarkdownEngine(
            Config config,
<<<<<<< HEAD
            FileDownloader fileDownloader,
=======
            FileResolver fileResolver,
>>>>>>> dd9f401f
            LinkResolver linkResolver,
            XrefResolver xrefResolver,
            MonikerProvider monikerProvider,
            TemplateEngine templateEngine)
        {
            _linkResolver = linkResolver;
            _xrefResolver = xrefResolver;
            _monikerProvider = monikerProvider;
            _templateEngine = templateEngine;

            _markdownContext = new MarkdownContext(GetToken, LogInfo, LogSuggestion, LogWarning, LogError, ReadFile);
            _markdownValidationRules = config.MarkdownValidationRules;
            if (!string.IsNullOrEmpty(_markdownValidationRules))
            {
<<<<<<< HEAD
                using (var stream = fileDownloader.DownloadStream(config.MarkdownValidationRules))
=======
                using (var stream = fileResolver.ReadStream(config.MarkdownValidationRules))
>>>>>>> dd9f401f
                {
                    // TODO: validation rules currently only supports physical file.
                    _markdownValidationRules = ((FileStream)stream).Name;
                }
            }

            _pipelines = new[]
            {
                CreateMarkdownPipeline(),
                CreateInlineMarkdownPipeline(),
                CreateTocMarkdownPipeline(),
            };
        }

        public (List<Error> errors, MarkdownDocument ast) Parse(string content, MarkdownPipelineType piplineType)
        {
            try
            {
                var status = new Status { Errors = new List<Error>() };

                t_status.Value.Push(status);

                var ast = Markdown.Parse(content, _pipelines[(int)piplineType]);

                return (status.Errors, ast);
            }
            finally
            {
                t_status.Value.Pop();
            }
        }

        public (List<Error> errors, HtmlNode html) ToHtml(string markdown, Document file, MarkdownPipelineType pipelineType)
        {
            using (InclusionContext.PushFile(file))
            {
                try
                {
                    var status = new Status
                    {
                        Errors = new List<Error>(),
                    };

                    t_status.Value.Push(status);

                    var html = Markdown.ToHtml(markdown, _pipelines[(int)pipelineType]);
                    var htmlNode = HtmlUtility.LoadHtml(html);

                    var htmlNodeWithRelativeLink = HtmlUtility.TransformLinks(htmlNode, (href, _) =>
                    {
                        if (href.StartsWith(RelativeUrlMarker))
                        {
                            return UrlUtility.GetRelativeUrl(file.SiteUrl, href.Substring(RelativeUrlMarker.Length));
                        }
                        return href;
                    });

                    return (status.Errors, htmlNodeWithRelativeLink.StripTags().RemoveRerunCodepenIframes());
                }
                finally
                {
                    t_status.Value.Pop();
                }
            }
        }

        private MarkdownPipeline CreateMarkdownPipeline()
        {
            return new MarkdownPipelineBuilder()
                .UseYamlFrontMatter()
                .UseDocfxExtensions(_markdownContext)
                .UseLink(GetLink)
                .UseXref(GetXref)
                .UseMonikerZone(GetMonikerRange)
                .UseContentValidation(_markdownContext, _markdownValidationRules)
                .Build();
        }

        private MarkdownPipeline CreateInlineMarkdownPipeline()
        {
            return new MarkdownPipelineBuilder()
                .UseYamlFrontMatter()
                .UseDocfxExtensions(_markdownContext)
                .UseLink(GetLink)
                .UseXref(GetXref)
                .UseMonikerZone(GetMonikerRange)
                .UseContentValidation(_markdownContext, _markdownValidationRules)
                .UseInlineOnly()
                .Build();
        }

        private static MarkdownPipeline CreateTocMarkdownPipeline()
        {
            var builder = new MarkdownPipelineBuilder();

            // Only supports heading block and link inline
            builder.BlockParsers.RemoveAll(parser => !(
                parser is HeadingBlockParser || parser is ParagraphBlockParser ||
                parser is ThematicBreakParser || parser is HtmlBlockParser));

            builder.InlineParsers.RemoveAll(parser => !(parser is LinkInlineParser));

            builder.BlockParsers.Find<HeadingBlockParser>().MaxLeadingCount = int.MaxValue;

            builder.UseYamlFrontMatter()
                   .UseXref()
                   .UsePreciseSourceLocation();

            return builder.Build();
        }

        private string GetToken(string key)
        {
            return _templateEngine.GetToken(key);
        }

        private static void LogInfo(string code, string message, MarkdownObject origin, int? line)
        {
            Log.Write($"{code}: {message}");
        }

        private static void LogError(string code, string message, MarkdownObject origin, int? line)
        {
            t_status.Value.Peek().Errors.Add(new Error(ErrorLevel.Error, code, message, origin.ToSourceInfo(line)));
        }

        private static void LogWarning(string code, string message, MarkdownObject origin, int? line)
        {
            t_status.Value.Peek().Errors.Add(new Error(ErrorLevel.Warning, code, message, origin.ToSourceInfo(line)));
        }

        private static void LogSuggestion(string code, string message, MarkdownObject origin, int? line)
        {
            t_status.Value.Peek().Errors.Add(new Error(ErrorLevel.Suggestion, code, message, origin.ToSourceInfo(line)));
        }

        private (string content, object file) ReadFile(string path, object relativeTo, MarkdownObject origin)
        {
            var status = t_status.Value.Peek();
            var (error, content, file) = _linkResolver.ResolveContent(new SourceInfo<string>(path, origin.ToSourceInfo()), (Document)relativeTo);
            status.Errors.AddIfNotNull(error);
            return (content, file);
        }

        private string GetLink(SourceInfo<string> href)
        {
            var status = t_status.Value.Peek();
            var (error, link, file) = _linkResolver.ResolveAbsoluteLink(
                href, (Document)InclusionContext.File, (Document)InclusionContext.RootFile);

            if (file != null)
            {
                link = RelativeUrlMarker + link;
            }

            status.Errors.AddIfNotNull(error);
            return link;
        }

        private (string href, string display) GetXref(SourceInfo<string> href, bool isShorthand)
        {
            var status = t_status.Value.Peek();
            var (error, link, display, declaringFile) = _xrefResolver.ResolveAbsoluteXref(
                href, (Document)InclusionContext.File, (Document)InclusionContext.RootFile);

            if (declaringFile != null)
            {
                link = RelativeUrlMarker + link;
            }

            if (!isShorthand)
            {
                status.Errors.AddIfNotNull(error);
            }
            return (link, display);
        }

        private IReadOnlyList<string> GetMonikerRange(SourceInfo<string> monikerRange)
        {
            var status = t_status.Value.Peek();
            var (error, monikers) = _monikerProvider.GetZoneLevelMonikers(((Document)InclusionContext.RootFile).FilePath, monikerRange);
            status.Errors.AddIfNotNull(error);
            return monikers;
        }

        private sealed class Status
        {
            public List<Error> Errors;
        }
    }
}<|MERGE_RESOLUTION|>--- conflicted
+++ resolved
@@ -32,11 +32,7 @@
 
         public MarkdownEngine(
             Config config,
-<<<<<<< HEAD
-            FileDownloader fileDownloader,
-=======
             FileResolver fileResolver,
->>>>>>> dd9f401f
             LinkResolver linkResolver,
             XrefResolver xrefResolver,
             MonikerProvider monikerProvider,
@@ -51,11 +47,7 @@
             _markdownValidationRules = config.MarkdownValidationRules;
             if (!string.IsNullOrEmpty(_markdownValidationRules))
             {
-<<<<<<< HEAD
-                using (var stream = fileDownloader.DownloadStream(config.MarkdownValidationRules))
-=======
                 using (var stream = fileResolver.ReadStream(config.MarkdownValidationRules))
->>>>>>> dd9f401f
                 {
                     // TODO: validation rules currently only supports physical file.
                     _markdownValidationRules = ((FileStream)stream).Name;
