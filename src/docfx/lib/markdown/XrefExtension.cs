--- conflicted
+++ resolved
@@ -20,38 +20,17 @@
             // @uid
             if (node is XrefInline xref)
             {
-<<<<<<< HEAD
-                document.Replace(node =>
-                {
-                    // <xref:uid>
-                    // @uid
-                    if (node is XrefInline xref)
-                    {
-                        var raw = xref.GetAttributes().Properties?.First(p => p.Key == "data-raw-source").Value ?? "";
-                        var suppressXrefNotFound = raw.StartsWith("@");
-                        var source = new SourceInfo<string>(xref.Href, xref.GetSourceInfo());
-                        var (href, display) = resolveXref(source, null, suppressXrefNotFound);
-=======
-                var raw = xref.GetAttributes().Properties.First(p => p.Key == "data-raw-source").Value;
+                var raw = xref.GetAttributes().Properties?.First(p => p.Key == "data-raw-source").Value ?? "";
                 var suppressXrefNotFound = raw.StartsWith("@");
                 var source = new SourceInfo<string>(xref.Href, xref.GetSourceInfo());
                 var xrefLink = resolveXref(source, null, suppressXrefNotFound);
->>>>>>> 370698cd
 
                 if (xrefLink.Href is null)
                 {
                     return new NolocInline() { Text = raw };
                 }
 
-<<<<<<< HEAD
-                        return new LinkInline(href, "").AppendChild(new LiteralInline(display));
-                    }
-                    return node;
-                });
-            });
-        }
-=======
-                var linkInline = new LinkInline(xrefLink.Href, null);
+                var linkInline = new LinkInline(xrefLink.Href, "");
                 if (!xrefLink.Localizable)
                 {
                     var attributes = linkInline.GetAttributes();
@@ -63,6 +42,5 @@
             }
             return node;
         }));
->>>>>>> 370698cd
     }
 }