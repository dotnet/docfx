--- conflicted
+++ resolved
@@ -27,16 +27,7 @@
             return transform(document.DocumentNode).OuterHtml;
         }
 
-<<<<<<< HEAD
-        public static string GetInnerText(this HtmlNode html)
-        {
-            return html.InnerText;
-        }
-
         public static HtmlNode AddLinkType(this HtmlNode html, string locale)
-=======
-        public static HtmlNode AddLinkType(this HtmlNode html, string locale, bool legacy = false)
->>>>>>> 796a015e
         {
             AddLinkType(html, "a", "href", locale);
             AddLinkType(html, "img", "src", locale);
