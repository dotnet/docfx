// Copyright (c) Microsoft. All rights reserved.
// Licensed under the MIT license. See LICENSE file in the project root for full license information.

using System;
using System.Collections.Generic;
using System.Globalization;
<<<<<<< HEAD
using System.Linq;
=======
using System.Text;
>>>>>>> 173fa5ba
using HtmlAgilityPack;

namespace Microsoft.Docs.Build
{
    internal static class HtmlUtility
    {
<<<<<<< HEAD
        private const string SpecialChars = ".?!;:,()[]";
        private static readonly char[] s_delimChars = { ' ', '\t', '\n' };
        private static readonly string[] ExcludeNodeXPaths = { "//title" };

        public static string ProcessHtml(string html)
=======
        public static string TransformHtml(string html, Func<HtmlNode, HtmlNode> transform)
>>>>>>> 173fa5ba
        {
            var doc = new HtmlDocument();
            doc.LoadHtml(html);
            return transform(doc.DocumentNode).OuterHtml;
        }

        public static HtmlNode AddLinkType(this HtmlNode html, string locale)
        {
            AddLinkType(html, "a", "href", locale);
            AddLinkType(html, "img", "src", locale);
            return html;
        }

<<<<<<< HEAD
        public static long CountWord(HtmlNode html)
        {
            // TODO: word count does not work for CJK locales...
            long wordCount = CountWordInText(html.InnerText);

            foreach (var excludeNodeXPath in ExcludeNodeXPaths)
            {
                HtmlNodeCollection excludeNodes = html.SelectNodes(excludeNodeXPath);
                if (excludeNodes != null)
                {
                    foreach (var excludeNode in excludeNodes)
                    {
                        wordCount -= CountWordInText(excludeNode.InnerText);
                    }
                }
            }

            return wordCount;
        }

        private static void AddLinkType(HtmlNode html, string tag, string attribute, string locale)
=======
        private static void AddLinkType(this HtmlNode html, string tag, string attribute, string locale)
>>>>>>> 173fa5ba
        {
            foreach (var node in html.Descendants(tag))
            {
                var href = node.GetAttributeValue(attribute, null);
                if (string.IsNullOrEmpty(href))
                {
                    continue;
                }
                if (href[0] == '#')
                {
                    node.SetAttributeValue("data-linktype", "self-bookmark");
                    continue;
                }
                if (href.Contains(":"))
                {
                    node.SetAttributeValue("data-linktype", "external");
                    continue;
                }
                if (href[0] == '/' || href[0] == '\\')
                {
                    node.SetAttributeValue(attribute, AddLocaleIfMissing(HrefToLower(href), locale));
                    node.SetAttributeValue("data-linktype", "absolute-path");
                    continue;
                }
                node.SetAttributeValue(attribute, HrefToLower(href));
                node.SetAttributeValue("data-linktype", "relative-path");
            }
        }

        private static string HrefToLower(string href)
        {
            var i = href.IndexOfAny(new[] { '#', '?' });
            return i >= 0 ? href.Substring(0, i).ToLowerInvariant() + href.Substring(i) : href.ToLowerInvariant();
        }

        private static string AddLocaleIfMissing(string href, string locale)
        {
            try
            {
                var pos = href.IndexOfAny(new[] { '/', '\\' }, 1);
                if (pos >= 1)
                {
                    var urlLocale = href.Substring(1, pos - 1);
                    if (urlLocale.Contains("-"))
                    {
                        CultureInfo.GetCultureInfo(urlLocale);
                        return href;
                    }
                }
                return '/' + locale + href;
            }
            catch (CultureNotFoundException)
            {
                return '/' + locale + href;
            }
        }

<<<<<<< HEAD
        private static int CountWordInText(string text)
        {
            if (string.IsNullOrWhiteSpace(text))
            {
                return 0;
            }

            string[] wordList = text.Split(s_delimChars, StringSplitOptions.RemoveEmptyEntries);
            return wordList.Count(s => !s.Trim().All(SpecialChars.Contains));
        }

        public static void RemoveRerunCodepenIframes(HtmlNode html)
=======
        public static HtmlNode RemoveRerunCodepenIframes(this HtmlNode html)
>>>>>>> 173fa5ba
        {
            // the rerun button on codepen iframes isn't accessibile.
            // rather than get acc bugs or ban codepen, we're just hiding the rerun button using their iframe api
            foreach (var node in html.Descendants("iframe"))
            {
                var src = node.GetAttributeValue("src", null);
                if (src != null && src.Contains("codepen.io", StringComparison.OrdinalIgnoreCase))
                {
                    node.SetAttributeValue("src", src + "&rerun-position=hidden&");
                }
            }
            return html;
        }

        public static HtmlNode StripTags(this HtmlNode html)
        {
            var nodesToRemove = new List<HtmlNode>();

            foreach (var node in html.DescendantsAndSelf())
            {
                if (node.Name.Equals("script", StringComparison.OrdinalIgnoreCase) ||
                    node.Name.Equals("link", StringComparison.OrdinalIgnoreCase) ||
                    node.Name.Equals("style", StringComparison.OrdinalIgnoreCase))
                {
                    nodesToRemove.Add(node);
                }
                else
                {
                    node.Attributes.Remove("style");
                }
            }

            foreach (var node in nodesToRemove)
            {
                node.Remove();
            }
            return html;
        }

        public static string TransformLinks(this string html, Func<string, string> transform)
        {
            // Fast pass it does not have <a> tag or <img> tag
            if (!((html.Contains("<a", StringComparison.OrdinalIgnoreCase) && html.Contains("href", StringComparison.OrdinalIgnoreCase)) ||
                  (html.Contains("<img", StringComparison.OrdinalIgnoreCase) && html.Contains("src", StringComparison.OrdinalIgnoreCase))))
            {
                return html;
            }

            // <a>b</a> generates 3 inline markdown tokens: <a>, b, </a>.
            // `HtmlNode.OuterHtml` turns <a> into <a></a>, and generates <a></a>b</a> for the above input.
            // The following code ensures we preserve the original html when changing links.
            var doc = new HtmlDocument();
            doc.LoadHtml(html);

            var pos = 0;
            var result = new StringBuilder(html.Length + 64);

            foreach (var node in doc.DocumentNode.Descendants())
            {
                var link = node.Name == "a" ? node.Attributes["href"]
                         : node.Name == "img" ? node.Attributes["src"]
                         : null;

                if (link == null)
                {
                    continue;
                }
                if (link.ValueStartIndex > pos)
                {
                    result.Append(html, pos, link.ValueStartIndex - pos);
                }
                result.Append(transform(link.Value));
                pos = link.ValueStartIndex + link.ValueLength;
            }

            if (html.Length > pos)
            {
                result.Append(html, pos, html.Length - pos);
            }
            return result.ToString();
        }
    }
}<|MERGE_RESOLUTION|>--- conflicted
+++ resolved
@@ -4,26 +4,19 @@
 using System;
 using System.Collections.Generic;
 using System.Globalization;
-<<<<<<< HEAD
 using System.Linq;
-=======
 using System.Text;
->>>>>>> 173fa5ba
 using HtmlAgilityPack;
 
 namespace Microsoft.Docs.Build
 {
     internal static class HtmlUtility
     {
-<<<<<<< HEAD
         private const string SpecialChars = ".?!;:,()[]";
         private static readonly char[] s_delimChars = { ' ', '\t', '\n' };
         private static readonly string[] ExcludeNodeXPaths = { "//title" };
 
-        public static string ProcessHtml(string html)
-=======
         public static string TransformHtml(string html, Func<HtmlNode, HtmlNode> transform)
->>>>>>> 173fa5ba
         {
             var doc = new HtmlDocument();
             doc.LoadHtml(html);
@@ -37,7 +30,6 @@
             return html;
         }
 
-<<<<<<< HEAD
         public static long CountWord(HtmlNode html)
         {
             // TODO: word count does not work for CJK locales...
@@ -58,10 +50,7 @@
             return wordCount;
         }
 
-        private static void AddLinkType(HtmlNode html, string tag, string attribute, string locale)
-=======
         private static void AddLinkType(this HtmlNode html, string tag, string attribute, string locale)
->>>>>>> 173fa5ba
         {
             foreach (var node in html.Descendants(tag))
             {
@@ -119,7 +108,6 @@
             }
         }
 
-<<<<<<< HEAD
         private static int CountWordInText(string text)
         {
             if (string.IsNullOrWhiteSpace(text))
@@ -131,10 +119,7 @@
             return wordList.Count(s => !s.Trim().All(SpecialChars.Contains));
         }
 
-        public static void RemoveRerunCodepenIframes(HtmlNode html)
-=======
         public static HtmlNode RemoveRerunCodepenIframes(this HtmlNode html)
->>>>>>> 173fa5ba
         {
             // the rerun button on codepen iframes isn't accessibile.
             // rather than get acc bugs or ban codepen, we're just hiding the rerun button using their iframe api
