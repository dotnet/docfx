--- conflicted
+++ resolved
@@ -17,24 +17,7 @@
         /// <returns>Levenshtein Distance</returns>
         public static int GetLevenshteinDistance(string src, string target)
         {
-<<<<<<< HEAD
-            int srcLength = string.IsNullOrEmpty(src) ? 0 : src.Length;
-            int targetLength = string.IsNullOrEmpty(target) ? 0 : target.Length;
-
-            if (srcLength == 0)
-            {
-                return targetLength;
-            }
-            if (targetLength == 0)
-            {
-                return srcLength;
-            }
-            var srcCharArray = src.ToCharArray();
-            var targetCharArray = target.ToCharArray();
-            return GetLevenshteinDistance<char>(srcCharArray, targetCharArray, Comparer<char>.Default);
-=======
             return GetLevenshteinDistance(src.AsSpan(), target.AsSpan(), EqualityComparer<char>.Default);
->>>>>>> 64261098
         }
 
         /// <summary>
@@ -45,23 +28,13 @@
         /// <param name="target">The target type list</param>
         /// <param name="comparer">Implementation of IEqualityComparer for given type</param>
         /// <returns>Levenshtein distance of the two given list</returns>
-<<<<<<< HEAD
-        public static int GetLevenshteinDistance<T>(IList<T> src, IList<T> target, IComparer<T> comparer)
-            where T : IEquatable<T>
-=======
         public static int GetLevenshteinDistance<T>(ReadOnlySpan<T> src, ReadOnlySpan<T> target, IEqualityComparer<T> comparer)
->>>>>>> 64261098
         {
             // for all i and j, matrix[i,j] will hold the Levenshtein distance between
             // the first i characters of source and the first j characters of target
             // note that matrix has (src + 1) * (target + 1) values
-<<<<<<< HEAD
-            int srcLength = src == null ? 0 : src.Count;
-            int targetLength = target == null ? 0 : target.Count;
-=======
             int srcLength = src == null ? 0 : src.Length;
             int targetLength = target == null ? 0 : target.Length;
->>>>>>> 64261098
 
             if (srcLength == 0)
             {
@@ -92,11 +65,7 @@
             {
                 for (int i = 1; i <= srcLength; i++)
                 {
-<<<<<<< HEAD
-                    int cost = src[i - 1].Equals(target[j - 1]) ? 0 : 1;
-=======
                     int cost = comparer.Equals(src[i - 1], target[j - 1]) ? 0 : 1;
->>>>>>> 64261098
                     matrix[(j * (srcLength + 1)) + i] = Math.Min(
                         matrix[(j * (srcLength + 1)) + i - 1] + 1, Math.Min(
                         matrix[((j - 1) * (srcLength + 1)) + i] + 1,
