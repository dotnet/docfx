--- conflicted
+++ resolved
@@ -11,18 +11,14 @@
     [JsonConverter(typeof(JsonSchemaConverter))]
     internal class JsonSchema
     {
-<<<<<<< HEAD
+        /// <summary>
+        /// `true` is a valid boolean JSON schema. A `true` JSON schema is deserialized into this instance.
+        /// </summary>
         public static readonly JsonSchema TrueSchema = new JsonSchema();
-=======
-        /// <summary>
-        /// `true` is a valid boolean JSON schema. A `true` JSON schema is deserialized into this instance.
-        /// </summary>
-        public static readonly JsonSchema TrueSchema = new JsonSchema();
 
         /// <summary>
         /// `false` is a valid boolean JSON schema. A `false` JSON schema is deserialized into this instance.
         /// </summary>
->>>>>>> 8b84d81a
         public static readonly JsonSchema FalseSchema = new JsonSchema();
 
         // A core subset of JSON schema
