--- conflicted
+++ resolved
@@ -117,14 +117,13 @@
         /// </summary>
         public string[] XrefProperties { get; set; } = Array.Empty<string>();
 
-<<<<<<< HEAD
         /// <summary>
         /// The parent json schema pointer
         /// </summary>
         [JsonIgnore]
         public JsonSchema Parent { get; set; }
-=======
-        // JSON schema metadata validation extensions
+        
+	// JSON schema metadata validation extensions
         //-------------------------------------------
 
         /// <summary>
@@ -136,6 +135,5 @@
         /// Properties that are used to realize precludes logic
         /// </summary>
         public string[][] Precludes { get; set; } = Array.Empty<string[]>();
->>>>>>> 5b78050e
     }
 }