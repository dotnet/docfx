--- conflicted
+++ resolved
@@ -10,18 +10,14 @@
 {
     internal class JsonSchema
     {
-<<<<<<< HEAD
         // A core subset of JSON schema
         //-------------------------------------------
 
         /// <summary>
         /// Type of the current value.
         /// </summary>
-        public JsonSchemaType Type { get; set; }
-=======
         [JsonConverter(typeof(OneOrManyConverter))]
         public JsonSchemaType[] Type { get; set; }
->>>>>>> d50d4e5d
 
         /// <summary>
         /// The JSON schema that applies to each property if the currnet value is object.
@@ -33,14 +29,10 @@
         /// </summary>
         public JsonSchema Items { get; set; }
 
-<<<<<<< HEAD
         /// <summary>
         /// An array of valid values for the current value.
         /// </summary>
-        public List<JValue> Enum { get; set; } = new List<JValue>();
-=======
         public JValue[] Enum { get; set; }
->>>>>>> d50d4e5d
 
         /// <summary>
         /// Properties that are required to be present.
