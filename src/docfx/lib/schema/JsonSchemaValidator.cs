// Copyright (c) Microsoft. All rights reserved.
// Licensed under the MIT license. See LICENSE file in the project root for full license information.

using System;
using System.Collections.Generic;
using System.Linq;
using System.Text.RegularExpressions;
using Newtonsoft.Json.Linq;

namespace Microsoft.Docs.Build
{
    internal class JsonSchemaValidator
    {
        private readonly JsonSchema _schema;
        private readonly JsonSchemaDefinition _definitions;
        private readonly MicrosoftAliasCache _microsoftAliasCache;

        public JsonSchemaValidator(JsonSchema schema, MicrosoftAliasCache microsoftAliasCache = null)
        {
            _schema = schema;
            _definitions = new JsonSchemaDefinition(schema);
            _microsoftAliasCache = microsoftAliasCache;
        }

        public List<Error> Validate(JToken token)
        {
            var errors = new List<Error>();
            Validate(_schema, string.Empty, token, errors);
            return errors;
        }

        private void Validate(JsonSchema schema, string name, JToken token, List<Error> errors)
        {
            schema = _definitions.GetDefinition(schema);

            if (!ValidateType(schema, token, errors))
            {
                return;
            }

<<<<<<< HEAD
            ValidateDeprecated(schema, name, token, errors);
=======
            ValidateDeprecated(schema, token, errors);
            ValidateConst(schema, token, errors);
>>>>>>> 576d2530

            switch (token)
            {
                case JValue scalar:
                    ValidateScalar(schema, name, scalar, errors);
                    break;

                case JArray array:
                    ValidateArray(schema, name, array, errors);
                    break;

                case JObject map:
                    ValidateObject(schema, name, map, errors);
                    break;
            }
        }

        private bool ValidateType(JsonSchema schema, JToken token, List<Error> errors)
        {
            if (schema.Type != null)
            {
                if (!schema.Type.Any(schemaType => TypeMatches(schemaType, token.Type)))
                {
                    errors.Add(Errors.UnexpectedType(JsonUtility.GetSourceInfo(token), string.Join(", ", schema.Type), token.Type.ToString()));
                    return false;
                }
            }
            return true;
        }

        private void ValidateScalar(JsonSchema schema, string name, JValue scalar, List<Error> errors)
        {
            if (schema.Enum != null && Array.IndexOf(schema.Enum, scalar) == -1)
            {
                errors.Add(Errors.UndefinedValue(JsonUtility.GetSourceInfo(scalar), scalar, schema.Enum));
            }

            switch (scalar.Value)
            {
<<<<<<< HEAD
                ValidateDateFormat(schema, name, scalar, str, errors);
                ValidateMicrosoftAlias(schema, name, scalar, str, errors);

                if (schema.MaxLength.HasValue || schema.MinLength.HasValue)
                {
                    var unicodeLength = str.Where(c => !char.IsLowSurrogate(c)).Count();
                    if (schema.MaxLength.HasValue && unicodeLength > schema.MaxLength.Value)
                        errors.Add(Errors.StringLengthInvalid(JsonUtility.GetSourceInfo(scalar), scalar.Path, maxLength: schema.MaxLength));

                    if (schema.MinLength.HasValue && unicodeLength < schema.MinLength.Value)
                        errors.Add(Errors.StringLengthInvalid(JsonUtility.GetSourceInfo(scalar), scalar.Path, minLength: schema.MinLength));
                }
=======
                case string str:
                    ValidateString(schema, scalar, str, errors);
                    break;
>>>>>>> 576d2530

                case double _:
                case float _:
                case long _:
                    ValidateNumber(schema, scalar, Convert.ToDouble(scalar.Value), errors);
                    break;
            }
        }

        private void ValidateArray(JsonSchema schema, string name, JArray array, List<Error> errors)
        {
            if (schema.Items != null)
            {
                foreach (var item in array)
                {
                    Validate(schema.Items, name, item, errors);
                }
            }

            if (schema.MaxItems.HasValue && array.Count > schema.MaxItems.Value)
                errors.Add(Errors.ArrayLengthInvalid(JsonUtility.GetSourceInfo(array), array.Path, $"<= {schema.MaxItems}"));

            if (schema.MinItems.HasValue && array.Count < schema.MinItems.Value)
                errors.Add(Errors.ArrayLengthInvalid(JsonUtility.GetSourceInfo(array), array.Path, $">= {schema.MinItems}"));
        }

        private void ValidateObject(JsonSchema schema, string name, JObject map, List<Error> errors)
        {
            ValidateRequired(schema, map, errors);
            ValidateDependencies(schema, map, errors);
            ValidateEither(schema, map, errors);
            ValidatePrecludes(schema, map, errors);
            ValidateEnumDependencies(schema, map, errors);
            ValidateProperties(schema, map, errors);
        }

        private void ValidateProperties(JsonSchema schema, JObject map, List<Error> errors)
        {
            foreach (var (key, value) in map)
            {
                var isAdditonalProperty = true;

                // properties
                if (schema.Properties.TryGetValue(key, out var propertySchema))
                {
<<<<<<< HEAD
                    Validate(propertySchema, key, value, errors);
=======
                    Validate(propertySchema, value, errors);
                    isAdditonalProperty = false;
>>>>>>> 576d2530
                }

                // patternProperties
                foreach (var (pattern, patternPropertySchema) in schema.PatternProperties)
                {
                    if (Regex.IsMatch(key, pattern))
                    {
<<<<<<< HEAD
                        Validate(schema.AdditionalProperties.additionalPropertyJsonSchema, key, value, errors);
=======
                        Validate(patternPropertySchema, value, errors);
                        isAdditonalProperty = false;
>>>>>>> 576d2530
                    }
                }

                // additionalProperties
                if (isAdditonalProperty)
                {
                    if (schema.AdditionalProperties.schema != null)
                    {
                        Validate(schema.AdditionalProperties.schema, value, errors);
                    }
                    else if (!schema.AdditionalProperties.value)
                    {
                        errors.Add(Errors.UnknownField(JsonUtility.GetSourceInfo(value), key, value.Type.ToString()));
                    }
                }
            }
        }

        private void ValidateString(JsonSchema schema, JValue scalar, string str, List<Error> errors)
        {
            ValidateDateFormat(schema, scalar, str, errors);

            if (schema.MaxLength.HasValue || schema.MinLength.HasValue)
            {
                var unicodeLength = str.Where(c => !char.IsLowSurrogate(c)).Count();
                if (schema.MaxLength.HasValue && unicodeLength > schema.MaxLength.Value)
                    errors.Add(Errors.StringLengthInvalid(JsonUtility.GetSourceInfo(scalar), scalar.Path, $"<= {schema.MaxLength}"));

                if (schema.MinLength.HasValue && unicodeLength < schema.MinLength.Value)
                    errors.Add(Errors.StringLengthInvalid(JsonUtility.GetSourceInfo(scalar), scalar.Path, $">= {schema.MinLength}"));
            }

            switch (schema.Format)
            {
                case JsonSchemaStringFormat.DateTime:
                    if (!DateTime.TryParse(str, out var _))
                        errors.Add(Errors.FormatInvalid(JsonUtility.GetSourceInfo(scalar), scalar.Value<string>(), JsonSchemaStringFormat.DateTime));
                    break;
            }
        }

        private static void ValidateNumber(JsonSchema schema, JValue scalar, double number, List<Error> errors)
        {
            if (schema.Maximum.HasValue && number > schema.Maximum)
                errors.Add(Errors.NumberInvalid(JsonUtility.GetSourceInfo(scalar), scalar.Path, $"<= {schema.Maximum}"));

            if (schema.Minimum.HasValue && number < schema.Minimum)
                errors.Add(Errors.NumberInvalid(JsonUtility.GetSourceInfo(scalar), scalar.Path, $">= {schema.Minimum}"));

            if (schema.ExclusiveMaximum.HasValue && number >= schema.ExclusiveMaximum)
                errors.Add(Errors.NumberInvalid(JsonUtility.GetSourceInfo(scalar), scalar.Path, $"< {schema.ExclusiveMaximum}"));

            if (schema.ExclusiveMinimum.HasValue && number <= schema.ExclusiveMinimum)
                errors.Add(Errors.NumberInvalid(JsonUtility.GetSourceInfo(scalar), scalar.Path, $"> {schema.ExclusiveMinimum}"));
        }

        private void ValidateConst(JsonSchema schema, JToken token, List<Error> errors)
        {
            if (schema.Const != null && !JTokenDeepEquals(schema.Const, token))
            {
                errors.Add(Errors.UndefinedValue(JsonUtility.GetSourceInfo(token), token, new object[] { schema.Const }));
            }
        }

        private void ValidateString(JsonSchema schema, JValue scalar, List<Error> errors, string str)
        {
            ValidateDateFormat(schema, scalar, str, errors);

            if (schema.MaxLength.HasValue || schema.MinLength.HasValue)
            {
                var unicodeLength = str.Where(c => !char.IsLowSurrogate(c)).Count();
                if (schema.MaxLength.HasValue && unicodeLength > schema.MaxLength.Value)
                    errors.Add(Errors.StringLengthInvalid(JsonUtility.GetSourceInfo(scalar), scalar.Path, $"<= {schema.MaxLength}"));

                if (schema.MinLength.HasValue && unicodeLength < schema.MinLength.Value)
                    errors.Add(Errors.StringLengthInvalid(JsonUtility.GetSourceInfo(scalar), scalar.Path, $">= {schema.MinLength}"));
            }

            switch (schema.Format)
            {
                case JsonSchemaStringFormat.DateTime:
                    if (!DateTime.TryParse(str, out var _))
                        errors.Add(Errors.FormatInvalid(JsonUtility.GetSourceInfo(scalar), scalar.Value<string>(), JsonSchemaStringFormat.DateTime));
                    break;
            }
        }

        private static void ValidateNumber(JsonSchema schema, JValue scalar, List<Error> errors, double number)
        {
            if (schema.Maximum.HasValue && number > schema.Maximum)
                errors.Add(Errors.NumberInvalid(JsonUtility.GetSourceInfo(scalar), scalar.Path, $"<= {schema.Maximum}"));

            if (schema.Minimum.HasValue && number < schema.Minimum)
                errors.Add(Errors.NumberInvalid(JsonUtility.GetSourceInfo(scalar), scalar.Path, $">= {schema.Minimum}"));

            if (schema.ExclusiveMaximum.HasValue && number >= schema.ExclusiveMaximum)
                errors.Add(Errors.NumberInvalid(JsonUtility.GetSourceInfo(scalar), scalar.Path, $"< {schema.ExclusiveMaximum}"));

            if (schema.ExclusiveMinimum.HasValue && number <= schema.ExclusiveMinimum)
                errors.Add(Errors.NumberInvalid(JsonUtility.GetSourceInfo(scalar), scalar.Path, $"> {schema.ExclusiveMinimum}"));
        }

        private void ValidateDependencies(JsonSchema schema, JObject map, List<Error> errors)
        {
            foreach (var (key, value) in schema.Dependencies)
            {
                if (map.ContainsKey(key))
                {
                    foreach (var otherKey in value)
                    {
                        if (!map.ContainsKey(otherKey))
                        {
                            errors.Add(Errors.LackDependency(JsonUtility.GetSourceInfo(map), key, otherKey));
                        }
                    }
                }
            }
        }

        private void ValidateRequired(JsonSchema schema, JObject map, List<Error> errors)
        {
            foreach (var key in schema.Required)
            {
                if (!map.ContainsKey(key))
                {
                    errors.Add(Errors.FieldRequired(JsonUtility.GetSourceInfo(map), key));
                }
            }
        }

        private void ValidateEither(JsonSchema schema, JObject map, List<Error> errors)
        {
            foreach (var keys in schema.Either)
            {
                var result = false;
                foreach (var key in keys)
                {
                    if (map.ContainsKey(key))
                    {
                        result = true;
                        break;
                    }
                }

                if (!result)
                {
                    errors.Add(Errors.EitherLogicFailed(JsonUtility.GetSourceInfo(map), keys));
                }
            }
        }

        private void ValidatePrecludes(JsonSchema schema, JObject map, List<Error> errors)
        {
            foreach (var keys in schema.Precludes)
            {
                var existNum = 0;
                foreach (var key in keys)
                {
                    if (map.ContainsKey(key) && ++existNum > 1)
                    {
                        errors.Add(Errors.PrecludesLogicFailed(JsonUtility.GetSourceInfo(map), keys));
                        break;
                    }
                }
            }
        }

        private void ValidateDateFormat(JsonSchema schema, string name, JValue scalar, string dateString, List<Error> errors)
        {
            if (!string.IsNullOrEmpty(schema.DateFormat))
            {
                if (DateTime.TryParseExact(dateString, schema.DateFormat, null, System.Globalization.DateTimeStyles.None, out var date))
                {
                    ValidateDateRange(schema, name, scalar, date, errors);
                }
                else
                {
                    errors.Add(Errors.DateFormatInvalid(JsonUtility.GetSourceInfo(scalar), name, schema.DateFormat));
                }
            }
        }

        private void ValidateMicrosoftAlias(JsonSchema schema, string name, JValue scalar, string alias, List<Error> errors)
        {
            if (schema.MicrosoftAlias != null)
            {
                if (Array.IndexOf(schema.MicrosoftAlias.AllowedDLs, alias) == -1)
                {
                    if (_microsoftAliasCache != null)
                    {
                        var (error, msAlias) = _microsoftAliasCache.GetAsync(alias).GetAwaiter().GetResult();

                        if (error != null)
                        {
                            errors.Add(error);
                        }
                        else if (msAlias == null)
                        {
                            errors.Add(Errors.MsAliasInvalid(JsonUtility.GetSourceInfo(scalar), name, alias));
                        }
                    }
                }
            }
        }

        private void ValidateDateRange(JsonSchema schema, string name, JValue scalar, DateTime date, List<Error> errors)
        {
            var diff = date - DateTime.Now;

            if ((schema.RelativeMinDate.HasValue && diff < schema.RelativeMinDate) || (schema.RelativeMaxDate.HasValue && diff > schema.RelativeMaxDate))
            {
                errors.Add(Errors.OverDateRange(JsonUtility.GetSourceInfo(scalar), name, schema.RelativeMinDate, schema.RelativeMaxDate));
            }
        }

        private void ValidateDeprecated(JsonSchema schema, string name, JToken token, List<Error> errors)
        {
            if (schema.ReplacedBy != null)
            {
                errors.Add(Errors.FieldDeprecated(JsonUtility.GetSourceInfo(token), name, schema.ReplacedBy));
            }
        }

        private void ValidateEnumDependencies(JsonSchema schema, JObject map, List<Error> errors)
        {
            foreach (var (fieldName, enumDependencyRules) in schema.EnumDependencies)
            {
                if (map.TryGetValue(fieldName, out var fieldValue))
                {
                    foreach (var (dependentFieldName, allowLists) in enumDependencyRules)
                    {
                        if (map.TryGetValue(dependentFieldName, out var dependentFieldValue))
                        {
                            if (allowLists.TryGetValue(dependentFieldValue, out var allowList) &&
                                Array.IndexOf(allowList, fieldValue) == -1)
                            {
                                errors.Add(Errors.ValuesNotMatch(JsonUtility.GetSourceInfo(map), fieldName, fieldValue, dependentFieldName, dependentFieldValue, allowList));
                            }
                        }
                        else
                        {
                            errors.Add(Errors.LackDependency(JsonUtility.GetSourceInfo(map), fieldName, dependentFieldName));
                        }
                    }
                }
            }
        }

        private static bool TypeMatches(JsonSchemaType schemaType, JTokenType tokenType)
        {
            switch (schemaType)
            {
                case JsonSchemaType.Array:
                    return tokenType == JTokenType.Array;
                case JsonSchemaType.Boolean:
                    return tokenType == JTokenType.Boolean;
                case JsonSchemaType.Integer:
                    return tokenType == JTokenType.Integer;
                case JsonSchemaType.Null:
                    return tokenType == JTokenType.Null;
                case JsonSchemaType.Number:
                    return tokenType == JTokenType.Integer || tokenType == JTokenType.Float;
                case JsonSchemaType.Object:
                    return tokenType == JTokenType.Object;
                case JsonSchemaType.String:
                    return tokenType == JTokenType.String;
                default:
                    return true;
            }
        }

        private static bool JTokenDeepEquals(JToken a, JToken b)
        {
            switch (a)
            {
                case JValue valueA when b is JValue valueB:
                    return Equals(valueA.Value, valueB.Value);

                case JArray arrayA when b is JArray arrayB:
                    if (arrayA.Count != arrayB.Count)
                    {
                        return false;
                    }

                    for (var i = 0; i < arrayA.Count; i++)
                    {
                        if (!JTokenDeepEquals(arrayA[i], arrayB[i]))
                        {
                            return false;
                        }
                    }
                    return true;

                case JObject mapA when b is JObject mapB:
                    if (mapA.Count != mapB.Count)
                    {
                        return false;
                    }

                    foreach (var (key, valueA) in mapA)
                    {
                        if (!mapB.TryGetValue(key, out var valueB) || !JTokenDeepEquals(valueA, valueB))
                        {
                            return false;
                        }
                    }
                    return true;

                default:
                    return false;
            }
        }
    }
}<|MERGE_RESOLUTION|>--- conflicted
+++ resolved
@@ -38,12 +38,8 @@
                 return;
             }
 
-<<<<<<< HEAD
             ValidateDeprecated(schema, name, token, errors);
-=======
-            ValidateDeprecated(schema, token, errors);
             ValidateConst(schema, token, errors);
->>>>>>> 576d2530
 
             switch (token)
             {
@@ -83,24 +79,9 @@
 
             switch (scalar.Value)
             {
-<<<<<<< HEAD
-                ValidateDateFormat(schema, name, scalar, str, errors);
-                ValidateMicrosoftAlias(schema, name, scalar, str, errors);
-
-                if (schema.MaxLength.HasValue || schema.MinLength.HasValue)
-                {
-                    var unicodeLength = str.Where(c => !char.IsLowSurrogate(c)).Count();
-                    if (schema.MaxLength.HasValue && unicodeLength > schema.MaxLength.Value)
-                        errors.Add(Errors.StringLengthInvalid(JsonUtility.GetSourceInfo(scalar), scalar.Path, maxLength: schema.MaxLength));
-
-                    if (schema.MinLength.HasValue && unicodeLength < schema.MinLength.Value)
-                        errors.Add(Errors.StringLengthInvalid(JsonUtility.GetSourceInfo(scalar), scalar.Path, minLength: schema.MinLength));
-                }
-=======
                 case string str:
-                    ValidateString(schema, scalar, str, errors);
-                    break;
->>>>>>> 576d2530
+                    ValidateString(schema, name, scalar, str, errors);
+                    break;
 
                 case double _:
                 case float _:
@@ -134,10 +115,10 @@
             ValidateEither(schema, map, errors);
             ValidatePrecludes(schema, map, errors);
             ValidateEnumDependencies(schema, map, errors);
-            ValidateProperties(schema, map, errors);
-        }
-
-        private void ValidateProperties(JsonSchema schema, JObject map, List<Error> errors)
+            ValidateProperties(schema, name, map, errors);
+        }
+
+        private void ValidateProperties(JsonSchema schema, string name, JObject map, List<Error> errors)
         {
             foreach (var (key, value) in map)
             {
@@ -146,12 +127,8 @@
                 // properties
                 if (schema.Properties.TryGetValue(key, out var propertySchema))
                 {
-<<<<<<< HEAD
                     Validate(propertySchema, key, value, errors);
-=======
-                    Validate(propertySchema, value, errors);
                     isAdditonalProperty = false;
->>>>>>> 576d2530
                 }
 
                 // patternProperties
@@ -159,12 +136,8 @@
                 {
                     if (Regex.IsMatch(key, pattern))
                     {
-<<<<<<< HEAD
-                        Validate(schema.AdditionalProperties.additionalPropertyJsonSchema, key, value, errors);
-=======
-                        Validate(patternPropertySchema, value, errors);
+                        Validate(patternPropertySchema, key, value, errors);
                         isAdditonalProperty = false;
->>>>>>> 576d2530
                     }
                 }
 
@@ -173,7 +146,7 @@
                 {
                     if (schema.AdditionalProperties.schema != null)
                     {
-                        Validate(schema.AdditionalProperties.schema, value, errors);
+                        Validate(schema.AdditionalProperties.schema, name, value, errors);
                     }
                     else if (!schema.AdditionalProperties.value)
                     {
@@ -183,9 +156,10 @@
             }
         }
 
-        private void ValidateString(JsonSchema schema, JValue scalar, string str, List<Error> errors)
-        {
-            ValidateDateFormat(schema, scalar, str, errors);
+        private void ValidateString(JsonSchema schema, string name, JValue scalar, string str, List<Error> errors)
+        {
+            ValidateDateFormat(schema, name, scalar, str, errors);
+            ValidateMicrosoftAlias(schema, name, scalar, str, errors);
 
             if (schema.MaxLength.HasValue || schema.MinLength.HasValue)
             {
@@ -226,29 +200,6 @@
             if (schema.Const != null && !JTokenDeepEquals(schema.Const, token))
             {
                 errors.Add(Errors.UndefinedValue(JsonUtility.GetSourceInfo(token), token, new object[] { schema.Const }));
-            }
-        }
-
-        private void ValidateString(JsonSchema schema, JValue scalar, List<Error> errors, string str)
-        {
-            ValidateDateFormat(schema, scalar, str, errors);
-
-            if (schema.MaxLength.HasValue || schema.MinLength.HasValue)
-            {
-                var unicodeLength = str.Where(c => !char.IsLowSurrogate(c)).Count();
-                if (schema.MaxLength.HasValue && unicodeLength > schema.MaxLength.Value)
-                    errors.Add(Errors.StringLengthInvalid(JsonUtility.GetSourceInfo(scalar), scalar.Path, $"<= {schema.MaxLength}"));
-
-                if (schema.MinLength.HasValue && unicodeLength < schema.MinLength.Value)
-                    errors.Add(Errors.StringLengthInvalid(JsonUtility.GetSourceInfo(scalar), scalar.Path, $">= {schema.MinLength}"));
-            }
-
-            switch (schema.Format)
-            {
-                case JsonSchemaStringFormat.DateTime:
-                    if (!DateTime.TryParse(str, out var _))
-                        errors.Add(Errors.FormatInvalid(JsonUtility.GetSourceInfo(scalar), scalar.Value<string>(), JsonSchemaStringFormat.DateTime));
-                    break;
             }
         }
 
