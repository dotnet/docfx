--- conflicted
+++ resolved
@@ -24,20 +24,14 @@
 
         public List<Error> Validate(JToken token)
         {
-<<<<<<< HEAD
+            return Validate(_schema, token);
+        }
+
+        private List<Error> Validate(JsonSchema schema, JToken token)
+        {
             var errors = new List<(string name, Error)>();
-            Validate(_schema, string.Empty, token, errors);
+            Validate(schema, "", token, errors);
             return errors.Select(info => OverwriteError(_schema, info.name, info.Item2)).ToList();
-=======
-            return Validate(_schema, token);
-        }
-
-        private List<Error> Validate(JsonSchema schema, JToken token)
-        {
-            var errors = new List<Error>();
-            Validate(schema, "", token, errors);
-            return errors;
->>>>>>> 3e22f376
         }
 
         private void Validate(JsonSchema schema, string name, JToken token, List<(string name, Error)> errors)
@@ -121,7 +115,7 @@
 
             if (schema.Contains != null && !array.Any(item => Validate(schema.Contains, item).Count == 0))
             {
-                errors.Add(Errors.ArrayContainsFailed(JsonUtility.GetSourceInfo(array), name));
+                errors.Add((name, Errors.ArrayContainsFailed(JsonUtility.GetSourceInfo(array), name)));
             }
         }
 
