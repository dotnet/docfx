// Copyright (c) Microsoft. All rights reserved.
// Licensed under the MIT license. See LICENSE file in the project root for full license information.

using System;
using System.Collections.Generic;
using System.Linq;
using System.Text.RegularExpressions;
using Newtonsoft.Json.Linq;

namespace Microsoft.Docs.Build
{
    internal class JsonSchemaValidator
    {
        private readonly JsonSchema _schema;
        private readonly JsonSchemaDefinition _definitions;
        private readonly MicrosoftGraphCache _microsoftGraphCache;

        public JsonSchemaValidator(JsonSchema schema, MicrosoftGraphCache microsoftGraphCache = null)
        {
            _schema = schema;
            _definitions = new JsonSchemaDefinition(schema);
            _microsoftGraphCache = microsoftGraphCache;
        }

        public List<Error> Validate(JToken token)
        {
            return Validate(_schema, token);
        }

        private List<Error> Validate(JsonSchema schema, JToken token)
        {
            var errors = new List<(string name, Error)>();
            Validate(schema, "", token, errors);
            return errors.Select(info => OverwriteError(_schema, info.name, info.Item2)).ToList();
        }

        private void Validate(JsonSchema schema, string name, JToken token, List<(string name, Error)> errors)
        {
            schema = _definitions.GetDefinition(schema);

            if (!ValidateType(schema, name, token, errors))
            {
                return;
            }

            ValidateDeprecated(schema, name, token, errors);
            ValidateConst(schema, name, token, errors);
            ValidateEnum(schema, name, token, errors);

            switch (token)
            {
                case JValue scalar:
                    ValidateScalar(schema, name, scalar, errors);
                    break;

                case JArray array:
                    ValidateArray(schema, name, array, errors);
                    break;

                case JObject map:
                    ValidateObject(schema, name, map, errors);
                    break;
            }
        }

        private bool ValidateType(JsonSchema schema, string name, JToken token, List<(string name, Error)> errors)
        {
            if (schema.Type != null)
            {
                if (!schema.Type.Any(schemaType => TypeMatches(schemaType, token.Type)))
                {
                    errors.Add((name, Errors.UnexpectedType(JsonUtility.GetSourceInfo(token), string.Join(", ", schema.Type), token.Type.ToString())));
                    return false;
                }
            }
            return true;
        }

        private void ValidateScalar(JsonSchema schema, string name, JValue scalar, List<(string name, Error)> errors)
        {
            switch (scalar.Value)
            {
                case string str:
                    ValidateString(schema, name, scalar, str, errors);
                    break;

                case double _:
                case float _:
                case long _:
                    ValidateNumber(schema, scalar, Convert.ToDouble(scalar.Value), errors);
                    break;
            }
        }

        private void ValidateArray(JsonSchema schema, string name, JArray array, List<(string name, Error)> errors)
        {
            if (schema.MaxItems.HasValue && array.Count > schema.MaxItems.Value)
                errors.Add((name, Errors.ArrayLengthInvalid(JsonUtility.GetSourceInfo(array), name, $"<= {schema.MaxItems}")));

            if (schema.MinItems.HasValue && array.Count < schema.MinItems.Value)
                errors.Add((name, Errors.ArrayLengthInvalid(JsonUtility.GetSourceInfo(array), name, $">= {schema.MinItems}")));

            if (schema.Items != null)
            {
                foreach (var item in array)
                {
                    Validate(schema.Items, name, item, errors);
                }
            }

            if (schema.UniqueItems && array.Distinct(JsonUtility.DeepEqualsComparer).Count() != array.Count)
            {
                errors.Add((name, Errors.ArrayNotUnique(JsonUtility.GetSourceInfo(array), name)));
            }

            if (schema.Contains != null && !array.Any(item => Validate(schema.Contains, item).Count == 0))
            {
                errors.Add((name, Errors.ArrayContainsFailed(JsonUtility.GetSourceInfo(array), name)));
            }
        }

        private void ValidateObject(JsonSchema schema, string name, JObject map, List<(string name, Error)> errors)
        {
            ValidateRequired(schema, map, errors);
            ValidateDependencies(schema, map, errors);
            ValidateEither(schema, map, errors);
            ValidatePrecludes(schema, map, errors);
            ValidateEnumDependencies(schema, map, errors);
            ValidateProperties(schema, name, map, errors);
        }

        private void ValidateProperties(JsonSchema schema, string name, JObject map, List<(string name, Error)> errors)
        {
            if (schema.MaxProperties.HasValue && map.Count > schema.MaxProperties.Value)
                errors.Add((name, Errors.PropertyCountInvalid(JsonUtility.GetSourceInfo(map), name, $"<= {schema.MaxProperties}")));

            if (schema.MinProperties.HasValue && map.Count < schema.MinProperties.Value)
                errors.Add((name, Errors.PropertyCountInvalid(JsonUtility.GetSourceInfo(map), name, $">= {schema.MinProperties}")));

            foreach (var property in map.Properties())
            {
                var key = property.Name;
                var value = property.Value;

                if (schema.PropertyNames != null)
                {
                    var propertyName = new JValue(key);
                    JsonUtility.SetSourceInfo(propertyName, JsonUtility.GetSourceInfo(property));
                    Validate(schema.PropertyNames, key, propertyName, errors);
                }

                var isAdditonalProperty = true;

                // properties
                if (schema.Properties.TryGetValue(key, out var propertySchema))
                {
                    Validate(propertySchema, key, value, errors);
                    isAdditonalProperty = false;
                }

                // patternProperties
                foreach (var (pattern, patternPropertySchema) in schema.PatternProperties)
                {
                    if (Regex.IsMatch(key, pattern))
                    {
                        Validate(patternPropertySchema, key, value, errors);
                        isAdditonalProperty = false;
                    }
                }

                // additionalProperties
                if (isAdditonalProperty)
                {
                    if (schema.AdditionalProperties.schema != null)
                    {
                        Validate(schema.AdditionalProperties.schema, name, value, errors);
                    }
                    else if (!schema.AdditionalProperties.value)
                    {
                        errors.Add((name, Errors.UnknownField(JsonUtility.GetSourceInfo(value), key, value.Type.ToString())));
                    }
                }
            }
        }

        private void ValidateString(JsonSchema schema, string name, JValue scalar, string str, List<(string name, Error)> errors)
        {
            ValidateDateFormat(schema, name, scalar, str, errors);
            ValidateMicrosoftAlias(schema, name, scalar, str, errors);

            if (schema.MaxLength.HasValue || schema.MinLength.HasValue)
            {
                var unicodeLength = str.Where(c => !char.IsLowSurrogate(c)).Count();
                if (schema.MaxLength.HasValue && unicodeLength > schema.MaxLength.Value)
                    errors.Add((name, Errors.StringLengthInvalid(JsonUtility.GetSourceInfo(scalar), name, $"<= {schema.MaxLength}")));

                if (schema.MinLength.HasValue && unicodeLength < schema.MinLength.Value)
                    errors.Add((name, Errors.StringLengthInvalid(JsonUtility.GetSourceInfo(scalar), name, $">= {schema.MinLength}")));
            }

            if (schema.Pattern != null && !Regex.IsMatch(str, schema.Pattern))
            {
                errors.Add((name, Errors.FormatInvalid(JsonUtility.GetSourceInfo(scalar), str, schema.Pattern)));
            }

            switch (schema.Format)
            {
                case JsonSchemaStringFormat.DateTime:
                    if (!DateTime.TryParse(str, out var _))
                        errors.Add((name, Errors.FormatInvalid(JsonUtility.GetSourceInfo(scalar), str, JsonSchemaStringFormat.DateTime)));
                    break;
            }
        }

<<<<<<< HEAD
        private static void ValidateNumber(JsonSchema schema, JValue scalar, double number, List<Error> errors)
        {
            if (schema.Maximum.HasValue && number > schema.Maximum)
                errors.Add(Errors.NumberInvalid(JsonUtility.GetSourceInfo(scalar), number, $"<= {schema.Maximum}"));

            if (schema.Minimum.HasValue && number < schema.Minimum)
                errors.Add(Errors.NumberInvalid(JsonUtility.GetSourceInfo(scalar), number, $">= {schema.Minimum}"));

            if (schema.ExclusiveMaximum.HasValue && number >= schema.ExclusiveMaximum)
                errors.Add(Errors.NumberInvalid(JsonUtility.GetSourceInfo(scalar), number, $"< {schema.ExclusiveMaximum}"));

            if (schema.ExclusiveMinimum.HasValue && number <= schema.ExclusiveMinimum)
                errors.Add(Errors.NumberInvalid(JsonUtility.GetSourceInfo(scalar), number, $"> {schema.ExclusiveMinimum}"));

            if (schema.MultipleOf != 0)
            {
                var n = number / schema.MultipleOf;
                if (Math.Abs(n - Math.Floor(n)) > double.Epsilon)
                    errors.Add(Errors.NumberInvalid(JsonUtility.GetSourceInfo(scalar), number, $"multiple of {schema.MultipleOf}"));
            }
=======
        private void ValidateNumber(JsonSchema schema, string name, JValue scalar, double number, List<(string name, Error)> errors)
        {
            if (schema.Maximum.HasValue && number > schema.Maximum)
                errors.Add((name, Errors.NumberInvalid(JsonUtility.GetSourceInfo(scalar), name, $"<= {schema.Maximum}")));

            if (schema.Minimum.HasValue && number < schema.Minimum)
                errors.Add((name, Errors.NumberInvalid(JsonUtility.GetSourceInfo(scalar), name, $">= {schema.Minimum}")));

            if (schema.ExclusiveMaximum.HasValue && number >= schema.ExclusiveMaximum)
                errors.Add((name, Errors.NumberInvalid(JsonUtility.GetSourceInfo(scalar), name, $"< {schema.ExclusiveMaximum}")));

            if (schema.ExclusiveMinimum.HasValue && number <= schema.ExclusiveMinimum)
                errors.Add((name, Errors.NumberInvalid(JsonUtility.GetSourceInfo(scalar), name, $"> {schema.ExclusiveMinimum}")));
>>>>>>> e17ba2b2
        }

        private void ValidateConst(JsonSchema schema, string name, JToken token, List<(string name, Error)> errors)
        {
            if (schema.Const != null && !JsonUtility.DeepEqualsComparer.Equals(schema.Const, token))
            {
                errors.Add((name, Errors.InvalidValue(JsonUtility.GetSourceInfo(token), name, token)));
            }
        }

        private void ValidateEnum(JsonSchema schema, string name, JToken token, List<(string name, Error)> errors)
        {
            if (schema.Enum != null && !schema.Enum.Contains(token, JsonUtility.DeepEqualsComparer))
            {
                errors.Add((name, Errors.InvalidValue(JsonUtility.GetSourceInfo(token), name, token)));
            }
        }

        private void ValidateDependencies(JsonSchema schema, JObject map, List<(string name, Error)> errors)
        {
            foreach (var (key, value) in schema.Dependencies)
            {
                if (map.ContainsKey(key))
                {
                    foreach (var otherKey in value)
                    {
                        if (!map.ContainsKey(otherKey))
                        {
                            errors.Add((key, Errors.MissingPairedAttribute(JsonUtility.GetSourceInfo(map), key, otherKey)));
                        }
                    }
                }
            }
        }

        private void ValidateRequired(JsonSchema schema, JObject map, List<(string name, Error)> errors)
        {
            foreach (var key in schema.Required)
            {
                if (!map.ContainsKey(key))
                {
                    errors.Add((key, Errors.MissingAttribute(JsonUtility.GetSourceInfo(map), key)));
                }
            }
        }

        private void ValidateEither(JsonSchema schema, JObject map, List<(string name, Error)> errors)
        {
            foreach (var keys in schema.Either)
            {
                if (keys.Length == 0)
                {
                    continue;
                }

                var result = false;
                foreach (var key in keys)
                {
                    if (map.ContainsKey(key))
                    {
                        result = true;
                        break;
                    }
                }

                if (!result)
                {
                    errors.Add((keys[0], Errors.MissingEitherAttribute(JsonUtility.GetSourceInfo(map), keys)));
                }
            }
        }

        private void ValidatePrecludes(JsonSchema schema, JObject map, List<(string name, Error)> errors)
        {
            foreach (var keys in schema.Precludes)
            {
                var existNum = 0;
                foreach (var key in keys)
                {
                    if (map.ContainsKey(key) && ++existNum > 1)
                    {
                        errors.Add((keys[0], Errors.PrecludedAttributes(JsonUtility.GetSourceInfo(map), keys)));
                        break;
                    }
                }
            }
        }

        private void ValidateDateFormat(JsonSchema schema, string name, JValue scalar, string dateString, List<(string name, Error)> errors)
        {
            if (!string.IsNullOrEmpty(schema.DateFormat))
            {
                if (DateTime.TryParseExact(dateString, schema.DateFormat, null, System.Globalization.DateTimeStyles.None, out var date))
                {
                    ValidateDateRange(schema, name, scalar, date, dateString, errors);
                }
                else
                {
                    errors.Add((name, Errors.DateFormatInvalid(JsonUtility.GetSourceInfo(scalar), name, dateString, schema.DateFormat)));
                }
            }
        }

        private void ValidateMicrosoftAlias(JsonSchema schema, string name, JValue scalar, string alias, List<(string name, Error)> errors)
        {
            if (schema.MicrosoftAlias != null)
            {
                if (Array.IndexOf(schema.MicrosoftAlias.AllowedDLs, alias) == -1)
                {
                    if (_microsoftGraphCache != null)
                    {
                        var (error, msAlias) = _microsoftGraphCache.GetMicrosoftAliasAsync(alias).GetAwaiter().GetResult();

                        if (error != null)
                        {
                            errors.Add((name, error));
                        }

                        // Mute error, when unable to connect to Microsoft Graph API
                        if (msAlias == null && _microsoftGraphCache.IsConnectedToGraphApi())
                        {
                            errors.Add((name, Errors.MsAliasInvalid(JsonUtility.GetSourceInfo(scalar), name, alias)));
                        }
                    }
                }
            }
        }

        private void ValidateDateRange(JsonSchema schema, string name, JValue scalar, DateTime date, string dateString, List<(string name, Error)> errors)
        {
            var diff = date - DateTime.UtcNow;

            if ((schema.RelativeMinDate.HasValue && diff < schema.RelativeMinDate) || (schema.RelativeMaxDate.HasValue && diff > schema.RelativeMaxDate))
            {
                errors.Add((name, Errors.DateOutOfRange(JsonUtility.GetSourceInfo(scalar), name, dateString)));
            }
        }

        private void ValidateDeprecated(JsonSchema schema, string name, JToken token, List<(string name, Error)> errors)
        {
            if (schema.ReplacedBy != null)
            {
                errors.Add((name, Errors.AttributeDeprecated(JsonUtility.GetSourceInfo(token), name, schema.ReplacedBy)));
            }
        }

        private void ValidateEnumDependencies(JsonSchema schema, JObject map, List<(string name, Error)> errors)
        {
            foreach (var (fieldName, enumDependencyRules) in schema.EnumDependencies)
            {
                if (map.TryGetValue(fieldName, out var fieldValue))
                {
                    foreach (var (dependentFieldName, allowLists) in enumDependencyRules)
                    {
                        if (map.TryGetValue(dependentFieldName, out var dependentFieldValue))
                        {
                            if (allowLists.TryGetValue(dependentFieldValue, out var allowList) &&
                                Array.IndexOf(allowList, fieldValue) == -1)
                            {
                                errors.Add((dependentFieldName, Errors.InvalidPairedAttribute(JsonUtility.GetSourceInfo(map), fieldName, fieldValue, dependentFieldName, dependentFieldValue)));
                            }
                        }
                        else
                        {
                            errors.Add((fieldName, Errors.MissingPairedAttribute(JsonUtility.GetSourceInfo(map), fieldName, dependentFieldName)));
                        }
                    }
                }
            }
        }

        private Error OverwriteError(JsonSchema schema, string name, Error baseError)
        {
            if (!string.IsNullOrEmpty(name) && schema.OverwriteErrors.TryGetValue(name, out var attributeOverwriteErrors) && attributeOverwriteErrors.TryGetValue(baseError.Code, out var overwriteError))
            {
                return new Error(
                    !overwriteError.Severity.HasValue ? baseError.Level : overwriteError.Severity.Value,
                    string.IsNullOrEmpty(overwriteError.Code) ? baseError.Code : overwriteError.Code,
                    string.IsNullOrEmpty(overwriteError.Message) ? baseError.Message : overwriteError.Message,
                    baseError.File,
                    baseError.Line,
                    baseError.Column,
                    baseError.EndLine,
                    baseError.EndColumn);
            }

            return baseError;
        }

        private static bool TypeMatches(JsonSchemaType schemaType, JTokenType tokenType)
        {
            switch (schemaType)
            {
                case JsonSchemaType.Array:
                    return tokenType == JTokenType.Array;
                case JsonSchemaType.Boolean:
                    return tokenType == JTokenType.Boolean;
                case JsonSchemaType.Integer:
                    return tokenType == JTokenType.Integer;
                case JsonSchemaType.Null:
                    return tokenType == JTokenType.Null;
                case JsonSchemaType.Number:
                    return tokenType == JTokenType.Integer || tokenType == JTokenType.Float;
                case JsonSchemaType.Object:
                    return tokenType == JTokenType.Object;
                case JsonSchemaType.String:
                    return tokenType == JTokenType.String;
                default:
                    return true;
            }
        }
    }
}<|MERGE_RESOLUTION|>--- conflicted
+++ resolved
@@ -87,7 +87,7 @@
                 case double _:
                 case float _:
                 case long _:
-                    ValidateNumber(schema, scalar, Convert.ToDouble(scalar.Value), errors);
+                    ValidateNumber(schema, name, scalar, Convert.ToDouble(scalar.Value), errors);
                     break;
             }
         }
@@ -212,42 +212,26 @@
             }
         }
 
-<<<<<<< HEAD
-        private static void ValidateNumber(JsonSchema schema, JValue scalar, double number, List<Error> errors)
+        private static void ValidateNumber(JsonSchema schema, string name, JValue scalar, double number, List<(string name, Error)> errors)
         {
             if (schema.Maximum.HasValue && number > schema.Maximum)
-                errors.Add(Errors.NumberInvalid(JsonUtility.GetSourceInfo(scalar), number, $"<= {schema.Maximum}"));
+                errors.Add((name, Errors.NumberInvalid(JsonUtility.GetSourceInfo(scalar), number, $"<= {schema.Maximum}")));
 
             if (schema.Minimum.HasValue && number < schema.Minimum)
-                errors.Add(Errors.NumberInvalid(JsonUtility.GetSourceInfo(scalar), number, $">= {schema.Minimum}"));
+                errors.Add((name, Errors.NumberInvalid(JsonUtility.GetSourceInfo(scalar), number, $">= {schema.Minimum}")));
 
             if (schema.ExclusiveMaximum.HasValue && number >= schema.ExclusiveMaximum)
-                errors.Add(Errors.NumberInvalid(JsonUtility.GetSourceInfo(scalar), number, $"< {schema.ExclusiveMaximum}"));
+                errors.Add((name, Errors.NumberInvalid(JsonUtility.GetSourceInfo(scalar), number, $"< {schema.ExclusiveMaximum}")));
 
             if (schema.ExclusiveMinimum.HasValue && number <= schema.ExclusiveMinimum)
-                errors.Add(Errors.NumberInvalid(JsonUtility.GetSourceInfo(scalar), number, $"> {schema.ExclusiveMinimum}"));
+                errors.Add((name, Errors.NumberInvalid(JsonUtility.GetSourceInfo(scalar), number, $"> {schema.ExclusiveMinimum}")));
 
             if (schema.MultipleOf != 0)
             {
                 var n = number / schema.MultipleOf;
                 if (Math.Abs(n - Math.Floor(n)) > double.Epsilon)
-                    errors.Add(Errors.NumberInvalid(JsonUtility.GetSourceInfo(scalar), number, $"multiple of {schema.MultipleOf}"));
-            }
-=======
-        private void ValidateNumber(JsonSchema schema, string name, JValue scalar, double number, List<(string name, Error)> errors)
-        {
-            if (schema.Maximum.HasValue && number > schema.Maximum)
-                errors.Add((name, Errors.NumberInvalid(JsonUtility.GetSourceInfo(scalar), name, $"<= {schema.Maximum}")));
-
-            if (schema.Minimum.HasValue && number < schema.Minimum)
-                errors.Add((name, Errors.NumberInvalid(JsonUtility.GetSourceInfo(scalar), name, $">= {schema.Minimum}")));
-
-            if (schema.ExclusiveMaximum.HasValue && number >= schema.ExclusiveMaximum)
-                errors.Add((name, Errors.NumberInvalid(JsonUtility.GetSourceInfo(scalar), name, $"< {schema.ExclusiveMaximum}")));
-
-            if (schema.ExclusiveMinimum.HasValue && number <= schema.ExclusiveMinimum)
-                errors.Add((name, Errors.NumberInvalid(JsonUtility.GetSourceInfo(scalar), name, $"> {schema.ExclusiveMinimum}")));
->>>>>>> e17ba2b2
+                    errors.Add((name, Errors.NumberInvalid(JsonUtility.GetSourceInfo(scalar), number, $"multiple of {schema.MultipleOf}")));
+            }
         }
 
         private void ValidateConst(JsonSchema schema, string name, JToken token, List<(string name, Error)> errors)
