// Copyright (c) Microsoft. All rights reserved.
// Licensed under the MIT license. See LICENSE file in the project root for full license information.

using System;
using System.Collections.Concurrent;
using System.Collections.Generic;
using System.Globalization;
using System.Linq;
using System.Text.RegularExpressions;
using System.Threading;
using Newtonsoft.Json.Linq;

namespace Microsoft.Docs.Build
{
    internal class JsonSchemaValidator
    {
        private readonly bool _forceError;
        private readonly JsonSchema _schema;
        private readonly JsonSchemaDefinition _definitions;
        private readonly MicrosoftGraphAccessor? _microsoftGraphAccessor;
        private readonly MonikerProvider? _monikerProvider;
        private readonly JsonSchemaValidatorExtension? _ext;
        private readonly ListBuilder<(JsonSchema schema, string key, string moniker, JToken value, SourceInfo? source)> _metadataBuilder;
        private static readonly ThreadLocal<FilePath?> t_filePath = new ThreadLocal<FilePath?>();

        public JsonSchema Schema => _schema;

        public JsonSchemaValidator(
            JsonSchema schema,
            MicrosoftGraphAccessor? microsoftGraphAccessor = null,
            MonikerProvider? monikerProvider = null,
            bool forceError = false,
            JsonSchemaValidatorExtension? ext = null)
        {
            _schema = schema;
            _forceError = forceError;
            _definitions = new JsonSchemaDefinition(schema);
            _microsoftGraphAccessor = microsoftGraphAccessor;
            _monikerProvider = monikerProvider;
            _ext = ext;
            _metadataBuilder = new ListBuilder<(JsonSchema schema, string key, string moniker, JToken value, SourceInfo? source)>();
        }

        public List<Error> Validate(JToken token, FilePath filePath)
        {
            try
            {
                if (filePath != null)
                {
                    t_filePath.Value = filePath;
                }
                return Validate(_schema, token);
            }
            finally
            {
                t_filePath.Value = null;
            }
        }

        public List<Error> PostValidate()
        {
            var errors = new List<Error>();
            PostValidateDocsetUnique(errors);
            return errors.Select(e => GetError(_schema, e)).ToList();
        }

        private List<Error> Validate(JsonSchema schema, JToken token)
        {
            var errors = new List<Error>();
            Validate(schema, "", token, errors);
            return errors.Select(error => GetError(_schema, error)).ToList();
        }

        private void Validate(JsonSchema schema, string propertyPath, JToken token, List<Error> errors)
        {
            schema = _definitions.GetDefinition(schema);

            if (!ValidateType(schema, propertyPath, token, errors))
            {
                return;
            }

            ValidateBooleanSchema(schema, propertyPath, token, errors);
            ValidateDeprecated(schema, propertyPath, token, errors);
            ValidateConst(schema, propertyPath, token, errors);
            ValidateEnum(schema, propertyPath, token, errors);

            switch (token)
            {
                case JValue scalar:
                    ValidateScalar(schema, propertyPath, scalar, errors);
                    break;

                case JArray array:
                    ValidateArray(schema, propertyPath, array, errors);
                    break;

                case JObject map:
                    ValidateObject(schema, propertyPath, map, errors);
                    break;
            }
        }

        private static bool ValidateType(JsonSchema schema, string propertyPath, JToken token, List<Error> errors)
        {
            if (schema.Type != null)
            {
                if (!schema.Type.Any(schemaType => TypeMatches(schemaType, token.Type)))
                {
                    errors.Add(Errors.JsonSchema.UnexpectedType(
                        JsonUtility.GetSourceInfo(token), string.Join(", ", schema.Type), token.Type.ToString(), propertyPath));
                    return false;
                }
            }
            return true;
        }

        private void ValidateScalar(JsonSchema schema, string propertyPath, JValue scalar, List<Error> errors)
        {
            switch (scalar.Value)
            {
                case string str:
                    ValidateString(schema, propertyPath, scalar, str, errors);
                    break;

                case double _:
                case float _:
                case long _:
                    ValidateNumber(schema, propertyPath, scalar, Convert.ToDouble(scalar.Value), errors);
                    break;
            }
        }

        private void ValidateArray(JsonSchema schema, string propertyPath, JArray array, List<Error> errors)
        {
            if (schema.MaxItems.HasValue && array.Count > schema.MaxItems.Value)
            {
                errors.Add(Errors.JsonSchema.ArrayLengthInvalid(JsonUtility.GetSourceInfo(array), propertyPath, $"<= {schema.MaxItems}"));
            }

            if (schema.MinItems.HasValue && array.Count < schema.MinItems.Value)
            {
                errors.Add(Errors.JsonSchema.ArrayLengthInvalid(JsonUtility.GetSourceInfo(array), propertyPath, $">= {schema.MinItems}"));
            }

            ValidateItems(schema, propertyPath, array, errors);

            if (schema.UniqueItems && array.Distinct(JsonUtility.DeepEqualsComparer).Count() != array.Count)
            {
                errors.Add(Errors.JsonSchema.ArrayNotUnique(JsonUtility.GetSourceInfo(array), propertyPath));
            }

            if (schema.Contains != null && !array.Any(item => Validate(schema.Contains, item).Count == 0))
            {
                errors.Add(Errors.JsonSchema.ArrayContainsFailed(JsonUtility.GetSourceInfo(array), propertyPath));
            }
        }

        private void ValidateItems(JsonSchema schema, string propertyPath, JArray array, List<Error> errors)
        {
            var (items, eachItem) = schema.Items;

            if (items != null)
            {
                foreach (var item in array)
                {
                    Validate(items, propertyPath, item, errors);
                }
            }
            else if (eachItem != null)
            {
                for (var i = 0; i < array.Count; i++)
                {
                    if (i < eachItem.Length)
                    {
                        Validate(eachItem[i], propertyPath, array[i], errors);
                    }
                    else if (schema.AdditionalItems == JsonSchema.FalseSchema)
                    {
                        errors.Add(Errors.JsonSchema.ArrayLengthInvalid(JsonUtility.GetSourceInfo(array), propertyPath, $"<= {eachItem.Length}"));
                        break;
                    }
                    else if (schema.AdditionalItems != null && schema.AdditionalItems != JsonSchema.FalseSchema)
                    {
                        Validate(schema.AdditionalItems, propertyPath, array[i], errors);
                    }
                }
            }
        }

        private void ValidateObject(JsonSchema schema, string propertyPath, JObject map, List<Error> errors)
        {
            ValidateRequired(schema, propertyPath, map, errors);
            ValidateStrictRequired(schema, propertyPath, map, errors);
            ValidateDependencies(schema, propertyPath, map, errors);
            ValidateEither(schema, propertyPath, map, errors);
            ValidatePrecludes(schema, propertyPath, map, errors);
            ValidateEnumDependencies(schema.EnumDependencies, propertyPath, "", "", null, null, map, errors);
            ValidateDocsetUnique(schema, propertyPath, map);
            ValidateProperties(schema, propertyPath, map, errors);
        }

        private void ValidateProperties(JsonSchema schema, string propertyPath, JObject map, List<Error> errors)
        {
            if (schema.MaxProperties.HasValue && map.Count > schema.MaxProperties.Value)
            {
                errors.Add(Errors.JsonSchema.PropertyCountInvalid(JsonUtility.GetSourceInfo(map), propertyPath, $"<= {schema.MaxProperties}"));
            }

            if (schema.MinProperties.HasValue && map.Count < schema.MinProperties.Value)
            {
                errors.Add(Errors.JsonSchema.PropertyCountInvalid(JsonUtility.GetSourceInfo(map), propertyPath, $">= {schema.MinProperties}"));
            }

            foreach (var (key, value) in map)
            {
                if (value is null)
                {
                    continue;
                }

                var currentPropertyPath = JsonUtility.AddToPropertyPath(propertyPath, key);

                if (schema.PropertyNames != null)
                {
                    var propertyName = new JValue(key);
                    JsonUtility.SetSourceInfo(propertyName, JsonUtility.GetKeySourceInfo(value));
                    Validate(schema.PropertyNames, currentPropertyPath, propertyName, errors);
                }

                var isAdditionalProperty = true;

                // properties
                if (schema.Properties.TryGetValue(key, out var propertySchema))
                {
                    Validate(propertySchema, currentPropertyPath, value, errors);
                    isAdditionalProperty = false;
                }

                // patternProperties
                foreach (var (pattern, patternPropertySchema) in schema.PatternProperties)
                {
                    if (Regex.IsMatch(key, pattern))
                    {
                        Validate(patternPropertySchema, currentPropertyPath, value, errors);
                        isAdditionalProperty = false;
                    }
                }

                // additionalProperties
                if (isAdditionalProperty && schema.AdditionalProperties != null)
                {
                    if (schema.AdditionalProperties == JsonSchema.FalseSchema)
                    {
                        errors.Add(Errors.JsonSchema.UnknownField(JsonUtility.GetSourceInfo(value), currentPropertyPath, value.Type.ToString()));
                    }
                    else if (schema.AdditionalProperties != JsonSchema.TrueSchema)
                    {
                        Validate(schema.AdditionalProperties, propertyPath, value, errors);
                    }
                }
            }
        }

        private static void ValidateBooleanSchema(JsonSchema schema, string propertyPath, JToken token, List<Error> errors)
        {
            if (schema == JsonSchema.FalseSchema)
            {
                errors.Add(Errors.JsonSchema.BooleanSchemaFailed(JsonUtility.GetSourceInfo(token), propertyPath));
            }
        }

        private void ValidateString(JsonSchema schema, string propertyPath, JValue scalar, string str, List<Error> errors)
        {
            ValidateDateFormat(schema, propertyPath, scalar, str, errors);
            ValidateMicrosoftAlias(schema, propertyPath, scalar, str, errors);

            if (schema.MaxLength.HasValue || schema.MinLength.HasValue)
            {
                var unicodeLength = str.Where(c => !char.IsLowSurrogate(c)).Count();
                if (schema.MaxLength.HasValue && unicodeLength > schema.MaxLength.Value)
                {
                    errors.Add(Errors.JsonSchema.StringLengthInvalid(
                        JsonUtility.GetSourceInfo(scalar), propertyPath, "long", unicodeLength, $"<= {schema.MaxLength}"));
                }

                if (schema.MinLength.HasValue && unicodeLength < schema.MinLength.Value)
                {
                    errors.Add(
                        Errors.JsonSchema.StringLengthInvalid(
                            JsonUtility.GetSourceInfo(scalar), propertyPath, "short", unicodeLength, $">= {schema.MinLength}"));
                }
            }

            if (schema.Pattern != null && !Regex.IsMatch(str, schema.Pattern))
            {
                errors.Add(Errors.JsonSchema.FormatInvalid(JsonUtility.GetSourceInfo(scalar), str, schema.Pattern, propertyPath));
            }

            switch (schema.Format)
            {
                case JsonSchemaStringFormat.DateTime:
                    if (!DateTime.TryParse(str, CultureInfo.InvariantCulture, DateTimeStyles.None, out _))
                    {
                        errors.Add(Errors.JsonSchema.FormatInvalid(JsonUtility.GetSourceInfo(scalar), str, JsonSchemaStringFormat.DateTime, propertyPath));
                    }
                    break;

                case JsonSchemaStringFormat.Date:
                    if (!DateTime.TryParseExact(str, "yyyy-MM-dd", CultureInfo.InvariantCulture, DateTimeStyles.None, out _))
                    {
                        errors.Add(Errors.JsonSchema.FormatInvalid(JsonUtility.GetSourceInfo(scalar), str, JsonSchemaStringFormat.Date, propertyPath));
                    }
                    break;

                case JsonSchemaStringFormat.Time:
                    if (!DateTime.TryParse(str, CultureInfo.InvariantCulture, DateTimeStyles.NoCurrentDateDefault, out var time) || time.Date != default)
                    {
                        errors.Add(Errors.JsonSchema.FormatInvalid(JsonUtility.GetSourceInfo(scalar), str, JsonSchemaStringFormat.Time, propertyPath));
                    }
                    break;
            }
        }

        private static void ValidateNumber(JsonSchema schema, string propertyPath, JValue scalar, double number, List<Error> errors)
        {
            if (schema.Maximum.HasValue && number > schema.Maximum)
            {
                errors.Add(Errors.JsonSchema.NumberInvalid(JsonUtility.GetSourceInfo(scalar), number, $"<= {schema.Maximum}", propertyPath));
            }

            if (schema.Minimum.HasValue && number < schema.Minimum)
            {
                errors.Add(Errors.JsonSchema.NumberInvalid(JsonUtility.GetSourceInfo(scalar), number, $">= {schema.Minimum}", propertyPath));
            }

            if (schema.ExclusiveMaximum.HasValue && number >= schema.ExclusiveMaximum)
            {
                errors.Add(Errors.JsonSchema.NumberInvalid(JsonUtility.GetSourceInfo(scalar), number, $"< {schema.ExclusiveMaximum}", propertyPath));
            }

            if (schema.ExclusiveMinimum.HasValue && number <= schema.ExclusiveMinimum)
            {
                errors.Add(Errors.JsonSchema.NumberInvalid(JsonUtility.GetSourceInfo(scalar), number, $"> {schema.ExclusiveMinimum}", propertyPath));
            }

            if (schema.MultipleOf != 0)
            {
                var n = number / schema.MultipleOf;
                if (Math.Abs(n - Math.Floor(n)) > double.Epsilon)
                {
                    errors.Add(Errors.JsonSchema.NumberInvalid(JsonUtility.GetSourceInfo(scalar), number, $"multiple of {schema.MultipleOf}", propertyPath));
                }
            }
        }

        private static void ValidateConst(JsonSchema schema, string propertyPath, JToken token, List<Error> errors)
        {
            if (schema.Const != null && !JsonUtility.DeepEqualsComparer.Equals(schema.Const, token))
            {
                errors.Add(Errors.JsonSchema.InvalidValue(JsonUtility.GetSourceInfo(token), propertyPath, token));
            }
        }

        private static void ValidateEnum(JsonSchema schema, string propertyPath, JToken token, List<Error> errors)
        {
            if (schema.Enum != null && !schema.Enum.Contains(token, JsonUtility.DeepEqualsComparer))
            {
                errors.Add(Errors.JsonSchema.InvalidValue(JsonUtility.GetSourceInfo(token), propertyPath, token));
            }
        }

        private void ValidateDependencies(JsonSchema schema, string propertyPath, JObject map, List<Error> errors)
        {
            foreach (var (key, (propertyNames, subschema)) in schema.Dependencies)
            {
                if (IsStrictContain(map, key))
                {
                    if (propertyNames != null)
                    {
                        foreach (var otherKey in propertyNames)
                        {
                            if (!IsStrictContain(map, otherKey))
                            {
                                errors.Add(Errors.JsonSchema.MissingPairedAttribute(
                                    JsonUtility.GetSourceInfo(map),
                                    JsonUtility.AddToPropertyPath(propertyPath, key),
                                    JsonUtility.AddToPropertyPath(propertyPath, otherKey)));
                            }
                        }
                    }
                    else if (subschema != null)
                    {
                        Validate(subschema, propertyPath, map, errors);
                    }
                }
            }
        }

        private static void ValidateRequired(JsonSchema schema, string propertyPath, JObject map, List<Error> errors)
        {
            foreach (var key in schema.Required)
            {
                if (!map.ContainsKey(key))
                {
                    errors.Add(Errors.JsonSchema.MissingAttribute(JsonUtility.GetSourceInfo(map), JsonUtility.AddToPropertyPath(propertyPath, key)));
                }
            }
        }

        private static void ValidateStrictRequired(JsonSchema schema, string propertyPath, JObject map, List<Error> errors)
        {
            foreach (var key in schema.StrictRequired)
            {
                if (!IsStrictContain(map, key))
                {
                    errors.Add(Errors.JsonSchema.MissingAttribute(JsonUtility.GetSourceInfo(map), JsonUtility.AddToPropertyPath(propertyPath, key)));
                }
            }
        }

        private static bool IsStrictHaveValue(JToken value)
        {
            return value switch
            {
                JObject _ => true,
                JArray _ => true,
                JValue v when v.Value is null => false,
                JValue v when v.Value is string str => !string.IsNullOrWhiteSpace(str),
                JValue _ => true,
                _ => false,
            };
        }

        private static bool IsStrictContain(JObject map, string key) =>
            map.TryGetValue(key, out var value) && IsStrictHaveValue(value);

        private static void ValidateEither(JsonSchema schema, string propertyPath, JObject map, List<Error> errors)
        {
            foreach (var keys in schema.Either)
            {
                if (keys.Length == 0)
                {
                    continue;
                }

                var result = false;
                foreach (var key in keys)
                {
                    if (IsStrictContain(map, key))
                    {
                        result = true;
                        break;
                    }
                }

                if (!result)
                {
                    errors.Add(
                        Errors.JsonSchema.MissingEitherAttribute(JsonUtility.GetSourceInfo(map), keys, JsonUtility.AddToPropertyPath(propertyPath, keys[0])));
                }
            }
        }

        private static void ValidatePrecludes(JsonSchema schema, string propertyPath, JObject map, List<Error> errors)
        {
            foreach (var keys in schema.Precludes)
            {
                var existNum = 0;
                foreach (var key in keys)
                {
                    if (IsStrictContain(map, key) && ++existNum > 1)
                    {
                        errors.Add(
                            Errors.JsonSchema.PrecludedAttributes(JsonUtility.GetSourceInfo(map), keys, JsonUtility.AddToPropertyPath(propertyPath, keys[0])));
                        break;
                    }
                }
            }
        }

        private static void ValidateDateFormat(JsonSchema schema, string propertyPath, JValue scalar, string dateString, List<Error> errors)
        {
            if (!string.IsNullOrEmpty(schema.DateFormat) && !string.IsNullOrWhiteSpace(dateString))
            {
                if (DateTime.TryParseExact(dateString, schema.DateFormat, null, DateTimeStyles.None, out var date))
                {
                    ValidateDateRange(schema, propertyPath, scalar, date, dateString, errors);
                }
                else
                {
                    errors.Add(Errors.JsonSchema.DateFormatInvalid(JsonUtility.GetSourceInfo(scalar), propertyPath, dateString));
                }
            }
        }

        private void ValidateMicrosoftAlias(JsonSchema schema, string propertyPath, JValue scalar, string alias, List<Error> errors)
        {
            if (schema.MicrosoftAlias != null && !string.IsNullOrWhiteSpace(alias))
            {
                if (Array.IndexOf(schema.MicrosoftAlias.AllowedDLs, alias) == -1)
                {
                    if (_microsoftGraphAccessor != null)
                    {
                        var error = _microsoftGraphAccessor.ValidateMicrosoftAlias(
                            new SourceInfo<string>(alias, JsonUtility.GetSourceInfo(scalar)), propertyPath);
                        if (error != null)
                        {
                            errors.Add(error);
                        }
                    }
                }
            }
        }

        private static void ValidateDateRange(JsonSchema schema, string propertyPath, JValue scalar, DateTime date, string dateString, List<Error> errors)
        {
            var diff = date - DateTime.UtcNow;

            if ((schema.RelativeMinDate.HasValue && diff < schema.RelativeMinDate) || (schema.RelativeMaxDate.HasValue && diff > schema.RelativeMaxDate))
            {
                errors.Add(Errors.JsonSchema.DateOutOfRange(JsonUtility.GetSourceInfo(scalar), propertyPath, dateString));
            }
        }

        private static void ValidateDeprecated(JsonSchema schema, string propertyPath, JToken token, List<Error> errors)
        {
            if (IsStrictHaveValue(token) && schema.ReplacedBy != null)
            {
                errors.Add(Errors.JsonSchema.AttributeDeprecated(JsonUtility.GetSourceInfo(token), propertyPath, schema.ReplacedBy));
            }
        }

        private void ValidateDocsetUnique(JsonSchema schema, string propertyPath, JObject map)
        {
            var monikers = _monikerProvider?.GetFileLevelMonikers(ErrorBuilder.Null, t_filePath.Value!).ToList();
            if (monikers == null || !monikers.Any())
            {
                // Use empty string as default moniker if content versioning not enabled for this docset
                monikers = new[] { string.Empty }.ToList();
            }

            foreach (var docsetUniqueKey in schema.DocsetUnique)
            {
                if (map.TryGetValue(docsetUniqueKey, out var value))
                {
                    foreach (var moniker in monikers)
                    {
<<<<<<< HEAD
                        _metadataBuilder.Add((schema, JsonUtility.AddToPropertyPath(propertyPath, docsetUniqueKey), value, JsonUtility.GetSourceInfo(value)));
=======
                        if (_schema.Rules.TryGetValue(docsetUniqueKey, out var customRules) &&
                            customRules.TryGetValue(Errors.JsonSchema.DuplicateAttributeCode, out var customRule) &&
                            _ext != null &&
                            t_filePath.Value != null &&
                            !_ext.IsEnable(t_filePath.Value, customRule, moniker))
                        {
                            continue;
                        }
                        else
                        {
                            _metadataBuilder.Add((schema, docsetUniqueKey, moniker, value, JsonUtility.GetSourceInfo(value)));
                        }
>>>>>>> 68e2f18f
                    }
                }
            }
        }

        private void PostValidateDocsetUnique(List<Error> errors)
        {
            var validatedMetadata = _metadataBuilder.AsList();
            var validatedMetadataGroups = validatedMetadata
                .Where(k => IsStrictHaveValue(k.value))
                .GroupBy(
                    k => (k.value, (k.key, k.moniker, k.schema)),
                    ValueTupleEqualityComparer.Create(JsonUtility.DeepEqualsComparer, EqualityComparer<(string, string, JsonSchema)>.Default));

            foreach (var group in validatedMetadataGroups)
            {
                IEnumerable<(JsonSchema schema, string key, string moniker, JToken value, SourceInfo? source)> items = group;
                var (metadataValue, (metadataKey, moniker, _)) = group.Key;

                if (items.Count() > 1)
                {
                    var metadataSources = (from g in items where g.source != null select g.source).ToArray();
                    foreach (var file in items)
                    {
                        errors.Add(Errors.JsonSchema.DuplicateAttribute(file.source, metadataKey, moniker, metadataValue, metadataSources));
                    }
                }
            }
        }

        private void ValidateEnumDependencies(
            EnumDependenciesSchema? enumDependencies,
            string propertyPath,
            string dependentFieldNameWithIndex,
            string dependentFieldName,
            JToken? dependentFieldRawValue,
            JToken? dependentFieldValue,
            JObject map,
            List<Error> errors)
        {
            if (enumDependencies == null)
            {
                return;
            }

            foreach (var (fieldNameWithIndex, allowList) in enumDependencies)
            {
                var (fieldName, fieldIndex) = GetFieldNameAndIndex(fieldNameWithIndex);
                if (map.TryGetValue(fieldName, out var fieldRawValue))
                {
                    var fieldValue = fieldRawValue is JArray array ? (fieldIndex < array.Count ? array[fieldIndex] : null) : fieldRawValue;
                    if (fieldValue is null)
                    {
                        continue;
                    }

                    if (!IsStrictHaveValue(fieldValue))
                    {
                        return;
                    }

                    if (allowList.TryGetValue(fieldValue, out var nextEnumDependencies))
                    {
                        ValidateEnumDependencies(
                            nextEnumDependencies,
                            propertyPath,
                            fieldNameWithIndex,
                            fieldName,
                            fieldRawValue,
                            fieldValue,
                            map,
                            errors);
                    }
                    else
                    {
                        if (string.IsNullOrEmpty(dependentFieldNameWithIndex))
                        {
                            errors.Add(Errors.JsonSchema.InvalidValue(
                                JsonUtility.GetSourceInfo(fieldValue),
                                JsonUtility.AddToPropertyPath(propertyPath, fieldRawValue.Type == JTokenType.Array ? fieldNameWithIndex : fieldName),
                                fieldValue,
                                JsonUtility.AddToPropertyPath(propertyPath, fieldName)));
                        }
                        else
                        {
                            errors.Add(Errors.JsonSchema.InvalidPairedAttribute(
                                JsonUtility.GetSourceInfo(fieldValue),
                                JsonUtility.AddToPropertyPath(propertyPath, fieldRawValue.Type == JTokenType.Array ? fieldNameWithIndex : fieldName),
                                fieldValue,
                                JsonUtility.AddToPropertyPath(
                                    propertyPath, dependentFieldRawValue?.Type == JTokenType.Array ? dependentFieldNameWithIndex : dependentFieldName),
                                dependentFieldValue,
                                JsonUtility.AddToPropertyPath(propertyPath, dependentFieldName)));
                        }
                    }
                }
                else
                {
                    if (!string.IsNullOrWhiteSpace(dependentFieldNameWithIndex) && allowList.Keys.All(k => IsStrictHaveValue(k)))
                    {
                        errors.Add(Errors.JsonSchema.InvalidPairedAttribute(
                            JsonUtility.GetSourceInfo(map),
                            JsonUtility.AddToPropertyPath(propertyPath, fieldName),
                            fieldName,
                            JsonUtility.AddToPropertyPath(
                                propertyPath, dependentFieldRawValue?.Type == JTokenType.Array ? dependentFieldNameWithIndex : dependentFieldName),
                            dependentFieldValue,
                            JsonUtility.AddToPropertyPath(propertyPath, dependentFieldName)));
                    }
                }
            }
        }

        // For string type: name = 'topic', output = ('topic', 0) or name = 'topic[0]', output = ('topic', 0)
        // For array type: name = 'topic[0]', output = ('topic', 0) or name = 'topic[1]', output = ('topic', 1) or ...
        private static (string, int) GetFieldNameAndIndex(string name)
        {
            if (name.Contains('[') && name.Contains(']'))
            {
                var match = Regex.Match(name, @"\[\d+\]$");

                if (match.Success)
                {
                    if (int.TryParse(match.Value.Substring(1, match.Value.Length - 2), out var index))
                    {
                        return (name.Substring(0, name.Length - match.Value.Length), index);
                    }
                }
            }

            return (name, 0);
        }

        private Error GetError(JsonSchema schema, Error error)
        {
            if (_forceError)
            {
                error = error.WithLevel(ErrorLevel.Error);
            }

            if (!string.IsNullOrEmpty(error.PropertyPath) &&
                schema.Rules.TryGetValue(error.PropertyPath, out var attributeCustomRules) &&
                attributeCustomRules.TryGetValue(error.Code, out var customRule))
            {
                return error.WithCustomRule(customRule, t_filePath.Value == null ? null : _ext?.IsEnable(t_filePath.Value, customRule));
            }

            return error;
        }

        private static bool TypeMatches(JsonSchemaType schemaType, JTokenType tokenType)
        {
            switch (schemaType)
            {
                case JsonSchemaType.Array:
                    return tokenType == JTokenType.Array;
                case JsonSchemaType.Boolean:
                    return tokenType == JTokenType.Boolean;
                case JsonSchemaType.Integer:
                    return tokenType == JTokenType.Integer;
                case JsonSchemaType.Null:
                    return tokenType == JTokenType.Null;
                case JsonSchemaType.Number:
                    return tokenType == JTokenType.Integer || tokenType == JTokenType.Float;
                case JsonSchemaType.Object:
                    return tokenType == JTokenType.Object;
                case JsonSchemaType.String:
                    return tokenType == JTokenType.String;
                default:
                    return true;
            }
        }
    }
}<|MERGE_RESOLUTION|>--- conflicted
+++ resolved
@@ -546,9 +546,6 @@
                 {
                     foreach (var moniker in monikers)
                     {
-<<<<<<< HEAD
-                        _metadataBuilder.Add((schema, JsonUtility.AddToPropertyPath(propertyPath, docsetUniqueKey), value, JsonUtility.GetSourceInfo(value)));
-=======
                         if (_schema.Rules.TryGetValue(docsetUniqueKey, out var customRules) &&
                             customRules.TryGetValue(Errors.JsonSchema.DuplicateAttributeCode, out var customRule) &&
                             _ext != null &&
@@ -559,9 +556,9 @@
                         }
                         else
                         {
-                            _metadataBuilder.Add((schema, docsetUniqueKey, moniker, value, JsonUtility.GetSourceInfo(value)));
+                            _metadataBuilder.Add(
+                            (schema, JsonUtility.AddToPropertyPath(propertyPath, docsetUniqueKey), moniker, value, JsonUtility.GetSourceInfo(value)));
                         }
->>>>>>> 68e2f18f
                     }
                 }
             }
