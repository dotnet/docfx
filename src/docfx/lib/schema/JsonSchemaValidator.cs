// Copyright (c) Microsoft. All rights reserved.
// Licensed under the MIT license. See LICENSE file in the project root for full license information.

using System;
using System.Collections.Generic;
using System.Linq;
using System.Text.RegularExpressions;
using Newtonsoft.Json.Linq;

namespace Microsoft.Docs.Build
{
    internal class JsonSchemaValidator
    {
        private readonly JsonSchema _schema;
        private readonly JsonSchemaDefinition _definitions;

        public JsonSchemaValidator(JsonSchema schema)
        {
            _schema = schema;
            _definitions = new JsonSchemaDefinition(schema);
        }

        public List<Error> Validate(JToken token)
        {
            var errors = new List<Error>();
            Validate(_schema, token, errors);
            return errors;
        }

        private void Validate(JsonSchema schema, JToken token, List<Error> errors)
        {
            schema = _definitions.GetDefinition(schema);

            if (!ValidateType(schema, token, errors))
            {
                return;
            }

            ValidateDeprecated(schema, token, errors);
            ValidateConst(schema, token, errors);

            switch (token)
            {
                case JValue scalar:
                    ValidateScalar(schema, scalar, errors);
                    break;

                case JArray array:
                    ValidateArray(schema, array, errors);
                    break;

                case JObject map:
                    ValidateObject(schema, map, errors);
                    break;
            }
        }

        private bool ValidateType(JsonSchema schema, JToken token, List<Error> errors)
        {
            if (schema.Type != null)
            {
                if (!schema.Type.Any(schemaType => TypeMatches(schemaType, token.Type)))
                {
                    errors.Add(Errors.UnexpectedType(JsonUtility.GetSourceInfo(token), string.Join(", ", schema.Type), token.Type.ToString()));
                    return false;
                }
            }
            return true;
        }

        private void ValidateScalar(JsonSchema schema, JValue scalar, List<Error> errors)
        {
            if (schema.Enum != null && Array.IndexOf(schema.Enum, scalar) == -1)
            {
                errors.Add(Errors.UndefinedValue(JsonUtility.GetSourceInfo(scalar), scalar, schema.Enum));
            }

            switch (scalar.Value)
            {
                case string str:
<<<<<<< HEAD
                    ValidateString(schema, scalar, errors, str);
=======
                    ValidateString(schema, scalar, str, errors);
>>>>>>> f8a8fca1
                    break;

                case double _:
                case float _:
                case long _:
<<<<<<< HEAD
                    ValidateNumber(schema, scalar, errors, Convert.ToDouble(scalar.Value));
=======
                    ValidateNumber(schema, scalar, Convert.ToDouble(scalar.Value), errors);
>>>>>>> f8a8fca1
                    break;
            }
        }

        private void ValidateArray(JsonSchema schema, JArray array, List<Error> errors)
        {
            if (schema.Items != null)
            {
                foreach (var item in array)
                {
                    Validate(schema.Items, item, errors);
                }
            }

            if (schema.MaxItems.HasValue && array.Count > schema.MaxItems.Value)
                errors.Add(Errors.ArrayLengthInvalid(JsonUtility.GetSourceInfo(array), array.Path, $"<= {schema.MaxItems}"));

            if (schema.MinItems.HasValue && array.Count < schema.MinItems.Value)
                errors.Add(Errors.ArrayLengthInvalid(JsonUtility.GetSourceInfo(array), array.Path, $">= {schema.MinItems}"));
        }

        private void ValidateObject(JsonSchema schema, JObject map, List<Error> errors)
        {
            ValidateRequired(schema, map, errors);
            ValidateDependencies(schema, map, errors);
            ValidateEither(schema, map, errors);
            ValidatePrecludes(schema, map, errors);
            ValidateEnumDependencies(schema, map, errors);
            ValidateProperties(schema, map, errors);
        }

        private void ValidateProperties(JsonSchema schema, JObject map, List<Error> errors)
        {
            foreach (var (key, value) in map)
            {
                var isAdditonalProperty = true;

                // properties
                if (schema.Properties.TryGetValue(key, out var propertySchema))
                {
                    Validate(propertySchema, value, errors);
                    isAdditonalProperty = false;
                }

<<<<<<< HEAD
                // patternProperties
                foreach (var (pattern, patternPropertySchema) in schema.PatternProperties)
=======
        private void ValidateString(JsonSchema schema, JValue scalar, string str, List<Error> errors)
        {
            ValidateDateFormat(schema, scalar, str, errors);

            if (schema.MaxLength.HasValue || schema.MinLength.HasValue)
            {
                var unicodeLength = str.Where(c => !char.IsLowSurrogate(c)).Count();
                if (schema.MaxLength.HasValue && unicodeLength > schema.MaxLength.Value)
                    errors.Add(Errors.StringLengthInvalid(JsonUtility.GetSourceInfo(scalar), scalar.Path, $"<= {schema.MaxLength}"));

                if (schema.MinLength.HasValue && unicodeLength < schema.MinLength.Value)
                    errors.Add(Errors.StringLengthInvalid(JsonUtility.GetSourceInfo(scalar), scalar.Path, $">= {schema.MinLength}"));
            }

            switch (schema.Format)
            {
                case JsonSchemaStringFormat.DateTime:
                    if (!DateTime.TryParse(str, out var _))
                        errors.Add(Errors.FormatInvalid(JsonUtility.GetSourceInfo(scalar), scalar.Value<string>(), JsonSchemaStringFormat.DateTime));
                    break;
            }
        }

        private static void ValidateNumber(JsonSchema schema, JValue scalar, double number, List<Error> errors)
        {
            if (schema.Maximum.HasValue && number > schema.Maximum)
                errors.Add(Errors.NumberInvalid(JsonUtility.GetSourceInfo(scalar), scalar.Path, $"<= {schema.Maximum}"));

            if (schema.Minimum.HasValue && number < schema.Minimum)
                errors.Add(Errors.NumberInvalid(JsonUtility.GetSourceInfo(scalar), scalar.Path, $">= {schema.Minimum}"));

            if (schema.ExclusiveMaximum.HasValue && number >= schema.ExclusiveMaximum)
                errors.Add(Errors.NumberInvalid(JsonUtility.GetSourceInfo(scalar), scalar.Path, $"< {schema.ExclusiveMaximum}"));

            if (schema.ExclusiveMinimum.HasValue && number <= schema.ExclusiveMinimum)
                errors.Add(Errors.NumberInvalid(JsonUtility.GetSourceInfo(scalar), scalar.Path, $"> {schema.ExclusiveMinimum}"));
        }

        private void ValidateConst(JsonSchema schema, JToken token, List<Error> errors)
        {
            if (schema.Const != null && !JTokenDeepEquals(schema.Const, token))
            {
                errors.Add(Errors.UndefinedValue(JsonUtility.GetSourceInfo(token), token, new object[] { schema.Const }));
            }
        }

        private void ValidateAdditionalProperties(JsonSchema schema, JObject map, List<Error> errors)
        {
            if (schema.AdditionalProperties.additionalPropertyJsonSchema != null)
            {
                foreach (var (key, value) in map)
>>>>>>> f8a8fca1
                {
                    if (Regex.IsMatch(key, pattern))
                    {
                        Validate(patternPropertySchema, value, errors);
                        isAdditonalProperty = false;
                    }
                }

                // additionalProperties
                if (isAdditonalProperty)
                {
                    if (schema.AdditionalProperties.schema != null)
                    {
                        Validate(schema.AdditionalProperties.schema, value, errors);
                    }
                    else if (!schema.AdditionalProperties.value)
                    {
                        errors.Add(Errors.UnknownField(JsonUtility.GetSourceInfo(value), key, value.Type.ToString()));
                    }
                }
            }
        }

        private void ValidateString(JsonSchema schema, JValue scalar, List<Error> errors, string str)
        {
            ValidateDateFormat(schema, scalar, str, errors);

            if (schema.MaxLength.HasValue || schema.MinLength.HasValue)
            {
                var unicodeLength = str.Where(c => !char.IsLowSurrogate(c)).Count();
                if (schema.MaxLength.HasValue && unicodeLength > schema.MaxLength.Value)
                    errors.Add(Errors.StringLengthInvalid(JsonUtility.GetSourceInfo(scalar), scalar.Path, $"<= {schema.MaxLength}"));

                if (schema.MinLength.HasValue && unicodeLength < schema.MinLength.Value)
                    errors.Add(Errors.StringLengthInvalid(JsonUtility.GetSourceInfo(scalar), scalar.Path, $">= {schema.MinLength}"));
            }

            switch (schema.Format)
            {
                case JsonSchemaStringFormat.DateTime:
                    if (!DateTime.TryParse(str, out var _))
                        errors.Add(Errors.FormatInvalid(JsonUtility.GetSourceInfo(scalar), scalar.Value<string>(), JsonSchemaStringFormat.DateTime));
                    break;
            }
        }

        private static void ValidateNumber(JsonSchema schema, JValue scalar, List<Error> errors, double number)
        {
            if (schema.Maximum.HasValue && number > schema.Maximum)
                errors.Add(Errors.NumberInvalid(JsonUtility.GetSourceInfo(scalar), scalar.Path, $"<= {schema.Maximum}"));

            if (schema.Minimum.HasValue && number < schema.Minimum)
                errors.Add(Errors.NumberInvalid(JsonUtility.GetSourceInfo(scalar), scalar.Path, $">= {schema.Minimum}"));

            if (schema.ExclusiveMaximum.HasValue && number >= schema.ExclusiveMaximum)
                errors.Add(Errors.NumberInvalid(JsonUtility.GetSourceInfo(scalar), scalar.Path, $"< {schema.ExclusiveMaximum}"));

            if (schema.ExclusiveMinimum.HasValue && number <= schema.ExclusiveMinimum)
                errors.Add(Errors.NumberInvalid(JsonUtility.GetSourceInfo(scalar), scalar.Path, $"> {schema.ExclusiveMinimum}"));
        }

        private void ValidateDependencies(JsonSchema schema, JObject map, List<Error> errors)
        {
            foreach (var (key, value) in schema.Dependencies)
            {
                if (map.ContainsKey(key))
                {
                    foreach (var otherKey in value)
                    {
                        if (!map.ContainsKey(otherKey))
                        {
                            errors.Add(Errors.LackDependency(JsonUtility.GetSourceInfo(map), key, otherKey));
                        }
                    }
                }
            }
        }

        private void ValidateRequired(JsonSchema schema, JObject map, List<Error> errors)
        {
            foreach (var key in schema.Required)
            {
                if (!map.ContainsKey(key))
                {
                    errors.Add(Errors.FieldRequired(JsonUtility.GetSourceInfo(map), key));
                }
            }
        }

        private void ValidateEither(JsonSchema schema, JObject map, List<Error> errors)
        {
            foreach (var keys in schema.Either)
            {
                var result = false;
                foreach (var key in keys)
                {
                    if (map.ContainsKey(key))
                    {
                        result = true;
                        break;
                    }
                }

                if (!result)
                {
                    errors.Add(Errors.EitherLogicFailed(JsonUtility.GetSourceInfo(map), keys));
                }
            }
        }

        private void ValidatePrecludes(JsonSchema schema, JObject map, List<Error> errors)
        {
            foreach (var keys in schema.Precludes)
            {
                var existNum = 0;
                foreach (var key in keys)
                {
                    if (map.ContainsKey(key) && ++existNum > 1)
                    {
                        errors.Add(Errors.PrecludesLogicFailed(JsonUtility.GetSourceInfo(map), keys));
                        break;
                    }
                }
            }
        }

        private void ValidateDateFormat(JsonSchema schema, JValue scalar, string dateString, List<Error> errors)
        {
            if (!string.IsNullOrEmpty(schema.DateFormat))
            {
                if (DateTime.TryParseExact(dateString, schema.DateFormat, null, System.Globalization.DateTimeStyles.None, out var date))
                {
                    ValidateDateRange(schema, scalar, date, errors);
                }
                else
                {
                    errors.Add(Errors.DateFormatInvalid(JsonUtility.GetSourceInfo(scalar), scalar.Path, schema.DateFormat));
                }
            }
        }

        private void ValidateDateRange(JsonSchema schema, JValue scalar, DateTime date, List<Error> errors)
        {
            var diff = date - DateTime.Now;

            if ((schema.RelativeMinDate.HasValue && diff < schema.RelativeMinDate) || (schema.RelativeMaxDate.HasValue && diff > schema.RelativeMaxDate))
            {
                errors.Add(Errors.OverDateRange(JsonUtility.GetSourceInfo(scalar), scalar.Path, schema.RelativeMinDate, schema.RelativeMaxDate));
            }
        }

        private void ValidateDeprecated(JsonSchema schema,  JToken token, List<Error> errors)
        {
            if (schema.ReplacedBy != null)
            {
                errors.Add(Errors.FieldDeprecated(JsonUtility.GetSourceInfo(token), token.Path, schema.ReplacedBy));
            }
        }

        private void ValidateEnumDependencies(JsonSchema schema, JObject map, List<Error> errors)
        {
            foreach (var (fieldName, enumDependencyRules) in schema.EnumDependencies)
            {
                if (map.TryGetValue(fieldName, out var fieldValue))
                {
                    foreach (var (dependentFieldName, allowLists) in enumDependencyRules)
                    {
                        if (map.TryGetValue(dependentFieldName, out var dependentFieldValue))
                        {
                            if (allowLists.TryGetValue(dependentFieldValue, out var allowList) &&
                                Array.IndexOf(allowList, fieldValue) == -1)
                            {
                                errors.Add(Errors.ValuesNotMatch(JsonUtility.GetSourceInfo(map), fieldName, fieldValue, dependentFieldName, dependentFieldValue, allowList));
                            }
                        }
                        else
                        {
                            errors.Add(Errors.LackDependency(JsonUtility.GetSourceInfo(map), fieldName, dependentFieldName));
                        }
                    }
                }
            }
        }

        private static bool TypeMatches(JsonSchemaType schemaType, JTokenType tokenType)
        {
            switch (schemaType)
            {
                case JsonSchemaType.Array:
                    return tokenType == JTokenType.Array;
                case JsonSchemaType.Boolean:
                    return tokenType == JTokenType.Boolean;
                case JsonSchemaType.Integer:
                    return tokenType == JTokenType.Integer;
                case JsonSchemaType.Null:
                    return tokenType == JTokenType.Null;
                case JsonSchemaType.Number:
                    return tokenType == JTokenType.Integer || tokenType == JTokenType.Float;
                case JsonSchemaType.Object:
                    return tokenType == JTokenType.Object;
                case JsonSchemaType.String:
                    return tokenType == JTokenType.String;
                default:
                    return true;
            }
        }

        private static bool JTokenDeepEquals(JToken a, JToken b)
        {
            switch (a)
            {
                case JValue valueA when b is JValue valueB:
                    return Equals(valueA.Value, valueB.Value);

                case JArray arrayA when b is JArray arrayB:
                    if (arrayA.Count != arrayB.Count)
                    {
                        return false;
                    }

                    for (var i = 0; i < arrayA.Count; i++)
                    {
                        if (!JTokenDeepEquals(arrayA[i], arrayB[i]))
                        {
                            return false;
                        }
                    }
                    return true;

                case JObject mapA when b is JObject mapB:
                    if (mapA.Count != mapB.Count)
                    {
                        return false;
                    }

                    foreach (var (key, valueA) in mapA)
                    {
                        if (!mapB.TryGetValue(key, out var valueB) || !JTokenDeepEquals(valueA, valueB))
                        {
                            return false;
                        }
                    }
                    return true;

                default:
                    return false;
            }
        }
    }
}<|MERGE_RESOLUTION|>--- conflicted
+++ resolved
@@ -78,21 +78,13 @@
             switch (scalar.Value)
             {
                 case string str:
-<<<<<<< HEAD
-                    ValidateString(schema, scalar, errors, str);
-=======
                     ValidateString(schema, scalar, str, errors);
->>>>>>> f8a8fca1
                     break;
 
                 case double _:
                 case float _:
                 case long _:
-<<<<<<< HEAD
-                    ValidateNumber(schema, scalar, errors, Convert.ToDouble(scalar.Value));
-=======
                     ValidateNumber(schema, scalar, Convert.ToDouble(scalar.Value), errors);
->>>>>>> f8a8fca1
                     break;
             }
         }
@@ -137,10 +129,31 @@
                     isAdditonalProperty = false;
                 }
 
-<<<<<<< HEAD
                 // patternProperties
                 foreach (var (pattern, patternPropertySchema) in schema.PatternProperties)
-=======
+                {
+                    if (Regex.IsMatch(key, pattern))
+                    {
+                        Validate(patternPropertySchema, value, errors);
+                        isAdditonalProperty = false;
+                    }
+                }
+
+                // additionalProperties
+                if (isAdditonalProperty)
+                {
+                    if (schema.AdditionalProperties.schema != null)
+                    {
+                        Validate(schema.AdditionalProperties.schema, value, errors);
+                    }
+                    else if (!schema.AdditionalProperties.value)
+                    {
+                        errors.Add(Errors.UnknownField(JsonUtility.GetSourceInfo(value), key, value.Type.ToString()));
+                    }
+                }
+            }
+        }
+
         private void ValidateString(JsonSchema schema, JValue scalar, string str, List<Error> errors)
         {
             ValidateDateFormat(schema, scalar, str, errors);
@@ -184,35 +197,6 @@
             if (schema.Const != null && !JTokenDeepEquals(schema.Const, token))
             {
                 errors.Add(Errors.UndefinedValue(JsonUtility.GetSourceInfo(token), token, new object[] { schema.Const }));
-            }
-        }
-
-        private void ValidateAdditionalProperties(JsonSchema schema, JObject map, List<Error> errors)
-        {
-            if (schema.AdditionalProperties.additionalPropertyJsonSchema != null)
-            {
-                foreach (var (key, value) in map)
->>>>>>> f8a8fca1
-                {
-                    if (Regex.IsMatch(key, pattern))
-                    {
-                        Validate(patternPropertySchema, value, errors);
-                        isAdditonalProperty = false;
-                    }
-                }
-
-                // additionalProperties
-                if (isAdditonalProperty)
-                {
-                    if (schema.AdditionalProperties.schema != null)
-                    {
-                        Validate(schema.AdditionalProperties.schema, value, errors);
-                    }
-                    else if (!schema.AdditionalProperties.value)
-                    {
-                        errors.Add(Errors.UnknownField(JsonUtility.GetSourceInfo(value), key, value.Type.ToString()));
-                    }
-                }
             }
         }
 
