// Copyright (c) Microsoft. All rights reserved.
// Licensed under the MIT license. See LICENSE file in the project root for full license information.

using System;
using System.Collections.Generic;
using System.Linq;
using Newtonsoft.Json.Linq;

namespace Microsoft.Docs.Build
{
    internal class JsonSchemaValidator
    {
        private readonly JsonSchema _schema;
        private readonly JsonSchemaDefinition _definitions;

        public JsonSchemaValidator(JsonSchema schema)
        {
            _schema = schema;
            _definitions = new JsonSchemaDefinition(schema);
        }

        public List<Error> Validate(JToken token)
        {
            var errors = new List<Error>();
            Validate(_schema, token, errors);
            return errors;
        }

        private void Validate(JsonSchema schema, JToken token, List<Error> errors)
        {
            schema = _definitions.GetDefinition(schema);

            if (!ValidateType(schema, token, errors))
            {
                return;
            }

            ValidateDeprecated(schema, token, errors);

            switch (token)
            {
                case JValue scalar:
                    ValidateScalar(schema, scalar, errors);
                    break;

                case JArray array:
                    ValidateArray(schema, array, errors);
                    break;

                case JObject map:
                    ValidateObject(schema, map, errors);
                    break;
            }
        }

        private bool ValidateType(JsonSchema schema, JToken token, List<Error> errors)
        {
            if (schema.Type != null)
            {
                if (!schema.Type.Any(schemaType => TypeMatches(schemaType, token.Type)))
                {
                    errors.Add(Errors.UnexpectedType(JsonUtility.GetSourceInfo(token), string.Join(", ", schema.Type), token.Type.ToString()));
                    return false;
                }
            }
            return true;
        }

        private void ValidateScalar(JsonSchema schema, JValue scalar, List<Error> errors)
        {
            if (schema.Enum != null && !schema.Enum.Contains(scalar))
            {
                errors.Add(Errors.UndefinedValue(JsonUtility.GetSourceInfo(scalar), scalar, schema.Enum));
            }

            if (scalar.Value is string str)
            {
                ValidateDateFormat(schema, scalar, str, errors);

                if (schema.MaxLength.HasValue || schema.MinLength.HasValue)
                {
                    var unicodeLength = str.Where(c => !char.IsLowSurrogate(c)).Count();
                    if (schema.MaxLength.HasValue && unicodeLength > schema.MaxLength.Value)
                        errors.Add(Errors.StringLengthInvalid(JsonUtility.GetSourceInfo(scalar), scalar.Path, maxLength: schema.MaxLength));

                    if (schema.MinLength.HasValue && unicodeLength < schema.MinLength.Value)
                        errors.Add(Errors.StringLengthInvalid(JsonUtility.GetSourceInfo(scalar), scalar.Path, minLength: schema.MinLength));
                }

                switch (schema.Format)
                {
                    case JsonSchemaStringFormat.DateTime:
                        if (!DateTime.TryParse(str, out var _))
                            errors.Add(Errors.FormatInvalid(JsonUtility.GetSourceInfo(scalar), scalar.Value<string>(), JsonSchemaStringFormat.DateTime));
                        break;
                }
            }
        }

        private void ValidateArray(JsonSchema schema, JArray array, List<Error> errors)
        {
            if (schema.Items != null)
            {
                foreach (var item in array)
                {
                    Validate(schema.Items, item, errors);
                }
            }

            if (schema.MaxItems.HasValue && array.Count > schema.MaxItems.Value)
                errors.Add(Errors.ArrayLengthInvalid(JsonUtility.GetSourceInfo(array), array.Path, maxItems: schema.MaxItems));

            if (schema.MinItems.HasValue && array.Count < schema.MinItems.Value)
                errors.Add(Errors.ArrayLengthInvalid(JsonUtility.GetSourceInfo(array), array.Path, minItems: schema.MinItems));
        }

        private void ValidateObject(JsonSchema schema, JObject map, List<Error> errors)
        {
            ValidateAdditionalProperties(schema, map, errors);
            ValidateRequired(schema, map, errors);
            ValidateDependencies(schema, map, errors);
            ValidateEither(schema, map, errors);
            ValidatePrecludes(schema, map, errors);

            foreach (var (key, value) in map)
            {
                if (schema.Properties.TryGetValue(key, out var propertySchema))
                {
                    Validate(propertySchema, value, errors);
                }
            }
        }

        private void ValidateAdditionalProperties(JsonSchema schema, JObject map, List<Error> errors)
        {
            if (schema.AdditionalProperties.additionalPropertyJsonSchema != null)
            {
                foreach (var (key, value) in map)
                {
                    if (!schema.Properties.Keys.Contains(key))
                    {
                        Validate(schema.AdditionalProperties.additionalPropertyJsonSchema, value, errors);
                    }
                }
            }
            else if (!schema.AdditionalProperties.additionalProperties)
            {
                foreach (var (key, value) in map)
                {
                    if (!schema.Properties.Keys.Contains(key))
                    {
                        errors.Add(Errors.UnknownField(JsonUtility.GetSourceInfo(value), key, value.Type.ToString()));
                    }
                }
            }
        }

        private void ValidateDependencies(JsonSchema schema, JObject map, List<Error> errors)
        {
            foreach (var (key, value) in schema.Dependencies)
            {
                if (map.ContainsKey(key))
                {
                    foreach (var otherKey in value)
                    {
                        if (!map.ContainsKey(otherKey))
                        {
                            errors.Add(Errors.LackDependency(JsonUtility.GetSourceInfo(map), key, otherKey));
                        }
                    }
                }
            }
        }

        private void ValidateRequired(JsonSchema schema, JObject map, List<Error> errors)
        {
            foreach (var key in schema.Required)
            {
                if (!map.ContainsKey(key))
                {
                    errors.Add(Errors.FieldRequired(JsonUtility.GetSourceInfo(map), key));
                }
            }
        }

        private void ValidateEither(JsonSchema schema, JObject map, List<Error> errors)
        {
            foreach (var keys in schema.Either)
            {
                var result = false;
                foreach (var key in keys)
                {
                    if (map.ContainsKey(key))
                    {
                        result = true;
                        break;
                    }
                }

                if (!result)
                {
                    errors.Add(Errors.EitherLogicFailed(JsonUtility.GetSourceInfo(map), keys));
                }
            }
        }

<<<<<<< HEAD
            foreach (var property in map.Properties())
            {
                if (schema.Reserved.Contains(property.Name))
                {
                    errors.Add(Errors.AttributeReserved(JsonUtility.GetSourceInfo(property), property.Name));
                }
                else if (schema.Properties.TryGetValue(property.Name, out var propertySchema))
                {
                    Validate(propertySchema, property.Value, errors);
=======
        private void ValidatePrecludes(JsonSchema schema, JObject map, List<Error> errors)
        {
            foreach (var keys in schema.Precludes)
            {
                var existNum = 0;
                foreach (var key in keys)
                {
                    if (map.ContainsKey(key) && ++existNum > 1)
                    {
                        errors.Add(Errors.PrecludesLogicFailed(JsonUtility.GetSourceInfo(map), keys));
                        break;
                    }
                }
            }
        }

        private void ValidateDateFormat(JsonSchema schema, JValue scalar, string dateString, List<Error> errors)
        {
            if (!string.IsNullOrEmpty(schema.DateFormat))
            {
                if (DateTime.TryParseExact(dateString, schema.DateFormat, null, System.Globalization.DateTimeStyles.None, out var date))
                {
                    ValidateDateRange(schema, scalar, date, errors);
>>>>>>> a1ddc9c9
                }
                else
                {
                    errors.Add(Errors.DateFormatInvalid(JsonUtility.GetSourceInfo(scalar), scalar.Path, schema.DateFormat));
                }
            }
        }

        private void ValidateDateRange(JsonSchema schema, JValue scalar, DateTime date, List<Error> errors)
        {
            var diff = date - DateTime.Now;

            if ((schema.RelativeMinDate.HasValue && diff < schema.RelativeMinDate) || (schema.RelativeMaxDate.HasValue && diff > schema.RelativeMaxDate))
            {
                errors.Add(Errors.OverDateRange(JsonUtility.GetSourceInfo(scalar), scalar.Path, schema.RelativeMinDate, schema.RelativeMaxDate));
            }
        }

        private void ValidateDeprecated(JsonSchema schema,  JToken token, List<Error> errors)
        {
            if (schema.ReplacedBy != null)
            {
                errors.Add(Errors.FieldDeprecated(JsonUtility.GetSourceInfo(token), token.Path, schema.ReplacedBy));
            }
        }

        private static bool TypeMatches(JsonSchemaType schemaType, JTokenType tokenType)
        {
            switch (schemaType)
            {
                case JsonSchemaType.Array:
                    return tokenType == JTokenType.Array;
                case JsonSchemaType.Boolean:
                    return tokenType == JTokenType.Boolean;
                case JsonSchemaType.Integer:
                    return tokenType == JTokenType.Integer;
                case JsonSchemaType.Null:
                    return tokenType == JTokenType.Null;
                case JsonSchemaType.Number:
                    return tokenType == JTokenType.Integer || tokenType == JTokenType.Float;
                case JsonSchemaType.Object:
                    return tokenType == JTokenType.Object;
                case JsonSchemaType.String:
                    return tokenType == JTokenType.String;
                default:
                    return true;
            }
        }
    }
}<|MERGE_RESOLUTION|>--- conflicted
+++ resolved
@@ -118,6 +118,7 @@
         {
             ValidateAdditionalProperties(schema, map, errors);
             ValidateRequired(schema, map, errors);
+            ValidateReserved(schema, map, errors);
             ValidateDependencies(schema, map, errors);
             ValidateEither(schema, map, errors);
             ValidatePrecludes(schema, map, errors);
@@ -183,6 +184,17 @@
             }
         }
 
+        private void ValidateReserved(JsonSchema schema, JObject map, List<Error> errors)
+        {
+            foreach (var property in map.Properties())
+            {
+                if (schema.Reserved.Contains(property.Name))
+                {
+                    errors.Add(Errors.AttributeReserved(JsonUtility.GetSourceInfo(property), property.Name));
+                }
+            }
+        }
+
         private void ValidateEither(JsonSchema schema, JObject map, List<Error> errors)
         {
             foreach (var keys in schema.Either)
@@ -204,17 +216,6 @@
             }
         }
 
-<<<<<<< HEAD
-            foreach (var property in map.Properties())
-            {
-                if (schema.Reserved.Contains(property.Name))
-                {
-                    errors.Add(Errors.AttributeReserved(JsonUtility.GetSourceInfo(property), property.Name));
-                }
-                else if (schema.Properties.TryGetValue(property.Name, out var propertySchema))
-                {
-                    Validate(propertySchema, property.Value, errors);
-=======
         private void ValidatePrecludes(JsonSchema schema, JObject map, List<Error> errors)
         {
             foreach (var keys in schema.Precludes)
@@ -238,7 +239,6 @@
                 if (DateTime.TryParseExact(dateString, schema.DateFormat, null, System.Globalization.DateTimeStyles.None, out var date))
                 {
                     ValidateDateRange(schema, scalar, date, errors);
->>>>>>> a1ddc9c9
                 }
                 else
                 {
@@ -257,7 +257,7 @@
             }
         }
 
-        private void ValidateDeprecated(JsonSchema schema,  JToken token, List<Error> errors)
+        private void ValidateDeprecated(JsonSchema schema, JToken token, List<Error> errors)
         {
             if (schema.ReplacedBy != null)
             {
