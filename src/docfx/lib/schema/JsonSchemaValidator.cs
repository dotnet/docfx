--- conflicted
+++ resolved
@@ -741,13 +741,8 @@
                     foreach (var moniker in monikers)
                     {
                         if (_schema.Rules.TryGetValue(docsetUniqueKey, out var customRules) &&
-<<<<<<< HEAD
-                            customRules.TryGetValue(Errors.JsonSchema.DuplicateAttributeCode, out var customRule) &&
+                            customRules.TryGetValue("duplicate-attribute", out var customRule) && // code of Errors.DuplicateAttribute
                             _customRuleProvider != null &&
-=======
-                            customRules.TryGetValue("duplicate-attribute", out var customRule) && // code of Errors.DuplicateAttribute
-                            _ext != null &&
->>>>>>> 25f0dc0e
                             t_filePath.Value != null &&
                             !_customRuleProvider.IsEnable(t_filePath.Value, customRule, moniker))
                         {
