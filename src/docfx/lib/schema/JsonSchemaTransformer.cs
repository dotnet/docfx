--- conflicted
+++ resolved
@@ -30,11 +30,7 @@
             return (errors, transformedToken);
         }
 
-<<<<<<< HEAD
-        public (List<Error> errors, Dictionary<string, (bool, Dictionary<string, Lazy<JToken>>)> properties) TraverseXref(Document file, Context context, JToken token)
-=======
-        public (List<Error> errors, Dictionary<string, List<(bool isRoot, SourceInfo source, Dictionary<string, Lazy<JToken>> propertiesByUid)>> xrefPropertiesGroupByUid) TransformXref(Document file, Context context, JToken token)
->>>>>>> 2b87b916
+        public (List<Error> errors, Dictionary<string, List<(bool isRoot, SourceInfo source, Dictionary<string, Lazy<JToken>> propertiesByUid)>> xrefPropertiesGroupByUid) TraverseXref(Document file, Context context, JToken token)
         {
             var errors = new List<Error>();
             var xrefPropertiesGroupByUid = new Dictionary<string, List<(bool, SourceInfo, Dictionary<string, Lazy<JToken>>)>>();
@@ -57,36 +53,16 @@
                             break;
                         }
 
-<<<<<<< HEAD
-                        if (uidJsonPaths.Add(uidValue.Path) && xrefPropertiesGroupByUid.ContainsKey(uid))
-                        {
-                            // TODO: should throw warning and take the first one order by json path
-                            errors.Add(Errors.UidConflict(uid));
-                            TraverseObjectXref(obj);
-                            break;
-                        }
-
                         if (!xrefPropertiesGroupByUid.TryGetValue(uid, out _))
                         {
-                            xrefPropertiesGroupByUid[uid] = (obj.Parent == null, new Dictionary<string, Lazy<JToken>>());
-                        }
-
-                        TraverseObjectXref(obj, (propertySchema, key, value) =>
-                        {
-                            if (schema.XrefProperties.Contains(key))
-                            {
-                                xrefPropertiesGroupByUid[uid].Item2[key] = new Lazy<JToken>(
-                                   () =>
-                                   {
-                                       return TransformToken(file, context, propertySchema, value, errors);
-                                   }, LazyThreadSafetyMode.PublicationOnly);
-                                return true;
-                            }
-
-                            return false;
-                        });
+                            xrefPropertiesGroupByUid[uid] = new List<(bool, SourceInfo, Dictionary<string, Lazy<JToken>>)> { (obj.Parent is null, JsonUtility.GetSourceInfo(obj), BuildXrefPropertiesForUid(obj)) };
+                        }
+                        else
+                        {
+                            xrefPropertiesGroupByUid[uid].Add((obj.Parent is null, JsonUtility.GetSourceInfo(obj), BuildXrefPropertiesForUid(obj)));
+                        }
+
                         break;
-
                     case JArray array:
                         foreach (var item in array)
                         {
@@ -96,50 +72,27 @@
                         break;
                 }
 
+                Dictionary<string, Lazy<JToken>> BuildXrefPropertiesForUid(JObject obj)
+                {
+                    var dict = new Dictionary<string, Lazy<JToken>>();
+                    TraverseObjectXref(obj, (propertySchema, key, value) =>
+                    {
+                        if (schema.XrefProperties.Contains(key))
+                        {
+                            dict[key] = new Lazy<JToken>(
+                                () =>
+                                {
+                                    return TransformToken(file, context, propertySchema, value, errors);
+                                }, LazyThreadSafetyMode.PublicationOnly);
+                            return true;
+                        }
+
+                        return false;
+                    });
+                    return dict;
+                }
+
                 void TraverseObjectXref(JObject obj, Func<JsonSchema, string, JToken, bool> action = null)
-=======
-                    if (!xrefPropertiesGroupByUid.TryGetValue(uid, out _))
-                    {
-                        xrefPropertiesGroupByUid[uid] = new List<(bool, SourceInfo, Dictionary<string, Lazy<JToken>>)> { (obj.Parent is null, JsonUtility.GetSourceInfo(obj), BuildXrefPropertiesForUid(schema, obj)) };
-                    }
-                    else
-                    {
-                        xrefPropertiesGroupByUid[uid].Add((obj.Parent is null, JsonUtility.GetSourceInfo(obj), BuildXrefPropertiesForUid(schema, obj)));
-                    }
-
-                    return (schema.XrefProperties, node);
-                }
-
-                return (default, node);
-            });
-
-            return (errors, xrefPropertiesGroupByUid);
-
-            Dictionary<string, Lazy<JToken>> BuildXrefPropertiesForUid(JsonSchema schema, JObject obj)
-            {
-                var dict = new Dictionary<string, Lazy<JToken>>();
-                foreach (var (key, value) in obj)
-                {
-                    if (schema.XrefProperties.Contains(key))
-                    {
-                        var propertySchema = schema.Properties.TryGetValue(key, out var subSchema) ? subSchema : null;
-                        dict[key] = new Lazy<JToken>(
-                        () =>
-                        {
-                            return Transform(file, context, propertySchema, value, errors);
-                        }, LazyThreadSafetyMode.PublicationOnly);
-                    }
-                }
-                return dict;
-            }
-        }
-
-        private JToken Transform(Document file, Context context, JsonSchema schema, JToken token, List<Error> errors)
-        {
-            return Traverse(schema, token, (subSchema, node) =>
-            {
-                if (node.Type == JTokenType.Array || node.Type == JTokenType.Object)
->>>>>>> 2b87b916
                 {
                     foreach (var (key, value) in obj)
                     {
