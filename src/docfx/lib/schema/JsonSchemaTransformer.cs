// Copyright (c) Microsoft. All rights reserved.
// Licensed under the MIT license. See LICENSE file in the project root for full license information.

using System;
using System.Collections.Generic;
using System.Linq;
using System.Threading;
using Newtonsoft.Json.Linq;

namespace Microsoft.Docs.Build
{
    internal class JsonSchemaTransformer
    {
        private readonly JsonSchema _schema;
        private readonly JsonSchemaDefinition _definitions;

        public JsonSchemaTransformer(JsonSchema schema)
        {
            _schema = schema;
            _definitions = new JsonSchemaDefinition(schema);
        }

        public (List<Error> errors, JToken token) TransformContent(Document file, Context context, JToken token)
        {
            var errors = new List<Error>();
            Transform(file, context, _schema, token, errors);
            return (errors, token);
        }

<<<<<<< HEAD
        public (List<Error> errors, Dictionary<string, Lazy<JToken>>) TransformXref(Document file, Context context, JToken token)
        {
            var errors = new List<Error>();
            var extensions = new Dictionary<string, Lazy<JToken>>();
            Traverse(_schema, token, TransformXrefScalar);
            return (errors, extensions);
=======
        public (List<Error> errors, Dictionary<string, (bool, Dictionary<string, Lazy<JToken>>)> properties) TransformXref(Document file, Context context, JToken token)
        {
            var errors = new List<Error>();
            var xrefPropertiesGroupByUid = new Dictionary<string, (bool, Dictionary<string, Lazy<JToken>>)>();
            var uidJsonPaths = new HashSet<string>();
>>>>>>> b10bc461

            Traverse(_schema, token, (schema, node) =>
            {
<<<<<<< HEAD
                extensions[value.Path] = new Lazy<JToken>(
                    () => TransformScalar(schema, file, context, value, errors),
                    LazyThreadSafetyMode.PublicationOnly);
            }
=======
                if (node is JObject obj)
                {
                    var uid = obj.TryGetValue("uid", out var uidValue) && uidValue is JValue uidJValue && uidJValue.Value is string uidStr ? uidStr : null;

                    if (uid == null)
                    {
                        return default;
                    }

                    if (uidJsonPaths.Add(uidValue.Path) && xrefPropertiesGroupByUid.ContainsKey(uid))
                    {
                        errors.Add(Errors.UidConflict(uid));
                        return default;
                    }

                    if (!xrefPropertiesGroupByUid.TryGetValue(uid, out _))
                    {
                        xrefPropertiesGroupByUid[uid] = (obj.Parent == null, new Dictionary<string, Lazy<JToken>>());
                    }

                    foreach (var (key, value) in obj)
                    {
                        if (schema.XrefProperties.Contains(key))
                        {
                            var propertySchema = TryGetPropertyJsonSchema(schema, key, out var subSchema) ? subSchema : null;
                            xrefPropertiesGroupByUid[uid].Item2[key] = new Lazy<JToken>(
                            () =>
                            {
                                // todo: change transform to `return` model instead of `replace` model
                                var clonedObj = JsonUtility.DeepClone(obj);
                                Transform(file, context, propertySchema, clonedObj[key], errors);
                                return clonedObj[key];
                            }, LazyThreadSafetyMode.PublicationOnly);
                        }
                    }
                    return schema.XrefProperties;
                }

                return default;
            });

            return (errors, xrefPropertiesGroupByUid);
>>>>>>> b10bc461
        }

        private void Transform(Document file, Context context, JsonSchema schema, JToken token, List<Error> errors)
        {
            Traverse(schema, token, (subSchema, node) =>
            {
                if (node.Type == JTokenType.Array || node.Type == JTokenType.Object)
                {
                    // don't support array/object transform now
                    return default;
                }

                node.Replace(TransformScalar(subSchema, file, context, node as JValue, errors));

                return default;
            });
        }

        private void Traverse(JsonSchema schema, JToken token, Func<JsonSchema, JToken, string[]> transform)
        {
            schema = _definitions.GetDefinition(schema);
            if (schema == null)
            {
                return;
            }

            var transformedKeys = transform(schema, token) ?? Array.Empty<string>();

            switch (token)
            {
                case JArray array:
                    if (schema.Items != null)
                    {
                        foreach (var item in array)
                        {
                            Traverse(schema.Items, item, transform);
                        }
                    }
                    break;

                case JObject obj:
                    foreach (var (key, value) in obj)
                    {
                        if (!transformedKeys.Contains(key) && TryGetPropertyJsonSchema(schema, key, out var propertySchema))
                        {
                            Traverse(propertySchema, value, transform);
                        }
                    }
                    break;
            }
        }

        private static bool TryGetPropertyJsonSchema(JsonSchema jsonSchema, string key, out JsonSchema propertySchema)
        {
            propertySchema = null;
            if (jsonSchema == null)
            {
                return false;
            }

            if (jsonSchema.Properties.TryGetValue(key, out propertySchema))
            {
                return true;
            }

            if (jsonSchema.AdditionalProperties.additionalPropertyJsonSchema != null)
            {
                propertySchema = jsonSchema.AdditionalProperties.additionalPropertyJsonSchema;
                return true;
            }

            return false;
        }

        private JToken TransformScalar(JsonSchema schema, Document file, Context context, JValue value, List<Error> errors)
        {
            if (value.Type == JTokenType.Null)
            {
                return value;
            }

            var sourceInfo = JsonUtility.GetSourceInfo(value);
            var content = new SourceInfo<string>(value.Value<string>(), sourceInfo);

            switch (schema.ContentType)
            {
                case JsonSchemaContentType.Href:
                    var (error, link, _) = context.DependencyResolver.ResolveRelativeLink(file, content, file);
                    errors.AddIfNotNull(error);
                    content = new SourceInfo<string>(link, content);
                    break;

                case JsonSchemaContentType.Markdown:
                    var (markupErrors, html) = MarkdownUtility.ToHtml(
                        context,
                        content,
                        file,
                        MarkdownPipelineType.Markdown);

                    errors.AddRange(markupErrors);
                    content = new SourceInfo<string>(html, content);
                    break;

                case JsonSchemaContentType.InlineMarkdown:
                    var (inlineMarkupErrors, inlineHtml) = MarkdownUtility.ToHtml(
                        context,
                        content,
                        file,
                        MarkdownPipelineType.InlineMarkdown);

                    errors.AddRange(inlineMarkupErrors);
                    content = new SourceInfo<string>(inlineHtml, content);
                    break;

                // TODO: remove JsonSchemaContentType.Html after LandingData is migrated
                case JsonSchemaContentType.Html:
                    var htmlWithLinks = HtmlUtility.TransformLinks(content, (href, _) =>
                    {
                        var (htmlError, htmlLink, _) = context.DependencyResolver.ResolveRelativeLink(
                            file, new SourceInfo<string>(href, content), file);
                        errors.AddIfNotNull(htmlError);
                        return htmlLink;
                    });

                    content = new SourceInfo<string>(htmlWithLinks, content);
                    break;

                case JsonSchemaContentType.Xref:

                    var (xrefError, xrefLink, _, xrefSpec) = context.DependencyResolver.ResolveXref(content, file);

                    if (xrefSpec is InternalXrefSpec internalSpec)
                    {
                        xrefSpec = internalSpec.ToExternalXrefSpec();
                    }
                    errors.AddIfNotNull(xrefError);

                    if (xrefSpec != null)
                    {
                        var specObj = JsonUtility.ToJObject(xrefSpec);
                        JsonUtility.SetSourceInfo(specObj, content);
                        return specObj;
                    }

                    content = new SourceInfo<string>(null, content);
                    break;
            }

            value = new JValue(content.Value);
            JsonUtility.SetSourceInfo(value, content);
            return value;
        }
    }
}<|MERGE_RESOLUTION|>--- conflicted
+++ resolved
@@ -27,29 +27,14 @@
             return (errors, token);
         }
 
-<<<<<<< HEAD
-        public (List<Error> errors, Dictionary<string, Lazy<JToken>>) TransformXref(Document file, Context context, JToken token)
-        {
-            var errors = new List<Error>();
-            var extensions = new Dictionary<string, Lazy<JToken>>();
-            Traverse(_schema, token, TransformXrefScalar);
-            return (errors, extensions);
-=======
         public (List<Error> errors, Dictionary<string, (bool, Dictionary<string, Lazy<JToken>>)> properties) TransformXref(Document file, Context context, JToken token)
         {
             var errors = new List<Error>();
             var xrefPropertiesGroupByUid = new Dictionary<string, (bool, Dictionary<string, Lazy<JToken>>)>();
             var uidJsonPaths = new HashSet<string>();
->>>>>>> b10bc461
 
             Traverse(_schema, token, (schema, node) =>
             {
-<<<<<<< HEAD
-                extensions[value.Path] = new Lazy<JToken>(
-                    () => TransformScalar(schema, file, context, value, errors),
-                    LazyThreadSafetyMode.PublicationOnly);
-            }
-=======
                 if (node is JObject obj)
                 {
                     var uid = obj.TryGetValue("uid", out var uidValue) && uidValue is JValue uidJValue && uidJValue.Value is string uidStr ? uidStr : null;
@@ -92,7 +77,6 @@
             });
 
             return (errors, xrefPropertiesGroupByUid);
->>>>>>> b10bc461
         }
 
         private void Transform(Document file, Context context, JsonSchema schema, JToken token, List<Error> errors)
