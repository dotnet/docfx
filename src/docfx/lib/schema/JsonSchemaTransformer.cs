// Copyright (c) Microsoft. All rights reserved.
// Licensed under the MIT license. See LICENSE file in the project root for full license information.

using System;
using System.Collections.Generic;
using System.Threading;
using Newtonsoft.Json.Linq;

namespace Microsoft.Docs.Build
{
    internal class JsonSchemaTransformer
    {
        private readonly JsonSchema _schema;
        private readonly JsonSchemaDefinition _definitions;

        public JsonSchemaTransformer(JsonSchema schema)
        {
            _schema = schema;
            _definitions = new JsonSchemaDefinition(schema);
        }

        public (List<Error> errors, JToken token) TransformContent(Document file, Context context, JToken token)
        {
            var errors = new List<Error>();
            Traverse(_schema, token, (schema, value) => value.Replace(TransformScalar(schema, file, context, value, errors)));
            return (errors, token);
        }

        public (List<Error> errors, Dictionary<string, Lazy<JValue>>) TransformXref(Document file, Context context, JToken token)
        {
            var errors = new List<Error>();
            var extensions = new Dictionary<string, Lazy<JValue>>();
            Traverse(_schema, token, TransformXrefScalar);
            return (errors, extensions);

            void TransformXrefScalar(JsonSchema schema, JValue value)
            {
                extensions[value.Path] = new Lazy<JValue>(
                    () => (JValue)TransformScalar(schema, file, context, value, errors), // todo: support JToken
                    LazyThreadSafetyMode.PublicationOnly);
            }
        }

        private void Traverse(JsonSchema schema, JToken token, Action<JsonSchema, JValue> transformScalar)
        {
            schema = _definitions.GetDefinition(schema);

            switch (token)
            {
                case JValue scalar:
                    transformScalar(schema, scalar);
                    break;

                case JArray array:
                    if (schema.Items != null)
                    {
                        foreach (var item in array)
                        {
                            Traverse(schema.Items, item, transformScalar);
                        }
                    }
                    break;

                case JObject obj:
                    foreach (var (key, value) in obj)
                    {
                        if (schema.Properties.TryGetValue(key, out var propertySchema))
                        {
                            Traverse(propertySchema, value, transformScalar);
                        }
                    }
                    break;
            }
        }

        private JToken TransformScalar(JsonSchema schema, Document file, Context context, JValue value, List<Error> errors)
        {
            if (value.Type == JTokenType.Null)
            {
                return value;
            }

<<<<<<< HEAD
            var dependencyResolver = TemplateEngine.IsLandingData(file.Mime) ? context.LandingPageDependencyResolver : context.DependencyResolver;

=======
>>>>>>> 4a323007
            var sourceInfo = JsonUtility.GetSourceInfo(value);
            var content = new SourceInfo<string>(value.Value<string>(), sourceInfo);

            switch (schema.ContentType)
            {
                case JsonSchemaContentType.Href:
                    var (error, link, _) = context.DependencyResolver.ResolveLink(content, file, file);
                    errors.AddIfNotNull(error);
                    content = new SourceInfo<string>(link, content);
                    break;

                case JsonSchemaContentType.Markdown:
                    var (markupErrors, html) = MarkdownUtility.ToHtml(
                        context,
                        content,
                        file,
                        MarkdownPipelineType.Markdown);

                    errors.AddRange(markupErrors);
                    content = new SourceInfo<string>(html, content);
                    break;

                case JsonSchemaContentType.InlineMarkdown:
                    var (inlineMarkupErrors, inlineHtml) = MarkdownUtility.ToHtml(
                        context,
                        content,
                        file,
                        MarkdownPipelineType.InlineMarkdown);

                    errors.AddRange(inlineMarkupErrors);
                    content = new SourceInfo<string>(inlineHtml, content);
                    break;

                case JsonSchemaContentType.Html:
                    var htmlWithLinks = HtmlUtility.TransformLinks(content, (href, _) =>
                    {
                        var (htmlError, htmlLink, _) = context.DependencyResolver.ResolveLink(new SourceInfo<string>(href, content), file, file);
                        errors.AddIfNotNull(htmlError);
                        return htmlLink;
                    });

                    content = new SourceInfo<string>(htmlWithLinks, content);
                    break;

                case JsonSchemaContentType.Xref:

                    var (xrefError, xrefLink, _, xrefSpec) = context.DependencyResolver.ResolveXref(content, file, file);

                    if (xrefSpec is InternalXrefSpec internalSpec)
                    {
                        xrefSpec = internalSpec.ToExternalXrefSpec(context, file);
                    }
                    errors.AddIfNotNull(xrefError);

                    if (xrefSpec != null)
                    {
                        var specObj = JsonUtility.ToJObject(xrefSpec);
                        JsonUtility.SetSourceInfo(specObj, content);
                        return specObj;
                    }

                    content = new SourceInfo<string>(null, content);
                    break;
            }

            value = new JValue(content.Value);
            JsonUtility.SetSourceInfo(value, content);
            return value;
        }
    }
}<|MERGE_RESOLUTION|>--- conflicted
+++ resolved
@@ -80,11 +80,6 @@
                 return value;
             }
 
-<<<<<<< HEAD
-            var dependencyResolver = TemplateEngine.IsLandingData(file.Mime) ? context.LandingPageDependencyResolver : context.DependencyResolver;
-
-=======
->>>>>>> 4a323007
             var sourceInfo = JsonUtility.GetSourceInfo(value);
             var content = new SourceInfo<string>(value.Value<string>(), sourceInfo);
 
