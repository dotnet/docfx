--- conflicted
+++ resolved
@@ -86,11 +86,7 @@
             switch (schema.ContentType)
             {
                 case JsonSchemaContentType.Href:
-<<<<<<< HEAD
-                    var (error, link, _) = dependencyResolver.ResolveRelativeLink(content, file, file, buildChild);
-=======
-                    var (error, link, _) = context.DependencyResolver.ResolveLink(content, file, file);
->>>>>>> 4a323007
+                    var (error, link, _) = context.DependencyResolver.ResolveLink(content, file);
                     errors.AddIfNotNull(error);
                     content = new SourceInfo<string>(link, content);
                     break;
@@ -121,11 +117,7 @@
                 case JsonSchemaContentType.Html:
                     var htmlWithLinks = HtmlUtility.TransformLinks(content, (href, _) =>
                     {
-<<<<<<< HEAD
-                        var (htmlError, htmlLink, _) = dependencyResolver.ResolveLink(new SourceInfo<string>(href, content), file, buildChild);
-=======
-                        var (htmlError, htmlLink, _) = context.DependencyResolver.ResolveLink(new SourceInfo<string>(href, content), file, file);
->>>>>>> 4a323007
+                        var (htmlError, htmlLink, _) = context.DependencyResolver.ResolveLink(new SourceInfo<string>(href, content), file);
                         errors.AddIfNotNull(htmlError);
                         return htmlLink;
                     });
@@ -135,17 +127,12 @@
 
                 case JsonSchemaContentType.Xref:
 
-<<<<<<< HEAD
-                    // TODO: how to fill xref resolving data besides href
-                    var (xrefError, xrefLink, _, _) = dependencyResolver.ResolveRelativeXref(content, file);
-=======
-                    var (xrefError, xrefLink, _, xrefSpec) = context.DependencyResolver.ResolveXref(content, file, file);
+                    var (xrefError, xrefLink, _, xrefSpec) = context.DependencyResolver.ResolveXref(content, file);
 
                     if (xrefSpec is InternalXrefSpec internalSpec)
                     {
                         xrefSpec = internalSpec.ToExternalXrefSpec(context, file);
                     }
->>>>>>> 4a323007
                     errors.AddIfNotNull(xrefError);
 
                     if (xrefSpec != null)
