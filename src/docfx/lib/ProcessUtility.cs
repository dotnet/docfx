// Copyright (c) Microsoft. All rights reserved.
// Licensed under the MIT license. See LICENSE file in the project root for full license information.

using System;
using System.Collections.Generic;
using System.Collections.Immutable;
using System.ComponentModel;
using System.Diagnostics;
using System.IO;
using System.Linq;
using System.Threading;

namespace Microsoft.Docs.Build
{
    /// <summary>
    /// Provide process utility
    /// </summary>
    internal static class ProcessUtility
    {
        private static readonly TimeSpan s_defaultLockExpireTime = TimeSpan.FromHours(6);
        private static readonly AsyncLocal<ImmutableStack<string>> t_mutexRecursionStack = new AsyncLocal<ImmutableStack<string>>();

        public static bool IsExclusiveLockHeld(string lockName)
        {
            Debug.Assert(!string.IsNullOrEmpty(lockName));

            var lockPath = GetLockFilePath(lockName);
            var held = false;
            ReadAndWriteFile<LockInfo>(lockPath, lockInfo =>
            {
                lockInfo = lockInfo ?? new LockInfo();
                lockInfo = FilterExpiredAcquirers(lockInfo);

                held = lockInfo.Type == LockType.Exclusive;

                return lockInfo;
            });

            return held;
        }

        /// <summary>
        /// Acquire a shared lock for input lock name
        /// The returned `acquirer` are used for tracking the acquired lock, instead of thread info, since the thread info may change in asynchronous programming model
        /// </summary>
        public static (bool acquired, string acquirer) AcquireSharedLock(string lockName)
        {
            Debug.Assert(!string.IsNullOrEmpty(lockName));

            var acquired = false;
            var acquirer = (string)null;
            var lockPath = GetLockFilePath(lockName);

            ReadAndWriteFile<LockInfo>(lockPath, lockInfo =>
            {
                lockInfo = lockInfo ?? new LockInfo();
                lockInfo = FilterExpiredAcquirers(lockInfo);

                if (lockInfo.Type == LockType.Exclusive)
                {
                    return lockInfo;
                }

                acquired = true;
                acquirer = Guid.NewGuid().ToString();
                lockInfo.Type = LockType.Shared;
                lockInfo.AcquiredBy.Add(new Acquirer { Id = acquirer, Date = DateTime.UtcNow });
                return lockInfo;
            });

            return (acquired, acquirer);
        }

        public static bool ReleaseSharedLock(string lockName, string acquirer)
        {
            Debug.Assert(!string.IsNullOrEmpty(lockName));
            Debug.Assert(!string.IsNullOrEmpty(acquirer));

            var released = false;
            var lockPath = GetLockFilePath(lockName);

            ReadAndWriteFile<LockInfo>(lockPath, lockInfo =>
            {
                lockInfo = lockInfo ?? new LockInfo();

                if (lockInfo.Type != LockType.Shared)
                {
                    return lockInfo;
                }

                var removed = lockInfo.AcquiredBy.RemoveAll(i => i.Id == acquirer);
                Debug.Assert(removed <= 1);

                if (removed <= 0)
                {
                    return lockInfo;
                }

                if (!lockInfo.AcquiredBy.Any())
                {
                    lockInfo.Type = LockType.None;
                }

                released = true;
                return lockInfo;
            });

            return released;
        }

        /// <summary>
        /// Acquire a exclusive lock for input lock name
        /// The returned `acquirer` are used for tracking the acquired lock, instead of thread info, since the thread info may change in asynchronous programming model
        /// </summary>
        public static (bool acquired, string acquirer) AcquireExclusiveLock(string lockName)
        {
            Debug.Assert(!string.IsNullOrEmpty(lockName));

            var acquired = false;
            var acquirer = (string)null;
            var lockPath = GetLockFilePath(lockName);

            ReadAndWriteFile<LockInfo>(lockPath, lockInfo =>
            {
                lockInfo = lockInfo ?? new LockInfo();
                lockInfo = FilterExpiredAcquirers(lockInfo);

                if (lockInfo.Type != LockType.None)
                {
                    return lockInfo;
                }

                acquirer = Guid.NewGuid().ToString();
                acquired = true;
                lockInfo.Type = LockType.Exclusive;
                lockInfo.AcquiredBy = new List<Acquirer> { new Acquirer { Id = acquirer, Date = DateTime.UtcNow } };
                return lockInfo;
            });

            return (acquired, acquirer);
        }

        public static bool ReleaseExclusiveLock(string lockName, string acquirer)
        {
            Debug.Assert(!string.IsNullOrEmpty(lockName));
            Debug.Assert(!string.IsNullOrEmpty(acquirer));

            var released = false;
            var lockPath = GetLockFilePath(lockName);

            ReadAndWriteFile<LockInfo>(lockPath, lockInfo =>
            {
                lockInfo = lockInfo ?? new LockInfo();

                if (lockInfo.Type != LockType.Exclusive)
                {
                    return lockInfo;
                }

                Debug.Assert(lockInfo.AcquiredBy.Count == 1);
                var removed = lockInfo.AcquiredBy.RemoveAll(i => i.Id == acquirer);
                Debug.Assert(removed <= 1);

                if (removed <= 0)
                {
                    return lockInfo;
                }

                if (!lockInfo.AcquiredBy.Any())
                {
                    lockInfo.Type = LockType.None;
                }

                released = true;
                return lockInfo;
            });

            return released;
        }

        /// <summary>
        /// Start a new process and wait for its execution to complete
        /// </summary>
        public static string Execute(string fileName, string commandLineArgs, string cwd = null, bool stdout = true)
        {
            var psi = new ProcessStartInfo
            {
                FileName = fileName,
                WorkingDirectory = cwd,
                Arguments = commandLineArgs,
                UseShellExecute = false,
                RedirectStandardOutput = stdout,
                RedirectStandardError = false,
            };

            var process = Process.Start(psi);
            var result = stdout ? process.StandardOutput.ReadToEnd() : null;
            process.WaitForExit();

            if (process.ExitCode != 0)
            {
                throw new InvalidOperationException($"'\"{fileName}\" {commandLineArgs}' failed in directory '{cwd}' with exit code {process.ExitCode}: \nSTDOUT:'{result}'");
            }

            return result;
        }

        /// <summary>
        /// Reads the content of a file, update content and write back to file in one atomic operation
        /// </summary>
        public static void ReadAndWriteFile<T>(string path, Func<T, T> update)
        {
            RunInsideMutex(path, () =>
            {
                using (var file = File.Open(path, FileMode.OpenOrCreate, FileAccess.ReadWrite, FileShare.None))
                {
                    var streamReader = new StreamReader(file);
                    var result = JsonUtility.Deserialize<T>(streamReader.ReadToEnd());

                    file.SetLength(0);
                    var updatedResult = update(result);
                    var steamWriter = new StreamWriter(file);
                    steamWriter.Write(JsonUtility.Serialize(updatedResult));
                    steamWriter.Close();
                }
            });
        }

        /// <summary>
        /// Reads the content of a file.
        /// When used together with <see cref="WriteFile(string,string)"/>, provides inter-process synchronized access to the file.
        /// </summary>
        public static string ReadFile(string path)
        {
            string result = null;
            RunInsideMutex(path, () =>
            {
                result = File.ReadAllText(path);
            });
            return result;
        }

        public static T ReadFile<T>(string path, Func<Stream, T> read)
        {
            T result = default;
            RunInsideMutex(path, () =>
            {
                using (var fs = new FileStream(path, FileMode.Open, FileAccess.Read, FileShare.Read, 1024, FileOptions.SequentialScan))
                {
                    result = read(fs);
                }
            });
            return result;
        }

        /// <summary>
        /// Reads the content of a file.
        /// When used together with <see cref="ReadFile(string)"/>, provides inter-process synchronized access to the file.
        /// </summary>
        public static void WriteFile(string path, string content)
        {
            RunInsideMutex(path, () =>
            {
                using (var fs = new FileStream(path, FileMode.Create, FileAccess.Write, FileShare.None, 1024, FileOptions.SequentialScan))
                using (var writer = new StreamWriter(fs))
                {
                    writer.Write(content);
                }
            });
        }

        public static void WriteFile(string path, Action<Stream> write)
        {
            RunInsideMutex(path, () =>
            {
                using (var fs = new FileStream(path, FileMode.Create, FileAccess.Write, FileShare.None, 1024, FileOptions.SequentialScan))
                {
                    write(fs);
                }
            });
        }

        /// <summary>
        /// Create a file mutex to lock a resource/action
        /// </summary>
        /// <param name="mutexName">A globbaly unique mutext name</param>
        /// <param name="action">The action/resource you want to lock</param>
<<<<<<< HEAD
        public static Task RunInsideMutex(string mutexName, Func<Task> action)
=======
        /// TODO: implement this with system mutex
        public static void RunInsideMutex(string mutexName, Action action)
>>>>>>> d209851c
        {
            using (var mutex = new Mutex(initiallyOwned: false, $"Global\\{HashUtility.GetMd5Hash(mutexName)}"))
            {
                while (!mutex.WaitOne(TimeSpan.FromSeconds(30)))
                {
#pragma warning disable CA2002 // Do not lock on objects with weak identity
                    lock (Console.Out)
#pragma warning restore CA2002
                    {
                        Console.ForegroundColor = ConsoleColor.Yellow;
                        Console.WriteLine($"Waiting for another process to access '{mutexName}'");
                        Console.ResetColor();
                    }
                }

<<<<<<< HEAD
                // avoid nested calls to RunInsideMutex with same mutex name
                t_mutexRecursionStack.Value = t_mutexRecursionStack.Value ?? ImmutableStack<string>.Empty;
                if (t_mutexRecursionStack.Value.Contains(mutexName))
                {
                    throw new ApplicationException($"Nested call to RunInsideMutex is detected, mutex name: {mutexName}");
=======
                using (RetryUntilSucceed(mutexName, IsFileAlreadyExistsException, CreateFile))
                {
                    action();
>>>>>>> d209851c
                }
                t_mutexRecursionStack.Value = t_mutexRecursionStack.Value.Push(mutexName);

                try
                {
                    // TODO: mutex wait and release needs to run in one thread, so block the async call.
                    //       we could turn these async calls into sync calls.
                    action().GetAwaiter().GetResult();
                }
                finally
                {
                    t_mutexRecursionStack.Value = t_mutexRecursionStack.Value.Pop();
                    mutex.ReleaseMutex();
                }
            }

            return Task.CompletedTask;
        }

        /// <summary>
        /// Checks if the exception thrown by Process.Start is caused by file not found.
        /// </summary>
        public static bool IsExeNotFoundException(Win32Exception ex)
        {
            return ex.ErrorCode == -2147467259 // Error_ENOENT = 0x1002D, No such file or directory
                || ex.ErrorCode == 2; // ERROR_FILE_NOT_FOUND = 0x2, The system cannot find the file specified
        }

<<<<<<< HEAD
=======
        /// <summary>
        /// Checks if the exception thrown by new FileStream is caused by another process holding the file lock.
        /// </summary>
        public static bool IsFileAlreadyExistsException(Exception ex)
        {
            if (ex is IOException ioe)
            {
                return ex.HResult == 17 // Mac
                    || ex.HResult == -2147024816; // Windows
            }
            return ex is UnauthorizedAccessException;
        }

        private static T RetryUntilSucceed<T>(string name, Func<Exception, bool> expectException, Func<T> action)
        {
            var retryDelay = 100;
            var lastWait = DateTime.UtcNow;

            while (true)
            {
                try
                {
                    return action();
                }
                catch (Exception ex) when (expectException(ex))
                {
                    if (DateTime.UtcNow - lastWait > TimeSpan.FromSeconds(30))
                    {
                        lastWait = DateTime.UtcNow;
#pragma warning disable CA2002 // Do not lock on objects with weak identity
                        lock (Console.Out)
#pragma warning restore CA2002
                        {
                            Console.ForegroundColor = ConsoleColor.Yellow;
                            Console.WriteLine($"Waiting for another process to access '{name}'");
                            Console.ResetColor();
                        }
                    }

                    Thread.Sleep(retryDelay);
                    retryDelay = Math.Min(retryDelay + 100, 1000);
                }
            }
        }

>>>>>>> d209851c
        private static string GetLockFilePath(string lockName)
        {
            Directory.CreateDirectory(AppData.MutexRoot);
            var lockPath = Path.Combine(AppData.MutexRoot, HashUtility.GetMd5Hash(lockName) + "-rw");
            return lockPath;
        }

        private static LockInfo FilterExpiredAcquirers(LockInfo lockInfo)
        {
            Debug.Assert(lockInfo != null);

            lockInfo.AcquiredBy.RemoveAll(r => DateTime.UtcNow - r.Date > s_defaultLockExpireTime);

            if (!lockInfo.AcquiredBy.Any())
            {
                lockInfo.Type = LockType.None;
            }

            return lockInfo;
        }

        private enum LockType
        {
            None,
            Shared,
            Exclusive,
        }

        private class LockInfo
        {
            public LockType Type { get; set; }

            public List<Acquirer> AcquiredBy { get; set; } = new List<Acquirer>();
        }

        private class Acquirer
        {
            public string Id { get; set; }

            public DateTime Date { get; set; }
        }
    }
}<|MERGE_RESOLUTION|>--- conflicted
+++ resolved
@@ -285,12 +285,7 @@
         /// </summary>
         /// <param name="mutexName">A globbaly unique mutext name</param>
         /// <param name="action">The action/resource you want to lock</param>
-<<<<<<< HEAD
-        public static Task RunInsideMutex(string mutexName, Func<Task> action)
-=======
-        /// TODO: implement this with system mutex
         public static void RunInsideMutex(string mutexName, Action action)
->>>>>>> d209851c
         {
             using (var mutex = new Mutex(initiallyOwned: false, $"Global\\{HashUtility.GetMd5Hash(mutexName)}"))
             {
@@ -306,25 +301,17 @@
                     }
                 }
 
-<<<<<<< HEAD
                 // avoid nested calls to RunInsideMutex with same mutex name
                 t_mutexRecursionStack.Value = t_mutexRecursionStack.Value ?? ImmutableStack<string>.Empty;
                 if (t_mutexRecursionStack.Value.Contains(mutexName))
                 {
                     throw new ApplicationException($"Nested call to RunInsideMutex is detected, mutex name: {mutexName}");
-=======
-                using (RetryUntilSucceed(mutexName, IsFileAlreadyExistsException, CreateFile))
+                }
+                t_mutexRecursionStack.Value = t_mutexRecursionStack.Value.Push(mutexName);
+
+                try
                 {
                     action();
->>>>>>> d209851c
-                }
-                t_mutexRecursionStack.Value = t_mutexRecursionStack.Value.Push(mutexName);
-
-                try
-                {
-                    // TODO: mutex wait and release needs to run in one thread, so block the async call.
-                    //       we could turn these async calls into sync calls.
-                    action().GetAwaiter().GetResult();
                 }
                 finally
                 {
@@ -332,8 +319,6 @@
                     mutex.ReleaseMutex();
                 }
             }
-
-            return Task.CompletedTask;
         }
 
         /// <summary>
@@ -345,54 +330,6 @@
                 || ex.ErrorCode == 2; // ERROR_FILE_NOT_FOUND = 0x2, The system cannot find the file specified
         }
 
-<<<<<<< HEAD
-=======
-        /// <summary>
-        /// Checks if the exception thrown by new FileStream is caused by another process holding the file lock.
-        /// </summary>
-        public static bool IsFileAlreadyExistsException(Exception ex)
-        {
-            if (ex is IOException ioe)
-            {
-                return ex.HResult == 17 // Mac
-                    || ex.HResult == -2147024816; // Windows
-            }
-            return ex is UnauthorizedAccessException;
-        }
-
-        private static T RetryUntilSucceed<T>(string name, Func<Exception, bool> expectException, Func<T> action)
-        {
-            var retryDelay = 100;
-            var lastWait = DateTime.UtcNow;
-
-            while (true)
-            {
-                try
-                {
-                    return action();
-                }
-                catch (Exception ex) when (expectException(ex))
-                {
-                    if (DateTime.UtcNow - lastWait > TimeSpan.FromSeconds(30))
-                    {
-                        lastWait = DateTime.UtcNow;
-#pragma warning disable CA2002 // Do not lock on objects with weak identity
-                        lock (Console.Out)
-#pragma warning restore CA2002
-                        {
-                            Console.ForegroundColor = ConsoleColor.Yellow;
-                            Console.WriteLine($"Waiting for another process to access '{name}'");
-                            Console.ResetColor();
-                        }
-                    }
-
-                    Thread.Sleep(retryDelay);
-                    retryDelay = Math.Min(retryDelay + 100, 1000);
-                }
-            }
-        }
-
->>>>>>> d209851c
         private static string GetLockFilePath(string lockName)
         {
             Directory.CreateDirectory(AppData.MutexRoot);
