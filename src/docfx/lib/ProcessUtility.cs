--- conflicted
+++ resolved
@@ -347,7 +347,6 @@
         /// <param name="action">The action/resource you want to lock</param>
         public static Task RunInsideMutex(string mutexName, Func<Task> action)
         {
-<<<<<<< HEAD
             using (var mutex = new Mutex(initiallyOwned: false, $"Global\\{HashUtility.GetMd5Hash(mutexName)}"))
             {
                 while (!mutex.WaitOne(TimeSpan.FromSeconds(30)))
@@ -361,58 +360,26 @@
                         Console.ResetColor();
                     }
                 }
-=======
-            Debug.Assert(!string.IsNullOrEmpty(mutexName));
-            var lockPath = Path.Combine(AppData.MutexRoot, HashUtility.GetMd5Hash(mutexName));
-
-            // avoid the RunInsideMutex to be nested used with same mutex name
-            t_innerCall.Value = t_innerCall.Value ?? ImmutableStack<string>.Empty;
-            if (t_innerCall.Value.Contains(lockPath))
-            {
-                throw new ApplicationException($"Nested call to RunInsideMutex is detected, mutex name: {mutexName}");
-            }
-            t_innerCall.Value = t_innerCall.Value.Push(lockPath);
->>>>>>> 529dc11f
+
+                // avoid the RunInsideMutex to be nested used with same mutex name
+                t_innerCall.Value = t_innerCall.Value ?? ImmutableStack<string>.Empty;
+                if (t_innerCall.Value.Contains(lockPath))
+                {
+                    throw new ApplicationException($"Nested call to RunInsideMutex is detected, mutex name: {mutexName}");
+                }
+                t_innerCall.Value = t_innerCall.Value.Push(lockPath);
 
                 try
                 {
-                    if (t_alreadyInsideMutex)
-                    {
-                        throw new InvalidOperationException("Nested call to RunInsideMutex could lead to deadlock");
-                    }
-
-<<<<<<< HEAD
-                    t_alreadyInsideMutex = true;
-
                     // TODO: mutex wait and release needs to run in one thread, so block the async call.
                     //       we could turn these async calls into sync calls.
                     action().GetAwaiter().GetResult();
-=======
-                using (await RetryUntilSucceed(mutexName, IsFileAlreadyExistsException, CreateFile))
-                {
-                    await action();
->>>>>>> 529dc11f
                 }
                 finally
                 {
-                    t_alreadyInsideMutex = false;
-
-<<<<<<< HEAD
+                    t_innerCall.Value = t_innerCall.Value.Pop();
                     mutex.ReleaseMutex();
                 }
-=======
-                FileStream CreateFile() => new FileStream(
-                    lockPath,
-                    FileMode.CreateNew,
-                    FileAccess.ReadWrite,
-                    FileShare.None,
-                    1,
-                    FileOptions.DeleteOnClose);
-            }
-            finally
-            {
-                t_innerCall.Value = t_innerCall.Value.Pop();
->>>>>>> 529dc11f
             }
 
             return Task.CompletedTask;
