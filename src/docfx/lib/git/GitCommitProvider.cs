--- conflicted
+++ resolved
@@ -56,12 +56,7 @@
             }
             _repoPath = repoPath;
             _cacheFilePath = cacheFilePath;
-<<<<<<< HEAD
-            _repo = GitUtility.OpenRepo(repoPath);
             _commits = new ConcurrentDictionary<string, Lazy<(List<Commit>, Dictionary<long, Commit>)>>();
-=======
-            _commits = new Lazy<(List<Commit>, Dictionary<long, Commit>)>(LoadCommits);
->>>>>>> 1b59d343
             _commitCache = commitCache;
         }
 
@@ -248,22 +243,18 @@
             }
             else
             {
-                fixed (byte* pLocaleBranchName = ToUtf8Native($"{branchName}"))
-                fixed (byte* pRemoteBranchName = ToUtf8Native($"origin/{branchName}"))
-                {
-                    if (GitBranchLookup(out var refBranch, _repo, pLocaleBranchName, 1 /*locale branch*/) == 0 ||
-                        GitBranchLookup(out refBranch, _repo, pRemoteBranchName, 2 /*remote branch*/) == 0)
-                    {
-                        var commit = GitReferenceTarget(refBranch);
-                        GitRevwalkPush(walk, commit);
-                        GitObjectFree(refBranch);
-                    }
-                    else
-                    {
-                        GitObjectFree(refBranch);
-                        GitObjectFree(walk);
-                        throw Errors.GitBranchNotFound(branchName).ToException();
-                    }
+                if (GitBranchLookup(out var refBranch, _repo, $"{branchName}", 1 /*locale branch*/) == 0 ||
+                        GitBranchLookup(out refBranch, _repo, $"origin/{branchName}", 2 /*remote branch*/) == 0)
+                {
+                    var commit = GitReferenceTarget(refBranch);
+                    GitRevwalkPush(walk, commit);
+                    GitObjectFree(refBranch);
+                }
+                else
+                {
+                    GitObjectFree(refBranch);
+                    GitObjectFree(walk);
+                    throw Errors.GitBranchNotFound(branchName).ToException();
                 }
             }
 
