--- conflicted
+++ resolved
@@ -20,15 +20,7 @@
             if (repo is null)
                 return default;
 
-<<<<<<< HEAD
-            using (Telemetry.TrackingOperationTime(TelemetryName.LoadCommitHistory))
-            {
-                var pathToRepo = PathUtility.NormalizeFile(Path.GetRelativePath(repo.Path, fullPath));
-                return (repo, pathToRepo, GetCommitProvider(repo).GetCommitHistory(pathToRepo, committish));
-            }
-=======
             return GetCommitHistory(Path.Combine(docset.DocsetPath, filePath), repo, committish);
->>>>>>> ba4b2e05
         }
 
         public (Repository repo, string pathToRepo, List<GitCommit> commits) GetCommitHistory(string fullPath, Repository repo, string committish = null)
@@ -36,8 +28,11 @@
             if (repo is null)
                 return default;
 
-            var pathToRepo = PathUtility.NormalizeFile(Path.GetRelativePath(repo.Path, fullPath));
-            return (repo, pathToRepo, GetCommitProvider(repo).GetCommitHistory(pathToRepo, committish));
+            using (Telemetry.TrackingOperationTime(TelemetryName.LoadCommitHistory))
+            {
+                var pathToRepo = PathUtility.NormalizeFile(Path.GetRelativePath(repo.Path, fullPath));
+                return (repo, pathToRepo, GetCommitProvider(repo).GetCommitHistory(pathToRepo, committish));
+            }
         }
 
         public void SaveGitCommitCache()
