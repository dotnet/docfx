// Copyright (c) Microsoft. All rights reserved.
// Licensed under the MIT license. See LICENSE file in the project root for full license information.

using System;
using System.Collections.Generic;
using System.ComponentModel;
using System.Diagnostics;
using System.IO;
<<<<<<< HEAD
using System.Threading;
=======
using System.Runtime.InteropServices;
>>>>>>> b162eda6
using System.Threading.Tasks;

namespace Microsoft.Docs.Build
{
    /// <summary>
    /// Provide git utility using git bash
    /// </summary>
    internal static partial class GitUtility
    {
        internal static readonly AsyncLocal<IReadOnlyDictionary<string, string>> MockedRepos = new AsyncLocal<IReadOnlyDictionary<string, string>>();

        private static readonly char[] s_newline = new[] { '\r', '\n' };
        private static readonly char[] s_newlineTab = new[] { ' ', '\t' };

        /// <summary>
        /// Get the git remote information from remote href
        /// </summary>
        /// <param name="remoteHref">The git remote href like https://github.com/dotnet/docfx#master</param>
        public static (string remote, string refspec) GetGitRemoteInfo(string remoteHref)
        {
            Debug.Assert(!string.IsNullOrEmpty(remoteHref));

            var (path, _, fragment) = HrefUtility.SplitHref(remoteHref);

            var refspec = (string.IsNullOrEmpty(fragment) || fragment.Length <= 1) ? "master" : fragment.Substring(1);
            var uri = new Uri(path);
            var remote = uri.GetLeftPart(UriPartial.Path);

            return (remote, refspec);
        }

        /// <summary>
        /// Find git repo directory
        /// </summary>
        /// <param name="path">The git repo entry point</param>
        /// <returns>The git repo root path. null if the repo root is not found</returns>
        public static string FindRepo(string path)
        {
            var repo = path;
            while (!string.IsNullOrEmpty(repo))
            {
                if (IsRepo(repo))
                {
                    return repo;
                }

                repo = Path.GetDirectoryName(repo);
            }

            return string.IsNullOrEmpty(repo) ? null : repo;
        }

        /// <summary>
        /// Determine if the path is a git repo
        /// </summary>
        /// <param name="path">The repo path</param>
        /// <returns>Is git repo or not</returns>
        public static bool IsRepo(string path)
        {
            Debug.Assert(!string.IsNullOrEmpty(path));

            var gitPath = Path.Combine(path, ".git");

            return Directory.Exists(gitPath) || File.Exists(gitPath) /* submodule */;
        }

        /// <summary>
        /// Retrieve git repo information.
        /// </summary>
        public static unsafe (string remote, string branch, string commit) GetRepoInfo(string repoPath)
        {
            var (remote, branch, commit) = default((string, string, string));

            if (LibGit2.git_repository_open(out var pRepo, repoPath) != 0)
            {
                throw new ArgumentException($"Invalid git repo {repoPath}");
            }

            if (LibGit2.git_remote_lookup(out var pRemote, pRepo, "origin") == 0)
            {
                remote = Marshal.PtrToStringUTF8(LibGit2.git_remote_url(pRemote));
                LibGit2.git_remote_free(pRemote);
            }

            if (LibGit2.git_repository_head(out var pHead, pRepo) == 0)
            {
                commit = LibGit2.git_reference_target(pHead)->ToString();
                if (LibGit2.git_branch_name(out var pName, pHead) == 0)
                {
                    branch = Marshal.PtrToStringUTF8(pName);
                }
                LibGit2.git_reference_free(pHead);
            }

            LibGit2.git_repository_free(pRepo);

            return (remote, branch, commit);
        }

        /// <summary>
        /// Clones or update a git repository to the latest version.
        /// </summary>
        public static async Task CloneOrFetchBare(string remote, string path, string branch, string gitConfig = null)
        {
            Directory.CreateDirectory(path);
        }

        /// <summary>
        /// Clone git repository from remote to local
        /// </summary>
        /// <param name="cwd">The current working directory</param>
        /// <param name="remote">The remote url</param>
        /// <param name="path">The path to clone</param>
        /// <param name="branch">The branch you want to clone</param>
        /// <param name="bare">Make the git repo bare</param>
        /// <returns>Task status</returns>
        public static async Task Clone(string cwd, string remote, string path, string branch = null, bool bare = false, string gitConfig = null)
        {
            Directory.CreateDirectory(cwd);

            // clone with configuration core.longpaths turned-on
            // https://stackoverflow.com/questions/22575662/filename-too-long-in-git-for-windows#answer-40909460
            var cmd = string.IsNullOrEmpty(branch)
                ? $" {gitConfig} clone -c core.longpaths=true {remote} \"{path.Replace("\\", "/")}\""
                : $" {gitConfig} clone -c core.longpaths=true -b {branch} --single-branch {remote} \"{path.Replace("\\", "/")}\"";

            if (bare)
                cmd += " --bare";

            await ExecuteNonQuery(cwd, cmd);
        }

        /// <summary>
        /// Fetch update from remote
        /// </summary>
        /// <param name="cwd">The current working directory</param>
        /// <returns>Task status</returns>
        public static async Task Fetch(string cwd, string remote, string refSpec, string gitConfig = null)
        {
            // -c must come before `fetch`
            await ExecuteNonQuery(cwd, $"{gitConfig} fetch {remote} {refSpec}");
        }

        /// <summary>
        /// List work trees for a given repo
        /// </summary>
        /// <param name="cwd">The current working directory</param>
        public static Task<List<string>> ListWorkTrees(string cwd, bool includeMain)
            => ExecuteQuery(
                cwd,
                $"worktree list",
                lines =>
                {
                    Debug.Assert(lines != null);
                    var worktreeLines = lines.Split(s_newline, StringSplitOptions.RemoveEmptyEntries);
                    var workTreePaths = new List<string>();

                    var i = 0;
                    foreach (var workTreeLine in worktreeLines)
                    {
                        if (i++ > 0 || includeMain)
                        {
                            // The main worktree is listed first, followed by each of the linked worktrees.
                            workTreePaths.Add(workTreeLine.Split(s_newlineTab, StringSplitOptions.RemoveEmptyEntries)[0]);
                        }
                    }

                    return workTreePaths;
                });

        /// <summary>
        /// Create a work tree for a given repo
        /// </summary>
        /// <param name="cwd">The current working directory</param>
        /// <param name="commitHash">The commit hash you want to use to create a work tree</param>
        /// <param name="path">The work tree path</param>
        public static Task AddWorkTree(string cwd, string commitHash, string path)
            => ExecuteNonQuery(cwd, $"worktree add {path} {commitHash}");

        /// <summary>
        /// Prune work trees which are not connected with an given repo
        /// </summary>
        /// <param name="cwd">The current working directory</param>
        public static Task PruneWorkTrees(string cwd)
            => ExecuteNonQuery(cwd, $"worktree prune");

        /// <summary>
        /// Retrieve git head version
        /// TODO: For testing purpose only, move it to test
        /// </summary>
        public static Task<string> Revision(string cwd, string branch = "HEAD")
           => ExecuteQuery(cwd, $"rev-parse {branch}");

        public static void CheckMergeConflictMarker(string content, string file)
        {
            if ((content.StartsWith("<<<<<<<") || content.Contains("\n<<<<<<<")) &&
                content.Contains("\n>>>>>>>") &&
                content.Contains("\n======="))
            {
                throw Errors.MergeConflict(file).ToException();
            }
        }

        private static Task ExecuteNonQuery(string cwd, string commandLineArgs)
            => Execute(cwd, commandLineArgs, x => x, redirectOutput: false);

        private static Task<T> ExecuteQuery<T>(string cwd, string commandLineArgs, Func<string, T> parser)
            => Execute(cwd, commandLineArgs, parser, redirectOutput: true);

        private static Task<string> ExecuteQuery(string cwd, string commandLineArgs)
            => Execute(cwd, commandLineArgs, x => x, redirectOutput: true);

        private static async Task<T> Execute<T>(string cwd, string commandLineArgs, Func<string, T> parser, bool redirectOutput)
        {
            if (!Directory.Exists(cwd))
            {
                throw new DirectoryNotFoundException($"Cannot find working directory '{cwd}'");
            }

            try
            {
                return parser(await ProcessUtility.Execute("git", commandLineArgs, cwd, redirectOutput));
            }
            catch (Win32Exception ex) when (ProcessUtility.IsExeNotFoundException(ex))
            {
                throw Errors.GitNotFound().ToException(ex);
            }
        }
    }
}<|MERGE_RESOLUTION|>--- conflicted
+++ resolved
@@ -6,12 +6,12 @@
 using System.ComponentModel;
 using System.Diagnostics;
 using System.IO;
-<<<<<<< HEAD
+using System.Linq;
+using System.Runtime.InteropServices;
 using System.Threading;
-=======
-using System.Runtime.InteropServices;
->>>>>>> b162eda6
 using System.Threading.Tasks;
+
+using static Microsoft.Docs.Build.LibGit2;
 
 namespace Microsoft.Docs.Build
 {
@@ -84,28 +84,28 @@
         {
             var (remote, branch, commit) = default((string, string, string));
 
-            if (LibGit2.git_repository_open(out var pRepo, repoPath) != 0)
+            if (git_repository_open(out var pRepo, repoPath) != 0)
             {
                 throw new ArgumentException($"Invalid git repo {repoPath}");
             }
 
-            if (LibGit2.git_remote_lookup(out var pRemote, pRepo, "origin") == 0)
-            {
-                remote = Marshal.PtrToStringUTF8(LibGit2.git_remote_url(pRemote));
-                LibGit2.git_remote_free(pRemote);
-            }
-
-            if (LibGit2.git_repository_head(out var pHead, pRepo) == 0)
-            {
-                commit = LibGit2.git_reference_target(pHead)->ToString();
-                if (LibGit2.git_branch_name(out var pName, pHead) == 0)
+            if (git_remote_lookup(out var pRemote, pRepo, "origin") == 0)
+            {
+                remote = Marshal.PtrToStringUTF8(git_remote_url(pRemote));
+                git_remote_free(pRemote);
+            }
+
+            if (git_repository_head(out var pHead, pRepo) == 0)
+            {
+                commit = git_reference_target(pHead)->ToString();
+                if (git_branch_name(out var pName, pHead) == 0)
                 {
                     branch = Marshal.PtrToStringUTF8(pName);
                 }
-                LibGit2.git_reference_free(pHead);
-            }
-
-            LibGit2.git_repository_free(pRepo);
+                git_reference_free(pHead);
+            }
+
+            git_repository_free(pRepo);
 
             return (remote, branch, commit);
         }
@@ -113,45 +113,43 @@
         /// <summary>
         /// Clones or update a git repository to the latest version.
         /// </summary>
-        public static async Task CloneOrFetchBare(string remote, string path, string branch, string gitConfig = null)
-        {
+        public static async Task CloneOrFetch(string path, string url, IEnumerable<string> refspecs, bool bare = false, Config config = null)
+        {
+            // Unifies clone and fetch using a single flow:
+            // - git init
+            // - git remote set url
+            // - git fetch
+            // - git checkout (if not a bar repo)
             Directory.CreateDirectory(path);
-        }
-
-        /// <summary>
-        /// Clone git repository from remote to local
-        /// </summary>
-        /// <param name="cwd">The current working directory</param>
-        /// <param name="remote">The remote url</param>
-        /// <param name="path">The path to clone</param>
-        /// <param name="branch">The branch you want to clone</param>
-        /// <param name="bare">Make the git repo bare</param>
-        /// <returns>Task status</returns>
-        public static async Task Clone(string cwd, string remote, string path, string branch = null, bool bare = false, string gitConfig = null)
-        {
-            Directory.CreateDirectory(cwd);
-
-            // clone with configuration core.longpaths turned-on
-            // https://stackoverflow.com/questions/22575662/filename-too-long-in-git-for-windows#answer-40909460
-            var cmd = string.IsNullOrEmpty(branch)
-                ? $" {gitConfig} clone -c core.longpaths=true {remote} \"{path.Replace("\\", "/")}\""
-                : $" {gitConfig} clone -c core.longpaths=true -b {branch} --single-branch {remote} \"{path.Replace("\\", "/")}\"";
-
-            if (bare)
-                cmd += " --bare";
-
-            await ExecuteNonQuery(cwd, cmd);
-        }
-
-        /// <summary>
-        /// Fetch update from remote
-        /// </summary>
-        /// <param name="cwd">The current working directory</param>
-        /// <returns>Task status</returns>
-        public static async Task Fetch(string cwd, string remote, string refSpec, string gitConfig = null)
-        {
-            // -c must come before `fetch`
-            await ExecuteNonQuery(cwd, $"{gitConfig} fetch {remote} {refSpec}");
+
+            if (git_repository_init(out var repo, path, is_bare: bare ? 1 : 0) != 0)
+            {
+                throw new InvalidOperationException($"Cannot initialize a git repo at {path}");
+            }
+
+            if (git_remote_create(out var remote, repo, "origin", url) == 0)
+            {
+                git_remote_free(remote);
+            }
+
+            git_repository_free(repo);
+
+            // Fetch from local file system if we are using a mock repo for testing
+            var mockedRepos = MockedRepos.Value;
+            if (mockedRepos != null && mockedRepos.TryGetValue(url, out var mockedLocation))
+            {
+                url = mockedLocation;
+            }
+
+            var httpConfig = GetGitCommandLineConfig(url, config);
+            var refspec = string.Join(' ', refspecs.Select(rev => $"+refs/heads/{rev}:refs/heads/{rev}"));
+
+            await ExecuteNonQuery(path, $"{httpConfig} fetch --prune --update-head-ok \"{url}\" {refspec}");
+
+            if (!bare)
+            {
+                await ExecuteNonQuery(path, $"-c core.longpaths=true checkout -f {refspec}");
+            }
         }
 
         /// <summary>
@@ -188,7 +186,7 @@
         /// <param name="commitHash">The commit hash you want to use to create a work tree</param>
         /// <param name="path">The work tree path</param>
         public static Task AddWorkTree(string cwd, string commitHash, string path)
-            => ExecuteNonQuery(cwd, $"worktree add {path} {commitHash}");
+            => ExecuteNonQuery(cwd, $"-c core.longpaths=true worktree add {path} {commitHash}");
 
         /// <summary>
         /// Prune work trees which are not connected with an given repo
@@ -239,5 +237,21 @@
                 throw Errors.GitNotFound().ToException(ex);
             }
         }
+
+        private static string GetGitCommandLineConfig(string url, Config config)
+        {
+            if (config == null)
+            {
+                return "";
+            }
+
+            var gitConfigs =
+                from http in config.Http
+                where url.StartsWith(http.Key)
+                from header in http.Value.Headers
+                select $"-c http.{http.Key}.extraheader=\"{header.Key}: {header.Value}\"";
+
+            return string.Join(' ', gitConfigs);
+        }
     }
 }