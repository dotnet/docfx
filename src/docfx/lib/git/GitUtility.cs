--- conflicted
+++ resolved
@@ -249,11 +249,7 @@
             }
         }
 
-<<<<<<< HEAD
-        public static unsafe byte[] GetContentFromHistory(string repoPath, string filePath, string committish)
-=======
         public static unsafe byte[] ReadBytes(string repoPath, string filePath, string committish)
->>>>>>> 54faf8d8
         {
             if (git_repository_open(out var repo, repoPath) != 0)
             {
@@ -289,18 +285,12 @@
             var blobSize = git_blob_rawsize(blob);
             var bytes = new Span<byte>(git_blob_rawcontent(blob).ToPointer(), blobSize);
             var result = new byte[blobSize];
-<<<<<<< HEAD
-=======
-
->>>>>>> 54faf8d8
+
             bytes.CopyTo(result);
 
             git_tree_entry_free(entry);
             git_repository_free(repo);
-<<<<<<< HEAD
-=======
-
->>>>>>> 54faf8d8
+
             return result;
         }
 
