// Copyright (c) Microsoft. All rights reserved.
// Licensed under the MIT license. See LICENSE file in the project root for full license information.

using System;
using System.Collections.Generic;
using System.ComponentModel;
using System.Diagnostics;
using System.IO;
using System.Linq;
using System.Runtime.InteropServices;
using System.Threading.Tasks;

using static Microsoft.Docs.Build.LibGit2;

namespace Microsoft.Docs.Build
{
    /// <summary>
    /// Provide git utility using git bash
    /// </summary>
    internal static partial class GitUtility
    {
        internal static Func<string, string> GitRemoteProxy;

        /// <summary>
        /// Get the git remote information from remote href
        /// </summary>
        /// <param name="remoteHref">The git remote href like https://github.com/dotnet/docfx#master</param>
        public static (string remote, string refspec) GetGitRemoteInfo(string remoteHref)
        {
            Debug.Assert(!string.IsNullOrEmpty(remoteHref));

            var (path, _, fragment) = HrefUtility.SplitHref(remoteHref);

            var refspec = (string.IsNullOrEmpty(fragment) || fragment.Length <= 1) ? "master" : fragment.Substring(1);

            return (path, refspec);
        }

        /// <summary>
        /// Find git repo directory
        /// </summary>
        /// <param name="path">The git repo entry point</param>
        /// <returns>The git repo root path. null if the repo root is not found</returns>
        public static string FindRepo(string path)
        {
            var repo = path;
            while (!string.IsNullOrEmpty(repo))
            {
                if (IsRepo(repo))
                {
                    return repo;
                }

                repo = Path.GetDirectoryName(repo);
            }

            return string.IsNullOrEmpty(repo) ? null : repo;
        }

        /// <summary>
        /// Determine if the path is a git repo
        /// </summary>
        /// <param name="path">The repo path</param>
        /// <returns>Is git repo or not</returns>
        public static bool IsRepo(string path)
        {
            Debug.Assert(!string.IsNullOrEmpty(path));

            var gitPath = Path.Combine(path, ".git");

            return Directory.Exists(gitPath) || File.Exists(gitPath) /* submodule */;
        }

        /// <summary>
        /// Retrieve git repo information.
        /// </summary>
        public static unsafe (string remote, string branch, string commit) GetRepoInfo(string repoPath)
        {
            var (remote, branch, commit) = default((string, string, string));

            if (git_repository_open(out var pRepo, repoPath) != 0)
            {
                throw new ArgumentException($"Invalid git repo {repoPath}");
            }

            if (git_remote_lookup(out var pRemote, pRepo, "origin") == 0)
            {
                remote = Marshal.PtrToStringUTF8(git_remote_url(pRemote));
                git_remote_free(pRemote);
            }

            if (git_repository_head(out var pHead, pRepo) == 0)
            {
                commit = git_reference_target(pHead)->ToString();
                if (git_branch_name(out var pName, pHead) == 0)
                {
                    branch = Marshal.PtrToStringUTF8(pName);
                }
                git_reference_free(pHead);
            }

            git_repository_free(pRepo);

            return (remote, branch, commit);
        }

        /// <summary>
        /// Clones or update a git repository to the latest version.
        /// </summary>
        public static async Task CloneOrUpdate(string path, string url, string committish, Config config = null)
        {
            await CloneOrUpdate(path, url, new[] { committish }, bare: false, config);
            await ExecuteNonQuery(path, $"-c core.longpaths=true checkout --force --progress {committish}");
        }

        /// <summary>
        /// Clones or update a git bare repository to the latest version.
        /// </summary>
        public static Task CloneOrUpdateBare(string path, string url, IEnumerable<string> committishes, Config config = null)
        {
            return CloneOrUpdate(path, url, committishes, bare: true, config);
        }

        /// <summary>
        /// List work trees for a given repo, returns
        /// </summary>
<<<<<<< HEAD
        public static Task<List<string>> ListWorkTreePath(string cwd)
        {
            return Execute(cwd, $"worktree list --porcelain", ParseWorkTreeList);
=======
        public static Task<List<string>> ListWorkTree(string repoPath)
        {
            return Execute(repoPath, $"worktree list --porcelain", ParseWorkTreeList);
>>>>>>> 3b4983ba

            List<string> ParseWorkTreeList(string stdout, string stderr)
            {
                Debug.Assert(stdout != null);

                // https://git-scm.com/docs/git-worktree#_porcelain_format
                var result = new List<string>();
<<<<<<< HEAD
                foreach (var property in stdout.Split("\n", StringSplitOptions.RemoveEmptyEntries))
=======
                var isMain = true;
                foreach (var property in stdout.Split('\n', StringSplitOptions.RemoveEmptyEntries))
>>>>>>> 3b4983ba
                {
                    var i = property.IndexOf(' ');
                    if (i > 0)
                    {
                        var key = property.Substring(0, i);
                        if (key == "worktree")
                        {
<<<<<<< HEAD
                            result.Add(property.Substring(i + 1).Trim());
=======
                            if (isMain)
                            {
                                // The main worktree is listed first, followed by each of the linked worktrees.
                                isMain = false;
                            }
                            else
                            {
                                result.Add(property.Substring(i + 1).Trim());
                            }
>>>>>>> 3b4983ba
                        }
                    }
                }
                return result;
            }
        }

        /// <summary>
        /// Create a work tree for a given repo
        /// </summary>
        /// <param name="cwd">The current working directory</param>
        /// <param name="committish">The commit hash, branch or tag used to create a work tree</param>
        /// <param name="path">The work tree path</param>
        public static Task AddWorkTree(string cwd, string committish, string path)
        {
            // By default, add refuses to create a new working tree when <commit-ish> is a branch name and is already checked out by another working tree and remove refuses to remove an unclean working tree.
            // -f/ --force overrides these safeguards.
            return ExecuteNonQuery(cwd, $"-c core.longpaths=true worktree add {path} {committish} --force");
        }

        /// <summary>
        /// Prune work trees which are not connected with an given repo
        /// </summary>
        /// <param name="cwd">The current working directory</param>
        public static Task PruneWorkTrees(string cwd)
            => ExecuteNonQuery(cwd, $"worktree prune");

        /// <summary>
        /// Retrieve git head version
        /// </summary>
        public static unsafe string RevParse(string repoPath, string committish = null)
        {
            string result = null;

            if (string.IsNullOrEmpty(committish))
            {
                committish = "HEAD";
            }

            if (git_repository_open(out var repo, repoPath) != 0)
            {
                throw new InvalidOperationException($"Not a git repo {repoPath}");
            }

            if (git_revparse_single(out var reference, repo, committish) == 0)
            {
                result = git_object_id(reference)->ToString();
                git_object_free(reference);
            }

            git_repository_free(repo);
            return result;
        }

        public static void CheckMergeConflictMarker(string content, string file)
        {
            if ((content.StartsWith("<<<<<<<") || content.Contains("\n<<<<<<<")) &&
                content.Contains("\n>>>>>>>") &&
                content.Contains("\n======="))
            {
                throw Errors.MergeConflict(file).ToException();
            }
        }

        /// <summary>
        /// Clones or update a git repository to the latest version.
        /// </summary>
        private static async Task CloneOrUpdate(string path, string url, IEnumerable<string> committishes, bool bare, Config config)
        {
            // Unifies clone and fetch using a single flow:
            // - git init
            // - git remote set url
            // - git fetch
            // - git checkout (if not a bar repo)
            Directory.CreateDirectory(path);

            if (git_repository_init(out var repo, path, is_bare: bare ? 1 : 0) != 0)
            {
                throw new InvalidOperationException($"Cannot initialize a git repo at {path}");
            }

            if (git_remote_create(out var remote, repo, "origin", url) == 0)
            {
                git_remote_free(remote);
            }

            git_repository_free(repo);

            // Allow test to proxy remotes to local folder
            if (GitRemoteProxy != null)
            {
                url = GitRemoteProxy(url);
            }

            var httpConfig = GetGitCommandLineConfig(url, config);
            var refspecs = string.Join(' ', committishes.Select(rev => $"+{rev}:{rev}"));

            try
            {
                await ExecuteNonQuery(path, $"{httpConfig} fetch --tags --prune --progress --update-head-ok \"{url}\" {refspecs}", stderr: true);
            }
            catch (InvalidOperationException ex) when (committishes.Any(rev => ex.Message.Contains(rev)))
            {
                // Fallback to fetch all branches and tags if the input committish is not supported by fetch
                refspecs = "+refs/heads/*:refs/heads/* +refs/tags/*:refs/tags/*";
                await ExecuteNonQuery(path, $"{httpConfig} fetch --tags --prune --progress --update-head-ok \"{url}\" {refspecs}");
            }
        }

        private static Task ExecuteNonQuery(string cwd, string commandLineArgs, bool stderr = false)
        {
            return Execute(cwd, commandLineArgs, (a, b) => 0, stdout: false, stderr: stderr);
        }

        private static async Task<T> Execute<T>(string cwd, string commandLineArgs, Func<string, string, T> parser, bool stdout = true, bool stderr = true)
        {
            if (!Directory.Exists(cwd))
            {
                throw new DirectoryNotFoundException($"Cannot find working directory '{cwd}'");
            }

            try
            {
                var (output, error) = await ProcessUtility.Execute("git", commandLineArgs, cwd, stdout, stderr);
                return parser(output, error);
            }
            catch (Win32Exception ex) when (ProcessUtility.IsExeNotFoundException(ex))
            {
                throw Errors.GitNotFound().ToException(ex);
            }
        }

        private static string GetGitCommandLineConfig(string url, Config config)
        {
            if (config == null)
            {
                return "";
            }

            var gitConfigs =
                from http in config.Http
                where url.StartsWith(http.Key)
                from header in http.Value.Headers
                select $"-c http.{http.Key}.extraheader=\"{header.Key}: {header.Value}\"";

            return string.Join(' ', gitConfigs);
        }
    }
}<|MERGE_RESOLUTION|>--- conflicted
+++ resolved
@@ -124,15 +124,9 @@
         /// <summary>
         /// List work trees for a given repo, returns
         /// </summary>
-<<<<<<< HEAD
-        public static Task<List<string>> ListWorkTreePath(string cwd)
-        {
-            return Execute(cwd, $"worktree list --porcelain", ParseWorkTreeList);
-=======
         public static Task<List<string>> ListWorkTree(string repoPath)
         {
             return Execute(repoPath, $"worktree list --porcelain", ParseWorkTreeList);
->>>>>>> 3b4983ba
 
             List<string> ParseWorkTreeList(string stdout, string stderr)
             {
@@ -140,12 +134,8 @@
 
                 // https://git-scm.com/docs/git-worktree#_porcelain_format
                 var result = new List<string>();
-<<<<<<< HEAD
-                foreach (var property in stdout.Split("\n", StringSplitOptions.RemoveEmptyEntries))
-=======
                 var isMain = true;
                 foreach (var property in stdout.Split('\n', StringSplitOptions.RemoveEmptyEntries))
->>>>>>> 3b4983ba
                 {
                     var i = property.IndexOf(' ');
                     if (i > 0)
@@ -153,9 +143,6 @@
                         var key = property.Substring(0, i);
                         if (key == "worktree")
                         {
-<<<<<<< HEAD
-                            result.Add(property.Substring(i + 1).Trim());
-=======
                             if (isMain)
                             {
                                 // The main worktree is listed first, followed by each of the linked worktrees.
@@ -165,7 +152,6 @@
                             {
                                 result.Add(property.Substring(i + 1).Trim());
                             }
->>>>>>> 3b4983ba
                         }
                     }
                 }
