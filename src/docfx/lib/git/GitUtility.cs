--- conflicted
+++ resolved
@@ -160,13 +160,8 @@
         /// <param name="cwd">The current working directory</param>
         /// <param name="commitIsh">The commit hash or branch name you want to use to create a work tree</param>
         /// <param name="path">The work tree path</param>
-<<<<<<< HEAD
         public static Task AddWorkTree(string cwd, string commitHash, string path)
             => ExecuteNonQuery(cwd, $"-c core.longpaths=true worktree add {path} {commitHash}");
-=======
-        public static Task AddWorkTree(string cwd, string commitIsh, string path)
-            => ExecuteNonQuery(cwd, $"worktree add {path} {commitIsh}");
->>>>>>> f240780f
 
         /// <summary>
         /// Prune work trees which are not connected with an given repo
