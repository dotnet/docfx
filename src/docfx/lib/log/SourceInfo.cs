// Copyright (c) Microsoft. All rights reserved.
// Licensed under the MIT license. See LICENSE file in the project root for full license information.

namespace Microsoft.Docs.Build
{
    public class SourceInfo
    {
        /// <summary>
        /// Path to the source file.
        /// </summary>
        public readonly string File;

        /// <summary>
        /// A one based start line value.
        /// </summary>
        public readonly int Line;

        /// <summary>
        /// A one based start column value.
        /// </summary>
        public readonly int Column;

        /// <summary>
        /// A one based end line value.
        /// </summary>
        public readonly int EndLine;

<<<<<<< HEAD
        /// <summary>
        /// A one based end column value.
        /// </summary>
        public readonly int EndColumn;

        public SourceInfo(string file, int line, int column)
=======
        public SourceInfo(T value, Range range = default, string file = null)
>>>>>>> 575c0ad2
        {
            File = file;
            Line = line;
            Column = column;
            EndLine = line;
            EndColumn = column;
        }

<<<<<<< HEAD
        public SourceInfo(string file, int startLine, int startColumn, int endLine, int endColumn)
=======
        public SourceInfo<T> WithValue(T value)
        {
            if (value == default)
                return null;

            return new SourceInfo<T>(value, Range, File);
        }

        public static implicit operator T(SourceInfo<T> value)
>>>>>>> 575c0ad2
        {
            File = file;
            Line = startLine;
            Column = startColumn;
            EndLine = endLine;
            EndColumn = endColumn;
        }

<<<<<<< HEAD
        internal virtual object GetValue() => null;
=======
        public override string ToString()
            => Value.ToString();
>>>>>>> 575c0ad2
    }
}<|MERGE_RESOLUTION|>--- conflicted
+++ resolved
@@ -25,16 +25,12 @@
         /// </summary>
         public readonly int EndLine;
 
-<<<<<<< HEAD
         /// <summary>
         /// A one based end column value.
         /// </summary>
         public readonly int EndColumn;
 
         public SourceInfo(string file, int line, int column)
-=======
-        public SourceInfo(T value, Range range = default, string file = null)
->>>>>>> 575c0ad2
         {
             File = file;
             Line = line;
@@ -43,9 +39,6 @@
             EndColumn = column;
         }
 
-<<<<<<< HEAD
-        public SourceInfo(string file, int startLine, int startColumn, int endLine, int endColumn)
-=======
         public SourceInfo<T> WithValue(T value)
         {
             if (value == default)
@@ -54,8 +47,7 @@
             return new SourceInfo<T>(value, Range, File);
         }
 
-        public static implicit operator T(SourceInfo<T> value)
->>>>>>> 575c0ad2
+        public SourceInfo(string file, int startLine, int startColumn, int endLine, int endColumn)
         {
             File = file;
             Line = startLine;
@@ -64,11 +56,9 @@
             EndColumn = endColumn;
         }
 
-<<<<<<< HEAD
-        internal virtual object GetValue() => null;
-=======
         public override string ToString()
             => Value.ToString();
->>>>>>> 575c0ad2
+
+        internal virtual object GetValue() => null;
     }
 }