// Copyright (c) Microsoft. All rights reserved.
// Licensed under the MIT license. See LICENSE file in the project root for full license information.

using System;
using System.Collections.Concurrent;
using System.Diagnostics;
using System.IO;
using System.Reflection;
using System.Runtime.InteropServices;
using System.Threading.Tasks;
using Microsoft.ApplicationInsights;
using Microsoft.ApplicationInsights.Extensibility;
using Microsoft.ApplicationInsights.Metrics;

namespace Microsoft.Docs.Build
{
    internal static class Telemetry
    {
        private static readonly TelemetryClient s_telemetryClient = new TelemetryClient(TelemetryConfiguration.CreateDefault());
        private static readonly ConcurrentDictionary<Document, (string, string, string)> s_fileTypeCache = new ConcurrentDictionary<Document, (string, string, string)>();

        // Set value per dimension limit to int.MaxValue
        // https://github.com/microsoft/ApplicationInsights-dotnet/issues/1496
        private static readonly MetricConfiguration s_metricConfiguration = new MetricConfiguration(1000, int.MaxValue, new MetricSeriesConfigurationForMeasurement(false));

        private static readonly Metric s_operationTimeMetric = s_telemetryClient.GetMetric(new MetricIdentifier(null, $"Time", "Name", "OS", "Version", "Repo", "Branch", "CorrelationId"), s_metricConfiguration);
        private static readonly Metric s_errorCountMetric = s_telemetryClient.GetMetric(new MetricIdentifier(null, $"BuildLog", "Code", "Level", "Type", "OS", "Version", "Repo", "Branch", "CorrelationId"), s_metricConfiguration);
        private static readonly Metric s_cacheCountMetric = s_telemetryClient.GetMetric(new MetricIdentifier(null, $"Cache", "Name", "State", "OS", "Version", "Repo", "Branch", "CorrelationId"), s_metricConfiguration);
        private static readonly Metric s_buildCommitCountMetric = s_telemetryClient.GetMetric(new MetricIdentifier(null, $"BuildCommitCount", "Name", "OS", "Version", "Repo", "Branch", "CorrelationId"), s_metricConfiguration);
        private static readonly Metric s_buildFileTypeCountMetric = s_telemetryClient.GetMetric(new MetricIdentifier(null, "BuildFileType", "FileExtension", "DocuemntType", "MimeType", "OS", "Version", "Repo", "Branch", "CorrelationId"), s_metricConfiguration);
        private static readonly Metric s_markdownElementCountMetric = s_telemetryClient.GetMetric(new MetricIdentifier(null, "MarkdownElement", "ElementType", "TokenType", "FileExtension", "DocuemntType", "MimeType", "OS", "Version", "Repo", "Branch", "CorrelationId"), s_metricConfiguration);

        private static readonly string s_version = typeof(Telemetry).Assembly.GetCustomAttribute<AssemblyInformationalVersionAttribute>()?.InformationalVersion ?? "<null>";
        private static readonly string s_os = RuntimeInformation.OSDescription ?? "<null>";

        private static string s_repo = "<null>";
        private static string s_branch = "<null>";

        private static string s_correlationId = EnvironmentVariable.CorrelationId ?? Guid.NewGuid().ToString("N");

        static Telemetry()
        {
            s_telemetryClient.Context.GlobalProperties["OS"] = s_os;
            s_telemetryClient.Context.GlobalProperties["Version"] = s_version;
            s_telemetryClient.Context.GlobalProperties["CorrelationId"] = s_correlationId;
        }

        public static void SetRepository(string? repo, string? branch)
        {
            s_repo = CoalesceEmpty(repo);
            s_branch = CoalesceEmpty(branch);
            s_telemetryClient.Context.GlobalProperties["Repo"] = s_repo;
            s_telemetryClient.Context.GlobalProperties["Branch"] = s_branch;
        }

        public static void TrackOperationTime(string name, TimeSpan duration)
        {
            s_operationTimeMetric.TrackValue(duration.TotalMilliseconds, name, s_os, s_version, s_repo, s_branch, s_correlationId);
        }

        public static IDisposable TrackingOperationTime(TelemetryName name)
        {
            return new PerfScope(name.ToString());
        }

        public static void TrackErrorCount(string code, ErrorLevel level)
        {
            s_errorCountMetric.TrackValue(1, code, level.ToString(), "User", s_os, s_version, s_repo, s_branch, s_correlationId);
        }

        public static void TrackCacheTotalCount(TelemetryName name)
        {
            s_cacheCountMetric.TrackValue(1, name.ToString(), "total", s_os, s_version, s_repo, s_branch, s_correlationId);
        }

        public static void TrackCacheMissCount(TelemetryName name)
        {
            s_cacheCountMetric.TrackValue(1, name.ToString(), "miss", s_os, s_version, s_repo, s_branch, s_correlationId);
        }

        public static void TrackBuildFileTypeCount(PublishItem publishItem)
        {
<<<<<<< HEAD
            var fileExtension = CoalesceEmpty(Path.GetExtension(publishItem.SourcePath)?.ToLowerInvariant());
            var mimeType = CoalesceEmpty(publishItem.Mime);
            if (mimeType == "<null>" && publishItem.ContentType == ContentType.Page && fileExtension == ".md")
            {
                mimeType = "Conceptual";
            }
            s_buildFileTypeCountMetric.TrackValue(1, fileExtension, publishItem.ContentType.ToString(), mimeType, s_os, s_version, s_repo, s_branch, s_correlationId);
=======
            var (fileExtension, documentType, mimeType) = GetFileType(file);
            s_buildFileTypeCountMetric.TrackValue(1, fileExtension, documentType, mimeType, s_os, s_version, s_repo, s_branch, s_correlationId);
        }

        public static void TrackMarkdownElement(Document file, string? elementType, string? tokenType)
        {
            var (fileExtension, documentType, mimeType) = GetFileType(file);
            s_markdownElementCountMetric.TrackValue(1, CoalesceEmpty(elementType), CoalesceEmpty(tokenType), fileExtension, documentType, mimeType, s_os, s_version, s_repo, s_branch, s_correlationId);
>>>>>>> 2b882b94
        }

        public static void TrackBuildCommitCount(int count)
        {
            s_buildCommitCountMetric.TrackValue(count, TelemetryName.BuildCommits.ToString(), s_os, s_version, s_repo, s_branch, s_correlationId);
        }

        public static void TrackException(Exception ex)
        {
            s_telemetryClient.TrackException(ex);
        }

        public static void Flush()
        {
            // Default timeout of TelemetryClient.Flush is 100 seconds,
            // but we only want to wait for 2 seconds at most.
            Task.WaitAny(Task.Run(s_telemetryClient.Flush), Task.Delay(2000));
        }

        private class PerfScope : IDisposable
        {
            private readonly string _name;
            private Stopwatch _stopwatch;

            public PerfScope(string name)
            {
                _name = name;
                _stopwatch = Stopwatch.StartNew();
            }

            public void Dispose()
            {
                TrackOperationTime(_name, _stopwatch.Elapsed);
            }
        }

        private static (string fileExtension, string documentType, string mimeType) GetFileType(Document file)
        {
            return s_fileTypeCache.GetOrAdd(file, file =>
            {
                var fileExtension = CoalesceEmpty(Path.GetExtension(file.FilePath.Path)?.ToLowerInvariant());
                var mimeType = CoalesceEmpty(file.Mime.Value);
                if (mimeType == "<null>" && file.ContentType == ContentType.Page && fileExtension == ".md")
                {
                    mimeType = "Conceptual";
                }
                return (fileExtension, file.ContentType.ToString(), mimeType);
            });
        }

        private static string CoalesceEmpty(string? str)
        {
            return string.IsNullOrEmpty(str) ? "<null>" : str;
        }
    }
}<|MERGE_RESOLUTION|>--- conflicted
+++ resolved
@@ -78,17 +78,8 @@
             s_cacheCountMetric.TrackValue(1, name.ToString(), "miss", s_os, s_version, s_repo, s_branch, s_correlationId);
         }
 
-        public static void TrackBuildFileTypeCount(PublishItem publishItem)
+        public static void TrackBuildFileTypeCount(Document file)
         {
-<<<<<<< HEAD
-            var fileExtension = CoalesceEmpty(Path.GetExtension(publishItem.SourcePath)?.ToLowerInvariant());
-            var mimeType = CoalesceEmpty(publishItem.Mime);
-            if (mimeType == "<null>" && publishItem.ContentType == ContentType.Page && fileExtension == ".md")
-            {
-                mimeType = "Conceptual";
-            }
-            s_buildFileTypeCountMetric.TrackValue(1, fileExtension, publishItem.ContentType.ToString(), mimeType, s_os, s_version, s_repo, s_branch, s_correlationId);
-=======
             var (fileExtension, documentType, mimeType) = GetFileType(file);
             s_buildFileTypeCountMetric.TrackValue(1, fileExtension, documentType, mimeType, s_os, s_version, s_repo, s_branch, s_correlationId);
         }
@@ -97,7 +88,6 @@
         {
             var (fileExtension, documentType, mimeType) = GetFileType(file);
             s_markdownElementCountMetric.TrackValue(1, CoalesceEmpty(elementType), CoalesceEmpty(tokenType), fileExtension, documentType, mimeType, s_os, s_version, s_repo, s_branch, s_correlationId);
->>>>>>> 2b882b94
         }
 
         public static void TrackBuildCommitCount(int count)
