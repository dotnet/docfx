--- conflicted
+++ resolved
@@ -21,32 +21,15 @@
 
         public string File { get; }
 
-<<<<<<< HEAD
-        public string JsonPath { get; }
-
         public int Line { get; }
 
         public int Column { get; }
-=======
-        public Range Range { get; }
-
-        public int Line => Range.StartLine;
->>>>>>> c90934d6
 
         public Error(ErrorLevel level, string code, string message, SourceInfo source, string jsonPath = "")
-            : this(level, code, message, source?.File, source?.StartLine ?? 0, source?.StartColumn ?? 0, jsonPath)
+            : this(level, code, message, source?.File, source?.StartLine ?? 0, source?.StartColumn ?? 0)
         { }
 
-<<<<<<< HEAD
-        public Error(ErrorLevel level, string code, string message, string file = null, int line = 0, int column = 0, string jsonPath = "")
-=======
-        public Error(
-            ErrorLevel level,
-            string code,
-            string message,
-            string file = null,
-            in Range range = default)
->>>>>>> c90934d6
+        public Error(ErrorLevel level, string code, string message, string file = null, int line = 0, int column = 0)
         {
             Debug.Assert(!string.IsNullOrEmpty(code));
             Debug.Assert(Regex.IsMatch(code, "^[a-z0-9-]{5,32}$"), "Error code should only contain dash and letters in lowercase");
@@ -60,11 +43,7 @@
             Column = column;
         }
 
-<<<<<<< HEAD
-        public Error WithSourceInfo(SourceInfo source) => new Error(Level, Code, Message, source, JsonPath);
-=======
-        public Error WithRange(in Range range) => new Error(Level, Code, Message, File, range);
->>>>>>> c90934d6
+        public Error WithSourceInfo(SourceInfo source) => new Error(Level, Code, Message, source);
 
         public override string ToString() => ToString(Level);
 
@@ -94,16 +73,8 @@
                        x.Code == y.Code &&
                        x.Message == y.Message &&
                        x.File == y.File &&
-<<<<<<< HEAD
                        x.Line == y.Line &&
-                       x.Column == y.Column &&
-                       x.JsonPath == y.JsonPath;
-=======
-                       x.Range.StartLine == y.Range.StartLine &&
-                       x.Range.StartColumn == y.Range.StartColumn &&
-                       x.Range.EndLine == y.Range.EndLine &&
-                       x.Range.EndColumn == y.Range.EndColumn;
->>>>>>> c90934d6
+                       x.Column == y.Column;
             }
 
             public int GetHashCode(Error obj)
