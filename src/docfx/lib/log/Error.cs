// Copyright (c) Microsoft. All rights reserved.
// Licensed under the MIT license. See LICENSE file in the project root for full license information.

using System;
using System.Collections.Generic;

namespace Microsoft.Docs.Build
{
    internal class Error
    {
        public static readonly IEqualityComparer<Error> Comparer = new EqualityComparer();

        public ErrorLevel Level { get; }

        public string Code { get; }

        public string Message { get; }

        public string? Name { get; }

        public SourceInfo? Source { get; }

        public PathString? OriginalPath { get; }

        public bool PullRequestOnly { get; }

<<<<<<< HEAD
        public object[] OverrideParameters { get; }

        public Error(
            ErrorLevel level,
            string code,
            string message,
            SourceInfo? source = null,
            string? name = null,
            PathString? originalPath = null,
            bool pullRequestOnly = false,
            params object[] overrideParameters)
=======
        public Error(ErrorLevel level, string code, string message, SourceInfo? source = null, string? name = null)
        {
            Level = level;
            Code = code;
            Message = message;
            Source = source;
            Name = name;
        }

        private Error(ErrorLevel level, string code, string message, SourceInfo? source, string? name, PathString? originalPath, bool pullRequestOnly)
>>>>>>> f134b11f
        {
            Level = level;
            Code = code;
            Message = message;
            Source = source;
            Name = name;
            OriginalPath = originalPath;
            PullRequestOnly = pullRequestOnly;
            OverrideParameters = overrideParameters;
        }

        public Error WithCustomRule(CustomRule customRule, bool? enabled = null)
        {
            var level = customRule.Severity ?? Level;

            if (level != ErrorLevel.Off && customRule.ExcludeMatches(OriginalPath ?? Source?.File?.Path ?? string.Empty))
            {
                level = ErrorLevel.Off;
            }

            if (enabled != null && !enabled.Value)
            {
                level = ErrorLevel.Off;
            }

            var message = string.IsNullOrEmpty(customRule.OverrideMessage) ?
                string.IsNullOrEmpty(customRule.AdditionalMessage) ? Message : $"{Message}{(Message.EndsWith('.') ? "" : ".")} {customRule.AdditionalMessage}"
                : string.Format(customRule.OverrideMessage, OverrideParameters);

            return new Error(
                level,
                string.IsNullOrEmpty(customRule.Code) ? Code : customRule.Code,
                message,
                Source,
                Name,
                OriginalPath,
                customRule.PullRequestOnly);
        }

        public Error WithLevel(ErrorLevel level)
        {
            return level == Level ? this : new Error(level, Code, Message, Source, Name, OriginalPath, PullRequestOnly);
        }

        public Error WithOriginalPath(PathString? originalPath)
        {
            return originalPath == OriginalPath ? this : new Error(Level, Code, Message, Source, Name, originalPath, PullRequestOnly);
        }

        public Error WithSource(SourceInfo? source)
        {
            return new Error(Level, Code, Message, source, Name, OriginalPath, PullRequestOnly);
        }

        public override string ToString()
        {
            var file = OriginalPath ?? Source?.File?.Path;
            var source = OriginalPath is null ? Source : null;
            var line = source?.Line ?? 0;
            var end_line = source?.EndLine ?? 0;
            var column = source?.Column ?? 0;
            var end_column = source?.EndColumn ?? 0;

            return JsonUtility.Serialize(new
            {
                message_severity = Level,
                Code,
                Message,
                file,
                line,
                end_line,
                column,
                end_column,
                log_item_type = "user",
                pull_request_only = PullRequestOnly ? (bool?)true : null,
                date_time = DateTime.UtcNow,
            });
        }

        public DocfxException ToException(Exception? innerException = null, bool isError = true)
        {
            return new DocfxException(isError ? WithLevel(ErrorLevel.Error) : this, innerException);
        }

        private class EqualityComparer : IEqualityComparer<Error>
        {
            public bool Equals(Error? x, Error? y)
            {
                if (ReferenceEquals(x, y))
                {
                    return true;
                }

                if (x is null || y is null)
                {
                    return false;
                }

                return x.Level == y.Level &&
                       x.Code == y.Code &&
                       x.Message == y.Message &&
                       x.Name == y.Name &&
                       x.Source == y.Source &&
                       x.OriginalPath == y.OriginalPath &&
                       x.PullRequestOnly == y.PullRequestOnly;
            }

            public int GetHashCode(Error obj)
            {
                return HashCode.Combine(
                    obj.Level,
                    obj.Code,
                    obj.Message,
                    obj.Name,
                    obj.Source,
                    obj.OriginalPath,
                    obj.PullRequestOnly);
            }
        }
    }
}<|MERGE_RESOLUTION|>--- conflicted
+++ resolved
@@ -24,30 +24,19 @@
 
         public bool PullRequestOnly { get; }
 
-<<<<<<< HEAD
-        public object[] OverrideParameters { get; }
+        public object?[] MessageParameters { get; } = Array.Empty<object>();
 
-        public Error(
-            ErrorLevel level,
-            string code,
-            string message,
-            SourceInfo? source = null,
-            string? name = null,
-            PathString? originalPath = null,
-            bool pullRequestOnly = false,
-            params object[] overrideParameters)
-=======
-        public Error(ErrorLevel level, string code, string message, SourceInfo? source = null, string? name = null)
+        public Error(ErrorLevel level, string code, FormattableString message, SourceInfo? source = null, string? name = null)
         {
             Level = level;
             Code = code;
-            Message = message;
+            Message = message.ToString();
             Source = source;
             Name = name;
+            MessageParameters = message.GetArguments();
         }
 
         private Error(ErrorLevel level, string code, string message, SourceInfo? source, string? name, PathString? originalPath, bool pullRequestOnly)
->>>>>>> f134b11f
         {
             Level = level;
             Code = code;
@@ -56,7 +45,6 @@
             Name = name;
             OriginalPath = originalPath;
             PullRequestOnly = pullRequestOnly;
-            OverrideParameters = overrideParameters;
         }
 
         public Error WithCustomRule(CustomRule customRule, bool? enabled = null)
@@ -75,7 +63,7 @@
 
             var message = string.IsNullOrEmpty(customRule.OverrideMessage) ?
                 string.IsNullOrEmpty(customRule.AdditionalMessage) ? Message : $"{Message}{(Message.EndsWith('.') ? "" : ".")} {customRule.AdditionalMessage}"
-                : string.Format(customRule.OverrideMessage, OverrideParameters);
+                : string.Format(customRule.OverrideMessage, MessageParameters);
 
             return new Error(
                 level,
