--- conflicted
+++ resolved
@@ -105,7 +105,85 @@
 
         public static string GetLocale(string remote, string branch, CommandLineOptions options)
         {
-<<<<<<< HEAD
+            return options.Locale ?? (TryRemoveLocale(branch, out _, out var branchLocale)
+                ? branchLocale : TryRemoveLocale(remote, out _, out var remoteLocale)
+                ? remoteLocale : default);
+        }
+
+        public static bool TryGetContributionBranch(Repository repository, out string contributionBranch)
+        {
+            contributionBranch = null;
+
+            if (repository is null)
+            {
+                return false;
+            }
+
+            return TryGetContributionBranch(repository.Branch, out contributionBranch);
+        }
+
+        public static bool TryGetContributionBranch(string branch, out string contributionBranch)
+        {
+            contributionBranch = null;
+            string locale = null;
+            if (string.IsNullOrEmpty(branch))
+            {
+                return false;
+            }
+
+            if (TryRemoveLocale(branch, out var branchWithoutLocale, out locale))
+            {
+                branch = branchWithoutLocale;
+            }
+
+            if (branch.EndsWith("-sxs"))
+            {
+                contributionBranch = branch.Substring(0, branch.Length - 4);
+                if (!string.IsNullOrEmpty(locale))
+                {
+                    contributionBranch = contributionBranch + $".{locale}";
+                }
+                return true;
+            }
+
+            return false;
+        }
+
+        public static bool IsLocalized(this Docset docset) => docset.FallbackDocset != null;
+
+        public static bool IsLocalizedBuild(this Docset docset) => docset.FallbackDocset != null || docset.LocalizationDocset != null;
+
+        public static (string remote, string branch) GetLocalizedTheme(string theme, string locale, string defaultLocale)
+        {
+            Debug.Assert(!string.IsNullOrEmpty(theme));
+            var (remote, branch, _) = HrefUtility.SplitGitHref(theme);
+
+            return (GetLocalizationName(LocalizationMapping.Repository, remote, locale, defaultLocale), branch);
+        }
+
+        public static bool TryRemoveLocale(string name, out string nameWithoutLocale, out string locale)
+        {
+            nameWithoutLocale = null;
+            locale = null;
+            if (string.IsNullOrEmpty(name))
+            {
+                return false;
+            }
+
+            var match = s_nameWithLocale.Match(name);
+            if (match.Success && match.Groups.Count >= 2 && !string.IsNullOrEmpty(match.Groups[1].Value))
+            {
+                locale = match.Groups[1].Value.Substring(1).ToLowerInvariant();
+                nameWithoutLocale = name.Substring(0, name.Length - match.Groups[1].Value.Length);
+
+                return true;
+            }
+
+            return false;
+        }
+
+        private static bool TryGetSourceRepository(string remote, string branch, out string sourceRemote, out string sourceBranch, out string locale)
+        {
             sourceRemote = null;
             sourceBranch = null;
             locale = null;
@@ -141,137 +219,6 @@
             return locale != null;
         }
 
-        public static bool TryGetSourceDocsetPath(Docset docset, RestoreMap restoreMap, out string sourceDocsetPath, out string sourceBranch, out DependencyLockModel dependencyLock)
-        {
-            Debug.Assert(docset != null);
-            Debug.Assert(restoreMap != null);
-
-            sourceDocsetPath = null;
-            sourceBranch = null;
-            dependencyLock = null;
-
-            if (TryGetSourceRepository(docset.Repository, out var sourceRemote, out sourceBranch, out var locale))
-            {
-                (sourceDocsetPath, dependencyLock) = restoreMap.GetGitRestorePath(sourceRemote, sourceBranch, docset.DependencyLock);
-                return true;
-            }
-
-            return false;
-=======
-            return options.Locale ?? (TryRemoveLocale(branch, out _, out var branchLocale)
-                ? branchLocale : TryRemoveLocale(remote, out _, out var remoteLocale)
-                ? remoteLocale : default);
->>>>>>> 93a41176
-        }
-
-        public static bool TryGetContributionBranch(Repository repository, out string contributionBranch)
-        {
-            contributionBranch = null;
-
-            if (repository is null)
-            {
-                return false;
-            }
-
-            return TryGetContributionBranch(repository.Branch, out contributionBranch);
-        }
-
-        public static bool TryGetContributionBranch(string branch, out string contributionBranch)
-        {
-            contributionBranch = null;
-            string locale = null;
-            if (string.IsNullOrEmpty(branch))
-            {
-                return false;
-            }
-
-            if (TryRemoveLocale(branch, out var branchWithoutLocale, out locale))
-            {
-                branch = branchWithoutLocale;
-            }
-
-            if (branch.EndsWith("-sxs"))
-            {
-                contributionBranch = branch.Substring(0, branch.Length - 4);
-                if (!string.IsNullOrEmpty(locale))
-                {
-                    contributionBranch = contributionBranch + $".{locale}";
-                }
-                return true;
-            }
-
-            return false;
-        }
-
-        public static bool IsLocalized(this Docset docset) => docset.FallbackDocset != null;
-
-        public static bool IsLocalizedBuild(this Docset docset) => docset.FallbackDocset != null || docset.LocalizationDocset != null;
-
-        public static (string remote, string branch) GetLocalizedTheme(string theme, string locale, string defaultLocale)
-        {
-            Debug.Assert(!string.IsNullOrEmpty(theme));
-            var (remote, branch, _) = HrefUtility.SplitGitHref(theme);
-
-            return (GetLocalizationName(LocalizationMapping.Repository, remote, locale, defaultLocale), branch);
-        }
-
-        public static bool TryRemoveLocale(string name, out string nameWithoutLocale, out string locale)
-        {
-            nameWithoutLocale = null;
-            locale = null;
-            if (string.IsNullOrEmpty(name))
-            {
-                return false;
-            }
-
-            var match = s_nameWithLocale.Match(name);
-            if (match.Success && match.Groups.Count >= 2 && !string.IsNullOrEmpty(match.Groups[1].Value))
-            {
-                locale = match.Groups[1].Value.Substring(1).ToLowerInvariant();
-                nameWithoutLocale = name.Substring(0, name.Length - match.Groups[1].Value.Length);
-
-                return true;
-            }
-
-            return false;
-        }
-
-        private static bool TryGetSourceRepository(string remote, string branch, out string sourceRemote, out string sourceBranch, out string locale)
-        {
-            sourceRemote = null;
-            sourceBranch = null;
-            locale = null;
-
-            if (string.IsNullOrEmpty(remote) || string.IsNullOrEmpty(branch))
-            {
-                return false;
-            }
-
-            if (TryRemoveLocale(remote, out sourceRemote, out locale))
-            {
-                sourceBranch = branch;
-                if (TryRemoveLocale(branch, out var branchWithoutLocale, out var branchLocale))
-                {
-                    sourceBranch = branchWithoutLocale;
-                    locale = branchLocale;
-                }
-
-                if (TryGetContributionBranch(sourceBranch, out var contributionBranch))
-                {
-                    sourceBranch = contributionBranch;
-                }
-
-                if (sourceBranch != "live")
-                {
-                    sourceBranch = "master";
-                }
-
-                return true;
-            }
-
-            return locale != null;
-        }
-
         private static string GetBilingualBranch(LocalizationMapping mapping, string branch)
         {
             if (mapping == LocalizationMapping.Folder)
