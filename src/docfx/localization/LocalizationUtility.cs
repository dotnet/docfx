// Copyright (c) Microsoft. All rights reserved.
// Licensed under the MIT license. See LICENSE file in the project root for full license information.

using System;
using System.Collections.Generic;
using System.Diagnostics;
using System.Globalization;
using System.IO;
using System.Linq;
using System.Text.RegularExpressions;

namespace Microsoft.Docs.Build
{
    internal static class LocalizationUtility
    {
        private static readonly HashSet<string> s_locales = new HashSet<string>(CultureInfo.GetCultures(CultureTypes.AllCultures).Except(CultureInfo.GetCultures(CultureTypes.NeutralCultures)).Select(c => c.Name).Concat(new[] { "zh-cn", "zh-tw", "zh-hk", "zh-sg", "zh-mo" }), StringComparer.OrdinalIgnoreCase);
        private static readonly Regex s_nameWithLocale = new Regex(@"^.+?(\.[a-z]{2,4}-[a-z]{2,4}(-[a-z]{2,4})?|\.loc)?$", RegexOptions.IgnoreCase);
        private static readonly Regex s_lrmAdjustment = new Regex(@"(^|\s|\>)(C#|F#|C\+\+)(\s*|[.!?;:]*)(\<|[\n\r]|$)", RegexOptions.IgnoreCase);

        public static bool IsValidLocale(string locale)
            => s_locales.Contains(locale);

        public static string AddLeftToRightMarker(CultureInfo culture, string text)
        {
            if (!culture.TextInfo.IsRightToLeft)
            {
                return text;
            }

            // This is used to protect against C#, F# and C++ from being split up when they are at the end of line of RTL text.
            // Find a(space or >), followed by product name, followed by zero or more(spaces or punctuation), followed by a(&lt; or newline)
            // &lrm is added after name to prevent the punctuation from moving to the other end of the line.
            // This should only be run on strings that are marked as RTL
            // & lrm may be added at places other than the end of a string, and that is ok
            return s_lrmAdjustment.Replace(text, me => $"{me.Groups[1]}{me.Groups[2]}&lrm;{me.Groups[3]}{me.Groups[4]}");
        }

        /// <summary>
        /// The loc repo remote and branch based on localization mapping<see cref="LocalizationMapping"/>
        /// </summary>
        public static (string remote, string branch) GetLocalizedRepo(LocalizationMapping mapping, bool bilingual, string remote, string branch, string locale, string defaultLocale)
        {
            var newRemote = GetLocalizationName(mapping, remote, locale, defaultLocale);
            var newBranch = bilingual
                ? GetLocalizationBranch(mapping, GetBilingualBranch(mapping, branch), locale, defaultLocale)
                : GetLocalizationBranch(mapping, branch, locale, defaultLocale);

            return (newRemote, newBranch);
        }

        public static bool TryGetLocalizationDocset(DependencyGitLock gitLock, Docset docset, Config config, string locale, out string localizationDocsetParh, out Repository localizationRepository)
        {
            Debug.Assert(docset != null);
            Debug.Assert(!string.IsNullOrEmpty(locale));
            Debug.Assert(config != null);

            localizationDocsetParh = null;
            localizationRepository = null;
            switch (config.Localization.Mapping)
            {
                case LocalizationMapping.Repository:
                case LocalizationMapping.Branch:
                    {
                        var repo = docset.Repository;
                        if (repo is null)
                        {
                            return false;
                        }
                        var (locRemote, locBranch) = GetLocalizedRepo(
                            config.Localization.Mapping,
                            config.Localization.Bilingual,
                            repo.Remote,
                            repo.Branch,
                            locale,
                            config.Localization.DefaultLocale);
<<<<<<< HEAD
                        var (locRepoPath, locCommit) = RestoreGitMap.GetRestoreGitPath(gitLock, locRemote, locBranch, docset.DocsetPath, false);
                        localizationDocsetParh = locRepoPath;
                        localizationRepository = Repository.Create(locRepoPath, locBranch, locRemote, locCommit);
=======
                        (localizationDocsetPath, _) = restoreMap.GetGitRestorePath(locRemote, locBranch);
                        localizationBranch = locBranch;
>>>>>>> 2422e324
                        break;
                    }
                case LocalizationMapping.Folder:
                    {
                        if (config.Localization.Bilingual)
                        {
                            throw new NotSupportedException($"{config.Localization.Mapping} is not supporting bilingual build");
                        }
                        localizationDocsetParh = Path.Combine(docset.DocsetPath, "localization", locale);
                        localizationRepository = Repository.Create(localizationDocsetParh, branch: null, repoUrl: null, commit: null);
                        break;
                    }
                default:
                    throw new NotSupportedException($"{config.Localization.Mapping} is not supported yet");
            }

            return true;
        }

        public static bool TryGetFallbackRepository(Repository repository, out string fallbackRemote, out string fallbackBranch, out string locale)
        {
            fallbackRemote = null;
            fallbackBranch = null;
            locale = null;

            if (repository is null || string.IsNullOrEmpty(repository.Remote))
            {
                return false;
            }

            return TryGetFallbackRepository(repository.Remote, repository.Branch, out fallbackRemote, out fallbackBranch, out locale);
        }

        public static string GetLocale(string remote, string branch, CommandLineOptions options)
        {
            return options.Locale ?? (TryRemoveLocale(branch, out _, out var branchLocale)
                ? branchLocale : TryRemoveLocale(remote, out _, out var remoteLocale)
                ? remoteLocale : default);
        }

        public static bool TryGetContributionBranch(Repository repository, out string contributionBranch)
        {
            contributionBranch = null;

            if (repository is null)
            {
                return false;
            }

            return TryGetContributionBranch(repository.Branch, out contributionBranch);
        }

        public static bool TryGetContributionBranch(string branch, out string contributionBranch)
        {
            contributionBranch = null;
            string locale = null;
            if (string.IsNullOrEmpty(branch))
            {
                return false;
            }

            if (TryRemoveLocale(branch, out var branchWithoutLocale, out locale))
            {
                branch = branchWithoutLocale;
            }

            if (branch.EndsWith("-sxs"))
            {
                contributionBranch = branch.Substring(0, branch.Length - 4);
                if (!string.IsNullOrEmpty(locale))
                {
                    contributionBranch = contributionBranch + $".{locale}";
                }
                return true;
            }

            return false;
        }

        public static PackageUrl GetLocalizedTheme(PackageUrl theme, string locale, string defaultLocale)
        {
            switch (theme.Type)
            {
                case PackageType.Folder:
                    return new PackageUrl(
                        GetLocalizationName(LocalizationMapping.Repository, theme.Path, locale, defaultLocale));

                case PackageType.Git:
                    return new PackageUrl(
                        GetLocalizationName(LocalizationMapping.Repository, theme.Remote, locale, defaultLocale),
                        theme.Branch);

                default:
                    return theme;
            }
        }

        public static bool TryRemoveLocale(string name, out string nameWithoutLocale, out string locale)
        {
            nameWithoutLocale = null;
            locale = null;
            if (string.IsNullOrEmpty(name))
            {
                return false;
            }

            var match = s_nameWithLocale.Match(name);
            if (match.Success && match.Groups.Count >= 2 && !string.IsNullOrEmpty(match.Groups[1].Value))
            {
                locale = match.Groups[1].Value.Substring(1).ToLowerInvariant();
                nameWithoutLocale = name.Substring(0, name.Length - match.Groups[1].Value.Length);

                return true;
            }

            return false;
        }

        private static bool TryGetFallbackRepository(string remote, string branch, out string fallbackRemote, out string fallbackBranch, out string locale)
        {
            fallbackRemote = null;
            fallbackBranch = null;
            locale = null;

            if (string.IsNullOrEmpty(remote) || string.IsNullOrEmpty(branch))
            {
                return false;
            }

            if (TryRemoveLocale(remote, out fallbackRemote, out locale))
            {
                fallbackBranch = branch;
                if (TryRemoveLocale(branch, out var branchWithoutLocale, out var branchLocale))
                {
                    fallbackBranch = branchWithoutLocale;
                    locale = branchLocale;
                }

                if (TryGetContributionBranch(fallbackBranch, out var contributionBranch))
                {
                    fallbackBranch = contributionBranch;
                }

                return true;
            }

            return locale != null;
        }

        private static string GetBilingualBranch(LocalizationMapping mapping, string branch)
        {
            if (mapping == LocalizationMapping.Folder)
            {
                return branch;
            }

            return string.IsNullOrEmpty(branch) ? branch : $"{branch}-sxs";
        }

        private static string GetLocalizationBranch(LocalizationMapping mapping, string branch, string locale, string defaultLocale)
        {
            if (mapping != LocalizationMapping.Branch)
            {
                return branch;
            }

            if (string.IsNullOrEmpty(branch))
            {
                return branch;
            }

            if (string.IsNullOrEmpty(locale))
            {
                return branch;
            }

            if (string.Equals(locale, defaultLocale))
            {
                return branch;
            }

            if (branch.EndsWith(locale, StringComparison.OrdinalIgnoreCase))
            {
                return branch;
            }

            return $"{branch}.{locale}";
        }

        private static string GetLocalizationName(LocalizationMapping mapping, string name, string locale, string defaultLocale)
        {
            if (mapping == LocalizationMapping.Folder)
            {
                return name;
            }

            if (string.Equals(locale, defaultLocale))
            {
                return name;
            }

            if (string.IsNullOrEmpty(name))
            {
                return name;
            }

            if (string.IsNullOrEmpty(locale))
            {
                return name;
            }

            var newLocale = mapping == LocalizationMapping.Repository ? $".{locale}" : ".loc";
            if (name.EndsWith(newLocale, StringComparison.OrdinalIgnoreCase))
            {
                return name;
            }

            return $"{name}{newLocale}";
        }
    }
}<|MERGE_RESOLUTION|>--- conflicted
+++ resolved
@@ -73,14 +73,9 @@
                             repo.Branch,
                             locale,
                             config.Localization.DefaultLocale);
-<<<<<<< HEAD
-                        var (locRepoPath, locCommit) = RestoreGitMap.GetRestoreGitPath(gitLock, locRemote, locBranch, docset.DocsetPath, false);
+                        var (locRepoPath, locCommit) = RestoreGitMap.GetRestoreGitPath(gitLock, new PackageUrl(locRemote, locBranch), docset.DocsetPath, false);
                         localizationDocsetParh = locRepoPath;
                         localizationRepository = Repository.Create(locRepoPath, locBranch, locRemote, locCommit);
-=======
-                        (localizationDocsetPath, _) = restoreMap.GetGitRestorePath(locRemote, locBranch);
-                        localizationBranch = locBranch;
->>>>>>> 2422e324
                         break;
                     }
                 case LocalizationMapping.Folder:
