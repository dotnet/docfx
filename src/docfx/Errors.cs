// Copyright (c) Microsoft. All rights reserved.
// Licensed under the MIT license. See LICENSE file in the project root for full license information.

using System;
using System.Collections.Generic;
using System.Linq;

namespace Microsoft.Docs.Build
{
    internal static class Errors
    {
        public static DocfxException InvalidRedirection(Document document)
            => new DocfxException(ReportLevel.Error, "invalid-redirection", $"The {document.FilePath} shouldn't belong to redirections since it's a {document.ContentType}");

        public static DocfxException ConfigNotFound(string docsetPath)
            => new DocfxException(ReportLevel.Error, "config-not-found", $"Cannot find docfx.yml at '{docsetPath}'");

        public static DocfxException InvalidConfig(string configPath, Exception e)
            => new DocfxException(ReportLevel.Error, "invalid-config", $"Error parsing docset config: {e.Message}", configPath, innerException: e);

        public static DocfxException CircularReference<T>(T filePath, IEnumerable<T> dependencyChain)
            => new DocfxException(ReportLevel.Error, "circular-reference", $"Found circular reference: {string.Join(" --> ", dependencyChain.Select(file => $"'{file}'"))} --> '{filePath}'", filePath.ToString());

        public static DocfxException YamlHeaderNotObject(object filePath, bool isArray)
            => new DocfxException(ReportLevel.Warning, "yaml-header-not-object", $"Expect yaml header to be an object, but got {(isArray ? "an array" : "a scalar")}", filePath.ToString());

        public static DocfxException InvalidYamlHeader(Document file, Exception ex)
            => new DocfxException(ReportLevel.Warning, "invalid-yaml-header", ex.Message, file.ToString());

        public static DocfxException LinkIsEmpty(Document file)
            => new DocfxException(ReportLevel.Warning, "link-is-empty", "Link is empty", file.ToString());

        public static DocfxException AbsoluteFilePath(Document relativeTo, string path)
            => new DocfxException(ReportLevel.Warning, "absolute-file-path", $"File path cannot be absolute: '{path}'", relativeTo.ToString());

        public static DocfxException FileNotFound(Document relativeTo, string path)
            => new DocfxException(ReportLevel.Warning, "file-not-found", $"Cannot find file '{path}' relative to '{relativeTo}'", relativeTo.ToString());

        public static DocfxException UidNotFound(Document file, string uid, string rawXref)
            => new DocfxException(ReportLevel.Warning, "uid-not-found", $"Cannot find uid '{uid}' using xref '{rawXref}'", file.ToString());

        public static DocfxException AtUidNotFound(Document file, string uid, string rawXref)
            => new DocfxException(ReportLevel.Info, "at-uid-not-found", $"Cannot find uid '{uid}' using xref '{rawXref}'", file.ToString());

        public static DocfxException PublishUrlConflict(string url, IEnumerable<Document> files)
<<<<<<< HEAD
            => new DocfxException(ReportLevel.Warning, "publish-url-conflict", $"Two or more documents uses the same url '{url}': {string.Join(", ", files.OrderBy(file => file.FilePath).Select(file => file.IsRedirection ? $"'{file}(redirection)'" : $"'{file}'").Take(5))}");

        public static DocfxException IncludeRedirection(Document relativeTo, string path)
            => new DocfxException(ReportLevel.Warning, "include-is-redirection", $"Referenced inclusion {path} relative to '{relativeTo}' shouldn't belong to redirections", relativeTo.ToString());
=======
            => new DocfxException(ReportLevel.Warning, "publish-url-conflict", $"Two or more documents publish to the same url '{url}': {string.Join(", ", files.OrderBy(file => file.FilePath).Select(file => $"'{file}'").Take(5))}");

        public static DocfxException OutputPathConflict(string path, IEnumerable<Document> files)
            => new DocfxException(ReportLevel.Warning, "output-path-conflict", $"Two or more documents output to the same path '{path}': {string.Join(", ", files.OrderBy(file => file.FilePath).Select(file => $"'{file}'").Take(5))}");
>>>>>>> 5265061d
    }
}<|MERGE_RESOLUTION|>--- conflicted
+++ resolved
@@ -43,16 +43,12 @@
             => new DocfxException(ReportLevel.Info, "at-uid-not-found", $"Cannot find uid '{uid}' using xref '{rawXref}'", file.ToString());
 
         public static DocfxException PublishUrlConflict(string url, IEnumerable<Document> files)
-<<<<<<< HEAD
-            => new DocfxException(ReportLevel.Warning, "publish-url-conflict", $"Two or more documents uses the same url '{url}': {string.Join(", ", files.OrderBy(file => file.FilePath).Select(file => file.IsRedirection ? $"'{file}(redirection)'" : $"'{file}'").Take(5))}");
+            => new DocfxException(ReportLevel.Warning, "publish-url-conflict", $"Two or more documents publish to the same url '{url}': {string.Join(", ", files.OrderBy(file => file.FilePath).Select(file => file.IsRedirection ? $"'{file}(redirection)'" : $"'{file}'").Take(5))}");
 
         public static DocfxException IncludeRedirection(Document relativeTo, string path)
             => new DocfxException(ReportLevel.Warning, "include-is-redirection", $"Referenced inclusion {path} relative to '{relativeTo}' shouldn't belong to redirections", relativeTo.ToString());
-=======
-            => new DocfxException(ReportLevel.Warning, "publish-url-conflict", $"Two or more documents publish to the same url '{url}': {string.Join(", ", files.OrderBy(file => file.FilePath).Select(file => $"'{file}'").Take(5))}");
 
         public static DocfxException OutputPathConflict(string path, IEnumerable<Document> files)
             => new DocfxException(ReportLevel.Warning, "output-path-conflict", $"Two or more documents output to the same path '{path}': {string.Join(", ", files.OrderBy(file => file.FilePath).Select(file => $"'{file}'").Take(5))}");
->>>>>>> 5265061d
     }
 }