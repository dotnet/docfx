// Copyright (c) Microsoft. All rights reserved.
// Licensed under the MIT license. See LICENSE file in the project root for full license information.

using System;
using System.Collections.Generic;
using System.Linq;

namespace Microsoft.Docs.Build
{
    internal static class Errors
    {
        public static DocfxException InvalidRedirection(string path, ContentType contentType)
            => new DocfxException(ReportLevel.Error, "invalid-redirection", $"The {path} shouldn't belong to redirections since it's a {contentType}");

        public static DocfxException ConfigNotFound(string docsetPath)
            => new DocfxException(ReportLevel.Error, "config-not-found", $"Cannot find docfx.yml at '{docsetPath}'");

        public static DocfxException InvalidConfig(string configPath, Exception e)
            => new DocfxException(ReportLevel.Error, "invalid-config", $"Error parsing docset config: {e.Message}", configPath, innerException: e);

        public static DocfxException CircularReference<T>(T filePath, IEnumerable<T> dependencyChain)
            => new DocfxException(ReportLevel.Error, "circular-reference", $"Found circular reference: {string.Join(" --> ", dependencyChain.Select(file => $"'{file}'"))} --> '{filePath}'", filePath.ToString());

        public static DocfxException YamlHeaderNotObject(object filePath, bool isArray)
            => new DocfxException(ReportLevel.Warning, "yaml-header-not-object", $"Expect yaml header to be an object, but got {(isArray ? "an array" : "a scalar")}", filePath.ToString());

        public static DocfxException InvalidYamlHeader(Document file, Exception ex)
            => new DocfxException(ReportLevel.Warning, "invalid-yaml-header", ex.Message, file.ToString());

        public static DocfxException LinkIsEmpty(Document file)
            => new DocfxException(ReportLevel.Warning, "link-is-empty", "Link is empty", file.ToString());

        public static DocfxException LinkOutsideBuildScope(Document relativeTo, Document file, string href)
            => new DocfxException(ReportLevel.Warning, "link-out-of-scope", $"The file '{file}' referenced by link '{href}' will not be published because it is not included in docfx.yml", relativeTo.ToString());

        public static DocfxException AbsoluteFilePath(Document relativeTo, string path)
            => new DocfxException(ReportLevel.Warning, "absolute-file-path", $"File path cannot be absolute: '{path}'", relativeTo.ToString());

        public static DocfxException FileNotFound(Document relativeTo, string path)
            => new DocfxException(ReportLevel.Warning, "file-not-found", $"Cannot find file '{path}' relative to '{relativeTo}'", relativeTo.ToString());

        public static DocfxException UidNotFound(Document file, string uid, string rawXref)
            => new DocfxException(ReportLevel.Warning, "uid-not-found", $"Cannot find uid '{uid}' using xref '{rawXref}'", file.ToString());

        public static DocfxException AtUidNotFound(Document file, string uid, string rawXref)
            => new DocfxException(ReportLevel.Info, "at-uid-not-found", $"Cannot find uid '{uid}' using xref '{rawXref}'", file.ToString());

        public static DocfxException PublishUrlConflict(string url, IEnumerable<Document> files)
<<<<<<< HEAD
            => new DocfxException(ReportLevel.Warning, "publish-url-conflict", $"Two or more documents publish to the same url '{url}': {string.Join(", ", files.OrderBy(file => file.FilePath).Select(file => file.ContentType == ContentType.Redirection ? $"'{file} <redirection>'" : $"'{file}'").Take(5))}");
=======
            => new DocfxException(ReportLevel.Warning, "publish-url-conflict", $"Two or more documents publish to the same url '{url}': {string.Join(", ", files.OrderBy(file => file.FilePath).Select(file => file.ContentType == ContentType.Redirection ? $"'{file}(redirection)'" : $"'{file}'").Take(5))}");
>>>>>>> af7daf06

        public static DocfxException IncludeRedirection(Document relativeTo, string path)
            => new DocfxException(ReportLevel.Warning, "include-is-redirection", $"Referenced inclusion {path} relative to '{relativeTo}' shouldn't belong to redirections", relativeTo.ToString());

        public static DocfxException OutputPathConflict(string path, IEnumerable<Document> files)
            => new DocfxException(ReportLevel.Warning, "output-path-conflict", $"Two or more documents output to the same path '{path}': {string.Join(", ", files.OrderBy(file => file.FilePath).Select(file => $"'{file}'").Take(5))}");
    }
}<|MERGE_RESOLUTION|>--- conflicted
+++ resolved
@@ -46,11 +46,7 @@
             => new DocfxException(ReportLevel.Info, "at-uid-not-found", $"Cannot find uid '{uid}' using xref '{rawXref}'", file.ToString());
 
         public static DocfxException PublishUrlConflict(string url, IEnumerable<Document> files)
-<<<<<<< HEAD
             => new DocfxException(ReportLevel.Warning, "publish-url-conflict", $"Two or more documents publish to the same url '{url}': {string.Join(", ", files.OrderBy(file => file.FilePath).Select(file => file.ContentType == ContentType.Redirection ? $"'{file} <redirection>'" : $"'{file}'").Take(5))}");
-=======
-            => new DocfxException(ReportLevel.Warning, "publish-url-conflict", $"Two or more documents publish to the same url '{url}': {string.Join(", ", files.OrderBy(file => file.FilePath).Select(file => file.ContentType == ContentType.Redirection ? $"'{file}(redirection)'" : $"'{file}'").Take(5))}");
->>>>>>> af7daf06
 
         public static DocfxException IncludeRedirection(Document relativeTo, string path)
             => new DocfxException(ReportLevel.Warning, "include-is-redirection", $"Referenced inclusion {path} relative to '{relativeTo}' shouldn't belong to redirections", relativeTo.ToString());
