--- conflicted
+++ resolved
@@ -130,20 +130,6 @@
         public static Error SchemaNotFound(string schema)
             => new Error(ErrorLevel.Error, "schema-not-found", $"Unknown schema '{schema}'");
 
-<<<<<<< HEAD
-        public static Error NewtonsoftJsonSchemaLimitExceeded(string message)
-            => new Error(ErrorLevel.Warning, "newtonsoft-json-schema-limit-exceeded", message);
-
-        public static Error NewtonsoftJsonSchemaLicenseRegistrationFailed(string message)
-            => new Error(ErrorLevel.Warning, "newtonsoft-json-schema-registraion-failed", $"Encountered issue while register license for Newtonsoft.Json.Schema: {message}");
-=======
-        public static Error ExceedGitHubRateLimit()
-            => new Error(ErrorLevel.Warning, "exceed-github-rate-limit", "GitHub API rate limit exceeded");
-
-        public static Error GitHubUserNotFound()
-            => new Error(ErrorLevel.Warning, "github-user-not-found", $"User not found on GitHub");
->>>>>>> 197d2af5
-
         private static Range ParseRangeFromYamlSyntaxException(YamlException ex)
         {
             return new Range(ex.Start.Line, ex.Start.Column, ex.End.Line, ex.End.Column);
