--- conflicted
+++ resolved
@@ -578,19 +578,11 @@
         /// or moniker-zone defined in article.md has no intersection with file-level monikers.
         /// </summary>
         /// Behavior: ✔️ Message: ❌
-<<<<<<< HEAD
-        public static Error EmptyMonikers(SourceInfo<string> rangeString, IReadOnlyCollection<string> zoneLevelMonikers, IReadOnlyCollection<string> fileLevelMonikers)
-            => new Error(ErrorLevel.Warning, "empty-monikers", $"No intersection between zone and file level monikers. The result of zone level range string '{rangeString}' is {Join(zoneLevelMonikers)}, while file level monikers is {Join(fileLevelMonikers)}.");
-
-        public static Error EmptyMonikers(string configMonikerRange, IReadOnlyCollection<string> configMonikers, SourceInfo<string> monikerRange, IReadOnlyCollection<string> fileMonikers)
-            => new Error(ErrorLevel.Warning, "empty-monikers", $"No moniker intersection between docfx.yml/docfx.json and file metadata. Config moniker range '{configMonikerRange}' is {Join(configMonikers)}, while file moniker range '{monikerRange}' is {Join(fileMonikers)}");
-=======
-        public static Error MonikeRangeOutOfScope(SourceInfo<string> rangeString, IReadOnlyList<string> zoneLevelMonikers, List<string> fileLevelMonikers)
+        public static Error MonikeRangeOutOfScope(SourceInfo<string> rangeString, IReadOnlyCollection<string> zoneLevelMonikers, IReadOnlyCollection<string> fileLevelMonikers)
             => new Error(ErrorLevel.Error, "moniker-range-out-of-scope", $"No intersection between zone and file level monikers. The result of zone level range string '{rangeString}' is {Join(zoneLevelMonikers)}, while file level monikers is {Join(fileLevelMonikers)}.");
 
-        public static Error MonikeRangeOutOfScope(string configMonikerRange, List<string> configMonikers, SourceInfo<string> monikerRange, IReadOnlyList<string> fileMonikers)
+        public static Error MonikeRangeOutOfScope(string configMonikerRange, IReadOnlyCollection<string> configMonikers, SourceInfo<string> monikerRange, IReadOnlyCollection<string> fileMonikers)
             => new Error(ErrorLevel.Error, "moniker-range-out-of-scope", $"No moniker intersection between docfx.yml/docfx.json and file metadata. Config moniker range '{configMonikerRange}' is {Join(configMonikers)}, while file moniker range '{monikerRange}' is {Join(fileMonikers)}");
->>>>>>> 670e0075
 
         /// <summary>
         /// Custom 404 page is not supported
