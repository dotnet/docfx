--- conflicted
+++ resolved
@@ -137,10 +137,6 @@
         public static Error UploadFailed(string url, string message)
             => new Error(ErrorLevel.Warning, "upload-failed", $"Upload '{url}' failed: {message}");
 
-<<<<<<< HEAD
-        public static Error GitCloneFailed(string url, IEnumerable<string> branches, string message = null)
-            => new Error(ErrorLevel.Error, "git-clone-failed", $"Cloning git repository '{url}' ({Join(branches)}) failed.{(string.IsNullOrEmpty(message) ? "" : " " + message)}");
-=======
         /// <summary>
         /// Failed to run `git fetch` or `git worktree add`.
         /// Examples:
@@ -148,7 +144,6 @@
         /// </summary>
         public static Error GitCloneFailed(string url, IEnumerable<string> branches)
             => new Error(ErrorLevel.Error, "git-clone-failed", $"Cloning git repository '{url}' ({Join(branches)}) failed.");
->>>>>>> 03002aa7
 
         /// <summary>
         /// Yaml header defined in article.md isn't an object.
