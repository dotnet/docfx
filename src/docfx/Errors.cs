--- conflicted
+++ resolved
@@ -100,7 +100,9 @@
         public static Error GitShadowClone(string repoPath)
             => new Error(ErrorLevel.Error, "git-shadow-clone", $"Does not support git shallow clone: '{repoPath}'");
 
-<<<<<<< HEAD
+        public static Error GitNotFound()
+            => new Error(ErrorLevel.Error, "git-not-found", $"Cannot find git, install git https://git-scm.com/");
+
         public static Error NullValue(Range range, string name)
             => new Error(ErrorLevel.Warning, "null-value", $"{range} {name} contains null value");
 
@@ -117,12 +119,5 @@
             var key = innerMessage.Substring(keyIndex + 2, innerMessage.Length - keyIndex - 2);
             return $"{range}: Key '{key}' is already defined, remove the duplicate key.";
         }
-=======
-        public static Error GitNotFound()
-            => new Error(ErrorLevel.Error, "git-not-found", $"Cannot find git, install git https://git-scm.com/");
-
-        public static Error NullValue(Range range)
-            => new Error(ErrorLevel.Warning, "null-value", $"{range} contains null value");
->>>>>>> 1543db99
     }
 }