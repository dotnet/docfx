// Copyright (c) Microsoft. All rights reserved.
// Licensed under the MIT license. See LICENSE file in the project root for full license information.

using System;
using System.Collections.Generic;
using System.Linq;

namespace Microsoft.Docs.Build
{
    internal static class Errors
    {
        public static Error RedirectionConflict(string redirectFrom)
            => new Error(ErrorLevel.Error, "redirection-conflict", $"The '{redirectFrom}' appears twice or more in the redirection mappings");

        public static Error InvalidRedirection(string path, ContentType contentType)
            => new Error(ErrorLevel.Error, "invalid-redirection", $"The '{path}' shouldn't belong to redirections since it's a {contentType}");

        public static Error InvalidGlobPattern(string pattern, Exception ex)
            => new Error(ErrorLevel.Error, "invalid-glob-pattern", $"The glob pattern '{pattern}' is invalid: {ex.Message}");

        public static Error ConfigNotFound(string docsetPath, string configFile)
            => new Error(ErrorLevel.Error, "config-not-found", $"Cannot find {configFile} at '{docsetPath}'");

        public static Error CircularReference<T>(T filePath, IEnumerable<T> dependencyChain)
            => new Error(ErrorLevel.Error, "circular-reference", $"Found circular reference: {string.Join(" --> ", dependencyChain.Select(file => $"'{file}'"))} --> '{filePath}'", filePath.ToString());

        public static Error NeedRestore(string dependenyRepoHref)
            => new Error(ErrorLevel.Error, "need-restore", $"Cannot find dependency '{dependenyRepoHref}', did you forget to run `docfx restore`?");

        public static Error GitHubUserNotFound(string login)
            => new Error(ErrorLevel.Warning, "github-user-not-found", $"Cannot find user '{login}' on GitHub");

        public static Error GitHubApiFailed(string api, Exception ex)
            => new Error(ErrorLevel.Warning, "github-api-failed", $"Failed calling GitHub API '{api}': {ex.Message}");

        public static Error InvalidTopicHref(Document relativeTo, string topicHref)
            => new Error(ErrorLevel.Error, "invalid-topic-href", $"The topic href '{topicHref}' can only reference to a local file or absolute path", relativeTo.ToString());

        public static Error InvalidTocHref(Document relativeTo, string tocHref)
            => new Error(ErrorLevel.Error, "invalid-toc-href", $"The toc href '{tocHref}' can only reference to a local TOC file, folder or absolute path", relativeTo.ToString());

        public static Error MissingTocHead(in Range range, string filePath)
            => new Error(ErrorLevel.Error, "missing-toc-head", $"The toc head name is missing", filePath, range);

        public static Error InvalidTocSyntax(in Range range, string filePath, string syntax)
            => new Error(ErrorLevel.Error, "invalid-toc-syntax", $"The toc syntax '{syntax}' is invalided", filePath, range);

        public static Error InvalidTocLevel(string filePath, int from, int to)
            => new Error(ErrorLevel.Error, "invalid-toc-level", $"The toc level can't be skipped from {from} to {to}", filePath);

        public static Error InvalidLocale(string locale)
            => new Error(ErrorLevel.Error, "invalid-locale", $"Locale '{locale}' is not supported.");

        public static Error DownloadFailed(string url, string message)
            => new Error(ErrorLevel.Error, "download-failed", $"Download '{url}' failed: {message}");

        public static Error GitCloneFailed(string url)
            => new Error(ErrorLevel.Error, "git-clone-failed", $"Cloning git repository '{url}' failed.");

        public static Error YamlHeaderNotObject(bool isArray)
            => new Error(ErrorLevel.Warning, "yaml-header-not-object", $"Expect yaml header to be an object, but got {(isArray ? "an array" : "a scalar")}");

        public static Error YamlSyntaxError(in Range range, string message)
            => new Error(ErrorLevel.Error, "yaml-syntax-error", message, range: range);

        public static Error YamlDuplicateKey(in Range range, string key)
            => new Error(ErrorLevel.Error, "yaml-duplicate-key", $"Key '{key}' is already defined, remove the duplicate key.", range: range);

        public static Error InvalidYamlHeader(Document file, Exception ex)
            => new Error(ErrorLevel.Warning, "invalid-yaml-header", ex.Message, file.ToString());

        public static Error JsonSyntaxError(in Range range, string message, string path)
            => new Error(ErrorLevel.Error, "json-syntax-error", $"{message}", range: range, jsonPath: path);

        public static Error LinkIsEmpty(Document relativeTo)
            => new Error(ErrorLevel.Info, "link-is-empty", "Link is empty", relativeTo.ToString());

        public static Error LinkOutOfScope(Document relativeTo, Document file, string href, string configFile)
            => new Error(ErrorLevel.Warning, "link-out-of-scope", $"File '{file}' referenced by link '{href}' will not be built because it is not included in {configFile}", relativeTo.ToString());

        public static Error RedirectionOutOfScope(Document redirection, string configFile)
            => new Error(ErrorLevel.Warning, "redirection-out-of-scope", $"Redirection file '{redirection}' will not be built because it is not included in {configFile}");

        public static Error LinkIsDependency(Document relativeTo, Document file, string href)
            => new Error(ErrorLevel.Warning, "link-is-dependency", $"File '{file}' referenced by link '{href}' will not be built because it is from a dependency docset", relativeTo.ToString());

        public static Error AbsoluteFilePath(Document relativeTo, string path)
            => new Error(ErrorLevel.Warning, "absolute-file-path", $"File path cannot be absolute: '{path}'", relativeTo.ToString());

        public static Error HeadingNotFound(Document file)
            => new Error(ErrorLevel.Warning, "heading-not-found", $"The first visible block is not a heading block with `#`", file.ToString());

        public static Error FileNotFound(string relativeTo, string path)
            => new Error(ErrorLevel.Warning, "file-not-found", $"Cannot find file '{path}' relative to '{relativeTo}'", relativeTo);

        public static Error UidNotFound(Document file, string uid, string rawXref)
            => new Error(ErrorLevel.Warning, "uid-not-found", $"Cannot find uid '{uid}' using xref '{rawXref}'", file.ToString());

        public static Error MergeConflict(string file)
            => new Error(ErrorLevel.Error, "merge-conflict", "File contains merge conflict", file);

        public static Error AtUidNotFound(Document file, string uid, string rawXref)
            => new Error(ErrorLevel.Info, "at-uid-not-found", $"Cannot find uid '{uid}' using xref '{rawXref}'", file.ToString());

        public static Error PublishUrlConflict(string url, IEnumerable<Document> files)
<<<<<<< HEAD
            => new Error(ErrorLevel.Warning, "publish-url-conflict", $"Two or more documents which don't have moniker or the moniker range is not mutually exclusive from others, publish to the same url '{url}': {string.Join(", ", files.OrderBy(file => file.FilePath).Select(file => file.ContentType == ContentType.Redirection ? $"'{file} <redirection>'" : $"'{file}'").Take(5))}");
=======
            => new Error(ErrorLevel.Warning, "publish-url-conflict", $"Two or more documents publish to the same url '{url}': {Join(files, file => file.ContentType == ContentType.Redirection ? $"{file} <redirection>" : file.ToString())}");
>>>>>>> 4b2e5182

        public static Error IncludeRedirection(Document relativeTo, string path)
            => new Error(ErrorLevel.Warning, "include-is-redirection", $"Referenced inclusion {path} relative to '{relativeTo}' shouldn't belong to redirections", relativeTo.ToString());

        public static Error OutputPathConflict(string path, IEnumerable<Document> files)
            => new Error(ErrorLevel.Warning, "output-path-conflict", $"Two or more documents output to the same path '{path}': {Join(files)}");

        public static Error RedirectionDocumentIdConflict(IEnumerable<Document> redirectFromDocs, string redirectTo)
            => new Error(ErrorLevel.Warning, "redirected-id-conflict", $"Multiple documents redirected to '{redirectTo}' with document id: {Join(redirectFromDocs)}");

        public static Error GitLogError(string repoPath, int errorCode)
            => new Error(ErrorLevel.Error, "git-log-error", $"Error computing git log [{errorCode}] for '{repoPath}', did you used a shadow clone?");

        public static Error GitNotFound()
            => new Error(ErrorLevel.Error, "git-not-found", $"Cannot find git, install git https://git-scm.com/");

        public static Error CommittishNotFound(string repo, string committish)
            => new Error(ErrorLevel.Error, "committish-not-found", $"Cannot find branch, tag or commit '{committish}'for repo '{repo}'.");

        public static Error BookmarkNotFound(Document relativeTo, Document reference, string bookmark, IEnumerable<string> candidateBookmarks)
            => new Error(ErrorLevel.Warning, "bookmark-not-found", $"Cannot find bookmark '#{bookmark}' in '{reference}'{(FindBestMatch(bookmark, candidateBookmarks, out string matchedBookmark) ? $", did you mean '#{matchedBookmark}'?" : null)}", relativeTo.ToString());

        public static Error NullValue(in Range range, string name, string path)
            => new Error(ErrorLevel.Info, "null-value", $"'{name}' contains null value", range: range, jsonPath: path);

        public static Error UnknownField(in Range range, string propName, string typeName, string path)
            => new Error(ErrorLevel.Warning, "unknown-field", $"Could not find member '{propName}' on object of type '{typeName}'.", range: range, jsonPath: path);

        public static Error ViolateSchema(in Range range, string message, string path)
            => new Error(ErrorLevel.Error, "violate-schema", $"{message}", range: range, jsonPath: path);

        public static Error SchemaNotFound(string schema)
            => new Error(ErrorLevel.Error, "schema-not-found", $"Unknown schema '{schema}'");

        public static Error ExceedMaxErrors(int maxErrors)
            => new Error(ErrorLevel.Error, "exceed-max-errors", $"Error or warning count exceed '{maxErrors}'. Build will continue but newer logs will be ignored.");

        public static Error UidConflict(string uid, IEnumerable<XrefSpec> conflicts)
        {
            var hint = conflicts.Count() > 5 ? "(Only 5 duplicates displayed)" : "";
            return new Error(ErrorLevel.Warning, "uid-conflict", $"Two or more documents have defined the same Uid '{uid}': {string.Join(',', conflicts.Select(spec => spec.Href).Take(5))}{hint}");
        }

        public static Error MonikerNameConflict(string monikerName)
            => new Error(ErrorLevel.Error, "moniker-name-conflict", $"Two or more moniker definitions have the same monikerName `{monikerName}`");

        public static Error InvalidMonikerRange(string monikerRange, string message)
            => new Error(ErrorLevel.Error, "invalid-moniker-range", $"MonikerRange `{monikerRange}` is invalid: {message}");

        private static string Join<T>(IEnumerable<T> source, Func<T, string> selector = null)
            => string.Join(", ", source.Select(item => $"{selector?.Invoke(item) ?? item.ToString()}").OrderBy(_ => _, StringComparer.Ordinal).Select(_ => $"'{_}'").Take(5));

        /// <summary>
        /// Find the string that best matches <paramref name="target"/> from <paramref name="candidates"/>,
        /// return if a match is found and assigned the found value to  <paramref name="bestMatch"/> accordingly. <para/>
        /// Returns: false if no match is found, otherwise return true.
        /// </summary>
        /// <param name="target">The string to be looked for</param>
        /// <param name="candidates">Possible strings to look for from</param>
        /// <param name="bestMatch">If a match is found, this will be assigned</param>
        /// <param name="threshold">Max levenshtein distance between the candidate and the target, greater values will be filtered</param>
        /// <returns>
        ///     if a match is found, return true and assign it to <paramref name="bestMatch"/>, otherwise return false.
        /// </returns>
        private static bool FindBestMatch(string target, IEnumerable<string> candidates, out string bestMatch, int threshold = 5)
        {
            bestMatch = candidates != null ?
                    (from candidate in candidates
                     let levanshteinDistance = Levenshtein.GetLevenshteinDistance(candidate, target)
                     where levanshteinDistance <= threshold
                     orderby levanshteinDistance, candidate
                     select candidate).FirstOrDefault()
                    : null;
            return !string.IsNullOrEmpty(bestMatch);
        }
    }
}<|MERGE_RESOLUTION|>--- conflicted
+++ resolved
@@ -103,11 +103,7 @@
             => new Error(ErrorLevel.Info, "at-uid-not-found", $"Cannot find uid '{uid}' using xref '{rawXref}'", file.ToString());
 
         public static Error PublishUrlConflict(string url, IEnumerable<Document> files)
-<<<<<<< HEAD
-            => new Error(ErrorLevel.Warning, "publish-url-conflict", $"Two or more documents which don't have moniker or the moniker range is not mutually exclusive from others, publish to the same url '{url}': {string.Join(", ", files.OrderBy(file => file.FilePath).Select(file => file.ContentType == ContentType.Redirection ? $"'{file} <redirection>'" : $"'{file}'").Take(5))}");
-=======
-            => new Error(ErrorLevel.Warning, "publish-url-conflict", $"Two or more documents publish to the same url '{url}': {Join(files, file => file.ContentType == ContentType.Redirection ? $"{file} <redirection>" : file.ToString())}");
->>>>>>> 4b2e5182
+            => new Error(ErrorLevel.Warning, "publish-url-conflict", $"Two or more documents which don't have moniker or the moniker range is not mutually exclusive from others, publish to the same url '{url}': {Join(files, file => file.ContentType == ContentType.Redirection ? $"{file} <redirection>" : file.ToString())}");
 
         public static Error IncludeRedirection(Document relativeTo, string path)
             => new Error(ErrorLevel.Warning, "include-is-redirection", $"Referenced inclusion {path} relative to '{relativeTo}' shouldn't belong to redirections", relativeTo.ToString());
