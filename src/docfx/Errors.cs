// Copyright (c) Microsoft. All rights reserved.
// Licensed under the MIT license. See LICENSE file in the project root for full license information.

using System;
using System.Collections.Generic;
using System.Linq;

namespace Microsoft.Docs.Build
{
    internal static class Errors
    {
        public static Error RedirectionConflict(string redirectFrom)
            => new Error(ErrorLevel.Error, "redirection-conflict", $"The '{redirectFrom}' appears twice or more in the redirection mappings");

        public static Error InvalidRedirection(string path, ContentType contentType)
            => new Error(ErrorLevel.Error, "invalid-redirection", $"The '{path}' shouldn't belong to redirections since it's a {contentType}");

        public static Error ConfigNotFound(string docsetPath)
            => new Error(ErrorLevel.Error, "config-not-found", $"Cannot find docfx.yml at '{docsetPath}'");

        public static Error InvalidConfig(string configPath, Exception e)
            => new Error(ErrorLevel.Error, "invalid-config", $"Error parsing docset config: {e.Message}", configPath);

        public static Error CircularReference<T>(T filePath, IEnumerable<T> dependencyChain)
            => new Error(ErrorLevel.Error, "circular-reference", $"Found circular reference: {string.Join(" --> ", dependencyChain.Select(file => $"'{file}'"))} --> '{filePath}'", filePath.ToString());

<<<<<<< HEAD
        public static DocfxException InvalidTopicHref(string topicHref)
            => new DocfxException(ReportLevel.Error, "invalid-topc-href", $"The topic href {topicHref} can only reference to a local file or absolute path");

        public static DocfxException InvalidTocHref(string tocHref)
            => new DocfxException(ReportLevel.Error, "invalid-toc-href", $"The toc href {tocHref} can only reference to a local TOC file, folder or absolute path");

        public static DocfxException YamlHeaderNotObject(object filePath, bool isArray)
            => new DocfxException(ReportLevel.Warning, "yaml-header-not-object", $"Expect yaml header to be an object, but got {(isArray ? "an array" : "a scalar")}", filePath.ToString());
=======
        public static Error YamlHeaderNotObject(object filePath, bool isArray)
            => new Error(ErrorLevel.Warning, "yaml-header-not-object", $"Expect yaml header to be an object, but got {(isArray ? "an array" : "a scalar")}", filePath.ToString());
>>>>>>> a18dde7a

        public static Error InvalidYamlHeader(Document file, Exception ex)
            => new Error(ErrorLevel.Warning, "invalid-yaml-header", ex.Message, file.ToString());

        public static Error LinkIsEmpty(Document file)
            => new Error(ErrorLevel.Info, "link-is-empty", "Link is empty", file.ToString());

        public static Error LinkOutOfScope(Document relativeTo, Document file, string href)
            => new Error(ErrorLevel.Warning, "link-out-of-scope", $"File '{file}' referenced by link '{href}' will not be build because it is not included in docfx.yml", relativeTo.ToString());

        public static Error LinkIsDependency(Document relativeTo, Document file, string href)
            => new Error(ErrorLevel.Warning, "link-is-dependency", $"File '{file}' referenced by link '{href}' will not be build because it is from a dependency docset", relativeTo.ToString());

        public static Error AbsoluteFilePath(Document relativeTo, string path)
            => new Error(ErrorLevel.Warning, "absolute-file-path", $"File path cannot be absolute: '{path}'", relativeTo.ToString());

        public static Error FileNotFound(Document relativeTo, string path)
            => new Error(ErrorLevel.Warning, "file-not-found", $"Cannot find file '{path}' relative to '{relativeTo}'", relativeTo.ToString());

        public static Error UidNotFound(Document file, string uid, string rawXref)
            => new Error(ErrorLevel.Warning, "uid-not-found", $"Cannot find uid '{uid}' using xref '{rawXref}'", file.ToString());

        public static Error AtUidNotFound(Document file, string uid, string rawXref)
            => new Error(ErrorLevel.Info, "at-uid-not-found", $"Cannot find uid '{uid}' using xref '{rawXref}'", file.ToString());

        public static Error PublishUrlConflict(string url, IEnumerable<Document> files)
            => new Error(ErrorLevel.Warning, "publish-url-conflict", $"Two or more documents publish to the same url '{url}': {string.Join(", ", files.OrderBy(file => file.FilePath).Select(file => file.ContentType == ContentType.Redirection ? $"'{file} <redirection>'" : $"'{file}'").Take(5))}");

        public static Error IncludeRedirection(Document relativeTo, string path)
            => new Error(ErrorLevel.Warning, "include-is-redirection", $"Referenced inclusion {path} relative to '{relativeTo}' shouldn't belong to redirections", relativeTo.ToString());

        public static Error OutputPathConflict(string path, IEnumerable<Document> files)
            => new Error(ErrorLevel.Warning, "output-path-conflict", $"Two or more documents output to the same path '{path}': {string.Join(", ", files.OrderBy(file => file.FilePath).Select(file => $"'{file}'").Take(5))}");

        public static Error RedirectionDocumentIdConflict(IEnumerable<Document> redirectFromDocs, string redirectTo)
            => new Error(ErrorLevel.Warning, "redirected-id-conflict", $"Multiple documents redirected to '{redirectTo}' with document id: {string.Join(", ", redirectFromDocs.OrderBy(f => f.FilePath).Select(f => $"'{f}'"))}");
    }
}<|MERGE_RESOLUTION|>--- conflicted
+++ resolved
@@ -24,19 +24,14 @@
         public static Error CircularReference<T>(T filePath, IEnumerable<T> dependencyChain)
             => new Error(ErrorLevel.Error, "circular-reference", $"Found circular reference: {string.Join(" --> ", dependencyChain.Select(file => $"'{file}'"))} --> '{filePath}'", filePath.ToString());
 
-<<<<<<< HEAD
-        public static DocfxException InvalidTopicHref(string topicHref)
-            => new DocfxException(ReportLevel.Error, "invalid-topc-href", $"The topic href {topicHref} can only reference to a local file or absolute path");
+        public static Error InvalidTopicHref(string topicHref)
+            => new Error(ErrorLevel.Error, "invalid-topc-href", $"The topic href '{topicHref}' can only reference to a local file or absolute path");
 
-        public static DocfxException InvalidTocHref(string tocHref)
-            => new DocfxException(ReportLevel.Error, "invalid-toc-href", $"The toc href {tocHref} can only reference to a local TOC file, folder or absolute path");
+        public static Error InvalidTocHref(string tocHref)
+            => new Error(ErrorLevel.Error, "invalid-toc-href", $"The toc href '{tocHref}' can only reference to a local TOC file, folder or absolute path");
 
-        public static DocfxException YamlHeaderNotObject(object filePath, bool isArray)
-            => new DocfxException(ReportLevel.Warning, "yaml-header-not-object", $"Expect yaml header to be an object, but got {(isArray ? "an array" : "a scalar")}", filePath.ToString());
-=======
         public static Error YamlHeaderNotObject(object filePath, bool isArray)
             => new Error(ErrorLevel.Warning, "yaml-header-not-object", $"Expect yaml header to be an object, but got {(isArray ? "an array" : "a scalar")}", filePath.ToString());
->>>>>>> a18dde7a
 
         public static Error InvalidYamlHeader(Document file, Exception ex)
             => new Error(ErrorLevel.Warning, "invalid-yaml-header", ex.Message, file.ToString());
