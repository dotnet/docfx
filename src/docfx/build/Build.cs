--- conflicted
+++ resolved
@@ -32,11 +32,7 @@
 
             if (options.Legacy)
             {
-<<<<<<< HEAD
-                Legacy.ConvertToLegacyModel(docset, context, files, sourceDependencies, tocMap, report);
-=======
-                Legacy.ConvertToLegacyModel(docset, context, files, sourceDependencies, tocMap, contribution);
->>>>>>> d5af7eac
+                Legacy.ConvertToLegacyModel(docset, context, files, sourceDependencies, tocMap);
             }
         }
 
