--- conflicted
+++ resolved
@@ -28,11 +28,7 @@
             var tocMap = await BuildTableOfContents.BuildTocMap(context, buildScope);
             var repo = new GitRepoInfoProvider();
 
-<<<<<<< HEAD
-            var (files, sourceDependencies) = await BuildFiles(context, new HashSet<Document>(buildScope.Concat(docset.Redirections.Keys)), tocMap);
-=======
-            var (files, sourceDependencies) = await BuildFiles(context, buildScope, tocMap, repo);
->>>>>>> 5265061d
+            var (files, sourceDependencies) = await BuildFiles(context, new HashSet<Document>(buildScope.Concat(docset.Redirections.Keys)), tocMap, repo);
 
             BuildManifest.Build(context, files, sourceDependencies);
 
