--- conflicted
+++ resolved
@@ -32,13 +32,9 @@
                 var (docset, fallbackDocset) = GetDocsetWithFallback(
                     docsetPath, locale, config, repository, fallbackRepo, restoreGitMap);
                 var outputPath = Path.Combine(docsetPath, config.Output.Path);
-                var dependencyDocset = LoadDependencies(docset, restoreGitMap);
-
-<<<<<<< HEAD
-                await Run(docset, fallbackDocset, options, errorLog, outputPath, restoreGitMap);
-=======
-                await Run(docset, fallbackDocset, dependencyDocset, restoreGitMap, options, errorLog, outputPath);
->>>>>>> 7a46e570
+                var dependencyDocsets = LoadDependencies(docset, restoreGitMap);
+
+                await Run(docset, fallbackDocset, dependencyDocsets, options, errorLog, outputPath, restoreGitMap);
             }
         }
 
@@ -81,11 +77,7 @@
         private static async Task Run(
             Docset docset,
             Docset fallbackDocset,
-<<<<<<< HEAD
-=======
             Dictionary<string, (Docset, bool)> dependencyDocsets,
-            RestoreGitMap restoreGitMap,
->>>>>>> 7a46e570
             CommandLineOptions options,
             ErrorLog errorLog,
             string outputPath,
@@ -256,9 +248,10 @@
 
             foreach (var (name, dependency) in config.Dependencies)
             {
-                var dir = restoreGitMap.GetGitRestorePath(dependency, docset.DocsetPath);
-
-                result.TryAdd(name, (new Docset(dir, docset.Locale, config), dependency.ExtendToBuild));
+                var (dir, commit) = restoreGitMap.GetRestoreGitPath(dependency, docset.DocsetPath, true);
+
+                var repository = Repository.Create(dir, dependency.Branch, dependency.RemoteUrl, commit);
+                result.TryAdd(name, (new Docset(dir, docset.Locale, config, repository), dependency.ExtendToBuild));
             }
 
             return result;
