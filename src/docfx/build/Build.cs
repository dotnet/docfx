// Copyright (c) Microsoft. All rights reserved.
// Licensed under the MIT license. See LICENSE file in the project root for full license information.

using System;
using System.Collections.Generic;
using System.IO;
using System.Linq;
using System.Threading.Tasks;

namespace Microsoft.Docs.Build
{
    internal static class Build
    {
        public static async Task Run(string docsetPath, CommandLineOptions options, ErrorLog errorLog)
        {
            // load and trace entry repository
            var repositoryProvider = new RepositoryProvider(docsetPath, options);
            var repository = repositoryProvider.GetRepository(FileOrigin.Default);
            Telemetry.SetRepository(repository?.Remote, repository?.Branch);
            var locale = LocalizationUtility.GetLocale(repository, options);

            using (var restoreGitMap = RestoreGitMap.Create(docsetPath, locale))
            {
                // load configuration from current docset and fallback docset
                var input = new Input(docsetPath, repositoryProvider);
                var configLoader = new ConfigLoader(docsetPath, input, repositoryProvider);

                repositoryProvider.ConfigRestoreMap(restoreGitMap);
                var (errors, config) = configLoader.Load(options, extend: true);

                errorLog.Configure(config);

                // just return if config loading has errors
                if (errorLog.Write(errors))
                    return;

                // get docsets(build docset, fallback docset and dependency docsets)
                repositoryProvider.Config(config);
                var (docset, fallbackDocset) = GetDocsetWithFallback(docsetPath, locale, config, repositoryProvider, restoreGitMap);
                if (!string.Equals(docset.DocsetPath, PathUtility.NormalizeFolder(docsetPath), PathUtility.PathComparison))
                {
                    // entry docset is not the docset to build
                    input = new Input(docset.DocsetPath, repositoryProvider);
                }
                var dependencyDocsets = LoadDependencies(docset, repositoryProvider);

                // run build based on docsets
                await Run(docset, fallbackDocset, dependencyDocsets, options, errorLog, Path.Combine(docsetPath, docset.Config.Output.Path), input, repositoryProvider);
            }
        }

        private static (Docset docset, Docset fallbackDocset) GetDocsetWithFallback(
            string docsetPath,
            string locale,
            Config config,
            RepositoryProvider repositoryProvider,
            RestoreGitMap restoreGitMap)
        {
            var currentDocset = new Docset(docsetPath, locale, config, repositoryProvider.GetRepository(FileOrigin.Default));
            if (!string.IsNullOrEmpty(currentDocset.Locale) && !string.Equals(currentDocset.Locale, config.Localization.DefaultLocale))
            {
                var fallbackRepo = repositoryProvider.GetRepository(FileOrigin.Fallback);
                if (fallbackRepo != null)
                {
                    return (currentDocset, new Docset(fallbackRepo.Path, locale, config, fallbackRepo));
                }

                // todo: get localization repository from repository provider
                if (LocalizationUtility.TryGetLocalizationDocset(
                    restoreGitMap,
                    currentDocset,
                    config,
                    currentDocset.Locale,
                    out var localizationDocset,
                    out var localizationRepository))
                {
                    repositoryProvider.ConfigLocalizationRepo(localizationDocset, localizationRepository);
                    return (new Docset(
                        localizationDocset,
                        currentDocset.Locale,
                        config,
                        localizationRepository),
                        currentDocset);
                }
            }

            return (currentDocset, default);
        }

        private static async Task Run(
            Docset docset,
            Docset fallbackDocset,
            Dictionary<string, (Docset, bool)> dependencyDocsets,
            CommandLineOptions options,
            ErrorLog errorLog,
            string outputPath,
            Input input,
            RepositoryProvider repositoryProvider)
        {
            using (var context = new Context(outputPath, errorLog, docset, fallbackDocset, dependencyDocsets, input, repositoryProvider))
            {
                context.BuildQueue.Enqueue(context.BuildScope.Files);

                using (Progress.Start("Building files"))
                {
                    await context.BuildQueue.Drain(file => BuildFile(context, file), Progress.Update);
                }

                context.BookmarkValidator.Validate();

                var (publishModel, fileManifests) = context.PublishModelBuilder.Build(context, docset.Legacy);
                var dependencyMap = context.DependencyMapBuilder.Build();
                var xrefMapModel = context.XrefResolver.ToXrefMapModel();

                context.Output.WriteJson(xrefMapModel, ".xrefmap.json");
                context.Output.WriteJson(publishModel, ".publish.json");
                context.Output.WriteJson(dependencyMap.ToDependencyMapModel(), ".dependencymap.json");

                if (options.Legacy)
                {
                    if (docset.Config.Output.Json)
                    {
                        // TODO: decouple files and dependencies from legacy.
                        Legacy.ConvertToLegacyModel(docset, context, fileManifests, dependencyMap);
                    }
                    else
                    {
                        context.TemplateEngine.CopyTo(outputPath);
                    }
                }

                context.GitHubUserCache.Save();
                context.MicrosoftGraphCache.Save();
                context.ContributionProvider.Save();
                context.GitCommitProvider.Save();
            }
        }

        private static async Task BuildFile(Context context, Document file)
        {
            if (!ShouldBuildFile(context, file))
            {
                return;
            }

            try
            {
                var errors = Enumerable.Empty<Error>();
                switch (file.ContentType)
                {
                    case ContentType.Resource:
                        errors = BuildResource.Build(context, file);
                        break;
                    case ContentType.Page:
                        errors = await BuildPage.Build(context, file);
                        break;
                    case ContentType.TableOfContents:
                        // TODO: improve error message for toc monikers overlap
                        errors = BuildTableOfContents.Build(context, file);
                        break;
                    case ContentType.Redirection:
                        errors = BuildRedirection.Build(context, file);
                        break;
                }

                var hasErrors = context.ErrorLog.Write(file, errors);
                if (hasErrors)
                {
                    context.PublishModelBuilder.MarkError(file);
                }

                Telemetry.TrackBuildItemCount(file.ContentType);
            }
            catch (Exception ex) when (DocfxException.IsDocfxException(ex, out var dex))
            {
                context.ErrorLog.Write(file, dex.Error, isException: true);
                context.PublishModelBuilder.MarkError(file);
            }
            catch
            {
                Console.WriteLine($"Build {file.FilePath} failed");
                throw;
            }
        }

        private static bool ShouldBuildFile(Context context, Document file)
        {
            if (file.ContentType == ContentType.TableOfContents)
            {
                if (!context.TocMap.Contains(file))
                {
                    return false;
                }

                // if A toc includes B toc and only B toc is localized, then A need to be included and built
                return file.FilePath.Origin != FileOrigin.Fallback
                    || (context.TocMap.TryGetTocReferences(file, out var tocReferences)
                        && tocReferences.Any(toc => toc.FilePath.Origin != FileOrigin.Fallback));
            }

            return file.FilePath.Origin != FileOrigin.Fallback;
        }

        private static Dictionary<string, (Docset docset, bool inScope)> LoadDependencies(Docset docset, RepositoryProvider repositoryProvider)
        {
            var config = docset.Config;
            var result = new Dictionary<string, (Docset docset, bool inScope)>(config.Dependencies.Count, PathUtility.PathComparer);

            foreach (var (name, dependency) in config.Dependencies)
            {
<<<<<<< HEAD
                var (entry, repository) = repositoryProvider.GetRepositoryWithEntry(FileOrigin.Dependency, name);
                if (!string.IsNullOrEmpty(entry))
                {
                    result.TryAdd(name, (new Docset(entry, docset.Locale, config, repository), dependency.BuildFiles));
                }
=======
                var (dir, commit) = restoreGitMap.GetRestoreGitPath(dependency, true);

                var repository = Repository.Create(dir, dependency.Branch, dependency.Url, commit);
                result.TryAdd(name, (new Docset(dir, docset.Locale, config, repository), dependency.IncludeInBuild));
>>>>>>> d7e40229
            }

            return result;
        }
    }
}<|MERGE_RESOLUTION|>--- conflicted
+++ resolved
@@ -208,18 +208,11 @@
 
             foreach (var (name, dependency) in config.Dependencies)
             {
-<<<<<<< HEAD
                 var (entry, repository) = repositoryProvider.GetRepositoryWithEntry(FileOrigin.Dependency, name);
                 if (!string.IsNullOrEmpty(entry))
                 {
-                    result.TryAdd(name, (new Docset(entry, docset.Locale, config, repository), dependency.BuildFiles));
-                }
-=======
-                var (dir, commit) = restoreGitMap.GetRestoreGitPath(dependency, true);
-
-                var repository = Repository.Create(dir, dependency.Branch, dependency.Url, commit);
-                result.TryAdd(name, (new Docset(dir, docset.Locale, config, repository), dependency.IncludeInBuild));
->>>>>>> d7e40229
+                    result.TryAdd(name, (new Docset(entry, docset.Locale, config, repository), dependency.IncludeInBuild));
+                }
             }
 
             return result;
