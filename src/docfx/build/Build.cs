--- conflicted
+++ resolved
@@ -30,12 +30,7 @@
                     return;
 
                 var gitLock = fallbackGitLock ?? restoreGitMap.GitLock;
-                var (docset, fallbackDocset) = GetDocsetWithFallback(
-<<<<<<< HEAD
-                    docsetPath, options, errorLog, repository, locale, fallbackRepo, config, gitLock);
-=======
-                    docsetPath, repository, locale, fallbackRepo, config, gitMap);
->>>>>>> 2422e324
+                var (docset, fallbackDocset) = GetDocsetWithFallback(docsetPath, repository, locale, fallbackRepo, config, gitLock);
                 var outputPath = Path.Combine(docsetPath, config.Output.Path);
 
                 await Run(docset, fallbackDocset, options, errorLog, outputPath, gitLock);
@@ -50,20 +45,12 @@
             Config config,
             DependencyGitLock gitLock)
         {
-<<<<<<< HEAD
-            var currentDocset = new Docset(errorLog, docsetPath, locale, config, options, repository, gitLock);
-=======
             var currentDocset = new Docset(docsetPath, locale, config, repository);
->>>>>>> 2422e324
             if (!string.IsNullOrEmpty(currentDocset.Locale) && !string.Equals(currentDocset.Locale, config.Localization.DefaultLocale))
             {
                 if (fallbackRepo != null)
                 {
-<<<<<<< HEAD
-                    return (currentDocset, new Docset(errorLog, fallbackRepo.Path, locale, config, options, fallbackRepo, gitLock));
-=======
                     return (currentDocset, new Docset(fallbackRepo.Path, locale, config, fallbackRepo));
->>>>>>> 2422e324
                 }
 
                 if (LocalizationUtility.TryGetLocalizationDocset(
@@ -74,19 +61,12 @@
                     out var localizationDocset,
                     out var localizationRepository))
                 {
-<<<<<<< HEAD
                     return (new Docset(
-                        errorLog,
                         localizationDocset,
                         currentDocset.Locale,
                         config,
-                        options,
-                        localizationRepository,
-                        gitLock), currentDocset);
-=======
-                    var repo = Repository.Create(localizationDocsetPath, localizationBranch);
-                    return (new Docset(localizationDocsetPath, currentDocset.Locale, config, repo), currentDocset);
->>>>>>> 2422e324
+                        localizationRepository),
+                        currentDocset);
                 }
             }
 
@@ -237,13 +217,8 @@
                     fallbackBranch = "master";
                 }
 
-<<<<<<< HEAD
-                var (fallbackRepoPath, commit) = RestoreGitMap.GetRestoreGitPath(gitLock, fallbackRemote, fallbackBranch, docsetPath, false);
+                var (fallbackRepoPath, commit) = RestoreGitMap.GetRestoreGitPath(gitLock, new PackageUrl(fallbackRemote, fallbackBranch), docsetPath, false);
                 var fallbackRepository = Repository.Create(fallbackRepoPath, fallbackBranch, fallbackRemote, commit);
-=======
-                var (fallbackRepoPath, fallbackRestoreMap) = restoreGitMap.GetGitRestorePath(fallbackRemote, fallbackBranch);
-                var fallbackRepository = Repository.Create(fallbackRepoPath, fallbackBranch, fallbackRemote);
->>>>>>> 2422e324
 
                 if (!ConfigLoader.TryGetConfigPath(docsetPath, out _))
                 {
