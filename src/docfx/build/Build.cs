// Copyright (c) Microsoft. All rights reserved.
// Licensed under the MIT license. See LICENSE file in the project root for full license information.

using System;
using System.Collections.Generic;
using System.Diagnostics;
using System.IO;
using System.Linq;
using System.Threading.Tasks;

namespace Microsoft.Docs.Build
{
    internal static class Build
    {
        public static async Task<int> Run(string workingDirectory, CommandLineOptions options)
        {
            var docsets = ConfigLoader.FindDocsets(workingDirectory, options);
            if (docsets.Length == 0)
            {
                ErrorLog.PrintError(Errors.ConfigNotFound(workingDirectory));
                return 1;
            }

            var result = await Task.WhenAll(docsets.Select(docset => BuildDocset(docset.docsetPath, docset.outputPath, options)));
            return result.All(x => x) ? 0 : 1;
        }

        private static async Task<bool> BuildDocset(string docsetPath, string outputPath, CommandLineOptions options)
        {
            List<Error> errors;
            Config config = null;
            RestoreGitMap restoreGitMap = null;

            using (var errorLog = new ErrorLog(docsetPath, outputPath, () => config, options.Legacy))
            {
                var stopwatch = Stopwatch.StartNew();

                try
                {
                    // load and trace entry repository
                    var repository = Repository.Create(docsetPath);
                    Telemetry.SetRepository(repository?.Remote, repository?.Branch);
                    var locale = LocalizationUtility.GetLocale(repository, options);

                    using (restoreGitMap = RestoreGitMap.Create(docsetPath, locale))
                    {
                        var configLoader = new ConfigLoader(repository);
                        (errors, config) = configLoader.Load(docsetPath, options, noFetch: true);
<<<<<<< HEAD

                        // just return if config loading has errors
                        if (errorLog.Write(errors))
                            return false;

                        var localizationProvider = new LocalizationProvider(restoreGitMap, options, config, locale, docsetPath, repository);
                        var repositoryProvider = new RepositoryProvider(docsetPath, repository, options, config, restoreGitMap, localizationProvider);
                        var input = new Input(docsetPath, repositoryProvider, localizationProvider);

=======
                        if (errorLog.Write(errors))
                            return false;

                        var localizationProvider = new LocalizationProvider(restoreGitMap, options, config, locale, docsetPath, repository);
                        var repositoryProvider = new RepositoryProvider(docsetPath, repository, options, config, restoreGitMap, localizationProvider);
                        var input = new Input(docsetPath, repositoryProvider, localizationProvider);

>>>>>>> dd9f401f
                        // get docsets(build docset, fallback docset and dependency docsets)
                        var (docset, fallbackDocset) = GetDocsetWithFallback(locale, config, localizationProvider);

                        // run build based on docsets
                        outputPath = outputPath ?? Path.Combine(docsetPath, docset.Config.Output.Path);
                        await Run(docset, fallbackDocset, options, errorLog, outputPath, input, repositoryProvider, localizationProvider);
                    }
                }
                catch (Exception ex) when (DocfxException.IsDocfxException(ex, out var dex))
                {
                    Log.Write(dex);
                    errorLog.Write(dex.Error, isException: true);
                    return false;
                }
                finally
                {
                    Telemetry.TrackOperationTime("build", stopwatch.Elapsed);
                    Log.Important($"Build '{config?.Name}' done in {Progress.FormatTimeSpan(stopwatch.Elapsed)}", ConsoleColor.Green);
                    errorLog.PrintSummary();
                }
                return true;
            }
        }

        private static (Docset docset, Docset fallbackDocset) GetDocsetWithFallback(
            string locale,
            Config config,
            LocalizationProvider localizationProvider)
        {
            var (currentDocsetPath, currentRepo) = localizationProvider.GetBuildRepositoryWithDocsetEntry();
            var currentDocset = new Docset(currentDocsetPath, locale, config, currentRepo);
            if (localizationProvider.IsLocalizationBuild)
            {
                var (fallbackDocsetPath, fallbackRepo) = localizationProvider.GetFallbackRepositoryWithDocsetEntry();
                if (fallbackRepo != null)
                {
                    return (currentDocset, new Docset(fallbackDocsetPath, locale, config, fallbackRepo));
                }
            }

            return (currentDocset, default);
        }

        private static async Task Run(
            Docset docset,
            Docset fallbackDocset,
            CommandLineOptions options,
            ErrorLog errorLog,
            string outputPath,
            Input input,
            RepositoryProvider repositoryProvider,
            LocalizationProvider localizationProvider)
        {
            using (var context = new Context(outputPath, errorLog, docset, fallbackDocset, input, repositoryProvider, localizationProvider))
            {
                context.BuildQueue.Enqueue(context.BuildScope.Files.Concat(context.RedirectionProvider.Files));

                using (Progress.Start("Building files"))
                {
                    await context.BuildQueue.Drain(file => BuildFile(context, file), Progress.Update);
                }

                context.BookmarkValidator.Validate();

                var (publishModel, fileManifests) = context.PublishModelBuilder.Build(context, docset.Legacy);
                var dependencyMap = context.DependencyMapBuilder.Build();
                var xrefMapModel = context.XrefResolver.ToXrefMapModel();
                var fileLinkMap = context.FileLinkMapBuilder.Build();

                context.Output.WriteJson(xrefMapModel, ".xrefmap.json");
                context.Output.WriteJson(publishModel, ".publish.json");
                context.Output.WriteJson(dependencyMap.ToDependencyMapModel(), ".dependencymap.json");
                context.Output.WriteJson(fileLinkMap, ".links.json");

                if (options.Legacy)
                {
                    if (docset.Config.Output.Json)
                    {
                        // TODO: decouple files and dependencies from legacy.
                        Legacy.ConvertToLegacyModel(docset, context, fileManifests, dependencyMap);
                    }
                    else
                    {
                        context.TemplateEngine.CopyTo(outputPath);
                    }
                }

                context.ContributionProvider.Save();
                context.GitCommitProvider.Save();

                errorLog.Write(await context.GitHubAccessor.Save());
                errorLog.Write(await context.MicrosoftGraphAccessor.Save());
            }
        }

        private static async Task BuildFile(Context context, FilePath path)
        {
            var file = context.DocumentProvider.GetDocument(path);
            if (!ShouldBuildFile(context, file))
            {
                context.PublishModelBuilder.ExcludeFromOutput(file);
                return;
            }

            try
            {
                var errors = Enumerable.Empty<Error>();
                switch (file.ContentType)
                {
                    case ContentType.Resource:
                        errors = BuildResource.Build(context, file);
                        break;
                    case ContentType.Page:
                        errors = await BuildPage.Build(context, file);
                        break;
                    case ContentType.TableOfContents:
                        // TODO: improve error message for toc monikers overlap
                        errors = BuildTableOfContents.Build(context, file);
                        break;
                    case ContentType.Redirection:
                        errors = BuildRedirection.Build(context, file);
                        break;
                }

                if (context.ErrorLog.Write(path, errors))
                {
                    context.PublishModelBuilder.ExcludeFromOutput(file);
                }

                Telemetry.TrackBuildItemCount(file.ContentType);
            }
            catch (Exception ex) when (DocfxException.IsDocfxException(ex, out var dex))
            {
                context.ErrorLog.Write(path, dex.Error, isException: true);
                context.PublishModelBuilder.ExcludeFromOutput(file);
            }
            catch
            {
                Console.WriteLine($"Build {file.FilePath} failed");
                throw;
            }
        }

        private static bool ShouldBuildFile(Context context, Document file)
        {
            if (file.ContentType == ContentType.TableOfContents)
            {
                if (!context.TocMap.Contains(file))
                {
                    return false;
                }

                // if A toc includes B toc and only B toc is localized, then A need to be included and built
                return file.FilePath.Origin != FileOrigin.Fallback
                    || (context.TocMap.TryGetTocReferences(file, out var tocReferences)
                        && tocReferences.Any(toc => toc.FilePath.Origin != FileOrigin.Fallback));
            }

            return file.FilePath.Origin != FileOrigin.Fallback;
        }
    }
}<|MERGE_RESOLUTION|>--- conflicted
+++ resolved
@@ -46,9 +46,6 @@
                     {
                         var configLoader = new ConfigLoader(repository);
                         (errors, config) = configLoader.Load(docsetPath, options, noFetch: true);
-<<<<<<< HEAD
-
-                        // just return if config loading has errors
                         if (errorLog.Write(errors))
                             return false;
 
@@ -56,15 +53,6 @@
                         var repositoryProvider = new RepositoryProvider(docsetPath, repository, options, config, restoreGitMap, localizationProvider);
                         var input = new Input(docsetPath, repositoryProvider, localizationProvider);
 
-=======
-                        if (errorLog.Write(errors))
-                            return false;
-
-                        var localizationProvider = new LocalizationProvider(restoreGitMap, options, config, locale, docsetPath, repository);
-                        var repositoryProvider = new RepositoryProvider(docsetPath, repository, options, config, restoreGitMap, localizationProvider);
-                        var input = new Input(docsetPath, repositoryProvider, localizationProvider);
-
->>>>>>> dd9f401f
                         // get docsets(build docset, fallback docset and dependency docsets)
                         var (docset, fallbackDocset) = GetDocsetWithFallback(locale, config, localizationProvider);
 
