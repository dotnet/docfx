--- conflicted
+++ resolved
@@ -26,17 +26,10 @@
 
             var docset = new Docset(context, docsetPath, config, options);
 
-<<<<<<< HEAD
-            var tocMap = await BuildTableOfContents.BuildTocMap(context, docset.BuildScope);
-
             var githubUserCache = await GitHubUserCache.Create(docset, options.GitHubToken);
 
             var contribution = new ContributionInfo(docset, githubUserCache);
-=======
             var tocMap = BuildTableOfContents.BuildTocMap(context, docset.BuildScope);
-            var (contributionErrors, contribution) = await ContributionInfo.Load(docset);
-            errors.AddRange(contributionErrors);
->>>>>>> 5c2c129e
 
             var xrefMap = XrefMap.Create(context, docset);
 
