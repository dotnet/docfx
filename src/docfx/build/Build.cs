// Copyright (c) Microsoft. All rights reserved.
// Licensed under the MIT license. See LICENSE file in the project root for full license information.

using System;
using System.Collections.Generic;
using System.Diagnostics;
using System.Threading.Tasks;

namespace Microsoft.Docs.Build
{
    internal static class Build
    {
        public static int Run(string workingDirectory, CommandLineOptions options)
        {
            var (errors, docsets) = ConfigLoader.FindDocsets(workingDirectory, options);
            ErrorLog.PrintErrors(errors);
            if (docsets.Length == 0)
            {
                ErrorLog.PrintError(Errors.Config.ConfigNotFound(workingDirectory));
                return 1;
            }

            var hasError = false;
            var restoreFetchOptions = options.NoCache ? FetchOptions.Latest : FetchOptions.UseCache;
            var buildFetchOptions = options.NoRestore ? FetchOptions.NoFetch : FetchOptions.UseCache;
            Parallel.ForEach(docsets, docset =>
            {
                if (!options.NoRestore && Restore.RestoreDocset(docset.docsetPath, docset.outputPath, options, restoreFetchOptions))
                {
                    hasError = true;
                    return;
                }

                if (BuildDocset(docset.docsetPath, docset.outputPath, options, buildFetchOptions))
                {
                    hasError = true;
                }
            });
            return hasError ? 1 : 0;
        }

        private static bool BuildDocset(string docsetPath, string? outputPath, CommandLineOptions options, FetchOptions fetchOptions)
        {
            using var errorLog = new ErrorLog(outputPath);
            var stopwatch = Stopwatch.StartNew();

            try
            {
                var configLoader = new ConfigLoader(errorLog);
                var (errors, config, buildOptions, packageResolver, fileResolver) = configLoader.Load(docsetPath, outputPath, options, fetchOptions);
                if (errorLog.Write(errors))
                {
                    return true;
                }

                new OpsPreProcessor(config, errorLog, buildOptions).Run();
                var sourceMap = new SourceMap(new PathString(buildOptions.DocsetPath), config, fileResolver);
                errorLog.Configure(config, buildOptions.OutputPath, sourceMap);
                using var context = new Context(errorLog, config, buildOptions, packageResolver, fileResolver, sourceMap);
                Run(context);
                return errorLog.ErrorCount > 0;
            }
            catch (Exception ex) when (DocfxException.IsDocfxException(ex, out var dex))
            {
                errorLog.Write(dex);
                return errorLog.ErrorCount > 0;
            }
            finally
            {
                Telemetry.TrackOperationTime("build", stopwatch.Elapsed);
                Log.Important($"Build done in {Progress.FormatTimeSpan(stopwatch.Elapsed)}", ConsoleColor.Green);
                errorLog.PrintSummary();
            }
        }

        private static void Run(Context context)
        {
            var (publishModel, fileManifests) = context.PublishModelBuilder.Build(context.TocMap);

            using (Progress.Start("Building files"))
            {
                context.BuildQueue.Start(file => BuildFile(context, file));

                var files = context.PublishModelBuilder.GetFiles();
                context.BuildQueue.Enqueue(files);

                context.BuildQueue.WaitForCompletion();
            }

            Parallel.Invoke(
                () => context.BookmarkValidator.Validate(),
                () => context.ContentValidator.PostValidate(),
                () => context.ErrorLog.Write(context.MetadataProvider.PostValidate()),
                () => context.ContributionProvider.Save(),
                () => context.RepositoryProvider.Save(),
                () => context.ErrorLog.Write(context.GitHubAccessor.Save()),
                () => context.ErrorLog.Write(context.MicrosoftGraphAccessor.Save()));

<<<<<<< HEAD
=======
            context.PublishModelBuilder.PostBuild();

>>>>>>> d1c8ed0d
            // TODO: explicitly state that ToXrefMapModel produces errors
            var xrefMapModel = context.XrefResolver.ToXrefMapModel();

            if (context.Config.DryRun)
            {
                return;
            }

            // TODO: decouple files and dependencies from legacy.
            var dependencyMap = context.DependencyMapBuilder.Build();

            Parallel.Invoke(
                () => context.Output.WriteJson(".xrefmap.json", xrefMapModel),
                () => context.Output.WriteJson(".publish.json", publishModel),
                () => context.Output.WriteJson(".dependencymap.json", dependencyMap.ToDependencyMapModel()),
                () => context.Output.WriteJson(".links.json", context.FileLinkMapBuilder.Build()),
                () => Legacy.ConvertToLegacyModel(context.BuildOptions.DocsetPath, context, fileManifests, dependencyMap));
        }

        private static void BuildFile(Context context, FilePath path)
        {
            var file = context.DocumentProvider.GetDocument(path);
            var errors = file.ContentType switch
            {
                ContentType.TableOfContents => BuildTableOfContents.Build(context, file),
                ContentType.Resource => BuildResource.Build(context, file),
                ContentType.Page => BuildPage.Build(context, file),
                ContentType.Redirection => BuildRedirection.Build(context, file),
                _ => new List<Error>(),
            };

            context.ErrorLog.Write(errors);
        }
    }
}<|MERGE_RESOLUTION|>--- conflicted
+++ resolved
@@ -96,11 +96,6 @@
                 () => context.ErrorLog.Write(context.GitHubAccessor.Save()),
                 () => context.ErrorLog.Write(context.MicrosoftGraphAccessor.Save()));
 
-<<<<<<< HEAD
-=======
-            context.PublishModelBuilder.PostBuild();
-
->>>>>>> d1c8ed0d
             // TODO: explicitly state that ToXrefMapModel produces errors
             var xrefMapModel = context.XrefResolver.ToXrefMapModel();
 
