--- conflicted
+++ resolved
@@ -20,11 +20,7 @@
             var locale = LocalizationUtility.GetLocale(repository?.Remote, repository?.Branch, options);
             using (var restoreGitMap = GetRestoreGitMap(docsetPath, locale, options))
             {
-<<<<<<< HEAD
-                var (fallbackRepo, fallbackGitMap) = GetFallbackRepository(docsetPath, repository, restoreGitMap);
-=======
                 var fallbackRepo = GetFallbackRepository(docsetPath, repository, restoreGitMap);
->>>>>>> 54faf8d8
 
                 var (configErrors, config) = GetBuildConfig(docsetPath, options, locale, fallbackRepo);
                 errorLog.Configure(config);
@@ -33,19 +29,11 @@
                 if (errorLog.Write(configErrors))
                     return;
 
-<<<<<<< HEAD
-                var gitMap = fallbackGitMap ?? restoreGitMap;
-                var (docset, fallbackDocset) = GetDocsetWithFallback(docsetPath, locale, config, repository, fallbackRepo, gitMap);
+                var (docset, fallbackDocset) = GetDocsetWithFallback(
+                    docsetPath, locale, config, repository, fallbackRepo, restoreGitMap);
                 var outputPath = Path.Combine(docsetPath, config.Output.Path);
 
-                await Run(docset, fallbackDocset, options, errorLog, outputPath, gitMap);
-=======
-                var (docset, fallbackDocset) = GetDocsetWithFallback(
-                    docsetPath, repository, locale, fallbackRepo, config, restoreGitMap);
-                var outputPath = Path.Combine(docsetPath, config.Output.Path);
-
-                await Run(docset, fallbackDocset, restoreGitMap, options, errorLog, outputPath);
->>>>>>> 54faf8d8
+                await Run(docset, fallbackDocset, options, errorLog, outputPath, restoreGitMap);
             }
         }
 
@@ -208,19 +196,11 @@
             var gitLockPath = string.IsNullOrEmpty(config.DependencyLock)
                 ? new SourceInfo<string>(AppData.GetDependencyLockFile(docsetPath, locale)) : config.DependencyLock;
 
-<<<<<<< HEAD
-            var gitLock = GitLockProvider.Load(docsetPath, gitLockPath) ?? new GitLock();
-            return RestoreGitMap.Create(gitLock);
-        }
-
-        private static (Repository fallbackRepository, RestoreGitMap fallbackGitMap) GetFallbackRepository(
-=======
-            var dependenyGitLock = DependencyLockProvider.LoadGitLock(docsetPath, dependencyLockPath) ?? new Dictionary<PackageUrl, DependencyGitLock>();
-            return RestoreGitMap.Create(dependenyGitLock);
+            var gitLock = DependencyLockProvider.LoadGitLock(docsetPath, gitLockPath) ?? new Dictionary<PackageUrl, DependencyGitLock>();
+            return new RestoreGitMap(gitLock);
         }
 
         private static Repository GetFallbackRepository(
->>>>>>> 54faf8d8
             string docsetPath,
             Repository repository,
             RestoreGitMap restoreGitMap)
@@ -230,36 +210,16 @@
 
             if (LocalizationUtility.TryGetFallbackRepository(repository, out var fallbackRemote, out string fallbackBranch, out _))
             {
-<<<<<<< HEAD
-                if (restoreGitMap.GitLock.GetGitVersion(fallbackRemote, fallbackBranch) == null
-                    && restoreGitMap.GitLock.GetGitVersion(fallbackRemote, "master") != null)
-=======
                 var fallbackPackageUrl = new PackageUrl(fallbackRemote, fallbackBranch);
-                if (restoreGitMap.DependencyGitLock.GetGitLock(fallbackPackageUrl) == null
-                    && restoreGitMap.DependencyGitLock.GetGitLock(new PackageUrl(fallbackRemote, "master")) != null)
->>>>>>> 54faf8d8
+                if (restoreGitMap.GitLock.GetGitLock(fallbackPackageUrl) == null
+                    && restoreGitMap.GitLock.GetGitLock(new PackageUrl(fallbackRemote, "master")) != null)
                 {
                     // fallback to master branch
                     fallbackPackageUrl = new PackageUrl(fallbackRemote, "master");
                 }
 
-<<<<<<< HEAD
-                var fallbackPackageUrl = new PackageUrl(fallbackRemote, fallbackBranch);
-                var (fallbackRepoPath, commit) = restoreGitMap.GetRestoreGitPath(fallbackPackageUrl, docsetPath, false);
-                var fallbackRepository = Repository.Create(fallbackRepoPath, fallbackBranch, fallbackRemote, commit);
-
-                if (!ConfigLoader.TryGetConfigPath(docsetPath, out _))
-                {
-                    // build from loc repo directly with overwrite config
-                    // which means it's using source repo's git lock;
-                    return (fallbackRepository, restoreGitMap.GetSubRestoreGitMap(fallbackPackageUrl));
-                }
-
-                return (fallbackRepository, default);
-=======
-                var fallbackRepoPath = restoreGitMap.GetGitRestorePath(fallbackPackageUrl);
-                return Repository.Create(fallbackRepoPath, fallbackBranch, fallbackRemote);
->>>>>>> 54faf8d8
+                var (fallbackRepoPath, commit) = restoreGitMap.GetRestoreGitPath(fallbackPackageUrl, docsetPath, true);
+                return Repository.Create(fallbackRepoPath, fallbackBranch, fallbackRemote, commit);
             }
 
             return default;
