// Copyright (c) Microsoft. All rights reserved.
// Licensed under the MIT license. See LICENSE file in the project root for full license information.

using System;
using System.Collections.Concurrent;
using System.Collections.Generic;
using System.Diagnostics;
using System.IO;
using System.Linq;
using System.Threading.Tasks;

namespace Microsoft.Docs.Build
{
    internal static class Build
    {
        public static async Task Run(string docsetPath, CommandLineOptions options, Report report)
        {
            var repository = Repository.Create(docsetPath);
            Telemetry.SetRepository(repository?.Remote, repository?.Branch);

            var locale = LocalizationUtility.GetLocale(repository?.Remote, repository?.Branch, options);
            var (restoreMap, fallbackRepo) = LoadRestoreMap(docsetPath, locale, repository, options);

            try
            {
                await Run(docsetPath, repository, locale, options, report, restoreMap, fallbackRepo);
            }
            finally
            {
                restoreMap.Release();
            }
        }

        private static async Task Run(
            string docsetPath,
            Repository repository,
            string locale,
            CommandLineOptions options,
            Report report,
            RestoreMap restoreMap,
            Repository fallbackRepo = null)
        {
            XrefMap xrefMap = null;
            var (configErrors, config) = GetBuildConfig(docsetPath, options, locale, fallbackRepo);
            report.Configure(docsetPath, config);

            // just return if config loading has errors
            if (report.Write(config.ConfigFileName, configErrors))
                return;

<<<<<<< HEAD
            var docset = GetBuildDocset(new Docset(report, docsetPath, locale, config, options, dependencyLock, restoreMap, repository, fallbackRepo));
=======
            var errors = new List<Error>();
            var docset = GetBuildDocset(new Docset(report, docsetPath, locale, config, options, restoreMap, repository, fallbackRepo));
>>>>>>> c49c74d0
            var outputPath = Path.Combine(docsetPath, config.Output.Path);

            using (var context = Context.Create(outputPath, report, docset, () => xrefMap))
            {
                xrefMap = XrefMap.Create(context, docset);
                var tocMap = TableOfContentsMap.Create(context, docset);

                var (publishManifest, fileManifests, sourceDependencies) = await BuildFiles(context, docset, tocMap);

                var saveGitHubUserCache = context.GitHubUserCache.SaveChanges(config);

                xrefMap.OutputXrefMap(context);
                context.Output.WriteJson(publishManifest, ".publish.json");
                context.Output.WriteJson(sourceDependencies.ToDependencyMapModel(), ".dependencymap.json");

                if (options.Legacy)
                {
                    if (config.Output.Json)
                    {
                        // TODO: decouple files and dependencies from legacy.
                        Legacy.ConvertToLegacyModel(docset, context, fileManifests, sourceDependencies, tocMap);
                    }
                    else
                    {
                        context.Template.CopyTo(outputPath);
                    }
                }

                context.Report.Write(await saveGitHubUserCache);

                context.ContributionProvider.UpdateCommitBuildTime();
            }
        }

        private static async Task<(PublishModel, Dictionary<Document, PublishItem>, DependencyMap)> BuildFiles(
            Context context,
            Docset docset,
            TableOfContentsMap tocMap)
        {
            using (Progress.Start("Building files"))
            {
                var recurseDetector = new ConcurrentHashSet<Document>();
                var monikerMapBuilder = new MonikerMapBuilder();

                await ParallelUtility.ForEach(
                    docset.BuildScope,
                    async (file, buildChild) => { monikerMapBuilder.Add(file, await BuildOneFile(file, buildChild, null)); },
                    (file) => ShouldBuildFile(file, new ContentType[] { ContentType.Page, ContentType.Redirection, ContentType.Resource }),
                    Progress.Update);

                var monikerMap = monikerMapBuilder.Build();

                // Build TOC: since toc file depends on the build result of every node
                await ParallelUtility.ForEach(
                    GetTableOfContentsScope(docset, tocMap),
                    (file, buildChild) => BuildOneFile(file, buildChild, monikerMap),
                    ShouldBuildTocFile,
                    Progress.Update);

                context.GitCommitProvider.SaveGitCommitCache();

                ValidateBookmarks();

                var (publishModel, fileManifests) = context.PublishModelBuilder.Build(context, docset.Legacy);
                var dependencyMap = context.DependencyMapBuilder.Build();

                return (publishModel, fileManifests, dependencyMap);

                async Task<List<string>> BuildOneFile(
                    Document file,
                    Action<Document> buildChild,
                    MonikerMap fileMonikerMap)
                {
                    return await BuildFile(context, file, tocMap, fileMonikerMap, buildChild);
                }

                bool ShouldBuildFile(Document file, ContentType[] shouldBuildContentTypes)
                {
                    // source content in a localization docset
                    if (docset.IsLocalized() && !file.Docset.IsLocalized())
                    {
                        return false;
                    }

                    return shouldBuildContentTypes.Contains(file.ContentType) && recurseDetector.TryAdd(file);
                }

                bool ShouldBuildTocFile(Document file) => file.ContentType == ContentType.TableOfContents && tocMap.Contains(file);

                void ValidateBookmarks()
                {
                    foreach (var (error, file) in context.BookmarkValidator.Validate())
                    {
                        // TODO: clean up Report.Write inputting file, should take file from Error
                        if (context.Report.Write(file.FilePath, new List<Error> { error }))
                        {
                            context.PublishModelBuilder.MarkError(file);
                        }
                    }
                }
            }
        }

        private static async Task<List<string>> BuildFile(
            Context context,
            Document file,
            TableOfContentsMap tocMap,
            MonikerMap monikerMap,
            Action<Document> buildChild)
        {
            try
            {
                var publishItem = default(PublishItem);
                var errors = Enumerable.Empty<Error>();

                switch (file.ContentType)
                {
                    case ContentType.Resource:
                        (errors, publishItem) = BuildResource.Build(context, file);
                        break;
                    case ContentType.Page:
                        (errors, publishItem) = await BuildPage.Build(context, file, tocMap, buildChild);
                        break;
                    case ContentType.TableOfContents:
                        // TODO: improve error message for toc monikers overlap
                        (errors, publishItem) = BuildTableOfContents.Build(context, file, monikerMap);
                        break;
                    case ContentType.Redirection:
                        (errors, publishItem) = BuildRedirection.Build(context, file);
                        break;
                }

                var hasErrors = context.Report.Write(file.ToString(), errors);
                if (hasErrors)
                {
                    context.PublishModelBuilder.MarkError(file);
                }

                Telemetry.TrackBuildItemCount(file.ContentType);
                return publishItem.Monikers;
            }
            catch (Exception ex) when (DocfxException.IsDocfxException(ex, out var dex))
            {
                context.Report.Write(file.ToString(), dex.Error);
                context.PublishModelBuilder.MarkError(file);
                return new List<string>();
            }
            catch
            {
                Console.WriteLine($"Build {file.FilePath} failed");
                throw;
            }
        }

        private static (RestoreMap restoreMap, Repository fallbackRepository) LoadRestoreMap(
            string docset,
            string locale,
            Repository repository,
            CommandLineOptions commandLineOptions)
        {
            Debug.Assert(!string.IsNullOrEmpty(docset));

            var (_, config) = ConfigLoader.TryLoad(docset, commandLineOptions);

            var dependencyLock = DependencyLock.Load(docset, string.IsNullOrEmpty(config.DependencyLock) ? new SourceInfo<string>(AppData.GetDependencyLockFile(docset, locale)) : config.DependencyLock) ?? new DependencyLockModel();
            var restoreMap = RestoreMap.Create(dependencyLock);

            if (LocalizationUtility.TryGetSourceRepository(repository, out var remote, out string branch, out _))
            {
                if (dependencyLock.GetGitLock(remote, branch) == null && dependencyLock.GetGitLock(remote, "master") != null)
                {
                    // fallback to master branch
                    branch = "master";
                }

                var (fallbackRepoPath, fallbackRestoreMap) = restoreMap.GetGitRestorePath(remote, branch);
                var fallbackRepository = Repository.Create(fallbackRepoPath, branch, remote);

                if (!ConfigLoader.TryGetConfigPath(docset, out _))
                {
                    // build from loc repo directly with overwrite config
                    // which means it's using source repo's dependency loc;
                    return (fallbackRestoreMap, fallbackRepository);
                }

                return (restoreMap, fallbackRepository);
            }

            return (restoreMap, null);
        }

        private static (List<Error> errors, Config config) GetBuildConfig(
            string docset,
            CommandLineOptions options,
            string locale,
            Repository fallbackRepo = null)
        {
            if (ConfigLoader.TryGetConfigPath(docset, out _) || fallbackRepo is null)
            {
                return ConfigLoader.Load(docset, options, locale);
            }

            return ConfigLoader.Load(fallbackRepo.Path, options, locale);
        }

        private static Docset GetBuildDocset(Docset sourceDocset)
        {
            Debug.Assert(sourceDocset != null);

            return sourceDocset.LocalizationDocset ?? sourceDocset;
        }

        private static IReadOnlyList<Document> GetTableOfContentsScope(Docset docset, TableOfContentsMap tocMap)
        {
            Debug.Assert(tocMap != null);

            var result = docset.BuildScope.Where(d => d.ContentType == ContentType.TableOfContents).ToList();

            if (!docset.IsLocalized())
            {
                return result;
            }

            // if A toc includes B toc and only B toc is localized, then A need to be included and built
            var fallbackTocs = new List<Document>();
            foreach (var toc in result)
            {
                if (tocMap.TryFindParents(toc, out var parents))
                {
                    fallbackTocs.AddRange(parents);
                }
            }

            result.AddRange(fallbackTocs);

            return result;
        }
    }
}<|MERGE_RESOLUTION|>--- conflicted
+++ resolved
@@ -48,12 +48,7 @@
             if (report.Write(config.ConfigFileName, configErrors))
                 return;
 
-<<<<<<< HEAD
-            var docset = GetBuildDocset(new Docset(report, docsetPath, locale, config, options, dependencyLock, restoreMap, repository, fallbackRepo));
-=======
-            var errors = new List<Error>();
             var docset = GetBuildDocset(new Docset(report, docsetPath, locale, config, options, restoreMap, repository, fallbackRepo));
->>>>>>> c49c74d0
             var outputPath = Path.Combine(docsetPath, config.Output.Path);
 
             using (var context = Context.Create(outputPath, report, docset, () => xrefMap))
