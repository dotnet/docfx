--- conflicted
+++ resolved
@@ -16,22 +16,13 @@
         public static async Task Run(string docsetPath, CommandLineOptions options, Report report)
         {
             XrefMap xrefMap = null;
-<<<<<<< HEAD
             var indexPool = new List<DependencyGitIndex>();
-=======
-
-            var repository = Repository.Create(docsetPath);
-            Telemetry.SetRepository(repository?.Remote, repository?.Branch);
-
-            var locale = LocalizationUtility.GetLocale(repository, options);
-            var dependencyLock = await LoadBuildDependencyLock(docsetPath, locale, repository, options);
-            var (configErrors, config) = GetBuildConfig(docsetPath, repository, options, dependencyLock);
-            report.Configure(docsetPath, config);
->>>>>>> 968577f4
 
             try
             {
                 var repository = Repository.Create(docsetPath);
+                Telemetry.SetRepository(repository?.Remote, repository?.Branch);
+
                 var locale = LocalizationUtility.GetLocale(repository, options);
                 var dependencyLock = await LoadBuildDependencyLock(docsetPath, locale, repository, options);
                 var (configErrors, config, gitIndex) = await GetBuildConfig(docsetPath, repository, options, dependencyLock);
