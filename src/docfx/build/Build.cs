--- conflicted
+++ resolved
@@ -32,12 +32,7 @@
 
             if (options.Legacy)
             {
-<<<<<<< HEAD
-                Legacy.ConvertToLegacyModel(docset, context, publishedFiles);
-=======
-                var documents = builtDocs.ToList();
-                Legacy.ConvertToLegacyModel(docset, context, documents, sourceDependencies, tocMap);
->>>>>>> 1ce3926d
+                Legacy.ConvertToLegacyModel(docset, context, publishedFiles, sourceDependencies, tocMap);
             }
         }
 
