--- conflicted
+++ resolved
@@ -51,12 +51,6 @@
 
             using (var context = new Context(outputPath, errorLog, docset, BuildFile))
             {
-<<<<<<< HEAD
-                xrefMap = new XrefMap(context, docset);
-                var tocMap = TableOfContentsMap.Create(context);
-
-=======
->>>>>>> e04cce5e
                 context.BuildQueue.Enqueue(context.BuildScope.Files);
 
                 using (Progress.Start("Building files"))
@@ -69,13 +63,9 @@
 
                 var (publishModel, fileManifests) = context.PublishModelBuilder.Build(context, docset.Legacy);
                 var dependencyMap = context.DependencyMapBuilder.Build();
-                var xrefMapModel = xrefMap.ToXrefMapModel(context);
-
-<<<<<<< HEAD
+                var xrefMapModel = context.XrefMap.ToXrefMapModel(context);
+
                 context.Output.WriteJson(xrefMapModel, "xrefmap.json");
-=======
-                context.XrefMap.OutputXrefMap(context);
->>>>>>> e04cce5e
                 context.Output.WriteJson(publishModel, ".publish.json");
                 context.Output.WriteJson(dependencyMap.ToDependencyMapModel(), ".dependencymap.json");
 
