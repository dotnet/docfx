--- conflicted
+++ resolved
@@ -195,16 +195,8 @@
             Debug.Assert(!string.IsNullOrEmpty(docsetPath));
 
             var (_, config) = ConfigLoader.TryLoad(docsetPath, commandLineOptions);
-<<<<<<< HEAD
-            var gitLockPath = string.IsNullOrEmpty(config.DependencyLock)
-                ? new SourceInfo<string>(AppData.GetDependencyLockFile(docsetPath, locale)) : config.DependencyLock;
-
-            var gitLock = DependencyLockProvider.LoadGitLock(docsetPath, gitLockPath) ?? new Dictionary<PackageUrl, DependencyGitLock>();
-            return new RestoreGitMap(gitLock);
-=======
 
             return RestoreGitMap.Create(docsetPath, config, locale);
->>>>>>> 4ab5a1fd
         }
 
         private static Repository GetFallbackRepository(
@@ -217,26 +209,14 @@
 
             if (LocalizationUtility.TryGetFallbackRepository(repository, out var fallbackRemote, out string fallbackBranch, out _))
             {
-<<<<<<< HEAD
-                var fallbackPackageUrl = new PackageUrl(fallbackRemote, fallbackBranch);
-                if (restoreGitMap.GitLock.GetGitLock(fallbackPackageUrl) == null
-                    && restoreGitMap.GitLock.GetGitLock(new PackageUrl(fallbackRemote, "master")) != null)
-=======
                 foreach (var branch in new[] { fallbackBranch, "master" })
->>>>>>> 4ab5a1fd
                 {
                     if (restoreGitMap.IsBranchRestored(fallbackRemote, branch))
                     {
-                        var fallbackRepoPath = restoreGitMap.GetGitRestorePath(new PackageUrl(fallbackRemote, branch));
-                        return Repository.Create(fallbackRepoPath, branch, fallbackRemote);
+                        var (fallbackRepoPath, fallbackRepoCommit) = restoreGitMap.GetRestoreGitPath(new PackageUrl(fallbackRemote, branch), bare: false);
+                        return Repository.Create(fallbackRepoPath, branch, fallbackRemote, fallbackRepoCommit);
                     }
                 }
-<<<<<<< HEAD
-
-                var (fallbackRepoPath, commit) = restoreGitMap.GetRestoreGitPath(fallbackPackageUrl, docsetPath, bare: false);
-                return Repository.Create(fallbackRepoPath, fallbackBranch, fallbackRemote, commit);
-=======
->>>>>>> 4ab5a1fd
             }
 
             return default;
@@ -263,13 +243,9 @@
 
             foreach (var (name, dependency) in config.Dependencies)
             {
-<<<<<<< HEAD
-                var (dir, commit) = restoreGitMap.GetRestoreGitPath(dependency, docset.DocsetPath, true);
-=======
-                var dir = restoreGitMap.GetGitRestorePath(dependency);
->>>>>>> 4ab5a1fd
-
-                var repository = Repository.Create(dir, dependency.Branch, dependency.RemoteUrl, commit);
+                var (dir, commit) = restoreGitMap.GetRestoreGitPath(dependency, true);
+
+                var repository = Repository.Create(dir, dependency.Branch, dependency.Url, commit);
                 result.TryAdd(name, (new Docset(dir, docset.Locale, config, repository), dependency.ExtendToBuild));
             }
 
