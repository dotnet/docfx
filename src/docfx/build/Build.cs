--- conflicted
+++ resolved
@@ -99,23 +99,10 @@
                     Dictionary<Document, List<string>> fileMonikersMap)
                 {
                     var callback = new PageCallback(xrefMap, dependencyMapBuilder, bookmarkValidator, buildChild);
-<<<<<<< HEAD
-                    return await BuildFile(context, file, tocMap, contribution, null, callback, manifestBuilder, gitCommitProvider);
-                }
-
-                async Task BuildTocFile(Document file, Dictionary<Document, List<string>> map)
-                {
-                    var callback = new PageCallback(xrefMap, dependencyMapBuilder, bookmarkValidator, null);
-                    await BuildFile(context, file, tocMap, contribution, map, callback, manifestBuilder, gitCommitProvider);
-                }
-
-                bool ShouldBuildFile(Document file)
-=======
-                    return await BuildFile(context, file, tocMap, contribution, fileMonikersMap, callback, manifestBuilder);
+                    return await BuildFile(context, file, tocMap, contribution, fileMonikersMap, callback, manifestBuilder, gitCommitProvider);
                 }
 
                 bool ShouldBuildFile(Document file, ContentType[] shouldBuildContentTypes)
->>>>>>> f515dcdd
                 {
                     // source content in a localization docset
                     if (docset.IsLocalized() && !file.Docset.IsLocalized())
