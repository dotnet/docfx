// Copyright (c) Microsoft. All rights reserved.
// Licensed under the MIT license. See LICENSE file in the project root for full license information.

using System;
using System.Collections.Concurrent;
using System.Collections.Generic;
using System.Diagnostics;
using System.IO;
using System.Linq;
using System.Threading.Tasks;
using Newtonsoft.Json.Linq;

namespace Microsoft.Docs.Build
{
    internal static class Build
    {
        public static async Task Run(string docsetPath, CommandLineOptions options, Report report)
        {
            var repository = Repository.Create(docsetPath);
            Telemetry.SetRepository(repository?.Remote, repository?.Branch);

            var locale = LocalizationUtility.GetLocale(repository, options);
            var dependencyLock = LoadBuildDependencyLock(docsetPath, locale, repository, options);

            var restoreMap = RestoreMap.Create(dependencyLock);
            try
            {
                await Run(docsetPath, repository, locale, options, report, dependencyLock, restoreMap);
            }
            finally
            {
                restoreMap.Release();
            }
        }

        private static async Task Run(string docsetPath, Repository repository, string locale, CommandLineOptions options, Report report, DependencyLockModel dependencyLock, RestoreMap restoreMap)
        {
            XrefMap xrefMap = null;
            var (configErrors, config, configObject) = GetBuildConfig(docsetPath, repository, options, dependencyLock, restoreMap);
            report.Configure(docsetPath, config);

            // just return if config loading has errors
            if (report.Write(config.ConfigFileName, configErrors))
                return;

            var errors = new List<Error>();
            var docset = GetBuildDocset(new Docset(report, docsetPath, locale, config, configObject, options, dependencyLock, restoreMap, repository));
            var outputPath = Path.Combine(docsetPath, config.Output.Path);

            using (var context = Context.Create(outputPath, report, docset, () => xrefMap))
            {
                xrefMap = XrefMap.Create(context, docset);
                var tocMap = TableOfContentsMap.Create(context, docset);

                var (publishManifest, fileManifests, sourceDependencies) = await BuildFiles(context, docset, tocMap);

                var saveGitHubUserCache = context.GitHubUserCache.SaveChanges(config);

                xrefMap.OutputXrefMap(context);
                context.Output.WriteJson(publishManifest, ".publish.json");
                context.Output.WriteJson(sourceDependencies.ToDependencyMapModel(), ".dependencymap.json");

                if (options.Legacy)
                {
                    if (config.Output.Json)
                    {
                        // TODO: decouple files and dependencies from legacy.
                        Legacy.ConvertToLegacyModel(docset, context, fileManifests, sourceDependencies, tocMap);
                    }
                    else
                    {
                        context.Template.CopyTo(outputPath);
                    }
                }

                errors.AddIfNotNull(await saveGitHubUserCache);
                errors.ForEach(e => context.Report.Write(e));
            }
        }

        private static async Task<(PublishModel, Dictionary<Document, PublishItem>, DependencyMap)> BuildFiles(
            Context context,
            Docset docset,
            TableOfContentsMap tocMap)
        {
            using (Progress.Start("Building files"))
            {
                var recurseDetector = new ConcurrentHashSet<Document>();
                var monikerMapBuilder = new MonikerMapBuilder();

                await ParallelUtility.ForEach(
                    docset.BuildScope,
                    async (file, buildChild) => { monikerMapBuilder.Add(file, await BuildOneFile(file, buildChild, null)); },
                    (file) => ShouldBuildFile(file, new ContentType[] { ContentType.Page, ContentType.Redirection, ContentType.Resource }),
                    Progress.Update);

                var monikerMap = monikerMapBuilder.Build();

                // Build TOC: since toc file depends on the build result of every node
                await ParallelUtility.ForEach(
                    GetTableOfContentsScope(docset, tocMap),
                    (file, buildChild) => BuildOneFile(file, buildChild, monikerMap),
                    ShouldBuildTocFile,
                    Progress.Update);

                context.GitCommitProvider.SaveGitCommitCache();

                ValidateBookmarks();

                var (publishModel, fileManifests) = context.PublishModelBuilder.Build(context, docset.Legacy);
                var dependencyMap = context.DependencyMapBuilder.Build();

                return (publishModel, fileManifests, dependencyMap);

                async Task<List<string>> BuildOneFile(
                    Document file,
                    Action<Document> buildChild,
                    MonikerMap fileMonikerMap)
                {
                    return await BuildFile(context, file, tocMap, fileMonikerMap, buildChild);
                }

                bool ShouldBuildFile(Document file, ContentType[] shouldBuildContentTypes)
                {
                    // source content in a localization docset
                    if (docset.IsLocalized() && !file.Docset.IsLocalized())
                    {
                        return false;
                    }

                    return shouldBuildContentTypes.Contains(file.ContentType) && recurseDetector.TryAdd(file);
                }

                bool ShouldBuildTocFile(Document file) => file.ContentType == ContentType.TableOfContents && tocMap.Contains(file);

                void ValidateBookmarks()
                {
                    foreach (var (error, file) in context.BookmarkValidator.Validate())
                    {
                        if (context.Report.Write(error))
                        {
                            context.PublishModelBuilder.MarkError(file);
                        }
                    }
                }
            }
        }

        private static async Task<List<string>> BuildFile(
            Context context,
            Document file,
            TableOfContentsMap tocMap,
            MonikerMap monikerMap,
            Action<Document> buildChild)
        {
            try
            {
                var publishItem = default(PublishItem);
                var errors = Enumerable.Empty<Error>();

                switch (file.ContentType)
                {
                    case ContentType.Resource:
                        (errors, publishItem) = BuildResource.Build(context, file);
                        break;
                    case ContentType.Page:
                        (errors, publishItem) = await BuildPage.Build(context, file, tocMap, buildChild);
                        break;
                    case ContentType.TableOfContents:
                        // TODO: improve error message for toc monikers overlap
                        (errors, publishItem) = BuildTableOfContents.Build(context, file, monikerMap);
                        break;
                    case ContentType.Redirection:
                        (errors, publishItem) = BuildRedirection.Build(context, file);
                        break;
                }

                var hasErrors = context.Report.Write(file.ToString(), errors);
                if (hasErrors)
                {
                    context.PublishModelBuilder.MarkError(file);
                }

                Telemetry.TrackBuildItemCount(file.ContentType);
                return publishItem.Monikers;
            }
            catch (Exception ex) when (DocfxException.IsDocfxException(ex, out var dex))
            {
                context.Report.Write(file.ToString(), dex.Error);
                context.PublishModelBuilder.MarkError(file);
                return new List<string>();
            }
            catch
            {
                Console.WriteLine($"Build {file.FilePath} failed");
                throw;
            }
        }

        private static DependencyLockModel LoadBuildDependencyLock(string docset, string locale, Repository repository, CommandLineOptions commandLineOptions)
        {
            Debug.Assert(!string.IsNullOrEmpty(docset));

            var (errors, config, configObject) = ConfigLoader.TryLoad(docset, commandLineOptions);

<<<<<<< HEAD
            var dependencyLock = await DependencyLock.Load(
                docset,
                string.IsNullOrEmpty(config.DependencyLock) ? AppData.GetDependencyLockFile(docset, locale) : config.DependencyLock,
                string.IsNullOrEmpty(config.DependencyLock) ? default : JsonUtility.ToRange(configObject["dependencyLock"]));
=======
            var dependencyLock = DependencyLock.Load(docset, string.IsNullOrEmpty(config.DependencyLock) ? AppData.GetDependencyLockFile(docset, locale) : config.DependencyLock);
>>>>>>> 308ded7e

            if (LocalizationUtility.TryGetSourceRepository(repository, out var sourceRemote, out var sourceBranch, out _) && !ConfigLoader.TryGetConfigPath(docset, out _))
            {
                // build from loc repo directly with overwrite config
                // which means it's using source repo's dependency lock
                var sourceDependencyLock = dependencyLock.GetGitLock(sourceRemote, sourceBranch);
                dependencyLock = sourceDependencyLock is null
                    ? null
                    : new DependencyLockModel
                    {
                        Commit = sourceDependencyLock.Commit,
                        Git = new Dictionary<string, DependencyLockModel>(sourceDependencyLock.Git.Concat(new[] { KeyValuePair.Create($"{sourceRemote}#{sourceBranch}", sourceDependencyLock) })),
                    };
            }

            return dependencyLock ?? new DependencyLockModel();
        }

        private static (List<Error> errors, Config config, JObject configObject) GetBuildConfig(string docset, Repository repository, CommandLineOptions options, DependencyLockModel dependencyLock, RestoreMap restoreMap)
        {
            if (ConfigLoader.TryGetConfigPath(docset, out _) || !LocalizationUtility.TryGetSourceRepository(repository, out var sourceRemote, out var sourceBranch, out var locale))
            {
                return ConfigLoader.Load(docset, options);
            }

            Debug.Assert(dependencyLock != null);
            var (sourceDocsetPath, _) = restoreMap.GetGitRestorePath(sourceRemote, sourceBranch, dependencyLock);
            return ConfigLoader.Load(sourceDocsetPath, options, locale);
        }

        private static Docset GetBuildDocset(Docset sourceDocset)
        {
            Debug.Assert(sourceDocset != null);

            return sourceDocset.LocalizationDocset ?? sourceDocset;
        }

        private static IReadOnlyList<Document> GetTableOfContentsScope(Docset docset, TableOfContentsMap tocMap)
        {
            Debug.Assert(tocMap != null);

            var result = docset.BuildScope.Where(d => d.ContentType == ContentType.TableOfContents).ToList();

            if (!docset.IsLocalized())
            {
                return result;
            }

            // if A toc includes B toc and only B toc is localized, then A need to be included and built
            var fallbackTocs = new List<Document>();
            foreach (var toc in result)
            {
                if (tocMap.TryFindParents(toc, out var parents))
                {
                    fallbackTocs.AddRange(parents);
                }
            }

            result.AddRange(fallbackTocs);

            return result;
        }
    }
}<|MERGE_RESOLUTION|>--- conflicted
+++ resolved
@@ -203,14 +203,7 @@
 
             var (errors, config, configObject) = ConfigLoader.TryLoad(docset, commandLineOptions);
 
-<<<<<<< HEAD
-            var dependencyLock = await DependencyLock.Load(
-                docset,
-                string.IsNullOrEmpty(config.DependencyLock) ? AppData.GetDependencyLockFile(docset, locale) : config.DependencyLock,
-                string.IsNullOrEmpty(config.DependencyLock) ? default : JsonUtility.ToRange(configObject["dependencyLock"]));
-=======
             var dependencyLock = DependencyLock.Load(docset, string.IsNullOrEmpty(config.DependencyLock) ? AppData.GetDependencyLockFile(docset, locale) : config.DependencyLock);
->>>>>>> 308ded7e
 
             if (LocalizationUtility.TryGetSourceRepository(repository, out var sourceRemote, out var sourceBranch, out _) && !ConfigLoader.TryGetConfigPath(docset, out _))
             {
