// Copyright (c) Microsoft. All rights reserved.
// Licensed under the MIT license. See LICENSE file in the project root for full license information.

using System;
using System.Collections.Generic;
using System.IO;
using System.IO.Compression;
using System.Linq;
using System.Text;
using System.Text.Json;

namespace Microsoft.Docs.Build
{
    internal class ExternalXrefMapLoader
    {
        private static readonly byte[] s_uidBytes = Encoding.UTF8.GetBytes("uid");
        private static readonly byte[] s_repoUrlBytes = Encoding.UTF8.GetBytes("repositoryUrl");
        private static readonly byte[] s_referencesBytes = Encoding.UTF8.GetBytes("references");
        private static readonly byte[] s_externalXrefsBytes = Encoding.UTF8.GetBytes("externalXrefs");

        public static (IReadOnlyDictionary<string, Lazy<ExternalXrefSpec>> externalXrefMap, IReadOnlyList<Lazy<ExternalXref>> externalXref) Load(
            Config config, FileResolver fileResolver, ErrorBuilder errors)
        {
            using (Progress.Start("Loading external xref map"))
            {
                var externalXrefMap = new Dictionary<string, Lazy<ExternalXrefSpec>>();
                var externalXref = new List<Lazy<ExternalXref>>();

                foreach (var url in config.Xref)
                {
                    var path = new FilePath(url);
                    var physicalPath = fileResolver.ResolveFilePath(url);
                    if (url.Value.EndsWith(".zip", StringComparison.OrdinalIgnoreCase))
                    {
                        LoadZipFile(externalXrefMap, externalXref, path, physicalPath, errors);
                    }
                    else if (url.Value.EndsWith(".yml", StringComparison.OrdinalIgnoreCase))
                    {
                        using var reader = new StreamReader(physicalPath);
                        var xrefMap = YamlUtility.Deserialize<XrefMapModel>(errors, reader, path);
                        foreach (var spec in xrefMap.References)
                        {
                            spec.RepositoryUrl = xrefMap.RepositoryUrl;
                            externalXrefMap.TryAdd(spec.Uid, new Lazy<ExternalXrefSpec>(() => spec));
                        }
                        externalXref.AddRange(xrefMap.ExternalXrefs.Select(xref => new Lazy<ExternalXref>(() => xref)));
                    }
                    else
                    {
                        var externalXrefSpecAndExternalXref = LoadJsonFile(physicalPath);

                        // Fast pass for JSON xref files
                        foreach (var (uid, spec) in externalXrefSpecAndExternalXref.externalXrefSpec)
                        {
                            // for same uid with multiple specs, we should respect the order of the list
                            externalXrefMap.TryAdd(uid, spec);
                        }
                        externalXref = externalXrefSpecAndExternalXref.externalXref;
                    }
                }

                externalXrefMap.TrimExcess();
                externalXref.TrimExcess();

                return (externalXrefMap, externalXref);
            }
        }

        public static (List<(string, Lazy<ExternalXrefSpec>)> externalXrefSpec, List<Lazy<ExternalXref>> externalXref) LoadJsonFile(string filePath)
        {
            var externalXrefSpec = new List<(string, Lazy<ExternalXrefSpec>)>();
            var externalXref = new List<Lazy<ExternalXref>>();

            var content = File.ReadAllBytes(filePath);

            // TODO: cache this position mapping if xref map file not updated, reuse it
            var (xrefSpecPositions, xrefPositions, repositoryUrl) = GetXrefSpecPosXrefPosAndRepoUrl(content, filePath);

            foreach (var (uid, start, end) in xrefSpecPositions)
            {
                externalXrefSpec.Add((uid, new Lazy<ExternalXrefSpec>(() =>
                {
                    using var stream = File.Open(filePath, FileMode.Open, FileAccess.Read, FileShare.Read);
                    var spec = JsonUtility.DeserializeData<ExternalXrefSpec>(ReadJsonFragment(stream, start, end), new FilePath(filePath));
                    spec.RepositoryUrl = repositoryUrl;
                    return spec;
                })));
            }

            foreach (var (start, end) in xrefPositions)
            {
                externalXref.Add(new Lazy<ExternalXref>(() =>
                {
                    using var stream = File.Open(filePath, FileMode.Open, FileAccess.Read, FileShare.Read);
                    var xref = JsonUtility.DeserializeData<ExternalXref>(ReadJsonFragment(stream, start, end), new FilePath(filePath));
                    xref.ReferencedRepositoryUrl = repositoryUrl;
                    return xref;
                }));
            }

            return (externalXrefSpec, externalXref);
        }

        private static void LoadZipFile(
            Dictionary<string, Lazy<ExternalXrefSpec>> externalXrefMap,
            List<Lazy<ExternalXref>> externalXref,
            FilePath path,
            string physicalPath,
            ErrorBuilder errors)
        {
            using var stream = File.OpenRead(physicalPath);
            using var archive = new ZipArchive(stream);
            foreach (var entry in archive.Entries)
            {
                using var entryStream = entry.Open();
                if (entry.FullName.EndsWith(".yml", StringComparison.OrdinalIgnoreCase))
                {
                    using var reader = new StreamReader(entryStream);
                    var xrefMap = YamlUtility.Deserialize<XrefMapModel>(errors, reader, path);
                    foreach (var spec in xrefMap.References)
                    {
                        spec.RepositoryUrl = xrefMap.RepositoryUrl;
                        externalXrefMap.TryAdd(spec.Uid, new Lazy<ExternalXrefSpec>(() => spec));
                    }
                    externalXref.AddRange(xrefMap.ExternalXrefs.Select(xref => new Lazy<ExternalXref>(() => xref)));
                }
                else if (entry.FullName.EndsWith(".json", StringComparison.OrdinalIgnoreCase))
                {
                    using var reader = new StreamReader(entryStream);
                    var xrefMap = JsonUtility.Deserialize<XrefMapModel>(errors, reader, path);
                    foreach (var spec in xrefMap.References)
                    {
                        spec.RepositoryUrl = xrefMap.RepositoryUrl;
                        externalXrefMap.TryAdd(spec.Uid, new Lazy<ExternalXrefSpec>(() => spec));
                    }
                    externalXref.AddRange(xrefMap.ExternalXrefs.Select(xref => new Lazy<ExternalXref>(() => xref)));
                }
            }
        }

        private static (List<(string uid, long start, long end)>, List<(long start, long end)>, string?) GetXrefSpecPosXrefPosAndRepoUrl(
            ReadOnlySpan<byte> content, string filePath)
        {
            var xrefSpecPos = new List<(string uid, long start, long end)>();
<<<<<<< HEAD
            var xrefPos = new List<(long start, long end)>();
            string repositoryUrl = string.Empty;
=======
            string repositoryUrl = "";
>>>>>>> 2feef7d3
            var stack = new Stack<(string? uid, long start)>();
            var reader = new Utf8JsonReader(content, isFinalBlock: true, default);
            var inReferencesObj = true;

            while (reader.Read())
            {
                switch (reader.TokenType)
                {
                    case JsonTokenType.PropertyName:
                        if (reader.ValueTextEquals(s_uidBytes) && reader.Read() && reader.TokenType == JsonTokenType.String && stack.TryPop(out var top))
                        {
                            stack.Push((Encoding.UTF8.GetString(reader.ValueSpan), top.start));
                        }
                        if (string.IsNullOrEmpty(repositoryUrl) && stack.Count == 1 && reader.ValueTextEquals(s_repoUrlBytes) && reader.Read())
                        {
                            if (reader.TokenType == JsonTokenType.String)
                            {
                                repositoryUrl = Encoding.UTF8.GetString(reader.ValueSpan);
                            }
                            else
                            {
                                throw Errors.JsonSchema.UnexpectedType(new SourceInfo<string>(filePath), "string", reader.TokenType).ToException();
                            }
                        }
                        if (stack.Count == 1)
                        {
                            if (reader.ValueTextEquals(s_referencesBytes))
                            {
                                inReferencesObj = true;
                            }
                            else if (reader.ValueTextEquals(s_externalXrefsBytes))
                            {
                                inReferencesObj = false;
                            }
                        }
                        break;

                    case JsonTokenType.StartObject:
                        stack.Push((null, (int)reader.TokenStartIndex));
                        break;

                    case JsonTokenType.EndObject:
                        if (stack.TryPop(out var item) && item.uid != null)
                        {
                            if (inReferencesObj)
                            {
                                xrefSpecPos.Add((item.uid, item.start, (int)reader.TokenStartIndex + 1));
                            }
                            else
                            {
                                xrefPos.Add((item.start, (int)reader.TokenStartIndex + 1));
                            }
                        }
                        break;
                }
            }
            return (xrefSpecPos, xrefPos, repositoryUrl);
        }

        private static string ReadJsonFragment(Stream stream, long start, long end)
        {
            var offset = 0;
            var bytesRead = 0;
            var bytesToRead = (int)(end - start);
            var bytes = new byte[bytesToRead];
            stream.Position = start;

            while (bytesToRead > 0 && (bytesRead = stream.Read(bytes, offset, bytesToRead)) > 0)
            {
                offset += bytesRead;
                bytesToRead -= bytesRead;
            }

            return Encoding.UTF8.GetString(bytes);
        }
    }
}<|MERGE_RESOLUTION|>--- conflicted
+++ resolved
@@ -142,12 +142,8 @@
             ReadOnlySpan<byte> content, string filePath)
         {
             var xrefSpecPos = new List<(string uid, long start, long end)>();
-<<<<<<< HEAD
             var xrefPos = new List<(long start, long end)>();
-            string repositoryUrl = string.Empty;
-=======
             string repositoryUrl = "";
->>>>>>> 2feef7d3
             var stack = new Stack<(string? uid, long start)>();
             var reader = new Utf8JsonReader(content, isFinalBlock: true, default);
             var inReferencesObj = true;
