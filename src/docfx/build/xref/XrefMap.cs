--- conflicted
+++ resolved
@@ -222,13 +222,8 @@
             return isOverlapping;
         }
 
-<<<<<<< HEAD
         private static IReadOnlyDictionary<string, List<(Lazy<(List<Error>, XrefSpec)>, Document, List<Document>)>>
             CreateInternalXrefMap(Context context, IEnumerable<Document> files, MetadataProvider metadataProvider, MonikersProvider monikersProvider, DependencyResolver dependencyResolver)
-=======
-        private static IReadOnlyDictionary<string, List<Lazy<(List<Error>, XrefSpec, Document)>>>
-            CreateInternalXrefMap(Context context, IEnumerable<Document> files, MetadataProvider metadataProvider, MonikerProvider monikerProvider, DependencyResolver dependencyResolver)
->>>>>>> bc857532
         {
             var xrefsByUid = new ConcurrentDictionary<string, ConcurrentBag<(Lazy<(List<Error>, XrefSpec)>, Document, List<Document>)>>();
             Debug.Assert(files != null);
@@ -269,13 +264,8 @@
                     {
                         TryAddXref(xrefsByUid, metadata.Uid, file, callStack, () =>
                         {
-<<<<<<< HEAD
                             var (error, spec, _) = LoadMarkdown(metadata, file, monikersProvider);
                             return (error is null ? new List<Error>() : new List<Error> { error }, spec);
-=======
-                            var (error, spec, _) = LoadMarkdown(metadata, file, monikerProvider);
-                            return (error is null ? new List<Error>() : new List<Error> { error }, spec, file);
->>>>>>> bc857532
                         });
                     }
                 }
