--- conflicted
+++ resolved
@@ -46,11 +46,7 @@
                     map[sepc.Uid] = sepc;
                 }
             }
-<<<<<<< HEAD
-            return new XrefMap(map, docset.Config.BuildInternalXrefMap ? CreateInternalXrefMap(context, docset.ScanScope) : new Dictionary<string, Lazy<(List<Error>, XrefSpec)>>(), context);
-=======
             return new XrefMap(map, CreateInternalXrefMap(context, docset.ScanScope));
->>>>>>> 1b59d343
         }
 
         public void OutputXrefMap(Context context)
@@ -184,22 +180,7 @@
             var errors = new List<Error>();
             var (schemaErrors, content) = JsonUtility.ToObject(obj, schema.Type, transform: AttributeTransformer.Transform(errors, file, null, extensionData));
             errors.AddRange(schemaErrors);
-<<<<<<< HEAD
             var xref = new XrefSpec
-=======
-            var uid = obj?.Value<string>("uid");
-            if (!string.IsNullOrEmpty(uid))
-            {
-                var xref = new XrefSpec
-                {
-                    Uid = uid,
-                    Href = file.SitePath,
-                };
-                xref.ExtensionData.Merge(extensionData);
-                return xref;
-            }
-            else if (extensionData.Count > 0)
->>>>>>> 1b59d343
             {
                 Uid = uid,
                 Href = file.SitePath,
