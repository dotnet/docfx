--- conflicted
+++ resolved
@@ -166,7 +166,6 @@
                 return true;
             }
 
-<<<<<<< HEAD
             //(XrefSpec, Document, List<Document>) LoadXrefSpec((Lazy<(List<Error>, XrefSpec)> value, Document file, List<Document> callStack) input)
             //{
             //    if (input.value is null)
@@ -196,31 +195,6 @@
             //    }
             //    return (spec, input.file, input.callStack);
             //}
-=======
-            (XrefSpec, Document) LoadXrefSpec(Lazy<(List<Error>, XrefSpec, Document)> value)
-            {
-                if (value is null)
-                    return default;
-
-                var isValueCreated = value.IsValueCreated;
-                var (errors, spec, doc) = value.Value;
-                if (!isValueCreated)
-                {
-                    foreach (var error in errors)
-                    {
-                        _context.Report.Write(error);
-                    }
-
-                    // Sort monikers descending by moniker definition order
-                    if (spec.Monikers.Count > 1)
-                    {
-                        var orderedMonikers = spec.Monikers.OrderBy(item => item, _monikerComparer).ToHashSet();
-                        spec.Monikers = orderedMonikers;
-                    }
-                }
-                return (spec, doc);
-            }
->>>>>>> 7e79c14d
         }
 
         private bool CheckOverlappingMonikers(IEnumerable<XrefSpec> specsWithSameUid, out HashSet<string> overlappingMonikers)
