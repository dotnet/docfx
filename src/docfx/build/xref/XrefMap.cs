// Copyright (c) Microsoft. All rights reserved.
// Licensed under the MIT license. See LICENSE file in the project root for full license information.

using System;
using System.Collections.Concurrent;
using System.Collections.Generic;
using System.Diagnostics;
using System.IO;
using System.Linq;
using Newtonsoft.Json.Linq;

namespace Microsoft.Docs.Build
{
    internal class XrefMap
    {
        // TODO: key could be uid+moniker+locale
        private readonly IReadOnlyDictionary<string, List<Lazy<(List<Error>, XrefSpec)>>> _internalXrefMap;
        private readonly IReadOnlyDictionary<string, XrefSpec> _externalXrefMap;
        private readonly Context _context;

        public IEnumerable<XrefSpec> InternalReferences
            => _internalXrefMap.Values.SelectMany(v => v.Select(item => LoadXrefSpec(item, _context)));

        public XrefSpec Resolve(string uid, string moniker = null)
        {
            if (_internalXrefMap.TryGetValue(uid, out var internalSpecs))
            {
                if (!string.IsNullOrEmpty(moniker))
                {
                    foreach (var internalSpec in internalSpecs)
                    {
                        var spec = LoadXrefSpec(internalSpec, _context);
                        if (spec.Monikers.Contains(moniker))
                        {
                            return spec;
                        }
                    }
                    return null;
                }
                else
                {
                    // For uid with moniker range, take the latest moniker if no moniker defined while resolving
                    if (internalSpecs.Count > 1)
                    {
                        return LoadXrefSpec(internalSpecs.OrderBy(item => item.Value.Item2.Monikers, new MonikersDescendingComparer()).FirstOrDefault(), _context);
                    }
                    else
                    {
                        return LoadXrefSpec(internalSpecs.Single(), _context);
                    }
                }
            }
            if (_externalXrefMap.TryGetValue(uid, out var externalSpec))
            {
                return externalSpec;
            }
            return null;
        }

        public static XrefMap Create(Context context, Docset docset)
        {
            Dictionary<string, XrefSpec> map = new Dictionary<string, XrefSpec>();
            foreach (var url in docset.Config.Xref)
            {
                var json = File.ReadAllText(docset.RestoreMap.GetFileRestorePath(url));
<<<<<<< HEAD
                var (_, xRefMap) = JsonUtility.Deserialize<XrefMapModel>(json);
                foreach (var spec in xRefMap.References)
=======
                var xRefMap = JsonUtility.Deserialize<XrefMapModel>(json);
                foreach (var sepc in xRefMap.References)
>>>>>>> a52b7580
                {
                    map[spec.Uid] = spec;
                }
            }
            return new XrefMap(map, CreateInternalXrefMap(context, docset.ScanScope), context);
        }

        public void OutputXrefMap(Context context)
        {
            var models = new XrefMapModel();
            models.References.AddRange(InternalReferences);
            context.WriteJson(models, "xrefmap.json");
        }

        private static IReadOnlyDictionary<string, List<Lazy<(List<Error>, XrefSpec)>>> CreateInternalXrefMap(Context context, IEnumerable<Document> files)
        {
            var xrefsByUid = new ConcurrentDictionary<string, ConcurrentBag<Lazy<(List<Error>, XrefSpec)>>>();
            Debug.Assert(files != null);
            using (Progress.Start("Building Xref map"))
            {
                ParallelUtility.ForEach(files.Where(f => f.ContentType == ContentType.Page), file => Load(context, xrefsByUid, file), Progress.Update);
                var xrefs = HandleXrefConflicts(context, xrefsByUid);
                return xrefs;
            }
        }

        private XrefMap(IReadOnlyDictionary<string, XrefSpec> externalXrefMap, IReadOnlyDictionary<string, List<Lazy<(List<Error>, XrefSpec)>>> internalXrefMap, Context context)
        {
            _externalXrefMap = externalXrefMap;
            _internalXrefMap = internalXrefMap;
            _context = context;
        }

        private static void Load(Context context, ConcurrentDictionary<string, ConcurrentBag<Lazy<(List<Error>, XrefSpec)>>> xrefsByUid, Document file)
        {
            try
            {
                var errors = new List<Error>();
                var content = file.ReadText();
                if (file.FilePath.EndsWith(".md", PathUtility.PathComparison))
                {
                    var (yamlHeaderErrors, yamlHeader) = ExtractYamlHeader.Extract(file, context);
                    var (metaErrors, metadata) = JsonUtility.ToObject<FileMetadata>(yamlHeader);

                    errors.AddRange(yamlHeaderErrors);
                    if (!string.IsNullOrEmpty(metadata.Uid))
                    {
                        var (error, spec) = LoadMarkdown(metadata, file);
                        TryAddXref(xrefsByUid, metadata.Uid, () => (error is null ? new List<Error>() : new List<Error> { error }, spec));
                    }
                }
                else if (file.FilePath.EndsWith(".yml", PathUtility.PathComparison))
                {
                    var (yamlErrors, token) = YamlUtility.Deserialize(file, context);
                    errors.AddRange(yamlErrors);

                    var obj = token as JObject;
                    var uid = obj?.Value<string>("uid");
                    if (!string.IsNullOrEmpty(uid))
                    {
                        TryAddXref(xrefsByUid, uid, () => LoadSchemaDocument(obj, file, uid));
                    }
                }
                else if (file.FilePath.EndsWith(".json", PathUtility.PathComparison))
                {
                    var (jsonErrors, token) = JsonUtility.Deserialize(file, context);
                    errors.AddRange(jsonErrors);

                    var obj = token as JObject;
                    var uid = obj.Value<string>("uid");
                    if (!string.IsNullOrEmpty(uid))
                    {
                        TryAddXref(xrefsByUid, uid, () => LoadSchemaDocument(obj, file, uid));
                    }
                }
                context.Report(file.ToString(), errors);
            }
            catch (Exception ex) when (DocfxException.IsDocfxException(ex, out var dex))
            {
                context.Report(file.ToString(), dex.Error);
            }
        }

        private static XrefSpec LoadXrefSpec(Lazy<(List<Error>, XrefSpec)> value, Context context)
        {
            if (value is null)
                return null;

            var (errors, spec) = value.Value;
            foreach (var error in errors)
            {
                context.Report(error);
            }
            return spec;
        }

        private static SortedDictionary<string, List<Lazy<(List<Error>, XrefSpec)>>> HandleXrefConflicts(Context context, ConcurrentDictionary<string, ConcurrentBag<Lazy<(List<Error>, XrefSpec)>>> xrefsByUid)
        {
            var result = new SortedDictionary<string, List<Lazy<(List<Error>, XrefSpec)>>>();
            foreach (var (uid, conflict) in xrefsByUid)
            {
                // no uid conflicts, just add it to the result
                if (conflict.Count <= 1)
                {
                    result[uid] = conflict.ToList();
                    continue;
                }

                // uid conflicts without moniker range definition, take the first uid definition ordered by href
                if (!conflict.Any(x => x.Value.Item2.Monikers.Count > 0))
                {
                    var orderedConflict = conflict.OrderBy(item => LoadXrefSpec(item, context)?.Href);
                    context.Report(Errors.UidConflict(uid, orderedConflict.Select(v => v.Value.Item2)));
                    result[uid] = new List<Lazy<(List<Error>, XrefSpec)>> { orderedConflict.First() };
                }
                else
                {
                    // uid conflicts with overlapping monikers, drop the uid and log an error
                    if (CheckOverlappingMonikers())
                    {
                        var monikers = conflict.Select(x => LoadXrefSpec(x, context).Monikers).ToList();
                        monikers.Sort(new MonikersDescendingComparer());
                        context.Report(Errors.MonikerOverlapping(monikers));
                    }
                    else
                    {
                        if (result.TryGetValue(uid, out var specs))
                        {
                            specs.AddRange(conflict);
                        }
                        else
                        {
                            result[uid] = conflict.ToList();
                        }
                    }
                }

                bool CheckOverlappingMonikers()
                {
                    var monikerHashSet = new HashSet<string>();
                    foreach (var spec in conflict)
                    {
                        foreach (var moniker in LoadXrefSpec(spec, context).Monikers)
                        {
                            if (!monikerHashSet.Add(moniker))
                            {
                                return true;
                            }
                        }
                    }
                    return false;
                }
            }
            return result;
        }

        private static (Error, XrefSpec) LoadMarkdown(FileMetadata metadata, Document file)
        {
            var xref = new XrefSpec
            {
                Uid = metadata.Uid,
                Href = file.SitePath,
            };
            xref.ExtensionData["name"] = string.IsNullOrEmpty(metadata.Title) ? metadata.Uid : metadata.Title;

            var (error, monikers) = file.Docset.MonikersProvider.GetMonikers(file, metadata.MonikerRange);
            foreach (var moniker in monikers)
            {
                xref.Monikers.Add(moniker);
            }
            return (error, xref);
        }

        private static (List<Error> errors, XrefSpec spec) LoadSchemaDocument(JObject obj, Document file, string uid)
        {
            var extensionData = new JObject();

            // TODO: for backward compatibility, when #YamlMime:YamlDocument, documentType is used to determine schema.
            //       when everything is moved to SDP, we can refactor the mime check to Document.TryCreate
            var schema = file.Schema ?? Schema.GetSchema(obj?.Value<string>("documentType"));
            if (schema == null)
            {
                throw Errors.SchemaNotFound(file.Mime).ToException();
            }

            var errors = new List<Error>();
            var (schemaErrors, content) = JsonUtility.ToObject(obj, schema.Type, transform: AttributeTransformer.Transform(errors, file, null, extensionData));
            errors.AddRange(schemaErrors);
            var xref = new XrefSpec
            {
                Uid = uid,
                Href = file.SitePath,
            };
            xref.ExtensionData.Merge(extensionData);
            return (errors, xref);
        }

        private static void TryAddXref(ConcurrentDictionary<string, ConcurrentBag<Lazy<(List<Error>, XrefSpec)>>> xrefsByUid, string uid, Func<(List<Error>, XrefSpec)> func)
        {
            if (func is null)
            {
                throw new ArgumentNullException(nameof(func));
            }

            xrefsByUid.GetOrAdd(uid, _ => new ConcurrentBag<Lazy<(List<Error>, XrefSpec)>>()).Add(new Lazy<(List<Error>, XrefSpec)>(func));
        }

        private class MonikersDescendingComparer : IComparer<SortedSet<string>>
        {
            public int Compare(SortedSet<string> x, SortedSet<string> y) => y.FirstOrDefault().CompareTo(x.FirstOrDefault());
        }
    }
}<|MERGE_RESOLUTION|>--- conflicted
+++ resolved
@@ -63,13 +63,8 @@
             foreach (var url in docset.Config.Xref)
             {
                 var json = File.ReadAllText(docset.RestoreMap.GetFileRestorePath(url));
-<<<<<<< HEAD
-                var (_, xRefMap) = JsonUtility.Deserialize<XrefMapModel>(json);
-                foreach (var spec in xRefMap.References)
-=======
                 var xRefMap = JsonUtility.Deserialize<XrefMapModel>(json);
                 foreach (var sepc in xRefMap.References)
->>>>>>> a52b7580
                 {
                     map[spec.Uid] = spec;
                 }
