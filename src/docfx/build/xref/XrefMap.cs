--- conflicted
+++ resolved
@@ -39,11 +39,7 @@
             Dictionary<string, XrefSpec> map = new Dictionary<string, XrefSpec>();
             foreach (var url in docset.Config.Xref)
             {
-<<<<<<< HEAD
-                var json = File.ReadAllText(docset.RestoreMap.GetFileDownloadPath(url));
-=======
                 var json = File.ReadAllText(docset.RestoreMap.GetFileRestorePath(url));
->>>>>>> 3b4983ba
                 var (_, xRefMap) = JsonUtility.Deserialize<XrefMapModel>(json);
                 foreach (var sepc in xRefMap.References)
                 {
