// Copyright (c) Microsoft. All rights reserved.
// Licensed under the MIT license. See LICENSE file in the project root for full license information.

using System;
using System.Collections.Generic;
using System.Diagnostics;
using System.Linq;
using System.Threading;

namespace Microsoft.Docs.Build
{
    internal class XrefMap
    {
        // TODO: key could be uid+moniker+locale
        private readonly IReadOnlyDictionary<string, List<Lazy<IXrefSpec>>> _map;
        private readonly IReadOnlyDictionary<string, List<Lazy<IXrefSpec>>> _internalXrefMap;
        private readonly Context _context;

        private static ThreadLocal<Stack<(string uid, string propertyName, Document parent)>> t_recursionDetector = new ThreadLocal<Stack<(string, string, Document)>>(() => new Stack<(string, string, Document)>());

        public XrefMap(Context context, IReadOnlyDictionary<string, List<Lazy<IXrefSpec>>> map, IReadOnlyDictionary<string, List<Lazy<IXrefSpec>>> internalXrefMap)
        {
            _internalXrefMap = internalXrefMap;
            _context = context;
            _map = map;
        }

        public (Error error, string href, string display, Document referencedFile) Resolve(string uid, SourceInfo<string> href, string displayPropertyName, Document relativeTo, Document rootFile, string moniker = null)
        {
            if (t_recursionDetector.Value.Contains((uid, displayPropertyName, relativeTo)))
            {
                var referenceMap = t_recursionDetector.Value.Select(x => x.parent).ToList();
                referenceMap.Reverse();
                referenceMap.Add(relativeTo);
                throw Errors.CircularReference(referenceMap).ToException();
            }

            try
            {
                t_recursionDetector.Value.Push((uid, displayPropertyName, relativeTo));
                return ResolveCore(uid, href, displayPropertyName, rootFile, moniker);
            }
            finally
            {
                Debug.Assert(t_recursionDetector.Value.Count > 0);
                t_recursionDetector.Value.Pop();
            }
        }

        public void OutputXrefMap(Context context)
        {
            var models = new XrefMapModel();
            models.References.AddRange(ExpandInternalXrefSpecs());
            context.Output.WriteJson(models, "xrefmap.json");
        }

        private (Error error, string href, string display, Document referencedFile) ResolveCore(string uid, SourceInfo<string> href, string displayPropertyName, Document rootFile, string moniker = null)
        {
            string resolvedHref;
            string displayPropertyValue;
            string name;
            var (_, rootFileMonikers) = _context.MonikerProvider.GetFileLevelMonikers(rootFile, _context.MetadataProvider);
<<<<<<< HEAD
            if (TryResolveFromInternal(uid, href, moniker, rootFileMonikers, out var internalXrefSpec, out var referencedFile))
=======
            if (TryResolve(uid, href, moniker, rootFileMonikers, out var spec))
>>>>>>> 49edbb24
            {
                var (_, query, fragment) = UrlUtility.SplitUrl(spec.Href);
                resolvedHref = UrlUtility.MergeUrl(spec.DeclairingFile != null ? RebaseResolvedHref(rootFile, spec.DeclairingFile) : RemoveHostnameIfSharingTheSameOne(spec.Href), query, fragment.Length == 0 ? "" : fragment.Substring(1));
                name = spec.GetXrefPropertyValue("name");
                displayPropertyValue = spec.GetXrefPropertyValue(displayPropertyName);
            }
            else
            {
                return (Errors.XrefNotFound(href), null, null, null);
            }

            // fallback order:
            // xrefSpec.displayPropertyName -> xrefSpec.name -> uid
            string display = !string.IsNullOrEmpty(displayPropertyValue) ? displayPropertyValue : (!string.IsNullOrEmpty(name) ? name : uid);
            return (null, resolvedHref, display, spec?.DeclairingFile);

            string RemoveHostnameIfSharingTheSameOne(string input)
            {
                var hostname = rootFile.Docset.HostName;
                if (input.StartsWith(hostname, StringComparison.OrdinalIgnoreCase))
                {
                    return input.Substring(hostname.Length);
                }
                return input;
            }
        }

        private string RebaseResolvedHref(Document rootFile, Document referencedFile)
            => _context.DependencyResolver.GetRelativeUrl(rootFile, referencedFile);

<<<<<<< HEAD
        private bool TryResolveFromInternal(string uid, SourceInfo<string> href, string moniker, List<string> monikers, out InternalXrefSpec internalXrefSpec, out Document referencedFile)
=======
        private bool TryResolve(string uid, SourceInfo<string> href, string moniker, List<string> monikers, out IXrefSpec spec)
>>>>>>> 49edbb24
        {
            spec = null;
            if (_map.TryGetValue(uid, out var specs))
            {
<<<<<<< HEAD
                (internalXrefSpec, referencedFile) = GetInternalSpec(uid, href, moniker, monikers, internalSpecs);
                if (internalXrefSpec is null)
=======
                spec = GetXrefSpec(uid, href, moniker, monikers, specs.Select(x => x.Value).ToList());

                if (spec is null)
>>>>>>> 49edbb24
                {
                    return false;
                }
                return true;
            }
            return false;
        }

        private IXrefSpec GetXrefSpec(string uid, SourceInfo<string> href, string moniker, List<IXrefSpec> specs)
        {
<<<<<<< HEAD
            if (_externalXrefMap.TryGetValue(uid, out var value) && value != null)
            {
                spec = value.Value;
                return true;
            }
            spec = null;
            return false;
        }

        private (InternalXrefSpec internalSpec, Document referencedFile) GetInternalSpec(string uid, SourceInfo<string> href, string moniker, List<string> monikers, List<(InternalXrefSpec, Document)> internalSpecs)
        {
            if (!TryGetValidXrefSpecs(uid, internalSpecs, out var validInternalSpecs))
=======
            if (!TryGetValidXrefSpecs(uid, specs, out var validSpecs))
>>>>>>> 49edbb24
                return default;

            if (!string.IsNullOrEmpty(moniker))
            {
                foreach (var spec in validSpecs)
                {
                    if (spec.Monikers.Select(x => x.MonikerName).Contains(moniker))
                    {
                        return spec;
                    }
                }

                // if the moniker is not defined with the uid
                // log a warning and take the one with latest version
                _context.ErrorLog.Write(Errors.InvalidUidMoniker(href, moniker, uid));
                return GetLatestInternalXrefMap(validSpecs);
            }

            // For uid with and without moniker range, take the one without moniker range
            var uidWithoutMoniker = validSpecs.SingleOrDefault(item => item.Monikers.Count == 0);
            if (uidWithoutMoniker != null)
            {
                return uidWithoutMoniker;
            }

            // For uid with moniker range, take the latest moniker if no moniker defined while resolving
            if (specs.Count > 1)
            {
<<<<<<< HEAD
                return GetLatestInternalXrefMap(validInternalSpecs, monikers);
=======
                return GetLatestInternalXrefMap(validSpecs, monikers);
>>>>>>> 49edbb24
            }
            else
            {
                return validSpecs.Single();
            }
        }

        private IEnumerable<ExternalXrefSpec> ExpandInternalXrefSpecs()
        {
            var loadedInternalSpecs = new List<ExternalXrefSpec>();
            foreach (var (uid, specsWithSameUid) in _internalXrefMap)
            {
                if (TryGetValidXrefSpecs(uid, specsWithSameUid.Select(x => x.Value).ToList(), out var validInternalSpecs))
                {
                    var internalSpec = GetLatestInternalXrefMap(validInternalSpecs);
                    loadedInternalSpecs.Add((internalSpec as InternalXrefSpec).ToExternalXrefSpec(_context, internalSpec.DeclairingFile));
                }
            }
            return loadedInternalSpecs;
        }

        private (InternalXrefSpec spec, Document referencedFile) GetLatestInternalXrefMap(List<(InternalXrefSpec spec, Document referencedFile)> specs, List<string> monikers = null)
        {
            if (monikers?.Any() != true)
            {
                return specs.FirstOrDefault();
            }
            else
            {
                // Firstly check if any spec has monikers intersecting with monikers of the root file
                // If not, take the spec with highest version whose monikers are all lower than the lowest moniker of the root file
                var (spec, referencedFile) = specs.FirstOrDefault(x => x.spec.Monikers.Intersect(monikers).Any());
                if (spec is null)
                {
                    // TODO: Need to cover when the root file level moniker belongs to different product other than uid moniker
                    (spec, referencedFile) = specs.FirstOrDefault(x => x.spec.Monikers.All(moniker => _context.MonikerProvider.Comparer.Compare(moniker, monikers.FirstOrDefault()) < 0));
                }
                return (spec, referencedFile);
            }
        }

<<<<<<< HEAD
        private (InternalXrefSpec spec, Document referencedFile) GetLatestInternalXrefMap(List<(InternalXrefSpec spec, Document referencedFile)> specs, List<string> monikers = null)
        {
            if (monikers?.Any() != true)
            {
                return specs.FirstOrDefault();
            }
            else
            {
                // Firstly check if any spec has monikers intersecting with monikers of the root file
                // If not, take the spec with highest version whose monikers are all lower than the lowest moniker of the root file
                var (spec, referencedFile) = specs.FirstOrDefault(x => x.spec.Monikers.Intersect(monikers).Any());
                if (spec is null)
                {
                    // TODO: Need to cover when the root file level moniker belongs to different product other than uid moniker
                    (spec, referencedFile) = specs.FirstOrDefault(x => x.spec.Monikers.All(moniker => _context.MonikerProvider.Comparer.Compare(moniker, monikers.FirstOrDefault()) < 0));
                }
                return (spec, referencedFile);
            }
        }

        private bool TryGetValidXrefSpecs(string uid, List<(InternalXrefSpec spec, Document file)> specsWithSameUid, out List<(InternalXrefSpec spec, Document file)> validSpecs)
=======
        private bool TryGetValidXrefSpecs(string uid, List<IXrefSpec> specsWithSameUid, out List<IXrefSpec> validSpecs)
>>>>>>> 49edbb24
        {
            validSpecs = new List<IXrefSpec>();

            // no conflicts
            if (specsWithSameUid.Count() == 1)
            {
                validSpecs.AddRange(specsWithSameUid);
                return true;
            }

            // multiple uid conflicts without moniker range definition, drop the uid and log an error
            var conflictsWithoutMoniker = specsWithSameUid.Where(item => item.Monikers.Count == 0);
            if (conflictsWithoutMoniker.Count() > 1)
            {
                var orderedConflict = conflictsWithoutMoniker.OrderBy(item => item.Href);
                _context.ErrorLog.Write(Errors.UidConflict(uid, orderedConflict.Select(x => x.DeclairingFile.FilePath)));
                return false;
            }
            else if (conflictsWithoutMoniker.Count() == 1)
            {
                validSpecs.Add(conflictsWithoutMoniker.Single());
            }

            // uid conflicts with overlapping monikers, drop the uid and log an error
            var conflictsWithMoniker = specsWithSameUid.Where(x => x.Monikers.Count > 0);
            if (CheckOverlappingMonikers(specsWithSameUid, out var overlappingMonikers))
            {
                _context.ErrorLog.Write(Errors.MonikerOverlapping(overlappingMonikers.Select(x => x.MonikerName).ToList()));
                return false;
            }

            // define same uid with non-overlapping monikers, add them all
            else
            {
                validSpecs.AddRange(conflictsWithMoniker);
                return true;
            }
        }

        private bool CheckOverlappingMonikers(IEnumerable<IXrefSpec> specsWithSameUid, out HashSet<Moniker> overlappingMonikers)
        {
            bool isOverlapping = false;
            overlappingMonikers = new HashSet<Moniker>();
            var monikerHashSet = new HashSet<Moniker>();
            foreach (var spec in specsWithSameUid)
            {
                foreach (var moniker in spec.Monikers)
                {
                    if (!monikerHashSet.Add(moniker))
                    {
                        overlappingMonikers.Add(moniker);
                        isOverlapping = true;
                    }
                }
            }
            return isOverlapping;
        }
<<<<<<< HEAD

        private static IReadOnlyDictionary<string, List<(InternalXrefSpec, Document)>>
            CreateInternalXrefMap(Context context, IEnumerable<Document> files)
        {
            var xrefsByUid = new ConcurrentDictionary<string, ConcurrentBag<(InternalXrefSpec, Document)>>();
            Debug.Assert(files != null);
            using (Progress.Start("Building Xref map"))
            {
                ParallelUtility.ForEach(files.Where(f => f.ContentType == ContentType.Page), file => Load(context, xrefsByUid, file), Progress.Update);
                return xrefsByUid.ToList().OrderBy(item => item.Key).ToDictionary(item => item.Key, item => item.Value.OrderByDescending(x => x.Item1.Monikers.FirstOrDefault(), context.MonikerProvider.Comparer).ToList());
            }
        }

        private XrefMap(Context context, IReadOnlyDictionary<string, Lazy<XrefSpec>> externalXrefMap, IReadOnlyDictionary<string, List<(InternalXrefSpec, Document)>> internalXrefMap)
        {
            _context = context;
            _externalXrefMap = externalXrefMap;
            _internalXrefMap = internalXrefMap;
        }

        private static void Load(
            Context context,
            ConcurrentDictionary<string, ConcurrentBag<(InternalXrefSpec, Document)>> xrefsByUid,
            Document file)
        {
            try
            {
                var errors = new List<Error>();
                var content = file.ReadText();
                var callStack = new List<Document> { file };
                if (file.FilePath.EndsWith(".md", PathUtility.PathComparison))
                {
                    var (yamlHeaderErrors, yamlHeader) = ExtractYamlHeader.Extract(file, context);
                    errors.AddRange(yamlHeaderErrors);

                    var (fileMetaErrors, fileMetadata) = context.MetadataProvider.GetInputMetadata<InputMetadata>(file, yamlHeader);
                    errors.AddRange(fileMetaErrors);

                    if (!string.IsNullOrEmpty(fileMetadata.Uid))
                    {
                        var (error, spec, _) = LoadMarkdown(context, fileMetadata, file);
                        errors.AddIfNotNull(error);
                        TryAddXref(xrefsByUid, fileMetadata.Uid, file, spec);
                    }
                }
                else if (file.FilePath.EndsWith(".yml", PathUtility.PathComparison))
                {
                    var (yamlErrors, token) = YamlUtility.Parse(file, context);
                    errors.AddRange(yamlErrors);
                    var (schemaErrors, specs) = LoadSchemaDocument(context, token as JObject, file);
                    errors.AddRange(schemaErrors);
                    foreach (var spec in specs)
                    {
                        TryAddXref(xrefsByUid, spec.Uid, file, spec);
                    }
                }
                else if (file.FilePath.EndsWith(".json", PathUtility.PathComparison))
                {
                    var (jsonErrors, token) = JsonUtility.Parse(file, context);
                    errors.AddRange(jsonErrors);
                    var (schemaErrors, specs) = LoadSchemaDocument(context, token as JObject, file);
                    errors.AddRange(schemaErrors);
                    foreach (var spec in specs)
                    {
                        TryAddXref(xrefsByUid, spec.Uid, file, spec);
                    }
                }
                context.ErrorLog.Write(file.ToString(), errors);
            }
            catch (Exception ex) when (DocfxException.IsDocfxException(ex, out var dex))
            {
                context.ErrorLog.Write(file.ToString(), dex.Error);
            }
            catch
            {
                Console.WriteLine($"Load {file.FilePath} xref failed");
                throw;
            }
        }

        private static (Error error, InternalXrefSpec spec, Document doc) LoadMarkdown(Context context, InputMetadata metadata, Document file)
        {
            var xref = new InternalXrefSpec
            {
                Uid = metadata.Uid,
                Href = file.CanonicalUrlWithoutLocale,
                ReferencedFile = file,
            };
            xref.ExtensionData["name"] = new Lazy<JValue>(() => new JValue(string.IsNullOrEmpty(metadata.Title) ? metadata.Uid : metadata.Title));

            var (error, monikers) = context.MonikerProvider.GetFileLevelMonikers(file, metadata.MonikerRange);
            foreach (var moniker in monikers)
            {
                xref.Monikers.Add(moniker);
            }
            return (error, xref, file);
        }

        private static (List<Error> errors, IReadOnlyList<InternalXrefSpec> specs) LoadSchemaDocument(Context context, JObject obj, Document file)
        {
            var uidToJsonPath = new Dictionary<string, string>();
            var jsonPathToUid = new Dictionary<string, string>();
            GetUids(context, file.FilePath, obj, uidToJsonPath, jsonPathToUid);
            if (uidToJsonPath.Count == 0)
            {
                return (new List<Error>(), new List<InternalXrefSpec>());
            }

            if (file.Schema is null)
            {
                throw Errors.SchemaNotFound(file.Mime).ToException();
            }

            var errors = new List<Error>();
            var jsonSchema = TemplateEngine.GetJsonSchema(file.Schema);
            if (jsonSchema is null)
            {
                throw Errors.SchemaNotFound(file.Mime).ToException();
            }

            var (schemaErrors, extensionData) = JsonSchemaTransform.TransformXref(file, context, jsonSchema, obj);
            errors.AddRange(schemaErrors);

            var extensionDataByUid = new Dictionary<string, (bool isRoot, Dictionary<string, Lazy<JValue>> properties)>();

            foreach (var (uid, jsonPath) in uidToJsonPath)
            {
                extensionDataByUid.Add(uid, (string.IsNullOrEmpty(jsonPath), new Dictionary<string, Lazy<JValue>>()));
            }

            foreach (var (jsonPath, xrefProperty) in extensionData)
            {
                var (uid, resolvedJsonPath) = MatchExtensionDataToUid(jsonPath);
                if (extensionDataByUid.ContainsKey(uid))
                {
                    var (_, properties) = extensionDataByUid[uid];
                    properties.Add(resolvedJsonPath, xrefProperty);
                }
                else
                {
                    extensionDataByUid.Add(uid, (string.IsNullOrEmpty(uidToJsonPath[uid]), new Dictionary<string, Lazy<JValue>> { { resolvedJsonPath, xrefProperty } }));
                }
            }

            var specs = extensionDataByUid.Select(item =>
            {
                var (isRoot, properties) = item.Value;
                var xref = new InternalXrefSpec
                {
                    Uid = item.Key,
                    Href = isRoot ? file.CanonicalUrlWithoutLocale : $"{file.CanonicalUrlWithoutLocale}#{GetBookmarkFromUid(item.Key)}",
                    ReferencedFile = file,
                };
                xref.ExtensionData.AddRange(properties);
                return xref;
            }).ToList();

            return (errors, specs);

            string GetBookmarkFromUid(string uid)
                => Regex.Replace(uid, @"\W", "_");

            (string uid, string jsonPath) MatchExtensionDataToUid(string jsonPath)
            {
                string subString;
                var index = jsonPath.LastIndexOf('.');
                if (index == -1)
                {
                    subString = string.Empty;
                }
                else
                {
                    subString = jsonPath.Substring(0, index);
                }

                return jsonPathToUid.ContainsKey(subString) ? (jsonPathToUid[subString], jsonPath.Substring(index + 1)) : MatchExtensionDataToUid(subString);
            }
        }

        private static void GetUids(Context context, string filePath, JObject token, Dictionary<string, string> uidToJsonPath, Dictionary<string, string> jsonPathToUid)
        {
            if (token is null)
                return;

            if (token.TryGetValue("uid", out var value) && value is JValue v && v.Value is string str)
            {
                if (!uidToJsonPath.TryAdd(str, token.Path))
                {
                    context.ErrorLog.Write(filePath, Errors.UidConflict(str));
                }
                else
                {
                    jsonPathToUid.TryAdd(token.Path, str);
                }
            }

            foreach (var item in token.Children())
            {
                var property = item as JProperty;
                if (property.Value is JObject obj)
                {
                    GetUids(context, filePath, obj, uidToJsonPath, jsonPathToUid);
                }

                if (property.Value is JArray array)
                {
                    foreach (var child in array.Children())
                    {
                        GetUids(context, filePath, child as JObject, uidToJsonPath, jsonPathToUid);
                    }
                }
            }
        }

        private static void TryAddXref(ConcurrentDictionary<string, ConcurrentBag<(InternalXrefSpec, Document)>> xrefsByUid, string uid, Document file, InternalXrefSpec spec)
        {
            if (spec is null)
            {
                throw new ArgumentNullException(nameof(spec));
            }

            xrefsByUid.GetOrAdd(uid, _ => new ConcurrentBag<(InternalXrefSpec, Document)>()).Add((spec, file));
        }
=======
>>>>>>> 49edbb24
    }
}<|MERGE_RESOLUTION|>--- conflicted
+++ resolved
@@ -60,11 +60,7 @@
             string displayPropertyValue;
             string name;
             var (_, rootFileMonikers) = _context.MonikerProvider.GetFileLevelMonikers(rootFile, _context.MetadataProvider);
-<<<<<<< HEAD
-            if (TryResolveFromInternal(uid, href, moniker, rootFileMonikers, out var internalXrefSpec, out var referencedFile))
-=======
             if (TryResolve(uid, href, moniker, rootFileMonikers, out var spec))
->>>>>>> 49edbb24
             {
                 var (_, query, fragment) = UrlUtility.SplitUrl(spec.Href);
                 resolvedHref = UrlUtility.MergeUrl(spec.DeclairingFile != null ? RebaseResolvedHref(rootFile, spec.DeclairingFile) : RemoveHostnameIfSharingTheSameOne(spec.Href), query, fragment.Length == 0 ? "" : fragment.Substring(1));
@@ -95,23 +91,14 @@
         private string RebaseResolvedHref(Document rootFile, Document referencedFile)
             => _context.DependencyResolver.GetRelativeUrl(rootFile, referencedFile);
 
-<<<<<<< HEAD
-        private bool TryResolveFromInternal(string uid, SourceInfo<string> href, string moniker, List<string> monikers, out InternalXrefSpec internalXrefSpec, out Document referencedFile)
-=======
         private bool TryResolve(string uid, SourceInfo<string> href, string moniker, List<string> monikers, out IXrefSpec spec)
->>>>>>> 49edbb24
         {
             spec = null;
             if (_map.TryGetValue(uid, out var specs))
             {
-<<<<<<< HEAD
-                (internalXrefSpec, referencedFile) = GetInternalSpec(uid, href, moniker, monikers, internalSpecs);
-                if (internalXrefSpec is null)
-=======
                 spec = GetXrefSpec(uid, href, moniker, monikers, specs.Select(x => x.Value).ToList());
 
                 if (spec is null)
->>>>>>> 49edbb24
                 {
                     return false;
                 }
@@ -122,22 +109,7 @@
 
         private IXrefSpec GetXrefSpec(string uid, SourceInfo<string> href, string moniker, List<IXrefSpec> specs)
         {
-<<<<<<< HEAD
-            if (_externalXrefMap.TryGetValue(uid, out var value) && value != null)
-            {
-                spec = value.Value;
-                return true;
-            }
-            spec = null;
-            return false;
-        }
-
-        private (InternalXrefSpec internalSpec, Document referencedFile) GetInternalSpec(string uid, SourceInfo<string> href, string moniker, List<string> monikers, List<(InternalXrefSpec, Document)> internalSpecs)
-        {
-            if (!TryGetValidXrefSpecs(uid, internalSpecs, out var validInternalSpecs))
-=======
             if (!TryGetValidXrefSpecs(uid, specs, out var validSpecs))
->>>>>>> 49edbb24
                 return default;
 
             if (!string.IsNullOrEmpty(moniker))
@@ -166,11 +138,7 @@
             // For uid with moniker range, take the latest moniker if no moniker defined while resolving
             if (specs.Count > 1)
             {
-<<<<<<< HEAD
-                return GetLatestInternalXrefMap(validInternalSpecs, monikers);
-=======
                 return GetLatestInternalXrefMap(validSpecs, monikers);
->>>>>>> 49edbb24
             }
             else
             {
@@ -212,31 +180,7 @@
             }
         }
 
-<<<<<<< HEAD
-        private (InternalXrefSpec spec, Document referencedFile) GetLatestInternalXrefMap(List<(InternalXrefSpec spec, Document referencedFile)> specs, List<string> monikers = null)
-        {
-            if (monikers?.Any() != true)
-            {
-                return specs.FirstOrDefault();
-            }
-            else
-            {
-                // Firstly check if any spec has monikers intersecting with monikers of the root file
-                // If not, take the spec with highest version whose monikers are all lower than the lowest moniker of the root file
-                var (spec, referencedFile) = specs.FirstOrDefault(x => x.spec.Monikers.Intersect(monikers).Any());
-                if (spec is null)
-                {
-                    // TODO: Need to cover when the root file level moniker belongs to different product other than uid moniker
-                    (spec, referencedFile) = specs.FirstOrDefault(x => x.spec.Monikers.All(moniker => _context.MonikerProvider.Comparer.Compare(moniker, monikers.FirstOrDefault()) < 0));
-                }
-                return (spec, referencedFile);
-            }
-        }
-
-        private bool TryGetValidXrefSpecs(string uid, List<(InternalXrefSpec spec, Document file)> specsWithSameUid, out List<(InternalXrefSpec spec, Document file)> validSpecs)
-=======
         private bool TryGetValidXrefSpecs(string uid, List<IXrefSpec> specsWithSameUid, out List<IXrefSpec> validSpecs)
->>>>>>> 49edbb24
         {
             validSpecs = new List<IXrefSpec>();
 
@@ -294,231 +238,5 @@
             }
             return isOverlapping;
         }
-<<<<<<< HEAD
-
-        private static IReadOnlyDictionary<string, List<(InternalXrefSpec, Document)>>
-            CreateInternalXrefMap(Context context, IEnumerable<Document> files)
-        {
-            var xrefsByUid = new ConcurrentDictionary<string, ConcurrentBag<(InternalXrefSpec, Document)>>();
-            Debug.Assert(files != null);
-            using (Progress.Start("Building Xref map"))
-            {
-                ParallelUtility.ForEach(files.Where(f => f.ContentType == ContentType.Page), file => Load(context, xrefsByUid, file), Progress.Update);
-                return xrefsByUid.ToList().OrderBy(item => item.Key).ToDictionary(item => item.Key, item => item.Value.OrderByDescending(x => x.Item1.Monikers.FirstOrDefault(), context.MonikerProvider.Comparer).ToList());
-            }
-        }
-
-        private XrefMap(Context context, IReadOnlyDictionary<string, Lazy<XrefSpec>> externalXrefMap, IReadOnlyDictionary<string, List<(InternalXrefSpec, Document)>> internalXrefMap)
-        {
-            _context = context;
-            _externalXrefMap = externalXrefMap;
-            _internalXrefMap = internalXrefMap;
-        }
-
-        private static void Load(
-            Context context,
-            ConcurrentDictionary<string, ConcurrentBag<(InternalXrefSpec, Document)>> xrefsByUid,
-            Document file)
-        {
-            try
-            {
-                var errors = new List<Error>();
-                var content = file.ReadText();
-                var callStack = new List<Document> { file };
-                if (file.FilePath.EndsWith(".md", PathUtility.PathComparison))
-                {
-                    var (yamlHeaderErrors, yamlHeader) = ExtractYamlHeader.Extract(file, context);
-                    errors.AddRange(yamlHeaderErrors);
-
-                    var (fileMetaErrors, fileMetadata) = context.MetadataProvider.GetInputMetadata<InputMetadata>(file, yamlHeader);
-                    errors.AddRange(fileMetaErrors);
-
-                    if (!string.IsNullOrEmpty(fileMetadata.Uid))
-                    {
-                        var (error, spec, _) = LoadMarkdown(context, fileMetadata, file);
-                        errors.AddIfNotNull(error);
-                        TryAddXref(xrefsByUid, fileMetadata.Uid, file, spec);
-                    }
-                }
-                else if (file.FilePath.EndsWith(".yml", PathUtility.PathComparison))
-                {
-                    var (yamlErrors, token) = YamlUtility.Parse(file, context);
-                    errors.AddRange(yamlErrors);
-                    var (schemaErrors, specs) = LoadSchemaDocument(context, token as JObject, file);
-                    errors.AddRange(schemaErrors);
-                    foreach (var spec in specs)
-                    {
-                        TryAddXref(xrefsByUid, spec.Uid, file, spec);
-                    }
-                }
-                else if (file.FilePath.EndsWith(".json", PathUtility.PathComparison))
-                {
-                    var (jsonErrors, token) = JsonUtility.Parse(file, context);
-                    errors.AddRange(jsonErrors);
-                    var (schemaErrors, specs) = LoadSchemaDocument(context, token as JObject, file);
-                    errors.AddRange(schemaErrors);
-                    foreach (var spec in specs)
-                    {
-                        TryAddXref(xrefsByUid, spec.Uid, file, spec);
-                    }
-                }
-                context.ErrorLog.Write(file.ToString(), errors);
-            }
-            catch (Exception ex) when (DocfxException.IsDocfxException(ex, out var dex))
-            {
-                context.ErrorLog.Write(file.ToString(), dex.Error);
-            }
-            catch
-            {
-                Console.WriteLine($"Load {file.FilePath} xref failed");
-                throw;
-            }
-        }
-
-        private static (Error error, InternalXrefSpec spec, Document doc) LoadMarkdown(Context context, InputMetadata metadata, Document file)
-        {
-            var xref = new InternalXrefSpec
-            {
-                Uid = metadata.Uid,
-                Href = file.CanonicalUrlWithoutLocale,
-                ReferencedFile = file,
-            };
-            xref.ExtensionData["name"] = new Lazy<JValue>(() => new JValue(string.IsNullOrEmpty(metadata.Title) ? metadata.Uid : metadata.Title));
-
-            var (error, monikers) = context.MonikerProvider.GetFileLevelMonikers(file, metadata.MonikerRange);
-            foreach (var moniker in monikers)
-            {
-                xref.Monikers.Add(moniker);
-            }
-            return (error, xref, file);
-        }
-
-        private static (List<Error> errors, IReadOnlyList<InternalXrefSpec> specs) LoadSchemaDocument(Context context, JObject obj, Document file)
-        {
-            var uidToJsonPath = new Dictionary<string, string>();
-            var jsonPathToUid = new Dictionary<string, string>();
-            GetUids(context, file.FilePath, obj, uidToJsonPath, jsonPathToUid);
-            if (uidToJsonPath.Count == 0)
-            {
-                return (new List<Error>(), new List<InternalXrefSpec>());
-            }
-
-            if (file.Schema is null)
-            {
-                throw Errors.SchemaNotFound(file.Mime).ToException();
-            }
-
-            var errors = new List<Error>();
-            var jsonSchema = TemplateEngine.GetJsonSchema(file.Schema);
-            if (jsonSchema is null)
-            {
-                throw Errors.SchemaNotFound(file.Mime).ToException();
-            }
-
-            var (schemaErrors, extensionData) = JsonSchemaTransform.TransformXref(file, context, jsonSchema, obj);
-            errors.AddRange(schemaErrors);
-
-            var extensionDataByUid = new Dictionary<string, (bool isRoot, Dictionary<string, Lazy<JValue>> properties)>();
-
-            foreach (var (uid, jsonPath) in uidToJsonPath)
-            {
-                extensionDataByUid.Add(uid, (string.IsNullOrEmpty(jsonPath), new Dictionary<string, Lazy<JValue>>()));
-            }
-
-            foreach (var (jsonPath, xrefProperty) in extensionData)
-            {
-                var (uid, resolvedJsonPath) = MatchExtensionDataToUid(jsonPath);
-                if (extensionDataByUid.ContainsKey(uid))
-                {
-                    var (_, properties) = extensionDataByUid[uid];
-                    properties.Add(resolvedJsonPath, xrefProperty);
-                }
-                else
-                {
-                    extensionDataByUid.Add(uid, (string.IsNullOrEmpty(uidToJsonPath[uid]), new Dictionary<string, Lazy<JValue>> { { resolvedJsonPath, xrefProperty } }));
-                }
-            }
-
-            var specs = extensionDataByUid.Select(item =>
-            {
-                var (isRoot, properties) = item.Value;
-                var xref = new InternalXrefSpec
-                {
-                    Uid = item.Key,
-                    Href = isRoot ? file.CanonicalUrlWithoutLocale : $"{file.CanonicalUrlWithoutLocale}#{GetBookmarkFromUid(item.Key)}",
-                    ReferencedFile = file,
-                };
-                xref.ExtensionData.AddRange(properties);
-                return xref;
-            }).ToList();
-
-            return (errors, specs);
-
-            string GetBookmarkFromUid(string uid)
-                => Regex.Replace(uid, @"\W", "_");
-
-            (string uid, string jsonPath) MatchExtensionDataToUid(string jsonPath)
-            {
-                string subString;
-                var index = jsonPath.LastIndexOf('.');
-                if (index == -1)
-                {
-                    subString = string.Empty;
-                }
-                else
-                {
-                    subString = jsonPath.Substring(0, index);
-                }
-
-                return jsonPathToUid.ContainsKey(subString) ? (jsonPathToUid[subString], jsonPath.Substring(index + 1)) : MatchExtensionDataToUid(subString);
-            }
-        }
-
-        private static void GetUids(Context context, string filePath, JObject token, Dictionary<string, string> uidToJsonPath, Dictionary<string, string> jsonPathToUid)
-        {
-            if (token is null)
-                return;
-
-            if (token.TryGetValue("uid", out var value) && value is JValue v && v.Value is string str)
-            {
-                if (!uidToJsonPath.TryAdd(str, token.Path))
-                {
-                    context.ErrorLog.Write(filePath, Errors.UidConflict(str));
-                }
-                else
-                {
-                    jsonPathToUid.TryAdd(token.Path, str);
-                }
-            }
-
-            foreach (var item in token.Children())
-            {
-                var property = item as JProperty;
-                if (property.Value is JObject obj)
-                {
-                    GetUids(context, filePath, obj, uidToJsonPath, jsonPathToUid);
-                }
-
-                if (property.Value is JArray array)
-                {
-                    foreach (var child in array.Children())
-                    {
-                        GetUids(context, filePath, child as JObject, uidToJsonPath, jsonPathToUid);
-                    }
-                }
-            }
-        }
-
-        private static void TryAddXref(ConcurrentDictionary<string, ConcurrentBag<(InternalXrefSpec, Document)>> xrefsByUid, string uid, Document file, InternalXrefSpec spec)
-        {
-            if (spec is null)
-            {
-                throw new ArgumentNullException(nameof(spec));
-            }
-
-            xrefsByUid.GetOrAdd(uid, _ => new ConcurrentBag<(InternalXrefSpec, Document)>()).Add((spec, file));
-        }
-=======
->>>>>>> 49edbb24
     }
 }