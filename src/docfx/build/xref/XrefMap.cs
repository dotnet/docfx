// Copyright (c) Microsoft. All rights reserved.
// Licensed under the MIT license. See LICENSE file in the project root for full license information.

using System;
using System.Collections.Concurrent;
using System.Collections.Generic;
using System.Diagnostics;
using System.IO;
using System.Linq;
using Newtonsoft.Json.Linq;

namespace Microsoft.Docs.Build
{
    internal class XrefMap
    {
        // TODO: key could be uid+moniker+locale
        private readonly IReadOnlyDictionary<string, List<(Lazy<(List<Error>, XrefSpec)> specs, Document file, List<Document> callStack)>> _internalXrefMap;
        private readonly IReadOnlyDictionary<string, XrefSpec> _externalXrefMap;
        private readonly Context _context;
        private readonly MonikerComparer _monikerComparer;

        public IEnumerable<XrefSpec> InternalReferences
        {
            get
            {
                var loadedInternalSpecs = new List<XrefSpec>();
                foreach (var (uid, specsWithSameUid) in _internalXrefMap)
                {
                    if (TryGetValidXrefSpecs(uid, null, specsWithSameUid, out var validInternalSpecs))
                    {
                        loadedInternalSpecs.Add(GetLatestInternalXrefMap(validInternalSpecs).spec);
                    }
                }
                return loadedInternalSpecs;
            }
        }

        public (XrefSpec spec, Document referencedFile, List<Document> callStack) Resolve(string uid, Document file, string moniker = null)
        {
            if (_internalXrefMap.TryGetValue(uid, out var internalSpecs))
            {
                return GetInternalSpec(uid, file, moniker, internalSpecs);
            }

            if (_externalXrefMap.TryGetValue(uid, out var externalSpec))
            {
                return (externalSpec, null, new List<Document>());
            }
            return (null, null, new List<Document>());
        }

        private (XrefSpec internalSpec, Document referencedFile, List<Document> callStack) GetInternalSpec(string uid, Document file, string moniker, List<(Lazy<(List<Error>, XrefSpec)>, Document, List<Document>)> internalSpecs)
        {
            if (!TryGetValidXrefSpecs(uid, file, internalSpecs, out var validInternalSpecs))
                return default;

            if (!string.IsNullOrEmpty(moniker))
            {
                foreach (var (internalSpec, doc, files) in validInternalSpecs)
                {
                    if (internalSpec.Monikers.Contains(moniker))
                    {
                        return (internalSpec, doc, files);
                    }
                }

                // if the moniker is not defined with the uid
                // log a warning and take the one with latest version
                _context.Report(Errors.InvalidUidMoniker(moniker, uid));
                return GetLatestInternalXrefMap(validInternalSpecs);
            }

            // For uid with and without moniker range, take the one without moniker range
            var (uidWithoutMoniker, referencedFile, callStack) = validInternalSpecs.SingleOrDefault(item => item.spec?.Monikers.Count == 0);
            if (uidWithoutMoniker != null)
            {
                return (uidWithoutMoniker, referencedFile, callStack);
            }

            // For uid with moniker range, take the latest moniker if no moniker defined while resolving
            if (internalSpecs.Count > 1)
            {
                return GetLatestInternalXrefMap(validInternalSpecs);
            }
            else
            {
                return validInternalSpecs.Single();
            }
        }

        public static XrefMap Create(
            Context context,
            Docset docset,
            MetadataProvider metadataProvider,
            MonikerProvider monikerProvider,
            DependencyResolver dependencyResolver)
        {
            Dictionary<string, XrefSpec> map = new Dictionary<string, XrefSpec>();
            foreach (var url in docset.Config.Xref)
            {
                var (_, path) = docset.GetFileRestorePath(url);
                var content = File.ReadAllText(path);
                XrefMapModel xrefMap = new XrefMapModel();
                if (url.EndsWith(".yml", StringComparison.OrdinalIgnoreCase))
                {
                    xrefMap = YamlUtility.Deserialize<XrefMapModel>(content);
                }
                else
                {
                    xrefMap = JsonUtility.Deserialize<XrefMapModel>(content);
                }
                foreach (var spec in xrefMap.References)
                {
                    map[spec.Uid] = spec;
                }
            }
            return new XrefMap(map, CreateInternalXrefMap(context, docset.ScanScope, metadataProvider, monikerProvider, dependencyResolver), context, monikerProvider.Comparer);
        }

        public void OutputXrefMap(Context context)
        {
            var models = new XrefMapModel();
            models.References.AddRange(InternalReferences);
            context.WriteJson(models, "xrefmap.json");
        }

        private (XrefSpec spec, Document referencedFile, List<Document> callStack) GetLatestInternalXrefMap(List<(XrefSpec spec, Document referencedFile, List<Document> callStack)> specs)
            => specs.OrderByDescending(item => item.spec.Monikers.FirstOrDefault(), _monikerComparer).FirstOrDefault();

        private bool TryGetValidXrefSpecs(string uid, Document rootFile, List<(Lazy<(List<Error> errors, XrefSpec spec)> value, Document file, List<Document> callStack)> specsWithSameUid, out List<(XrefSpec spec, Document file, List<Document>)> validSpecs)
        {
            var loadedSpecs = specsWithSameUid.Select(item => LoadXrefSpec(item));
            validSpecs = new List<(XrefSpec, Document, List<Document>)>();

            // no conflicts
            if (loadedSpecs.Count() == 1)
            {
                validSpecs.AddRange(loadedSpecs);
                return true;
            }

            // multiple uid conflicts without moniker range definition, drop the uid and log an error
            var conflictsWithoutMoniker = loadedSpecs.Where(item => item.Item1.Monikers.Count == 0);
            if (conflictsWithoutMoniker.Count() > 1)
            {
                var orderedConflict = conflictsWithoutMoniker.OrderBy(item => item.Item1.Href);
                _context.Report(Errors.UidConflict(uid, orderedConflict.Select(x => x.Item1)));
                return false;
            }
            else if (conflictsWithoutMoniker.Count() == 1)
            {
                validSpecs.Add(conflictsWithoutMoniker.Single());
            }

            // uid conflicts with overlapping monikers, drop the uid and log an error
            var conflictsWithMoniker = specsWithSameUid.Where(x => LoadXrefSpec(x).Item1?.Monikers.Count > 0).Select(item => LoadXrefSpec(item));
            if (CheckOverlappingMonikers(loadedSpecs.Select(x => x.Item1), out var overlappingMonikers))
            {
                _context.Report(Errors.MonikerOverlapping(overlappingMonikers));
                return false;
            }

            // define same uid with non-overlapping monikers, add them all
            else
            {
                validSpecs.AddRange(conflictsWithMoniker);
                return true;
            }

            (XrefSpec, Document, List<Document>) LoadXrefSpec((Lazy<(List<Error>, XrefSpec)> value, Document file, List<Document> callStack) input)
            {
                if (input.value is null)
                    return default;

                if (input.file == rootFile)
                {
                    throw Errors.CircularReference().ToException();
                }

                var isValueCreated = input.value.IsValueCreated;

                var (errors, spec) = input.value.Value;
                if (!isValueCreated)
                {
                    foreach (var error in errors)
                    {
                        _context.Report(error);
                    }

                    // Sort monikers descending by moniker definition order
                    if (spec.Monikers.Count > 1)
                    {
                        var orderedMonikers = spec.Monikers.OrderBy(item => item, _monikerComparer).ToHashSet();
                        spec.Monikers = orderedMonikers;
                    }
                }
                return (spec, input.file, input.callStack);
            }
        }

        private bool CheckOverlappingMonikers(IEnumerable<XrefSpec> specsWithSameUid, out HashSet<string> overlappingMonikers)
        {
            bool isOverlapping = false;
            overlappingMonikers = new HashSet<string>();
            var monikerHashSet = new HashSet<string>();
            foreach (var spec in specsWithSameUid)
            {
                foreach (var moniker in spec.Monikers)
                {
                    if (!monikerHashSet.Add(moniker))
                    {
                        overlappingMonikers.Add(moniker);
                        isOverlapping = true;
                    }
                }
            }
            return isOverlapping;
        }

        private static IReadOnlyDictionary<string, List<(Lazy<(List<Error>, XrefSpec)>, Document, List<Document>)>>
            CreateInternalXrefMap(Context context, IEnumerable<Document> files, MetadataProvider metadataProvider, MonikerProvider monikerProvider, DependencyResolver dependencyResolver)
        {
            var xrefsByUid = new ConcurrentDictionary<string, ConcurrentBag<(Lazy<(List<Error>, XrefSpec)>, Document, List<Document>)>>();
            Debug.Assert(files != null);
            using (Progress.Start("Building Xref map"))
            {
                ParallelUtility.ForEach(files.Where(f => f.ContentType == ContentType.Page), file => Load(context, xrefsByUid, file, metadataProvider, monikerProvider, dependencyResolver), Progress.Update);
                return xrefsByUid.ToList().OrderBy(item => item.Key).ToDictionary(item => item.Key, item => item.Value.ToList());
            }
        }

        private XrefMap(IReadOnlyDictionary<string, XrefSpec> externalXrefMap, IReadOnlyDictionary<string, List<(Lazy<(List<Error>, XrefSpec)>, Document, List<Document>)>> internalXrefMap, Context context, MonikerComparer monikerComparer)
        {
            _externalXrefMap = externalXrefMap;
            _internalXrefMap = internalXrefMap;
            _context = context;
            _monikerComparer = monikerComparer;
        }

        private static void Load(
            Context context,
            ConcurrentDictionary<string, ConcurrentBag<(Lazy<(List<Error>, XrefSpec)>, Document, List<Document>)>> xrefsByUid,
            Document file,
            MetadataProvider metadataProvider,
            MonikerProvider monikerProvider,
            DependencyResolver dependencyResolver)
        {
            try
            {
                var errors = new List<Error>();
                var content = file.ReadText();
                var callStack = new List<Document> { file };
                if (file.FilePath.EndsWith(".md", PathUtility.PathComparison))
                {
                    var (yamlHeaderErrors, yamlHeader) = ExtractYamlHeader.Extract(file, context);
<<<<<<< HEAD
                    var (metaErrors, metadata) = JsonUtility.ToObjectWithSchemaValidation<FileMetadata>(metadataProvider.GetMetadata(file, yamlHeader));
=======

                    var (fileMetaErrors, fileMetadata) = metadataProvider.GetFileMetadata(file, yamlHeader);
>>>>>>> 258d0969
                    errors.AddRange(yamlHeaderErrors);

                    if (!string.IsNullOrEmpty(fileMetadata.Uid))
                    {
<<<<<<< HEAD
                        TryAddXref(xrefsByUid, metadata.Uid, file, callStack, () =>
                        {
                            var (error, spec, _) = LoadMarkdown(metadata, file, monikerProvider);
                            return (error is null ? new List<Error>() : new List<Error> { error }, spec);
=======
                        TryAddXref(xrefsByUid, fileMetadata.Uid, () =>
                        {
                            var (error, spec, _) = LoadMarkdown(fileMetadata, file, monikerProvider);
                            return (error is null ? new List<Error>() : new List<Error> { error }, spec, file);
>>>>>>> 258d0969
                        });
                    }
                }
                else if (file.FilePath.EndsWith(".yml", PathUtility.PathComparison))
                {
                    var (yamlErrors, token) = YamlUtility.Deserialize(file, context);
                    errors.AddRange(yamlErrors);
                    var obj = token as JObject;
                    var uid = obj?.Value<string>("uid");
                    if (!string.IsNullOrEmpty(uid))
                    {
                        TryAddXref(xrefsByUid, uid, file, callStack, () => LoadSchemaDocument(obj, file, uid, dependencyResolver, callStack));
                    }
                }
                else if (file.FilePath.EndsWith(".json", PathUtility.PathComparison))
                {
                    var (jsonErrors, token) = JsonUtility.Deserialize(file, context);
                    errors.AddRange(jsonErrors);
                    var obj = token as JObject;
                    var uid = obj.Value<string>("uid");
                    if (!string.IsNullOrEmpty(uid))
                    {
                        TryAddXref(xrefsByUid, uid, file, callStack, () => LoadSchemaDocument(obj, file, uid, dependencyResolver, callStack));
                    }
                }
                context.Report(file.ToString(), errors);
            }
            catch (Exception ex) when (DocfxException.IsDocfxException(ex, out var dex))
            {
                context.Report(file.ToString(), dex.Error);
            }
        }

        private static (Error error, XrefSpec spec, Document doc) LoadMarkdown(FileMetadata metadata, Document file, MonikerProvider monikerProvider)
        {
            var xref = new XrefSpec
            {
                Uid = metadata.Uid,
                Href = file.SiteUrl,
            };
            xref.ExtensionData["name"] = string.IsNullOrEmpty(metadata.Title) ? metadata.Uid : metadata.Title;

            var (error, monikers) = monikerProvider.GetFileLevelMonikers(file, metadata.MonikerRange);
            foreach (var moniker in monikers)
            {
                xref.Monikers.Add(moniker);
            }
            return (error, xref, file);
        }

        private static (List<Error> errors, XrefSpec spec) LoadSchemaDocument(JObject obj, Document file, string uid, DependencyResolver dependencyResolver, List<Document> callStack)
        {
            var extensionData = new JObject();

            // TODO: for backward compatibility, when #YamlMime:YamlDocument, documentType is used to determine schema.
            //       when everything is moved to SDP, we can refactor the mime check to Document.TryCreate
            var schema = file.Schema ?? Schema.GetSchema(obj?.Value<string>("documentType"));
            if (schema == null)
            {
                throw Errors.SchemaNotFound(file.Mime).ToException();
            }

            var errors = new List<Error>();
            var (schemaErrors, content) = JsonUtility.ToObjectWithSchemaValidation(
                obj,
                schema.Type,
                transform: AttributeTransformer.Transform(errors, file, dependencyResolver, null, callStack, extensionData));

            errors.AddRange(schemaErrors);
            var xref = new XrefSpec
            {
                Uid = uid,
                Href = file.SiteUrl,
            };
            xref.ExtensionData.Merge(extensionData);
            return (errors, xref);
        }

        private static void TryAddXref(ConcurrentDictionary<string, ConcurrentBag<(Lazy<(List<Error>, XrefSpec)>, Document, List<Document>)>> xrefsByUid, string uid, Document file, List<Document> callStack, Func<(List<Error>, XrefSpec)> func)
        {
            if (func is null)
            {
                throw new ArgumentNullException(nameof(func));
            }

            xrefsByUid.GetOrAdd(uid, _ => new ConcurrentBag<(Lazy<(List<Error>, XrefSpec)>, Document, List<Document>)>()).Add((new Lazy<(List<Error>, XrefSpec)>(func), file, callStack));
        }
    }
}<|MERGE_RESOLUTION|>--- conflicted
+++ resolved
@@ -253,27 +253,16 @@
                 if (file.FilePath.EndsWith(".md", PathUtility.PathComparison))
                 {
                     var (yamlHeaderErrors, yamlHeader) = ExtractYamlHeader.Extract(file, context);
-<<<<<<< HEAD
-                    var (metaErrors, metadata) = JsonUtility.ToObjectWithSchemaValidation<FileMetadata>(metadataProvider.GetMetadata(file, yamlHeader));
-=======
 
                     var (fileMetaErrors, fileMetadata) = metadataProvider.GetFileMetadata(file, yamlHeader);
->>>>>>> 258d0969
                     errors.AddRange(yamlHeaderErrors);
 
                     if (!string.IsNullOrEmpty(fileMetadata.Uid))
                     {
-<<<<<<< HEAD
-                        TryAddXref(xrefsByUid, metadata.Uid, file, callStack, () =>
-                        {
-                            var (error, spec, _) = LoadMarkdown(metadata, file, monikerProvider);
-                            return (error is null ? new List<Error>() : new List<Error> { error }, spec);
-=======
-                        TryAddXref(xrefsByUid, fileMetadata.Uid, () =>
+                        TryAddXref(xrefsByUid, fileMetadata.Uid, file, callStack, () =>
                         {
                             var (error, spec, _) = LoadMarkdown(fileMetadata, file, monikerProvider);
-                            return (error is null ? new List<Error>() : new List<Error> { error }, spec, file);
->>>>>>> 258d0969
+                            return (error is null ? new List<Error>() : new List<Error> { error }, spec);
                         });
                     }
                 }
