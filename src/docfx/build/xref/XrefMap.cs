// Copyright (c) Microsoft. All rights reserved.
// Licensed under the MIT license. See LICENSE file in the project root for full license information.

using System;
using System.Collections.Generic;
using System.Diagnostics;
using System.Linq;
using System.Threading;

namespace Microsoft.Docs.Build
{
    internal class XrefMap
    {
        // TODO: key could be uid+moniker+locale
        private readonly IReadOnlyDictionary<string, Lazy<ExternalXrefSpec>> _externalXrefMap;
        private readonly IReadOnlyDictionary<string, InternalXrefSpec[]> _internalXrefMap;

        private static ThreadLocal<Stack<(string uid, string propertyName, Document parent)>> t_recursionDetector = new ThreadLocal<Stack<(string, string, Document)>>(() => new Stack<(string, string, Document)>());

        public XrefMap(Context context, Docset docset)
        {
            _internalXrefMap = InternalXrefMapBuilder.Build(context);
            _externalXrefMap = ExternalXrefMapLoader.Load(docset);
        }

<<<<<<< HEAD
        public (Error error, string href, string display, IXrefSpec xrefSpec) Resolve(SourceInfo<string> uid, string displayPropertyName, Document relativeTo, Document rootFile, string moniker = null)
=======
        public (Error error, string href, string display, IXrefSpec xrefSpec) Resolve(string uid, SourceInfo<string> href, string displayPropertyName, Document relativeTo, string moniker = null)
>>>>>>> 632bf71c
        {
            if (t_recursionDetector.Value.Contains((uid, displayPropertyName, relativeTo)))
            {
                var referenceMap = t_recursionDetector.Value.Select(x => x.parent).ToList();
                referenceMap.Reverse();
                referenceMap.Add(relativeTo);
                throw Errors.CircularReference(referenceMap).ToException();
            }

            try
            {
                t_recursionDetector.Value.Push((uid, displayPropertyName, relativeTo));
<<<<<<< HEAD
                return ResolveCore(uid, displayPropertyName, rootFile, moniker);
=======
                return ResolveCore(uid, href, displayPropertyName, moniker);
>>>>>>> 632bf71c
            }
            finally
            {
                Debug.Assert(t_recursionDetector.Value.Count > 0);
                t_recursionDetector.Value.Pop();
            }
        }

        public XrefMapModel ToXrefMapModel(Context context)
        {
            var references = _internalXrefMap.Values
                .Select(xref => xref[0].ToExternalXrefSpec(context, forXrefMapOutput: true))
                .OrderBy(xref => xref.Uid).ToArray();

            return new XrefMapModel { References = references };
        }

<<<<<<< HEAD
        private (Error error, string href, string display, IXrefSpec xrefSpec) ResolveCore(SourceInfo<string> uid, string displayPropertyName, Document rootFile, string moniker = null)
=======
        private (Error error, string href, string display, IXrefSpec xrefSpec) ResolveCore(
            string uid, SourceInfo<string> href, string displayPropertyName, string moniker = null)
>>>>>>> 632bf71c
        {
            var spec = ResolveXrefSpec(uid, moniker);
            if (spec is null)
            {
                return (Errors.XrefNotFound(uid), null, null, null);
            }

            var (_, query, fragment) = UrlUtility.SplitUrl(spec.Href);
            var resolvedHref = UrlUtility.MergeUrl(spec.Href, query, fragment.Length == 0 ? "" : fragment.Substring(1));

            var name = spec.GetXrefPropertyValue("name");
            var displayPropertyValue = spec.GetXrefPropertyValue(displayPropertyName);

            // fallback order:
            // xrefSpec.displayPropertyName -> xrefSpec.name -> uid
            var display = !string.IsNullOrEmpty(displayPropertyValue) ? displayPropertyValue : (!string.IsNullOrEmpty(name) ? name : uid);
            return (null, resolvedHref, display, spec);
        }

        private IXrefSpec ResolveXrefSpec(string uid, string moniker)
        {
            return ResolveInternalXrefSpec(uid, moniker) ?? ResolveExternalXrefSpec(uid);
        }

        private IXrefSpec ResolveExternalXrefSpec(string uid)
        {
            return _externalXrefMap.TryGetValue(uid, out var result) ? result.Value : null;
        }

        private IXrefSpec ResolveInternalXrefSpec(string uid, string moniker)
        {
            if (!_internalXrefMap.TryGetValue(uid, out var specs))
            {
                return null;
            }

            if (!string.IsNullOrEmpty(moniker))
            {
                foreach (var spec in specs)
                {
                    if (spec.Monikers.Contains(moniker))
                    {
                        return spec;
                    }
                }
            }

            return specs[0];
        }
    }
}<|MERGE_RESOLUTION|>--- conflicted
+++ resolved
@@ -23,11 +23,7 @@
             _externalXrefMap = ExternalXrefMapLoader.Load(docset);
         }
 
-<<<<<<< HEAD
-        public (Error error, string href, string display, IXrefSpec xrefSpec) Resolve(SourceInfo<string> uid, string displayPropertyName, Document relativeTo, Document rootFile, string moniker = null)
-=======
         public (Error error, string href, string display, IXrefSpec xrefSpec) Resolve(string uid, SourceInfo<string> href, string displayPropertyName, Document relativeTo, string moniker = null)
->>>>>>> 632bf71c
         {
             if (t_recursionDetector.Value.Contains((uid, displayPropertyName, relativeTo)))
             {
@@ -40,11 +36,7 @@
             try
             {
                 t_recursionDetector.Value.Push((uid, displayPropertyName, relativeTo));
-<<<<<<< HEAD
-                return ResolveCore(uid, displayPropertyName, rootFile, moniker);
-=======
                 return ResolveCore(uid, href, displayPropertyName, moniker);
->>>>>>> 632bf71c
             }
             finally
             {
@@ -62,12 +54,8 @@
             return new XrefMapModel { References = references };
         }
 
-<<<<<<< HEAD
-        private (Error error, string href, string display, IXrefSpec xrefSpec) ResolveCore(SourceInfo<string> uid, string displayPropertyName, Document rootFile, string moniker = null)
-=======
         private (Error error, string href, string display, IXrefSpec xrefSpec) ResolveCore(
             string uid, SourceInfo<string> href, string displayPropertyName, string moniker = null)
->>>>>>> 632bf71c
         {
             var spec = ResolveXrefSpec(uid, moniker);
             if (spec is null)
