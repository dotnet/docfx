// Copyright (c) Microsoft. All rights reserved.
// Licensed under the MIT license. See LICENSE file in the project root for full license information.

using System;
using System.Collections.Concurrent;
using System.Collections.Generic;
using System.Diagnostics;
using System.IO;
using System.Linq;
using Newtonsoft.Json.Linq;

namespace Microsoft.Docs.Build
{
    internal class XrefMap
    {
        // TODO: key could be uid+moniker+locale
        private readonly IReadOnlyDictionary<string, List<(Lazy<(List<Error>, InternalXrefSpec)> specs, Document file)>> _internalXrefMap;
        private readonly IReadOnlyDictionary<string, XrefSpec> _externalXrefMap;
        private readonly Context _context;

        public IEnumerable<XrefSpec> InternalReferences
        {
            get
            {
                var loadedInternalSpecs = new List<XrefSpec>();
                foreach (var (uid, specsWithSameUid) in _internalXrefMap)
                {
                    if (TryGetValidXrefSpecs(uid, specsWithSameUid, out var validInternalSpecs))
                    {
                        var (internalSpec, file) = GetLatestInternalXrefMap(validInternalSpecs);
                        loadedInternalSpecs.Add(internalSpec.ToExternalXrefSpec(file, null));
                    }
                }
                return loadedInternalSpecs;
            }
        }

        public (XrefSpec spec, Document referencedFile) Resolve(string uid, Document file, string moniker = null)
        {
            if (_internalXrefMap.TryGetValue(uid, out var internalSpecs))
            {
                return GetInternalSpec(uid, file, moniker, internalSpecs);
            }

            if (_externalXrefMap.TryGetValue(uid, out var externalSpec))
            {
                return (externalSpec, null);
            }
            return default;
        }

        private (InternalXrefSpec internalSpec, Document referencedFile) GetInternalSpec(string uid, Document file, string moniker, List<(Lazy<(List<Error>, InternalXrefSpec)>, Document)> internalSpecs)
        {
            if (!TryGetValidXrefSpecs(uid, internalSpecs, out var validInternalSpecs))
                return default;

            if (!string.IsNullOrEmpty(moniker))
            {
                foreach (var (internalSpec, doc) in validInternalSpecs)
                {
                    if (internalSpec.Monikers.Contains(moniker))
                    {
                        return (internalSpec, doc);
                    }
                }

                // if the moniker is not defined with the uid
                // log a warning and take the one with latest version
                _context.Report.Write(Errors.InvalidUidMoniker(moniker, uid));
                return GetLatestInternalXrefMap(validInternalSpecs);
            }

            // For uid with and without moniker range, take the one without moniker range
            var (uidWithoutMoniker, referencedFile) = validInternalSpecs.SingleOrDefault(item => item.spec.Monikers.Count == 0);
            if (uidWithoutMoniker != null)
            {
                return (uidWithoutMoniker, referencedFile);
            }

            // For uid with moniker range, take the latest moniker if no moniker defined while resolving
            if (internalSpecs.Count > 1)
            {
                return GetLatestInternalXrefMap(validInternalSpecs);
            }
            else
            {
                return validInternalSpecs.Single();
            }
        }

        public static XrefMap Create(Context context, Docset docset)
        {
            Dictionary<string, XrefSpec> map = new Dictionary<string, XrefSpec>();
            foreach (var url in docset.Config.Xref)
            {
                var (_, path) = docset.GetFileRestorePath(url);
                var content = File.ReadAllText(path);
                XrefMapModel xrefMap = new XrefMapModel();
                if (url.EndsWith(".yml", StringComparison.OrdinalIgnoreCase))
                {
                    xrefMap = YamlUtility.Deserialize<XrefMapModel>(content);
                }
                else
                {
                    xrefMap = JsonUtility.Deserialize<XrefMapModel>(content);
                }
                foreach (var spec in xrefMap.References)
                {
                    map[spec.Uid] = spec;
                }
            }
            return new XrefMap(context, map, CreateInternalXrefMap(context, docset.ScanScope));
        }

        public void OutputXrefMap(Context context)
        {
            var models = new XrefMapModel();
            models.References.AddRange(InternalReferences);
            context.Output.WriteJson(models, "xrefmap.json");
        }

<<<<<<< HEAD
        private (InternalXrefSpec spec, Document referencedFile) GetLatestInternalXrefMap(List<(InternalXrefSpec spec, Document referencedFile)> specs)
            => specs.OrderByDescending(item => item.spec.Monikers.FirstOrDefault(), _monikerComparer).FirstOrDefault();
=======
        private (XrefSpec spec, Document referencedFile) GetLatestInternalXrefMap(List<(XrefSpec spec, Document referencedFile)> specs)
            => specs.OrderByDescending(item => item.spec.Monikers.FirstOrDefault(), _context.MonikerProvider.Comparer).FirstOrDefault();
>>>>>>> 702187e6

        private bool TryGetValidXrefSpecs(string uid, List<(Lazy<(List<Error> errors, InternalXrefSpec spec)> value, Document file)> specsWithSameUid, out List<(InternalXrefSpec spec, Document file)> validSpecs)
        {
            var loadedSpecs = specsWithSameUid.Select(item => LoadXrefSpec(item));
            validSpecs = new List<(InternalXrefSpec, Document)>();

            // no conflicts
            if (loadedSpecs.Count() == 1)
            {
                validSpecs.AddRange(loadedSpecs);
                return true;
            }

            // multiple uid conflicts without moniker range definition, drop the uid and log an error
            var conflictsWithoutMoniker = loadedSpecs.Where(item => item.Item1.Monikers.Count == 0);
            if (conflictsWithoutMoniker.Count() > 1)
            {
                var orderedConflict = conflictsWithoutMoniker.OrderBy(item => item.Item1.Href);
                _context.Report.Write(Errors.UidConflict(uid, orderedConflict.Select(x => x.Item1)));
                return false;
            }
            else if (conflictsWithoutMoniker.Count() == 1)
            {
                validSpecs.Add(conflictsWithoutMoniker.Single());
            }

            // uid conflicts with overlapping monikers, drop the uid and log an error
            var conflictsWithMoniker = specsWithSameUid.Where(x => LoadXrefSpec(x).Item1.Monikers.Count > 0).Select(item => LoadXrefSpec(item));
            if (CheckOverlappingMonikers(loadedSpecs.Select(x => x.Item1), out var overlappingMonikers))
            {
                _context.Report.Write(Errors.MonikerOverlapping(overlappingMonikers));
                return false;
            }

            // define same uid with non-overlapping monikers, add them all
            else
            {
                validSpecs.AddRange(conflictsWithMoniker);
                return true;
            }

            (InternalXrefSpec, Document) LoadXrefSpec((Lazy<(List<Error>, InternalXrefSpec)> value, Document file) input)
            {
                if (input.value is null)
                    return default;

                var isValueCreated = input.value.IsValueCreated;

                var (errors, spec) = input.value.Value;
                if (!isValueCreated)
                {
                    foreach (var error in errors)
                    {
                        _context.Report.Write(error);
                    }

                    // Sort monikers descending by moniker definition order
                    if (spec.Monikers.Count > 1)
                    {
                        var orderedMonikers = spec.Monikers.OrderBy(item => item, _context.MonikerProvider.Comparer).ToHashSet();
                        spec.Monikers = orderedMonikers;
                    }
                }
                return (spec, input.file);
            }
        }

        private bool CheckOverlappingMonikers(IEnumerable<XrefSpec> specsWithSameUid, out HashSet<string> overlappingMonikers)
        {
            bool isOverlapping = false;
            overlappingMonikers = new HashSet<string>();
            var monikerHashSet = new HashSet<string>();
            foreach (var spec in specsWithSameUid)
            {
                foreach (var moniker in spec.Monikers)
                {
                    if (!monikerHashSet.Add(moniker))
                    {
                        overlappingMonikers.Add(moniker);
                        isOverlapping = true;
                    }
                }
            }
            return isOverlapping;
        }

<<<<<<< HEAD
        private static IReadOnlyDictionary<string, List<(Lazy<(List<Error>, InternalXrefSpec)>, Document)>>
            CreateInternalXrefMap(Context context, IEnumerable<Document> files, MetadataProvider metadataProvider, MonikerProvider monikerProvider, DependencyResolver dependencyResolver)
=======
        private static IReadOnlyDictionary<string, List<Lazy<(List<Error>, XrefSpec, Document)>>>
            CreateInternalXrefMap(Context context, IEnumerable<Document> files)
>>>>>>> 702187e6
        {
            var xrefsByUid = new ConcurrentDictionary<string, ConcurrentBag<(Lazy<(List<Error>, InternalXrefSpec)>, Document)>>();
            Debug.Assert(files != null);
            using (Progress.Start("Building Xref map"))
            {
                ParallelUtility.ForEach(files.Where(f => f.ContentType == ContentType.Page), file => Load(context, xrefsByUid, file), Progress.Update);
                return xrefsByUid.ToList().OrderBy(item => item.Key).ToDictionary(item => item.Key, item => item.Value.ToList());
            }
        }

<<<<<<< HEAD
        private XrefMap(IReadOnlyDictionary<string, XrefSpec> externalXrefMap, IReadOnlyDictionary<string, List<(Lazy<(List<Error>, InternalXrefSpec)>, Document)>> internalXrefMap, Context context, MonikerComparer monikerComparer)
=======
        private XrefMap(Context context, IReadOnlyDictionary<string, XrefSpec> externalXrefMap, IReadOnlyDictionary<string, List<Lazy<(List<Error>, XrefSpec, Document)>>> internalXrefMap)
>>>>>>> 702187e6
        {
            _context = context;
            _externalXrefMap = externalXrefMap;
            _internalXrefMap = internalXrefMap;
        }

        private static void Load(
            Context context,
<<<<<<< HEAD
            ConcurrentDictionary<string, ConcurrentBag<(Lazy<(List<Error>, InternalXrefSpec)>, Document)>> xrefsByUid,
            Document file,
            MetadataProvider metadataProvider,
            MonikerProvider monikerProvider,
            DependencyResolver dependencyResolver)
=======
            ConcurrentDictionary<string, ConcurrentBag<Lazy<(List<Error>, XrefSpec, Document)>>> xrefsByUid,
            Document file)
>>>>>>> 702187e6
        {
            try
            {
                var errors = new List<Error>();
                var content = file.ReadText();
                var callStack = new List<Document> { file };
                if (file.FilePath.EndsWith(".md", PathUtility.PathComparison))
                {
                    var (yamlHeaderErrors, yamlHeader) = ExtractYamlHeader.Extract(file, context);

                    var (fileMetaErrors, fileMetadata) = context.MetadataProvider.GetFileMetadata(file, yamlHeader);
                    errors.AddRange(yamlHeaderErrors);

                    if (!string.IsNullOrEmpty(fileMetadata.Uid))
                    {
                        TryAddXref(xrefsByUid, fileMetadata.Uid, file, () =>
                        {
<<<<<<< HEAD
                            var (error, spec, _) = LoadMarkdown(fileMetadata, file, monikerProvider);
                            return (error is null ? new List<Error>() : new List<Error> { error }, spec);
=======
                            var (error, spec, _) = LoadMarkdown(context, fileMetadata, file);
                            return (error is null ? new List<Error>() : new List<Error> { error }, spec, file);
>>>>>>> 702187e6
                        });
                    }
                }
                else if (file.FilePath.EndsWith(".yml", PathUtility.PathComparison))
                {
                    var (yamlErrors, token) = YamlUtility.Deserialize(file, context);
                    errors.AddRange(yamlErrors);
                    var obj = token as JObject;
                    var uid = obj?.Value<string>("uid");
                    if (!string.IsNullOrEmpty(uid))
                    {
<<<<<<< HEAD
                        TryAddXref(xrefsByUid, uid, file, () => LoadSchemaDocument(obj, file, uid, dependencyResolver));
=======
                        TryAddXref(xrefsByUid, uid, () => LoadSchemaDocument(context, obj, file, uid));
>>>>>>> 702187e6
                    }
                }
                else if (file.FilePath.EndsWith(".json", PathUtility.PathComparison))
                {
                    var (jsonErrors, token) = JsonUtility.Deserialize(file, context);
                    errors.AddRange(jsonErrors);
                    var obj = token as JObject;
                    var uid = obj.Value<string>("uid");
                    if (!string.IsNullOrEmpty(uid))
                    {
<<<<<<< HEAD
                        TryAddXref(xrefsByUid, uid, file, () => LoadSchemaDocument(obj, file, uid, dependencyResolver));
=======
                        TryAddXref(xrefsByUid, uid, () => LoadSchemaDocument(context, obj, file, uid));
>>>>>>> 702187e6
                    }
                }
                context.Report.Write(file.ToString(), errors);
            }
            catch (Exception ex) when (DocfxException.IsDocfxException(ex, out var dex))
            {
                context.Report.Write(file.ToString(), dex.Error);
            }
        }

<<<<<<< HEAD
        private static (Error error, InternalXrefSpec spec, Document doc) LoadMarkdown(FileMetadata metadata, Document file, MonikerProvider monikerProvider)
=======
        private static (Error error, XrefSpec spec, Document doc) LoadMarkdown(Context context, FileMetadata metadata, Document file)
>>>>>>> 702187e6
        {
            var xref = new InternalXrefSpec
            {
                Uid = metadata.Uid,
                Href = file.SiteUrl,
            };
            xref.ExtensionData["name"] = new Lazy<Func<string, string, Document, Document, JValue>>(GetName);

            var (error, monikers) = context.MonikerProvider.GetFileLevelMonikers(file, metadata.MonikerRange);
            foreach (var moniker in monikers)
            {
                xref.Monikers.Add(moniker);
            }
            return (error, xref, file);

            JValue GetName(string uid, string propertyName, Document referencedFile, Document rootFile)
                => new JValue(string.IsNullOrEmpty(metadata.Title) ? metadata.Uid : metadata.Title);
        }

<<<<<<< HEAD
        private static (List<Error> errors, InternalXrefSpec spec) LoadSchemaDocument(JObject obj, Document file, string uid, DependencyResolver dependencyResolver)
=======
        private static (List<Error> errors, XrefSpec spec, Document doc) LoadSchemaDocument(Context context, JObject obj, Document file, string uid)
>>>>>>> 702187e6
        {
            var extensionData = new Dictionary<string, Lazy<Func<string, string, Document, Document, JValue>>>();

            // TODO: for backward compatibility, when #YamlMime:YamlDocument, documentType is used to determine schema.
            //       when everything is moved to SDP, we can refactor the mime check to Document.TryCreate
            var schema = file.Schema ?? Schema.GetSchema(obj?.Value<string>("documentType"));
            if (schema == null)
            {
                throw Errors.SchemaNotFound(file.Mime).ToException();
            }

            var errors = new List<Error>();
            var (schemaErrors, content) = JsonUtility.ToObjectWithSchemaValidation(
                obj,
                schema.Type,
<<<<<<< HEAD
                transform: AttributeTransformer.TransformXref(errors, file, dependencyResolver, null, extensionData));
=======
                transform: AttributeTransformer.Transform(context, errors, file, null, extensionData));
>>>>>>> 702187e6

            errors.AddRange(schemaErrors);
            var xref = new InternalXrefSpec
            {
                Uid = uid,
                Href = file.SiteUrl,
            };

            xref.ExtensionData.AddRange(extensionData);
            return (errors, xref);
        }

        private static void TryAddXref(ConcurrentDictionary<string, ConcurrentBag<(Lazy<(List<Error>, InternalXrefSpec)>, Document)>> xrefsByUid, string uid, Document file, Func<(List<Error>, InternalXrefSpec)> func)
        {
            if (func is null)
            {
                throw new ArgumentNullException(nameof(func));
            }

            xrefsByUid.GetOrAdd(uid, _ => new ConcurrentBag<(Lazy<(List<Error>, InternalXrefSpec)>, Document)>()).Add((new Lazy<(List<Error>, InternalXrefSpec)>(func), file));
        }
    }
}<|MERGE_RESOLUTION|>--- conflicted
+++ resolved
@@ -119,13 +119,8 @@
             context.Output.WriteJson(models, "xrefmap.json");
         }
 
-<<<<<<< HEAD
         private (InternalXrefSpec spec, Document referencedFile) GetLatestInternalXrefMap(List<(InternalXrefSpec spec, Document referencedFile)> specs)
-            => specs.OrderByDescending(item => item.spec.Monikers.FirstOrDefault(), _monikerComparer).FirstOrDefault();
-=======
-        private (XrefSpec spec, Document referencedFile) GetLatestInternalXrefMap(List<(XrefSpec spec, Document referencedFile)> specs)
             => specs.OrderByDescending(item => item.spec.Monikers.FirstOrDefault(), _context.MonikerProvider.Comparer).FirstOrDefault();
->>>>>>> 702187e6
 
         private bool TryGetValidXrefSpecs(string uid, List<(Lazy<(List<Error> errors, InternalXrefSpec spec)> value, Document file)> specsWithSameUid, out List<(InternalXrefSpec spec, Document file)> validSpecs)
         {
@@ -212,13 +207,8 @@
             return isOverlapping;
         }
 
-<<<<<<< HEAD
         private static IReadOnlyDictionary<string, List<(Lazy<(List<Error>, InternalXrefSpec)>, Document)>>
-            CreateInternalXrefMap(Context context, IEnumerable<Document> files, MetadataProvider metadataProvider, MonikerProvider monikerProvider, DependencyResolver dependencyResolver)
-=======
-        private static IReadOnlyDictionary<string, List<Lazy<(List<Error>, XrefSpec, Document)>>>
             CreateInternalXrefMap(Context context, IEnumerable<Document> files)
->>>>>>> 702187e6
         {
             var xrefsByUid = new ConcurrentDictionary<string, ConcurrentBag<(Lazy<(List<Error>, InternalXrefSpec)>, Document)>>();
             Debug.Assert(files != null);
@@ -229,11 +219,7 @@
             }
         }
 
-<<<<<<< HEAD
-        private XrefMap(IReadOnlyDictionary<string, XrefSpec> externalXrefMap, IReadOnlyDictionary<string, List<(Lazy<(List<Error>, InternalXrefSpec)>, Document)>> internalXrefMap, Context context, MonikerComparer monikerComparer)
-=======
-        private XrefMap(Context context, IReadOnlyDictionary<string, XrefSpec> externalXrefMap, IReadOnlyDictionary<string, List<Lazy<(List<Error>, XrefSpec, Document)>>> internalXrefMap)
->>>>>>> 702187e6
+        private XrefMap(Context context, IReadOnlyDictionary<string, XrefSpec> externalXrefMap, IReadOnlyDictionary<string, List<(Lazy<(List<Error>, InternalXrefSpec)>, Document)>> internalXrefMap)
         {
             _context = context;
             _externalXrefMap = externalXrefMap;
@@ -242,16 +228,8 @@
 
         private static void Load(
             Context context,
-<<<<<<< HEAD
             ConcurrentDictionary<string, ConcurrentBag<(Lazy<(List<Error>, InternalXrefSpec)>, Document)>> xrefsByUid,
-            Document file,
-            MetadataProvider metadataProvider,
-            MonikerProvider monikerProvider,
-            DependencyResolver dependencyResolver)
-=======
-            ConcurrentDictionary<string, ConcurrentBag<Lazy<(List<Error>, XrefSpec, Document)>>> xrefsByUid,
             Document file)
->>>>>>> 702187e6
         {
             try
             {
@@ -269,13 +247,8 @@
                     {
                         TryAddXref(xrefsByUid, fileMetadata.Uid, file, () =>
                         {
-<<<<<<< HEAD
-                            var (error, spec, _) = LoadMarkdown(fileMetadata, file, monikerProvider);
+                            var (error, spec, _) = LoadMarkdown(context, fileMetadata, file);
                             return (error is null ? new List<Error>() : new List<Error> { error }, spec);
-=======
-                            var (error, spec, _) = LoadMarkdown(context, fileMetadata, file);
-                            return (error is null ? new List<Error>() : new List<Error> { error }, spec, file);
->>>>>>> 702187e6
                         });
                     }
                 }
@@ -287,11 +260,7 @@
                     var uid = obj?.Value<string>("uid");
                     if (!string.IsNullOrEmpty(uid))
                     {
-<<<<<<< HEAD
-                        TryAddXref(xrefsByUid, uid, file, () => LoadSchemaDocument(obj, file, uid, dependencyResolver));
-=======
-                        TryAddXref(xrefsByUid, uid, () => LoadSchemaDocument(context, obj, file, uid));
->>>>>>> 702187e6
+                        TryAddXref(xrefsByUid, uid, file, () => LoadSchemaDocument(context, obj, file, uid));
                     }
                 }
                 else if (file.FilePath.EndsWith(".json", PathUtility.PathComparison))
@@ -302,11 +271,7 @@
                     var uid = obj.Value<string>("uid");
                     if (!string.IsNullOrEmpty(uid))
                     {
-<<<<<<< HEAD
-                        TryAddXref(xrefsByUid, uid, file, () => LoadSchemaDocument(obj, file, uid, dependencyResolver));
-=======
-                        TryAddXref(xrefsByUid, uid, () => LoadSchemaDocument(context, obj, file, uid));
->>>>>>> 702187e6
+                        TryAddXref(xrefsByUid, uid, file, () => LoadSchemaDocument(context, obj, file, uid));
                     }
                 }
                 context.Report.Write(file.ToString(), errors);
@@ -317,11 +282,7 @@
             }
         }
 
-<<<<<<< HEAD
-        private static (Error error, InternalXrefSpec spec, Document doc) LoadMarkdown(FileMetadata metadata, Document file, MonikerProvider monikerProvider)
-=======
-        private static (Error error, XrefSpec spec, Document doc) LoadMarkdown(Context context, FileMetadata metadata, Document file)
->>>>>>> 702187e6
+        private static (Error error, InternalXrefSpec spec, Document doc) LoadMarkdown(Context context, FileMetadata metadata, Document file)
         {
             var xref = new InternalXrefSpec
             {
@@ -341,11 +302,7 @@
                 => new JValue(string.IsNullOrEmpty(metadata.Title) ? metadata.Uid : metadata.Title);
         }
 
-<<<<<<< HEAD
-        private static (List<Error> errors, InternalXrefSpec spec) LoadSchemaDocument(JObject obj, Document file, string uid, DependencyResolver dependencyResolver)
-=======
-        private static (List<Error> errors, XrefSpec spec, Document doc) LoadSchemaDocument(Context context, JObject obj, Document file, string uid)
->>>>>>> 702187e6
+        private static (List<Error> errors, InternalXrefSpec spec) LoadSchemaDocument(Context context, JObject obj, Document file, string uid)
         {
             var extensionData = new Dictionary<string, Lazy<Func<string, string, Document, Document, JValue>>>();
 
@@ -361,11 +318,7 @@
             var (schemaErrors, content) = JsonUtility.ToObjectWithSchemaValidation(
                 obj,
                 schema.Type,
-<<<<<<< HEAD
-                transform: AttributeTransformer.TransformXref(errors, file, dependencyResolver, null, extensionData));
-=======
-                transform: AttributeTransformer.Transform(context, errors, file, null, extensionData));
->>>>>>> 702187e6
+                transform: AttributeTransformer.TransformXref(errors, file, null, extensionData));
 
             errors.AddRange(schemaErrors);
             var xref = new InternalXrefSpec
