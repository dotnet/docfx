// Copyright (c) Microsoft. All rights reserved.
// Licensed under the MIT license. See LICENSE file in the project root for full license information.

using System;
using System.Collections.Generic;
using System.Diagnostics;
using System.Linq;
using System.Threading;

namespace Microsoft.Docs.Build
{
    internal class XrefMap
    {
        // TODO: key could be uid+moniker+locale
        private readonly IReadOnlyDictionary<string, List<Lazy<IXrefSpec>>> _map;
        private readonly IReadOnlyDictionary<string, List<Lazy<IXrefSpec>>> _internalXrefMap;
        private readonly Context _context;

        private static ThreadLocal<Stack<(string uid, string propertyName, Document parent)>> t_recursionDetector = new ThreadLocal<Stack<(string, string, Document)>>(() => new Stack<(string, string, Document)>());

        public XrefMap(Context context, IReadOnlyDictionary<string, List<Lazy<IXrefSpec>>> map, IReadOnlyDictionary<string, List<Lazy<IXrefSpec>>> internalXrefMap)
        {
            _internalXrefMap = internalXrefMap;
            _context = context;
            _map = map;
        }

        public (Error error, string href, string display, Document referencedFile) Resolve(string uid, SourceInfo<string> href, string displayPropertyName, Document relativeTo, Document rootFile, string moniker = null)
        {
            if (t_recursionDetector.Value.Contains((uid, displayPropertyName, relativeTo)))
            {
                var referenceMap = t_recursionDetector.Value.Select(x => x.parent).ToList();
                referenceMap.Reverse();
                referenceMap.Add(relativeTo);
                throw Errors.CircularReference(referenceMap).ToException();
            }

            try
            {
                t_recursionDetector.Value.Push((uid, displayPropertyName, relativeTo));
                return ResolveCore(uid, href, displayPropertyName, rootFile, moniker);
            }
            finally
            {
                Debug.Assert(t_recursionDetector.Value.Count > 0);
                t_recursionDetector.Value.Pop();
            }
        }

        public void OutputXrefMap(Context context)
        {
            var models = new XrefMapModel();
            models.References.AddRange(ExpandInternalXrefSpecs());
            context.Output.WriteJson(models, "xrefmap.json");
        }

        private (Error error, string href, string display, Document referencedFile) ResolveCore(string uid, SourceInfo<string> href, string displayPropertyName, Document rootFile, string moniker = null)
        {
            string resolvedHref;
            string displayPropertyValue;
            string name;
            if (TryResolve(uid, href, moniker, out var spec))
            {
                var (_, query, fragment) = UrlUtility.SplitUrl(spec.Href);
                resolvedHref = UrlUtility.MergeUrl(spec.DeclairingFile != null ? RebaseResolvedHref(rootFile, spec.DeclairingFile) : RemoveHostnameIfSharingTheSameOne(spec.Href), query, fragment.Length == 0 ? "" : fragment.Substring(1));
                name = spec.GetXrefPropertyValue("name");
                displayPropertyValue = spec.GetXrefPropertyValue(displayPropertyName);
            }
            else
            {
                return (Errors.XrefNotFound(href), null, null, null);
            }

            // fallback order:
            // xrefSpec.displayPropertyName -> xrefSpec.name -> uid
            string display = !string.IsNullOrEmpty(displayPropertyValue) ? displayPropertyValue : (!string.IsNullOrEmpty(name) ? name : uid);
            return (null, resolvedHref, display, spec?.DeclairingFile);

            string RemoveHostnameIfSharingTheSameOne(string input)
            {
                var hostname = rootFile.Docset.HostName;
                if (input.StartsWith(hostname, StringComparison.OrdinalIgnoreCase))
                {
                    return input.Substring(hostname.Length);
                }
                return input;
            }
        }

        private string RebaseResolvedHref(Document rootFile, Document referencedFile)
            => _context.DependencyResolver.GetRelativeUrl(rootFile, referencedFile);

        private bool TryResolve(string uid, SourceInfo<string> href, string moniker, out IXrefSpec spec)
        {
            spec = null;
            if (_map.TryGetValue(uid, out var specs))
            {
                spec = GetXrefSpec(uid, href, moniker, specs.Select(x => x.Value).ToList());

                if (spec is null)
                {
                    return false;
                }
                return true;
            }
            return false;
        }

        private IXrefSpec GetXrefSpec(string uid, SourceInfo<string> href, string moniker, List<IXrefSpec> specs)
        {
            if (!TryGetValidXrefSpecs(uid, specs, out var validSpecs))
                return default;

            if (!string.IsNullOrEmpty(moniker))
            {
                foreach (var spec in validSpecs)
                {
                    if (spec.Monikers.Contains(moniker))
                    {
                        return spec;
                    }
                }

                // if the moniker is not defined with the uid
                // log a warning and take the one with latest version
                _context.ErrorLog.Write(Errors.InvalidUidMoniker(href, moniker, uid));
                return GetLatestInternalXrefMap(validSpecs);
            }

            // For uid with and without moniker range, take the one without moniker range
            var uidWithoutMoniker = validSpecs.SingleOrDefault(item => item.Monikers.Count == 0);
            if (uidWithoutMoniker != null)
            {
                return uidWithoutMoniker;
            }

            // For uid with moniker range, take the latest moniker if no moniker defined while resolving
            if (specs.Count > 1)
            {
                return GetLatestInternalXrefMap(validSpecs);
            }
            else
            {
                return validSpecs.Single();
            }
        }

        private IEnumerable<ExternalXrefSpec> ExpandInternalXrefSpecs()
        {
            var loadedInternalSpecs = new List<ExternalXrefSpec>();
            foreach (var (uid, specsWithSameUid) in _internalXrefMap)
            {
                if (TryGetValidXrefSpecs(uid, specsWithSameUid.Select(x => x.Value).ToList(), out var validInternalSpecs))
                {
                    var internalSpec = GetLatestInternalXrefMap(validInternalSpecs);
                    loadedInternalSpecs.Add((internalSpec as InternalXrefSpec).ToExternalXrefSpec(_context, internalSpec.DeclairingFile));
                }
            }
            return loadedInternalSpecs;
        }

        private IXrefSpec GetLatestInternalXrefMap(List<IXrefSpec> specs)
            => specs.OrderByDescending(item => item.Monikers.FirstOrDefault(), _context.MonikerProvider.Comparer).FirstOrDefault();

        private bool TryGetValidXrefSpecs(string uid, List<IXrefSpec> specsWithSameUid, out List<IXrefSpec> validSpecs)
        {
            validSpecs = new List<IXrefSpec>();

            // no conflicts
            if (specsWithSameUid.Count() == 1)
            {
                validSpecs.AddRange(specsWithSameUid);
                return true;
            }

            // multiple uid conflicts without moniker range definition, drop the uid and log an error
            var conflictsWithoutMoniker = specsWithSameUid.Where(item => item.Monikers.Count == 0);
            if (conflictsWithoutMoniker.Count() > 1)
            {
                var orderedConflict = conflictsWithoutMoniker.OrderBy(item => item.Href);
                _context.ErrorLog.Write(Errors.UidConflict(uid, orderedConflict.Select(x => x.DeclairingFile.FilePath)));
                return false;
            }
            else if (conflictsWithoutMoniker.Count() == 1)
            {
                validSpecs.Add(conflictsWithoutMoniker.Single());
            }

            // uid conflicts with overlapping monikers, drop the uid and log an error
            var conflictsWithMoniker = specsWithSameUid.Where(x => x.Monikers.Count > 0);
            if (CheckOverlappingMonikers(specsWithSameUid, out var overlappingMonikers))
            {
                _context.ErrorLog.Write(Errors.MonikerOverlapping(overlappingMonikers));
                return false;
            }

            // define same uid with non-overlapping monikers, add them all
            else
            {
                validSpecs.AddRange(conflictsWithMoniker);
                return true;
            }
        }

        private bool CheckOverlappingMonikers(IEnumerable<IXrefSpec> specsWithSameUid, out HashSet<string> overlappingMonikers)
        {
            bool isOverlapping = false;
            overlappingMonikers = new HashSet<string>();
            var monikerHashSet = new HashSet<string>();
            foreach (var spec in specsWithSameUid)
            {
                foreach (var moniker in spec.Monikers)
                {
                    if (!monikerHashSet.Add(moniker))
                    {
                        overlappingMonikers.Add(moniker);
                        isOverlapping = true;
                    }
                }
            }
            return isOverlapping;
        }
<<<<<<< HEAD

        private static IReadOnlyDictionary<string, List<(InternalXrefSpec, Document)>>
            CreateInternalXrefMap(Context context, IEnumerable<Document> files)
        {
            var xrefsByUid = new ConcurrentDictionary<string, ConcurrentBag<(InternalXrefSpec, Document)>>();
            Debug.Assert(files != null);
            using (Progress.Start("Building Xref map"))
            {
                ParallelUtility.ForEach(files.Where(f => f.ContentType == ContentType.Page), file => Load(context, xrefsByUid, file), Progress.Update);
                return xrefsByUid.ToList().OrderBy(item => item.Key).ToDictionary(item => item.Key, item => item.Value.ToList());
            }
        }

        private XrefMap(Context context, IReadOnlyDictionary<string, Lazy<XrefSpec>> externalXrefMap, IReadOnlyDictionary<string, List<(InternalXrefSpec, Document)>> internalXrefMap)
        {
            _context = context;
            _externalXrefMap = externalXrefMap;
            _internalXrefMap = internalXrefMap;
        }

        private static void Load(
            Context context,
            ConcurrentDictionary<string, ConcurrentBag<(InternalXrefSpec, Document)>> xrefsByUid,
            Document file)
        {
            try
            {
                var errors = new List<Error>();
                var content = file.ReadText();
                var callStack = new List<Document> { file };
                if (file.FilePath.EndsWith(".md", PathUtility.PathComparison))
                {
                    var (yamlHeaderErrors, yamlHeader) = ExtractYamlHeader.Extract(file, context);
                    errors.AddRange(yamlHeaderErrors);

                    var (fileMetaErrors, fileMetadata) = context.MetadataProvider.GetInputMetadata<InputMetadata>(file, yamlHeader);
                    errors.AddRange(fileMetaErrors);

                    if (!string.IsNullOrEmpty(fileMetadata.Uid))
                    {
                        var (error, spec, _) = LoadMarkdown(context, fileMetadata, file);
                        errors.AddIfNotNull(error);
                        TryAddXref(xrefsByUid, fileMetadata.Uid, file, spec);
                    }
                }
                else if (file.FilePath.EndsWith(".yml", PathUtility.PathComparison))
                {
                    var (yamlErrors, token) = YamlUtility.Parse(file, context);
                    errors.AddRange(yamlErrors);
                    var (schemaErrors, specs) = LoadSchemaDocument(context, token as JObject, file);
                    errors.AddRange(schemaErrors);
                    foreach (var spec in specs)
                    {
                        TryAddXref(xrefsByUid, spec.Uid, file, spec);
                    }
                }
                else if (file.FilePath.EndsWith(".json", PathUtility.PathComparison))
                {
                    var (jsonErrors, token) = JsonUtility.Parse(file, context);
                    errors.AddRange(jsonErrors);
                    var (schemaErrors, specs) = LoadSchemaDocument(context, token as JObject, file);
                    errors.AddRange(schemaErrors);
                    foreach (var spec in specs)
                    {
                        TryAddXref(xrefsByUid, spec.Uid, file, spec);
                    }
                }
                context.ErrorLog.Write(file.ToString(), errors);
            }
            catch (Exception ex) when (DocfxException.IsDocfxException(ex, out var dex))
            {
                context.ErrorLog.Write(file.ToString(), dex.Error);
            }
            catch
            {
                Console.WriteLine($"Load {file.FilePath} xref failed");
                throw;
            }
        }

        private static (Error error, InternalXrefSpec spec, Document doc) LoadMarkdown(Context context, InputMetadata metadata, Document file)
        {
            var xref = new InternalXrefSpec
            {
                Uid = metadata.Uid,
                Href = file.CanonicalUrlWithoutLocale,
                ReferencedFile = file,
            };
            xref.ExtensionData["name"] = new Lazy<JValue>(() => new JValue(string.IsNullOrEmpty(metadata.Title) ? metadata.Uid : metadata.Title));

            var (error, monikers) = context.MonikerProvider.GetFileLevelMonikers(file, metadata.MonikerRange);
            foreach (var moniker in monikers)
            {
                xref.Monikers.Add(moniker);
            }
            return (error, xref, file);
        }

        private static (List<Error> errors, IReadOnlyList<InternalXrefSpec> specs) LoadSchemaDocument(Context context, JObject obj, Document file)
        {
            var uidToJsonPath = new Dictionary<string, string>();
            var jsonPathToUid = new Dictionary<string, string>();
            GetUids(context, file.FilePath, obj, uidToJsonPath, jsonPathToUid);
            if (uidToJsonPath.Count == 0)
            {
                return (new List<Error>(), new List<InternalXrefSpec>());
            }

            if (file.Schema is null)
            {
                throw Errors.SchemaNotFound(file.Mime).ToException();
            }

            var errors = new List<Error>();
            var (schemaValidator, schemaTransformer) = TemplateEngine.GetJsonSchema(file.Schema);
            if (schemaValidator is null || schemaTransformer is null)
            {
                throw Errors.SchemaNotFound(file.Mime).ToException();
            }

            var (schemaErrors, extensionData) = schemaTransformer.TransformXref(file, context, obj);
            errors.AddRange(schemaErrors);

            var extensionDataByUid = new Dictionary<string, (bool isRoot, Dictionary<string, Lazy<JValue>> properties)>();

            foreach (var (uid, jsonPath) in uidToJsonPath)
            {
                extensionDataByUid.Add(uid, (string.IsNullOrEmpty(jsonPath), new Dictionary<string, Lazy<JValue>>()));
            }

            foreach (var (jsonPath, xrefProperty) in extensionData)
            {
                var (uid, resolvedJsonPath) = MatchExtensionDataToUid(jsonPath);
                if (extensionDataByUid.ContainsKey(uid))
                {
                    var (_, properties) = extensionDataByUid[uid];
                    properties.Add(resolvedJsonPath, xrefProperty);
                }
                else
                {
                    extensionDataByUid.Add(uid, (string.IsNullOrEmpty(uidToJsonPath[uid]), new Dictionary<string, Lazy<JValue>> { { resolvedJsonPath, xrefProperty } }));
                }
            }

            var specs = extensionDataByUid.Select(item =>
            {
                var (isRoot, properties) = item.Value;
                var xref = new InternalXrefSpec
                {
                    Uid = item.Key,
                    Href = isRoot ? file.CanonicalUrlWithoutLocale : $"{file.CanonicalUrlWithoutLocale}#{GetBookmarkFromUid(item.Key)}",
                    ReferencedFile = file,
                };
                xref.ExtensionData.AddRange(properties);
                return xref;
            }).ToList();

            return (errors, specs);

            string GetBookmarkFromUid(string uid)
                => Regex.Replace(uid, @"\W", "_");

            (string uid, string jsonPath) MatchExtensionDataToUid(string jsonPath)
            {
                string subString;
                var index = jsonPath.LastIndexOf('.');
                if (index == -1)
                {
                    subString = string.Empty;
                }
                else
                {
                    subString = jsonPath.Substring(0, index);
                }

                return jsonPathToUid.ContainsKey(subString) ? (jsonPathToUid[subString], jsonPath.Substring(index + 1)) : MatchExtensionDataToUid(subString);
            }
        }

        private static void GetUids(Context context, string filePath, JObject token, Dictionary<string, string> uidToJsonPath, Dictionary<string, string> jsonPathToUid)
        {
            if (token is null)
                return;

            if (token.TryGetValue("uid", out var value) && value is JValue v && v.Value is string str)
            {
                if (!uidToJsonPath.TryAdd(str, token.Path))
                {
                    context.ErrorLog.Write(filePath, Errors.UidConflict(str));
                }
                else
                {
                    jsonPathToUid.TryAdd(token.Path, str);
                }
            }

            foreach (var item in token.Children())
            {
                var property = item as JProperty;
                if (property.Value is JObject obj)
                {
                    GetUids(context, filePath, obj, uidToJsonPath, jsonPathToUid);
                }

                if (property.Value is JArray array)
                {
                    foreach (var child in array.Children())
                    {
                        GetUids(context, filePath, child as JObject, uidToJsonPath, jsonPathToUid);
                    }
                }
            }
        }

        private static void TryAddXref(ConcurrentDictionary<string, ConcurrentBag<(InternalXrefSpec, Document)>> xrefsByUid, string uid, Document file, InternalXrefSpec spec)
        {
            if (spec is null)
            {
                throw new ArgumentNullException(nameof(spec));
            }

            xrefsByUid.GetOrAdd(uid, _ => new ConcurrentBag<(InternalXrefSpec, Document)>()).Add((spec, file));
        }
=======
>>>>>>> 67242220
    }
}<|MERGE_RESOLUTION|>--- conflicted
+++ resolved
@@ -220,231 +220,5 @@
             }
             return isOverlapping;
         }
-<<<<<<< HEAD
-
-        private static IReadOnlyDictionary<string, List<(InternalXrefSpec, Document)>>
-            CreateInternalXrefMap(Context context, IEnumerable<Document> files)
-        {
-            var xrefsByUid = new ConcurrentDictionary<string, ConcurrentBag<(InternalXrefSpec, Document)>>();
-            Debug.Assert(files != null);
-            using (Progress.Start("Building Xref map"))
-            {
-                ParallelUtility.ForEach(files.Where(f => f.ContentType == ContentType.Page), file => Load(context, xrefsByUid, file), Progress.Update);
-                return xrefsByUid.ToList().OrderBy(item => item.Key).ToDictionary(item => item.Key, item => item.Value.ToList());
-            }
-        }
-
-        private XrefMap(Context context, IReadOnlyDictionary<string, Lazy<XrefSpec>> externalXrefMap, IReadOnlyDictionary<string, List<(InternalXrefSpec, Document)>> internalXrefMap)
-        {
-            _context = context;
-            _externalXrefMap = externalXrefMap;
-            _internalXrefMap = internalXrefMap;
-        }
-
-        private static void Load(
-            Context context,
-            ConcurrentDictionary<string, ConcurrentBag<(InternalXrefSpec, Document)>> xrefsByUid,
-            Document file)
-        {
-            try
-            {
-                var errors = new List<Error>();
-                var content = file.ReadText();
-                var callStack = new List<Document> { file };
-                if (file.FilePath.EndsWith(".md", PathUtility.PathComparison))
-                {
-                    var (yamlHeaderErrors, yamlHeader) = ExtractYamlHeader.Extract(file, context);
-                    errors.AddRange(yamlHeaderErrors);
-
-                    var (fileMetaErrors, fileMetadata) = context.MetadataProvider.GetInputMetadata<InputMetadata>(file, yamlHeader);
-                    errors.AddRange(fileMetaErrors);
-
-                    if (!string.IsNullOrEmpty(fileMetadata.Uid))
-                    {
-                        var (error, spec, _) = LoadMarkdown(context, fileMetadata, file);
-                        errors.AddIfNotNull(error);
-                        TryAddXref(xrefsByUid, fileMetadata.Uid, file, spec);
-                    }
-                }
-                else if (file.FilePath.EndsWith(".yml", PathUtility.PathComparison))
-                {
-                    var (yamlErrors, token) = YamlUtility.Parse(file, context);
-                    errors.AddRange(yamlErrors);
-                    var (schemaErrors, specs) = LoadSchemaDocument(context, token as JObject, file);
-                    errors.AddRange(schemaErrors);
-                    foreach (var spec in specs)
-                    {
-                        TryAddXref(xrefsByUid, spec.Uid, file, spec);
-                    }
-                }
-                else if (file.FilePath.EndsWith(".json", PathUtility.PathComparison))
-                {
-                    var (jsonErrors, token) = JsonUtility.Parse(file, context);
-                    errors.AddRange(jsonErrors);
-                    var (schemaErrors, specs) = LoadSchemaDocument(context, token as JObject, file);
-                    errors.AddRange(schemaErrors);
-                    foreach (var spec in specs)
-                    {
-                        TryAddXref(xrefsByUid, spec.Uid, file, spec);
-                    }
-                }
-                context.ErrorLog.Write(file.ToString(), errors);
-            }
-            catch (Exception ex) when (DocfxException.IsDocfxException(ex, out var dex))
-            {
-                context.ErrorLog.Write(file.ToString(), dex.Error);
-            }
-            catch
-            {
-                Console.WriteLine($"Load {file.FilePath} xref failed");
-                throw;
-            }
-        }
-
-        private static (Error error, InternalXrefSpec spec, Document doc) LoadMarkdown(Context context, InputMetadata metadata, Document file)
-        {
-            var xref = new InternalXrefSpec
-            {
-                Uid = metadata.Uid,
-                Href = file.CanonicalUrlWithoutLocale,
-                ReferencedFile = file,
-            };
-            xref.ExtensionData["name"] = new Lazy<JValue>(() => new JValue(string.IsNullOrEmpty(metadata.Title) ? metadata.Uid : metadata.Title));
-
-            var (error, monikers) = context.MonikerProvider.GetFileLevelMonikers(file, metadata.MonikerRange);
-            foreach (var moniker in monikers)
-            {
-                xref.Monikers.Add(moniker);
-            }
-            return (error, xref, file);
-        }
-
-        private static (List<Error> errors, IReadOnlyList<InternalXrefSpec> specs) LoadSchemaDocument(Context context, JObject obj, Document file)
-        {
-            var uidToJsonPath = new Dictionary<string, string>();
-            var jsonPathToUid = new Dictionary<string, string>();
-            GetUids(context, file.FilePath, obj, uidToJsonPath, jsonPathToUid);
-            if (uidToJsonPath.Count == 0)
-            {
-                return (new List<Error>(), new List<InternalXrefSpec>());
-            }
-
-            if (file.Schema is null)
-            {
-                throw Errors.SchemaNotFound(file.Mime).ToException();
-            }
-
-            var errors = new List<Error>();
-            var (schemaValidator, schemaTransformer) = TemplateEngine.GetJsonSchema(file.Schema);
-            if (schemaValidator is null || schemaTransformer is null)
-            {
-                throw Errors.SchemaNotFound(file.Mime).ToException();
-            }
-
-            var (schemaErrors, extensionData) = schemaTransformer.TransformXref(file, context, obj);
-            errors.AddRange(schemaErrors);
-
-            var extensionDataByUid = new Dictionary<string, (bool isRoot, Dictionary<string, Lazy<JValue>> properties)>();
-
-            foreach (var (uid, jsonPath) in uidToJsonPath)
-            {
-                extensionDataByUid.Add(uid, (string.IsNullOrEmpty(jsonPath), new Dictionary<string, Lazy<JValue>>()));
-            }
-
-            foreach (var (jsonPath, xrefProperty) in extensionData)
-            {
-                var (uid, resolvedJsonPath) = MatchExtensionDataToUid(jsonPath);
-                if (extensionDataByUid.ContainsKey(uid))
-                {
-                    var (_, properties) = extensionDataByUid[uid];
-                    properties.Add(resolvedJsonPath, xrefProperty);
-                }
-                else
-                {
-                    extensionDataByUid.Add(uid, (string.IsNullOrEmpty(uidToJsonPath[uid]), new Dictionary<string, Lazy<JValue>> { { resolvedJsonPath, xrefProperty } }));
-                }
-            }
-
-            var specs = extensionDataByUid.Select(item =>
-            {
-                var (isRoot, properties) = item.Value;
-                var xref = new InternalXrefSpec
-                {
-                    Uid = item.Key,
-                    Href = isRoot ? file.CanonicalUrlWithoutLocale : $"{file.CanonicalUrlWithoutLocale}#{GetBookmarkFromUid(item.Key)}",
-                    ReferencedFile = file,
-                };
-                xref.ExtensionData.AddRange(properties);
-                return xref;
-            }).ToList();
-
-            return (errors, specs);
-
-            string GetBookmarkFromUid(string uid)
-                => Regex.Replace(uid, @"\W", "_");
-
-            (string uid, string jsonPath) MatchExtensionDataToUid(string jsonPath)
-            {
-                string subString;
-                var index = jsonPath.LastIndexOf('.');
-                if (index == -1)
-                {
-                    subString = string.Empty;
-                }
-                else
-                {
-                    subString = jsonPath.Substring(0, index);
-                }
-
-                return jsonPathToUid.ContainsKey(subString) ? (jsonPathToUid[subString], jsonPath.Substring(index + 1)) : MatchExtensionDataToUid(subString);
-            }
-        }
-
-        private static void GetUids(Context context, string filePath, JObject token, Dictionary<string, string> uidToJsonPath, Dictionary<string, string> jsonPathToUid)
-        {
-            if (token is null)
-                return;
-
-            if (token.TryGetValue("uid", out var value) && value is JValue v && v.Value is string str)
-            {
-                if (!uidToJsonPath.TryAdd(str, token.Path))
-                {
-                    context.ErrorLog.Write(filePath, Errors.UidConflict(str));
-                }
-                else
-                {
-                    jsonPathToUid.TryAdd(token.Path, str);
-                }
-            }
-
-            foreach (var item in token.Children())
-            {
-                var property = item as JProperty;
-                if (property.Value is JObject obj)
-                {
-                    GetUids(context, filePath, obj, uidToJsonPath, jsonPathToUid);
-                }
-
-                if (property.Value is JArray array)
-                {
-                    foreach (var child in array.Children())
-                    {
-                        GetUids(context, filePath, child as JObject, uidToJsonPath, jsonPathToUid);
-                    }
-                }
-            }
-        }
-
-        private static void TryAddXref(ConcurrentDictionary<string, ConcurrentBag<(InternalXrefSpec, Document)>> xrefsByUid, string uid, Document file, InternalXrefSpec spec)
-        {
-            if (spec is null)
-            {
-                throw new ArgumentNullException(nameof(spec));
-            }
-
-            xrefsByUid.GetOrAdd(uid, _ => new ConcurrentBag<(InternalXrefSpec, Document)>()).Add((spec, file));
-        }
-=======
->>>>>>> 67242220
     }
 }