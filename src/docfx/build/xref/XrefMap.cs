// Copyright (c) Microsoft. All rights reserved.
// Licensed under the MIT license. See LICENSE file in the project root for full license information.

using System;
using System.Collections.Concurrent;
using System.Collections.Generic;
using System.Diagnostics;
using System.IO;
using System.Linq;
using Newtonsoft.Json.Linq;

namespace Microsoft.Docs.Build
{
    internal class XrefMap
    {
        // TODO: key could be uid+moniker+locale
        private readonly IReadOnlyDictionary<string, List<Lazy<(List<Error>, XrefSpec, Document)>>> _internalXrefMap;
        private readonly IReadOnlyDictionary<string, XrefSpec> _externalXrefMap;
        private readonly Context _context;
        private readonly MonikerComparer _monikerComparer;

        public IEnumerable<XrefSpec> InternalReferences
        {
            get
            {
                var loadedInternalSpecs = new List<XrefSpec>();
                foreach (var (uid, specsWithSameUid) in _internalXrefMap)
                {
                    if (TryGetValidXrefSpecs(uid, specsWithSameUid, out var validInternalSpecs, out var _))
                    {
                        loadedInternalSpecs.Add(GetLatestInternalXrefmap(validInternalSpecs));
                    }
                }
                return loadedInternalSpecs;
            }
        }

        public (XrefSpec, Document) Resolve(string uid, string moniker = null)
        {
            if (_internalXrefMap.TryGetValue(uid, out var internalSpecs))
            {
                if (!TryGetValidXrefSpecs(uid, internalSpecs, out var validInternalSpecs, out var referencedFile))
                    return default;

                if (!string.IsNullOrEmpty(moniker))
                {
                    foreach (var internalSpec in validInternalSpecs)
                    {
                        if (internalSpec.Monikers.Contains(moniker))
                        {
                            return (internalSpec, referencedFile);
                        }
                    }

                    // if the moniker is not defined with the uid
                    // log a warning and take the one with latest version
                    _context.Report(Errors.InvalidUidMoniker(moniker, uid));
                    return (GetLatestInternalXrefmap(validInternalSpecs), referencedFile);
                }

                // For uid with and without moniker range, take the one without moniker range
                var uidWithoutMoniker = validInternalSpecs.SingleOrDefault(spec => spec.Monikers.Count == 0);
                if (uidWithoutMoniker != null)
                {
                    return (uidWithoutMoniker, referencedFile);
                }

                // For uid with moniker range, take the latest moniker if no moniker defined while resolving
                if (internalSpecs.Count > 1)
                {
                    var latestInternalXrefMap = GetLatestInternalXrefmap(validInternalSpecs);
                    return (latestInternalXrefMap, referencedFile);
                }
                else
                {
                    var validInternalSpec = validInternalSpecs.Single();
                    return (validInternalSpec, referencedFile);
                }
            }

            if (_externalXrefMap.TryGetValue(uid, out var externalSpec))
            {
                return (externalSpec, null);
            }
            return default;
        }

        public static XrefMap Create(
            Context context,
            Docset docset,
            MetadataProvider metadataProvider,
            MonikersProvider monikersProvider)
        {
            Dictionary<string, XrefSpec> map = new Dictionary<string, XrefSpec>();
            foreach (var url in docset.Config.Xref)
            {
<<<<<<< HEAD
                var (_, path) = docset.GetFileRestorePath(url);
                var json = File.ReadAllText(path);
                var xRefMap = JsonUtility.Deserialize<XrefMapModel>(json);
                foreach (var spec in xRefMap.References)
=======
                var content = File.ReadAllText(docset.GetFileRestorePath(url));
                XrefMapModel xrefMap = new XrefMapModel();
                if (url.EndsWith(".yml", StringComparison.OrdinalIgnoreCase))
                {
                    xrefMap = YamlUtility.Deserialize<XrefMapModel>(content);
                }
                else
                {
                    xrefMap = JsonUtility.Deserialize<XrefMapModel>(content);
                }
                foreach (var spec in xrefMap.References)
>>>>>>> f9d1b829
                {
                    map[spec.Uid] = spec;
                }
            }
            return new XrefMap(map, CreateInternalXrefMap(context, docset.ScanScope, metadataProvider, monikersProvider), context, monikersProvider.Comparer);
        }

        public void OutputXrefMap(Context context)
        {
            var models = new XrefMapModel();
            models.References.AddRange(InternalReferences);
            context.WriteJson(models, "xrefmap.json");
        }

        private XrefSpec GetLatestInternalXrefmap(List<XrefSpec> specs)
            => specs.OrderByDescending(item => item.Monikers.FirstOrDefault(), _monikerComparer).FirstOrDefault();

        private bool TryGetValidXrefSpecs(string uid, List<Lazy<(List<Error> errors, XrefSpec spec, Document doc)>> specsWithSameUid, out List<XrefSpec> validSpecs, out Document file)
        {
            var loadedSpecs = specsWithSameUid.Select(item => LoadXrefSpec(item));
            validSpecs = new List<XrefSpec>();
            file = null;

            // no conflicts
            if (loadedSpecs.Count() == 1)
            {
                validSpecs.AddRange(loadedSpecs.Select(x => x.Item1));
                file = loadedSpecs.Single().Item2;
                return true;
            }

            // multiple uid conflicts without moniker range definition, drop the uid and log an error
            var conflictsWithoutMoniker = loadedSpecs.Where(item => item.Item1.Monikers.Count == 0);
            if (conflictsWithoutMoniker.Count() > 1)
            {
                var orderedConflict = conflictsWithoutMoniker.OrderBy(item => item.Item1.Href);
                _context.Report(Errors.UidConflict(uid, orderedConflict.Select(x => x.Item1)));
                return false;
            }
            else if (conflictsWithoutMoniker.Count() == 1)
            {
                validSpecs.Add(conflictsWithoutMoniker.Single().Item1);
                file = conflictsWithoutMoniker.Single().Item2;
            }

            // uid conflicts with overlapping monikers, drop the uid and log an error
            var conflictsWithMoniker = specsWithSameUid.Where(x => LoadXrefSpec(x).Item1.Monikers.Count > 0).Select(item => LoadXrefSpec(item));
            if (CheckOverlappingMonikers(loadedSpecs.Select(x => x.Item1), out var overlappingMonikers))
            {
                _context.Report(Errors.MonikerOverlapping(overlappingMonikers));
                return false;
            }

            // define same uid with non-overlapping monikers, add them all
            else
            {
                validSpecs.AddRange(conflictsWithMoniker.Select(x => x.Item1));
                return true;
            }

            (XrefSpec, Document) LoadXrefSpec(Lazy<(List<Error>, XrefSpec, Document)> value)
            {
                if (value is null)
                    return default;

                var isValueCreated = value.IsValueCreated;
                var (errors, spec, doc) = value.Value;
                if (!isValueCreated)
                {
                    foreach (var error in errors)
                    {
                        _context.Report(error);
                    }

                    // Sort monikers descending by moniker definition order
                    if (spec.Monikers.Count > 1)
                    {
                        var orderedMonikers = spec.Monikers.OrderBy(item => item, _monikerComparer).ToHashSet();
                        spec.Monikers = orderedMonikers;
                    }
                }
                return (spec, doc);
            }
        }

        private bool CheckOverlappingMonikers(IEnumerable<XrefSpec> specsWithSameUid, out HashSet<string> overlappingMonikers)
        {
            bool isOverlapping = false;
            overlappingMonikers = new HashSet<string>();
            var monikerHashSet = new HashSet<string>();
            foreach (var spec in specsWithSameUid)
            {
                foreach (var moniker in spec.Monikers)
                {
                    if (!monikerHashSet.Add(moniker))
                    {
                        overlappingMonikers.Add(moniker);
                        isOverlapping = true;
                    }
                }
            }
            return isOverlapping;
        }

        private static IReadOnlyDictionary<string, List<Lazy<(List<Error>, XrefSpec, Document)>>>
            CreateInternalXrefMap(Context context, IEnumerable<Document> files, MetadataProvider metadataProvider, MonikersProvider monikersProvider)
        {
            var xrefsByUid = new ConcurrentDictionary<string, ConcurrentBag<Lazy<(List<Error>, XrefSpec, Document)>>>();
            Debug.Assert(files != null);
            using (Progress.Start("Building Xref map"))
            {
                ParallelUtility.ForEach(files.Where(f => f.ContentType == ContentType.Page), file => Load(context, xrefsByUid, file, metadataProvider, monikersProvider), Progress.Update);
                return xrefsByUid.ToList().OrderBy(item => item.Key).ToDictionary(item => item.Key, item => item.Value.ToList());
            }
        }

        private XrefMap(IReadOnlyDictionary<string, XrefSpec> externalXrefMap, IReadOnlyDictionary<string, List<Lazy<(List<Error>, XrefSpec, Document)>>> internalXrefMap, Context context, MonikerComparer monikerComparer)
        {
            _externalXrefMap = externalXrefMap;
            _internalXrefMap = internalXrefMap;
            _context = context;
            _monikerComparer = monikerComparer;
        }

        private static void Load(
            Context context,
            ConcurrentDictionary<string, ConcurrentBag<Lazy<(List<Error>, XrefSpec, Document)>>> xrefsByUid,
            Document file,
            MetadataProvider metadataProvider,
            MonikersProvider monikersProvider)
        {
            try
            {
                var errors = new List<Error>();
                var content = file.ReadText();
                if (file.FilePath.EndsWith(".md", PathUtility.PathComparison))
                {
                    var (yamlHeaderErrors, yamlHeader) = ExtractYamlHeader.Extract(file, context);
                    var (metaErrors, metadata) = JsonUtility.ToObjectWithSchemaValidation<FileMetadata>(metadataProvider.GetMetadata(file, yamlHeader));

                    errors.AddRange(yamlHeaderErrors);
                    if (!string.IsNullOrEmpty(metadata.Uid))
                    {
                        TryAddXref(xrefsByUid, metadata.Uid, () =>
                        {
                            var (error, spec, _) = LoadMarkdown(metadata, file, monikersProvider);
                            return (error is null ? new List<Error>() : new List<Error> { error }, spec, file);
                        });
                    }
                }
                else if (file.FilePath.EndsWith(".yml", PathUtility.PathComparison))
                {
                    var (yamlErrors, token) = YamlUtility.Deserialize(file, context);
                    errors.AddRange(yamlErrors);

                    var obj = token as JObject;
                    var uid = obj?.Value<string>("uid");
                    if (!string.IsNullOrEmpty(uid))
                    {
                        TryAddXref(xrefsByUid, uid, () => LoadSchemaDocument(obj, file, uid));
                    }
                }
                else if (file.FilePath.EndsWith(".json", PathUtility.PathComparison))
                {
                    var (jsonErrors, token) = JsonUtility.Deserialize(file, context);
                    errors.AddRange(jsonErrors);

                    var obj = token as JObject;
                    var uid = obj.Value<string>("uid");
                    if (!string.IsNullOrEmpty(uid))
                    {
                        TryAddXref(xrefsByUid, uid, () => LoadSchemaDocument(obj, file, uid));
                    }
                }
                context.Report(file.ToString(), errors);
            }
            catch (Exception ex) when (DocfxException.IsDocfxException(ex, out var dex))
            {
                context.Report(file.ToString(), dex.Error);
            }
        }

        private static (Error error, XrefSpec spec, Document doc) LoadMarkdown(FileMetadata metadata, Document file, MonikersProvider monikersProvider)
        {
            var xref = new XrefSpec
            {
                Uid = metadata.Uid,
                Href = file.SiteUrl,
            };
            xref.ExtensionData["name"] = string.IsNullOrEmpty(metadata.Title) ? metadata.Uid : metadata.Title;

            var (error, monikers) = monikersProvider.GetFileLevelMonikers(file, metadata.MonikerRange);
            foreach (var moniker in monikers)
            {
                xref.Monikers.Add(moniker);
            }
            return (error, xref, file);
        }

        private static (List<Error> errors, XrefSpec spec, Document doc) LoadSchemaDocument(JObject obj, Document file, string uid)
        {
            var extensionData = new JObject();

            // TODO: for backward compatibility, when #YamlMime:YamlDocument, documentType is used to determine schema.
            //       when everything is moved to SDP, we can refactor the mime check to Document.TryCreate
            var schema = file.Schema ?? Schema.GetSchema(obj?.Value<string>("documentType"));
            if (schema == null)
            {
                throw Errors.SchemaNotFound(file.Mime).ToException();
            }

            var errors = new List<Error>();
            var (schemaErrors, content) = JsonUtility.ToObjectWithSchemaValidation(obj, schema.Type, transform: AttributeTransformer.Transform(errors, file, null, null, extensionData));
            errors.AddRange(schemaErrors);
            var xref = new XrefSpec
            {
                Uid = uid,
                Href = file.SiteUrl,
            };
            xref.ExtensionData.Merge(extensionData);
            return (errors, xref, file);
        }

        private static void TryAddXref(ConcurrentDictionary<string, ConcurrentBag<Lazy<(List<Error>, XrefSpec, Document)>>> xrefsByUid, string uid, Func<(List<Error>, XrefSpec, Document)> func)
        {
            if (func is null)
            {
                throw new ArgumentNullException(nameof(func));
            }

            xrefsByUid.GetOrAdd(uid, _ => new ConcurrentBag<Lazy<(List<Error>, XrefSpec, Document)>>()).Add(new Lazy<(List<Error>, XrefSpec, Document)>(func));
        }
    }
}<|MERGE_RESOLUTION|>--- conflicted
+++ resolved
@@ -94,13 +94,8 @@
             Dictionary<string, XrefSpec> map = new Dictionary<string, XrefSpec>();
             foreach (var url in docset.Config.Xref)
             {
-<<<<<<< HEAD
                 var (_, path) = docset.GetFileRestorePath(url);
-                var json = File.ReadAllText(path);
-                var xRefMap = JsonUtility.Deserialize<XrefMapModel>(json);
-                foreach (var spec in xRefMap.References)
-=======
-                var content = File.ReadAllText(docset.GetFileRestorePath(url));
+                var content = File.ReadAllText(path);
                 XrefMapModel xrefMap = new XrefMapModel();
                 if (url.EndsWith(".yml", StringComparison.OrdinalIgnoreCase))
                 {
@@ -111,7 +106,6 @@
                     xrefMap = JsonUtility.Deserialize<XrefMapModel>(content);
                 }
                 foreach (var spec in xrefMap.References)
->>>>>>> f9d1b829
                 {
                     map[spec.Uid] = spec;
                 }
