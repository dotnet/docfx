--- conflicted
+++ resolved
@@ -48,7 +48,7 @@
         public XrefMapModel ToXrefMapModel(Context context)
         {
             var references = _internalXrefMap.Values
-                .Select(xref => xref[0].ToExternalXrefSpec(context))
+                .Select(xref => xref[0].ToExternalXrefSpec(context, forXrefMapOutput: true))
                 .OrderBy(xref => xref.Uid).ToArray();
 
             return new XrefMapModel { References = references };
@@ -57,30 +57,14 @@
         private (Error error, string href, string display, IXrefSpec xrefSpec) ResolveCore(
             string uid, SourceInfo<string> href, string displayPropertyName, string moniker = null)
         {
-<<<<<<< HEAD
             var spec = ResolveXrefSpec(uid, moniker);
             if (spec == null)
-=======
-            string resolvedHref;
-            string displayPropertyValue;
-            string name;
-            if (TryResolve(uid, moniker, out var spec))
-            {
-                var (_, query, fragment) = UrlUtility.SplitUrl(spec.Href);
-                resolvedHref = UrlUtility.MergeUrl(spec.Href, query, fragment.Length == 0 ? "" : fragment.Substring(1));
-
-                name = spec.GetXrefPropertyValue("name");
-                displayPropertyValue = spec.GetXrefPropertyValue(displayPropertyName);
-            }
-            else
->>>>>>> c9b8a975
             {
                 return (Errors.XrefNotFound(href), null, null, null);
             }
 
             var (_, query, fragment) = UrlUtility.SplitUrl(spec.Href);
-            var resolvedHref = UrlUtility.MergeUrl(
-                RemoveHostnameIfSharingTheSameOne(spec.Href), query, fragment.Length == 0 ? "" : fragment.Substring(1));
+            var resolvedHref = UrlUtility.MergeUrl(spec.Href, query, fragment.Length == 0 ? "" : fragment.Substring(1));
 
             var name = spec.GetXrefPropertyValue("name");
             var displayPropertyValue = spec.GetXrefPropertyValue(displayPropertyName);
@@ -98,25 +82,7 @@
 
         private IXrefSpec ResolveExternalXrefSpec(string uid)
         {
-<<<<<<< HEAD
             return _externalXrefMap.TryGetValue(uid, out var result) ? result.Value : null;
-=======
-            var loadedInternalSpecs = new List<ExternalXrefSpec>();
-            foreach (var (uid, specsWithSameUid) in _internalXrefMap)
-            {
-                if (TryGetValidXrefSpecs(uid, specsWithSameUid.Select(x => x.Value).ToList(), out var validInternalSpecs))
-                {
-                    var internalSpec = GetLatestInternalXrefMap(validInternalSpecs);
-                    var spec = (internalSpec as InternalXrefSpec).ToExternalXrefSpec(_context, internalSpec.DeclairingFile);
-
-                    // DHS appends branch infomation from cookie cache to URL, which is wrong for UID resolved URL
-                    // output xref map with URL appending "?branch=master" for master branch
-                    spec.Href += internalSpec.DeclairingFile.Docset.Repository?.Branch == "master" ? "?branch=master" : "";
-                    loadedInternalSpecs.Add(spec);
-                }
-            }
-            return loadedInternalSpecs;
->>>>>>> c9b8a975
         }
 
         private IXrefSpec ResolveInternalXrefSpec(string uid, string moniker)
