// Copyright (c) Microsoft. All rights reserved.
// Licensed under the MIT license. See LICENSE file in the project root for full license information.

using System;
using System.Collections.Concurrent;
using System.Collections.Generic;
using System.Diagnostics;
using System.IO;
using System.Linq;
using System.Runtime.InteropServices;
using System.Text;
using System.Text.Json;
using System.Text.RegularExpressions;
using Newtonsoft.Json;
using Newtonsoft.Json.Linq;

namespace Microsoft.Docs.Build
{
    internal static class XrefMapBuilder
    {
        public static XrefMap Build(Context context, Docset docset)
        {
            // TODO: not considering same uid with multiple specs, it will be Dictionary<string, List<T>>
            // https://github.com/dotnet/corefx/issues/12067
            // Prefer Dictionary with manual lock to ConcurrentDictionary while only adding
            var externalXrefMap = new DictionaryBuilder<string, Lazy<IXrefSpec>>();
            ParallelUtility.ForEach(docset.Config.Xref, url =>
            {
                XrefMapModel xrefMap = new XrefMapModel();
                if (url?.Value.EndsWith(".yml", StringComparison.OrdinalIgnoreCase) != false)
                {
                    var (_, content, _) = RestoreMap.GetRestoredFileContent(docset, url);
                    xrefMap = YamlUtility.Deserialize<XrefMapModel>(content, url);
                    foreach (var spec in xrefMap.References)
                    {
                        externalXrefMap.TryAdd(spec.Uid, new Lazy<IXrefSpec>(() => spec));
                    }
                }
                else
                {
                    // Convert to array since ref local is not allowed to be used in lambda expression
                    var filePath = RestoreMap.GetRestoredFilePath(docset.DocsetPath, url);
                    var result = XrefMapLoader.Load(filePath);
                    foreach (var (uid, spec) in result.ToList())
                    {
                        externalXrefMap.TryAdd(uid, spec);
                    }
                }
            });
            var internalXrefMap = CreateInternalXrefMap(context, docset.ScanScope);
            return new XrefMap(context, BuildMap(externalXrefMap.ToDictionary(), internalXrefMap), internalXrefMap);
        }

        private static Dictionary<string, List<Lazy<IXrefSpec>>> BuildMap(IReadOnlyDictionary<string, Lazy<IXrefSpec>> externalXrefMap, Dictionary<string, List<Lazy<IXrefSpec>>> internalXrefMap)
        {
            var map = new Dictionary<string, List<Lazy<IXrefSpec>>>();
            map.AddRange(internalXrefMap);

            foreach (var (key, value) in externalXrefMap)
            {
                if (!map.TryGetValue(key, out var specs))
                {
                    map[key] = new List<Lazy<IXrefSpec>> { value };
                }
            }
            return map;
        }

<<<<<<< HEAD
        private static void DeserializeAndPopulateXrefMap(Action<string, int, int, int, int> populate, string content)
        {
            using (var reader = new StringReader(content))
            using (var json = new JsonTextReader(reader))
            {
                var currentProperty = string.Empty;
                string uid = null;
                var startLine = 1;
                var endLine = 1;
                var startColumn = 1;
                var endColumn = 1;
                while (json.Read())
                {
                    if (json.Value != null)
                    {
                        if (json.TokenType == JsonToken.PropertyName)
                            currentProperty = json.Value.ToString();

                        if (json.TokenType == JsonToken.String && currentProperty == "uid")
                        {
                            uid = json.Value.ToString();
                        }
                    }
                    else
                    {
                        if (json.TokenType == JsonToken.StartObject)
                        {
                            startLine = json.LineNumber;
                            startColumn = json.LinePosition + 1;
                        }
                        else if (json.TokenType == JsonToken.EndObject)
                        {
                            endLine = json.LineNumber;
                            endColumn = json.LinePosition + 1;
                            if (uid != null)
                            {
                                populate(uid, startLine, endLine, startColumn, endColumn);
                                uid = null;
                            }
                        }
                    }
                }
            }
        }

        private static string GetSubstringFromContent(string content, int startLine, int startColumn, int endLine, int endColumn)
        {
            var result = new StringBuilder();
            var currentLine = 1;
            var currentColumn = 1;

            // for better performance by accessing index when content is 1 line
            if (currentLine == startLine && currentLine == endLine)
            {
                return content.Substring(startColumn - 1, endColumn - startColumn + 1);
            }

            foreach (var ch in content)
            {
                if (ch == '\n')
                {
                    currentLine += 1;
                    currentColumn = 1;
                }

                // start and end in the same line
                if (currentLine == startLine && currentLine == endLine)
                {
                    if (currentColumn >= startColumn && currentColumn <= endColumn)
                    {
                        result.Append(ch);
                    }
                }

                // start and end in multiple lines
                else
                {
                    if ((currentLine == startLine && currentColumn >= startColumn)
                        || (currentLine == endLine && currentColumn <= endColumn)
                        || (currentLine > startLine && currentLine < endLine))
                    {
                        result.Append(ch);
                    }
                }

                currentColumn += 1;
            }
            return result.ToString();
        }

=======
>>>>>>> b3d00ee0
        private static Dictionary<string, List<Lazy<IXrefSpec>>>
            CreateInternalXrefMap(Context context, IEnumerable<Document> files)
        {
            var xrefsByUid = new ConcurrentDictionary<string, ConcurrentBag<IXrefSpec>>();
            Debug.Assert(files != null);
            using (Progress.Start("Building Xref map"))
            {
                ParallelUtility.ForEach(files.Where(f => f.ContentType == ContentType.Page), file => Load(context, xrefsByUid, file), Progress.Update);
                return xrefsByUid.ToList().OrderBy(item => item.Key).ToDictionary(item => item.Key, item => item.Value.Select(x => new Lazy<IXrefSpec>(() => x)).ToList());
            }
        }

        private static void Load(
            Context context,
            ConcurrentDictionary<string, ConcurrentBag<IXrefSpec>> xrefsByUid,
            Document file)
        {
            try
            {
                var errors = new List<Error>();
                var content = file.ReadText();
                var callStack = new List<Document> { file };
                if (file.FilePath.EndsWith(".md", PathUtility.PathComparison))
                {
                    var (yamlHeaderErrors, yamlHeader) = ExtractYamlHeader.Extract(file, context);
                    errors.AddRange(yamlHeaderErrors);

                    var (fileMetaErrors, fileMetadata) = context.MetadataProvider.GetInputMetadata<InputMetadata>(file, yamlHeader);
                    errors.AddRange(fileMetaErrors);

                    if (!string.IsNullOrEmpty(fileMetadata.Uid))
                    {
                        var (error, spec, _) = LoadMarkdown(context, fileMetadata, file);
                        errors.AddIfNotNull(error);
                        TryAddXref(xrefsByUid, fileMetadata.Uid, spec);
                    }
                }
                else if (file.FilePath.EndsWith(".yml", PathUtility.PathComparison))
                {
                    var (yamlErrors, token) = YamlUtility.Parse(file, context);
                    errors.AddRange(yamlErrors);
                    var (schemaErrors, specs) = LoadSchemaDocument(context, token as JObject, file);
                    errors.AddRange(schemaErrors);
                    foreach (var spec in specs)
                    {
                        TryAddXref(xrefsByUid, spec.Uid, spec);
                    }
                }
                else if (file.FilePath.EndsWith(".json", PathUtility.PathComparison))
                {
                    var (jsonErrors, token) = JsonUtility.Parse(file, context);
                    errors.AddRange(jsonErrors);
                    var (schemaErrors, specs) = LoadSchemaDocument(context, token as JObject, file);
                    errors.AddRange(schemaErrors);
                    foreach (var spec in specs)
                    {
                        TryAddXref(xrefsByUid, spec.Uid, spec);
                    }
                }
                context.ErrorLog.Write(file.ToString(), errors);
            }
            catch (Exception ex) when (DocfxException.IsDocfxException(ex, out var dex))
            {
                context.ErrorLog.Write(file.ToString(), dex.Error);
            }
            catch
            {
                Console.WriteLine($"Load {file.FilePath} xref failed");
                throw;
            }
        }

        private static (Error error, InternalXrefSpec spec, Document doc) LoadMarkdown(Context context, InputMetadata metadata, Document file)
        {
            var xref = new InternalXrefSpec
            {
                Uid = metadata.Uid,
                Href = file.CanonicalUrlWithoutLocale,
                DeclairingFile = file,
            };
            xref.ExtensionData["name"] = new Lazy<JValue>(() => new JValue(string.IsNullOrEmpty(metadata.Title) ? metadata.Uid : metadata.Title));

            var (error, monikers) = context.MonikerProvider.GetFileLevelMonikersWithInfo(file, metadata.MonikerRange);
            foreach (var moniker in monikers)
            {
                xref.Monikers.Add(moniker);
            }
            return (error, xref, file);
        }

        private static (List<Error> errors, IReadOnlyList<InternalXrefSpec> specs) LoadSchemaDocument(Context context, JObject obj, Document file)
        {
            var uidToJsonPath = new Dictionary<string, string>();
            var jsonPathToUid = new Dictionary<string, string>();
            GetUids(context, file.FilePath, obj, uidToJsonPath, jsonPathToUid);
            if (uidToJsonPath.Count == 0)
            {
                return (new List<Error>(), new List<InternalXrefSpec>());
            }

            if (file.Schema is null)
            {
                throw Errors.SchemaNotFound(file.Mime).ToException();
            }

            var errors = new List<Error>();
            var (schemaValidator, schemaTransformer) = TemplateEngine.GetJsonSchema(file.Schema);
            if (schemaValidator is null || schemaTransformer is null)
            {
                throw Errors.SchemaNotFound(file.Mime).ToException();
            }

            var (schemaErrors, extensionData) = schemaTransformer.TransformXref(file, context, obj);
            errors.AddRange(schemaErrors);

            var extensionDataByUid = new Dictionary<string, (bool isRoot, Dictionary<string, Lazy<JValue>> properties)>();

            foreach (var (uid, jsonPath) in uidToJsonPath)
            {
                extensionDataByUid.Add(uid, (string.IsNullOrEmpty(jsonPath), new Dictionary<string, Lazy<JValue>>()));
            }

            foreach (var (jsonPath, xrefProperty) in extensionData)
            {
                var (uid, resolvedJsonPath) = MatchExtensionDataToUid(jsonPath);
                if (extensionDataByUid.ContainsKey(uid))
                {
                    var (_, properties) = extensionDataByUid[uid];
                    properties.Add(resolvedJsonPath, xrefProperty);
                }
                else
                {
                    extensionDataByUid.Add(uid, (string.IsNullOrEmpty(uidToJsonPath[uid]), new Dictionary<string, Lazy<JValue>> { { resolvedJsonPath, xrefProperty } }));
                }
            }

            var specs = extensionDataByUid.Select(item =>
            {
                var (isRoot, properties) = item.Value;
                var xref = new InternalXrefSpec
                {
                    Uid = item.Key,
                    Href = isRoot ? file.CanonicalUrlWithoutLocale : $"{file.CanonicalUrlWithoutLocale}#{GetBookmarkFromUid(item.Key)}",
                    DeclairingFile = file,
                };
                xref.ExtensionData.AddRange(properties);
                return xref;
            }).ToList();

            return (errors, specs);

            string GetBookmarkFromUid(string uid)
                => Regex.Replace(uid, @"\W", "_");

            (string uid, string jsonPath) MatchExtensionDataToUid(string jsonPath)
            {
                string subString;
                var index = jsonPath.LastIndexOf('.');
                if (index == -1)
                {
                    subString = string.Empty;
                }
                else
                {
                    subString = jsonPath.Substring(0, index);
                }

                return jsonPathToUid.ContainsKey(subString) ? (jsonPathToUid[subString], jsonPath.Substring(index + 1)) : MatchExtensionDataToUid(subString);
            }
        }

        private static void GetUids(Context context, string filePath, JObject token, Dictionary<string, string> uidToJsonPath, Dictionary<string, string> jsonPathToUid)
        {
            if (token is null)
                return;

            if (token.TryGetValue("uid", out var value) && value is JValue v && v.Value is string str)
            {
                if (!uidToJsonPath.TryAdd(str, token.Path))
                {
                    context.ErrorLog.Write(filePath, Errors.UidConflict(str));
                }
                else
                {
                    jsonPathToUid.TryAdd(token.Path, str);
                }
            }

            foreach (var item in token.Children())
            {
                var property = item as JProperty;
                if (property.Value is JObject obj)
                {
                    GetUids(context, filePath, obj, uidToJsonPath, jsonPathToUid);
                }

                if (property.Value is JArray array)
                {
                    foreach (var child in array.Children())
                    {
                        GetUids(context, filePath, child as JObject, uidToJsonPath, jsonPathToUid);
                    }
                }
            }
        }

        private static void TryAddXref(ConcurrentDictionary<string, ConcurrentBag<IXrefSpec>> xrefsByUid, string uid, InternalXrefSpec spec)
        {
            if (spec is null)
            {
                throw new ArgumentNullException(nameof(spec));
            }

            xrefsByUid.GetOrAdd(uid, _ => new ConcurrentBag<IXrefSpec>()).Add(spec);
        }
    }
}<|MERGE_RESOLUTION|>--- conflicted
+++ resolved
@@ -66,99 +66,6 @@
             return map;
         }
 
-<<<<<<< HEAD
-        private static void DeserializeAndPopulateXrefMap(Action<string, int, int, int, int> populate, string content)
-        {
-            using (var reader = new StringReader(content))
-            using (var json = new JsonTextReader(reader))
-            {
-                var currentProperty = string.Empty;
-                string uid = null;
-                var startLine = 1;
-                var endLine = 1;
-                var startColumn = 1;
-                var endColumn = 1;
-                while (json.Read())
-                {
-                    if (json.Value != null)
-                    {
-                        if (json.TokenType == JsonToken.PropertyName)
-                            currentProperty = json.Value.ToString();
-
-                        if (json.TokenType == JsonToken.String && currentProperty == "uid")
-                        {
-                            uid = json.Value.ToString();
-                        }
-                    }
-                    else
-                    {
-                        if (json.TokenType == JsonToken.StartObject)
-                        {
-                            startLine = json.LineNumber;
-                            startColumn = json.LinePosition + 1;
-                        }
-                        else if (json.TokenType == JsonToken.EndObject)
-                        {
-                            endLine = json.LineNumber;
-                            endColumn = json.LinePosition + 1;
-                            if (uid != null)
-                            {
-                                populate(uid, startLine, endLine, startColumn, endColumn);
-                                uid = null;
-                            }
-                        }
-                    }
-                }
-            }
-        }
-
-        private static string GetSubstringFromContent(string content, int startLine, int startColumn, int endLine, int endColumn)
-        {
-            var result = new StringBuilder();
-            var currentLine = 1;
-            var currentColumn = 1;
-
-            // for better performance by accessing index when content is 1 line
-            if (currentLine == startLine && currentLine == endLine)
-            {
-                return content.Substring(startColumn - 1, endColumn - startColumn + 1);
-            }
-
-            foreach (var ch in content)
-            {
-                if (ch == '\n')
-                {
-                    currentLine += 1;
-                    currentColumn = 1;
-                }
-
-                // start and end in the same line
-                if (currentLine == startLine && currentLine == endLine)
-                {
-                    if (currentColumn >= startColumn && currentColumn <= endColumn)
-                    {
-                        result.Append(ch);
-                    }
-                }
-
-                // start and end in multiple lines
-                else
-                {
-                    if ((currentLine == startLine && currentColumn >= startColumn)
-                        || (currentLine == endLine && currentColumn <= endColumn)
-                        || (currentLine > startLine && currentLine < endLine))
-                    {
-                        result.Append(ch);
-                    }
-                }
-
-                currentColumn += 1;
-            }
-            return result.ToString();
-        }
-
-=======
->>>>>>> b3d00ee0
         private static Dictionary<string, List<Lazy<IXrefSpec>>>
             CreateInternalXrefMap(Context context, IEnumerable<Document> files)
         {
