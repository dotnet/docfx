// Copyright (c) Microsoft. All rights reserved.
// Licensed under the MIT license. See LICENSE file in the project root for full license information.

using System;
using System.Collections.Concurrent;
using System.Collections.Generic;
using System.Linq;
using System.Text.RegularExpressions;
using Newtonsoft.Json.Linq;

namespace Microsoft.Docs.Build
{
    internal static class InternalXrefMapBuilder
    {
        public static IReadOnlyDictionary<string, InternalXrefSpec> Build(Context context)
        {
            var builder = new ListBuilder<InternalXrefSpec>();

            using (Progress.Start("Building Xref map"))
            {
                ParallelUtility.ForEach(
                    context.BuildScope.Files.Where(f => f.ContentType == ContentType.Page),
                    file => Load(context, builder, file),
                    Progress.Update);
            }

            var result =
                from spec in builder.ToList()
                group spec by spec.Uid into g
                let uid = g.Key
                let spec = AggregateXrefSpecs(context, uid, g.ToArray())
                select (uid, spec);

            return result.ToDictionary(item => item.uid, item => item.spec);
        }

        private static void Load(Context context, ListBuilder<InternalXrefSpec> xrefs, Document file)
        {
            try
            {
                var errors = new List<Error>();
                var content = file.ReadText();
                var callStack = new List<Document> { file };
                if (file.FilePath.EndsWith(".md", PathUtility.PathComparison))
                {
                    var (fileMetaErrors, fileMetadata) = context.MetadataProvider.GetMetadata(file);
                    errors.AddRange(fileMetaErrors);

                    if (!string.IsNullOrEmpty(fileMetadata.Uid))
                    {
                        var (error, spec, _) = LoadMarkdown(context, fileMetadata, file);
                        errors.AddIfNotNull(error);
                        xrefs.Add(spec);
                    }
                }
                else if (file.FilePath.EndsWith(".yml", PathUtility.PathComparison))
                {
                    var (yamlErrors, token) = YamlUtility.Parse(file, context);
                    errors.AddRange(yamlErrors);
<<<<<<< HEAD

=======
>>>>>>> e7bf28f3
                    var (schemaErrors, specs) = LoadSchemaDocument(context, token, file);
                    errors.AddRange(schemaErrors);

                    xrefs.AddRange(specs);
                }
                else if (file.FilePath.EndsWith(".json", PathUtility.PathComparison))
                {
                    var (jsonErrors, token) = JsonUtility.Parse(file, context);
                    errors.AddRange(jsonErrors);
<<<<<<< HEAD

=======
>>>>>>> e7bf28f3
                    var (schemaErrors, specs) = LoadSchemaDocument(context, token, file);
                    errors.AddRange(schemaErrors);

                    xrefs.AddRange(specs);
                }
                context.ErrorLog.Write(file.ToString(), errors);
            }
            catch (Exception ex) when (DocfxException.IsDocfxException(ex, out var dex))
            {
                context.ErrorLog.Write(file.ToString(), dex.Error, isException: true);
            }
            catch
            {
                Console.WriteLine($"Load {file.FilePath} xref failed");
                throw;
            }
        }

        private static (Error error, InternalXrefSpec spec, Document doc) LoadMarkdown(Context context, InputMetadata metadata, Document file)
        {
            var xref = new InternalXrefSpec
            {
                Uid = metadata.Uid,
                Href = file.SiteUrl,
                DeclaringFile = file,
            };
            xref.ExtensionData["name"] = new Lazy<JToken>(() => new JValue(string.IsNullOrEmpty(metadata.Title) ? metadata.Uid : metadata.Title));

            var (error, monikers) = context.MonikerProvider.GetFileLevelMonikers(file);
            xref.Monikers = monikers.ToHashSet();
            return (error, xref, file);
        }

<<<<<<< HEAD
        private static (List<Error> errors, IReadOnlyList<InternalXrefSpec> specs) LoadSchemaDocument(Context context, JToken obj, Document file)
=======
        private static (List<Error> errors, IReadOnlyList<InternalXrefSpec> specs) LoadSchemaDocument(Context context, JToken token, Document file)
>>>>>>> e7bf28f3
        {
            var errors = new List<Error>();
            var schemaTemplate = context.TemplateEngine.GetSchema(file.Mime);
            if (schemaTemplate is null)
            {
                throw Errors.SchemaNotFound(file.Mime).ToException();
            }

            var (schemaErrors, xrefPropertiesGroupByUid) = schemaTemplate.JsonSchemaTransformer.TransformXref(file, context, token);
            errors.AddRange(schemaErrors);

            var specs = xrefPropertiesGroupByUid.Select(item =>
            {
                var (isRoot, properties) = item.Value;
                var xref = new InternalXrefSpec
                {
                    Uid = item.Key,
                    Href = isRoot ? file.SiteUrl : $"{file.SiteUrl}#{GetBookmarkFromUid(item.Key)}",
                    DeclaringFile = file,
                };
                xref.ExtensionData.AddRange(properties);
                return xref;
            }).ToList();

            return (errors, specs);

            string GetBookmarkFromUid(string uid)
                => Regex.Replace(uid, @"\W", "_");
        }

        private static InternalXrefSpec AggregateXrefSpecs(Context context, string uid, InternalXrefSpec[] specsWithSameUid)
        {
            // no conflicts
            if (specsWithSameUid.Length == 1)
            {
                return specsWithSameUid.First();
            }

            // multiple uid conflicts without moniker range definition
            // log an warning and take the first one order by the declaring file
            var conflictsWithoutMoniker = specsWithSameUid.Where(item => item.Monikers.Count == 0).ToArray();
            if (conflictsWithoutMoniker.Length > 1)
            {
                var orderedConflict = conflictsWithoutMoniker.OrderBy(item => item.DeclaringFile);
                context.ErrorLog.Write(Errors.UidConflict(uid, orderedConflict.Select(x => x.DeclaringFile.FilePath)));
            }

            // uid conflicts with overlapping monikers
            // log an warning and take the first one order by the declaring file
            var conflictsWithMoniker = specsWithSameUid.Where(x => x.Monikers.Count > 0).ToArray();
            if (CheckOverlappingMonikers(specsWithSameUid, out var overlappingMonikers))
            {
                context.ErrorLog.Write(Errors.MonikerOverlapping(overlappingMonikers));
            }

            // uid conflicts with different names
            // log an warning and take the first one order by the declaring file
            var conflictingNames = specsWithSameUid.Select(x => x.GetName()).Distinct();
            if (conflictingNames.Count() > 1)
            {
                context.ErrorLog.Write(Errors.UidPropertyConflict(uid, "name", conflictingNames));
            }

            return specsWithSameUid.OrderBy(spec => spec.DeclaringFile).First();
        }

        private static bool CheckOverlappingMonikers(IXrefSpec[] specsWithSameUid, out HashSet<string> overlappingMonikers)
        {
            var isOverlapping = false;
            overlappingMonikers = new HashSet<string>();
            var monikerHashSet = new HashSet<string>();
            foreach (var spec in specsWithSameUid)
            {
                foreach (var moniker in spec.Monikers)
                {
                    if (!monikerHashSet.Add(moniker))
                    {
                        overlappingMonikers.Add(moniker);
                        isOverlapping = true;
                    }
                }
            }
            return isOverlapping;
        }
    }
}<|MERGE_RESOLUTION|>--- conflicted
+++ resolved
@@ -57,10 +57,6 @@
                 {
                     var (yamlErrors, token) = YamlUtility.Parse(file, context);
                     errors.AddRange(yamlErrors);
-<<<<<<< HEAD
-
-=======
->>>>>>> e7bf28f3
                     var (schemaErrors, specs) = LoadSchemaDocument(context, token, file);
                     errors.AddRange(schemaErrors);
 
@@ -70,10 +66,6 @@
                 {
                     var (jsonErrors, token) = JsonUtility.Parse(file, context);
                     errors.AddRange(jsonErrors);
-<<<<<<< HEAD
-
-=======
->>>>>>> e7bf28f3
                     var (schemaErrors, specs) = LoadSchemaDocument(context, token, file);
                     errors.AddRange(schemaErrors);
 
@@ -107,11 +99,7 @@
             return (error, xref, file);
         }
 
-<<<<<<< HEAD
-        private static (List<Error> errors, IReadOnlyList<InternalXrefSpec> specs) LoadSchemaDocument(Context context, JToken obj, Document file)
-=======
         private static (List<Error> errors, IReadOnlyList<InternalXrefSpec> specs) LoadSchemaDocument(Context context, JToken token, Document file)
->>>>>>> e7bf28f3
         {
             var errors = new List<Error>();
             var schemaTemplate = context.TemplateEngine.GetSchema(file.Mime);
