// Copyright (c) Microsoft. All rights reserved.
// Licensed under the MIT license. See LICENSE file in the project root for full license information.

using System;
using System.Collections.Concurrent;
using System.Collections.Generic;
using System.Linq;

namespace Microsoft.Docs.Build
{
    internal class MonikerProvider
    {
        private readonly List<(Func<string, bool> glob, (string monikerRange, IEnumerable<string> monikers))>
            _rules = new List<(Func<string, bool>, (string, IEnumerable<string>))>();

        private readonly MonikerRangeParser _rangeParser;
        private readonly MetadataProvider _metadataProvider;
        private readonly ConcurrentDictionary<Document, (Error, IReadOnlyCollection<string>)> _monikerCache
                   = new ConcurrentDictionary<Document, (Error, IReadOnlyCollection<string>)>();

        public MonikerComparer Comparer { get; }

        public MonikerProvider(Docset docset, MetadataProvider metadataProvider, RestoreFileMap restoreFileMap)
        {
            _metadataProvider = metadataProvider;

            var monikerDefinition = new MonikerDefinitionModel();
            if (!string.IsNullOrEmpty(docset.Config.MonikerDefinition))
            {
                var content = restoreFileMap.GetRestoredFileContent(docset.Config.MonikerDefinition);
                monikerDefinition = JsonUtility.Deserialize<MonikerDefinitionModel>(content, new FilePath(docset.Config.MonikerDefinition));
            }
            var monikersEvaluator = new EvaluatorWithMonikersVisitor(monikerDefinition);
            _rangeParser = new MonikerRangeParser(monikersEvaluator);
            Comparer = new MonikerComparer(monikersEvaluator.MonikerOrder);

            foreach (var (key, monikerRange) in docset.Config.MonikerRange)
            {
                _rules.Add((GlobUtility.CreateGlobMatcher(key), (monikerRange, _rangeParser.Parse(monikerRange))));
            }
            _rules.Reverse();
        }

        public (Error error, IReadOnlyCollection<string> monikers) GetFileLevelMonikers(Document file)
        {
            return _monikerCache.GetOrAdd(file, GetFileLevelMonikersCore);
        }

        public (Error error, IReadOnlyCollection<string> monikers) GetZoneLevelMonikers(Document file, SourceInfo<string> rangeString)
        {
            var (_, fileLevelMonikers) = GetFileLevelMonikers(file);

            // Moniker range not defined in docfx.yml/docfx.json,
            // User should not define it in moniker zone
            if (!fileLevelMonikers.Any())
            {
<<<<<<< HEAD
                return (Errors.MonikerConfigMissing(rangeString), Array.Empty<string>());
=======
                return (Errors.MonikerRangeUndefined(rangeString), new List<string>());
>>>>>>> 670e0075
            }

            var zoneLevelMonikers = _rangeParser.Parse(rangeString);
            var monikers = fileLevelMonikers.Intersect(zoneLevelMonikers, StringComparer.OrdinalIgnoreCase).ToArray();

            if (!monikers.Any())
            {
                var error = Errors.MonikeRangeOutOfScope(rangeString, zoneLevelMonikers, fileLevelMonikers);
                return (error, monikers);
            }
            return (null, monikers);
        }

        private (Error error, IReadOnlyCollection<string> monikers) GetFileLevelMonikersCore(Document file)
        {
            var errors = new List<Error>();
            var (_, metadata) = _metadataProvider.GetMetadata(file);

            string configMonikerRange = null;
            var configMonikers = Array.Empty<string>();

            foreach (var (glob, (monikerRange, monikers)) in _rules)
            {
                if (glob(file.FilePath.Path))
                {
                    configMonikerRange = monikerRange;
                    configMonikers = monikers.ToArray();
                    break;
                }
            }

            if (!string.IsNullOrEmpty(metadata.MonikerRange))
            {
                // Moniker range not defined in docfx.yml/docfx.json,
                // user should not define it in file metadata
                if (!configMonikers.Any())
                {
                    return (Errors.MonikerRangeUndefined(metadata.MonikerRange), configMonikers);
                }

                var fileMonikers = _rangeParser.Parse(metadata.MonikerRange);
                var intersection = configMonikers.Intersect(fileMonikers).ToArray();

                // With non-empty config monikers,
                // warn if no intersection of config monikers and file monikers
                if (!intersection.Any())
                {
                    var error = Errors.MonikeRangeOutOfScope(configMonikerRange, configMonikers, metadata.MonikerRange, fileMonikers);
                    return (error, intersection);
                }
                return (null, intersection);
            }

            return (null, configMonikers);
        }
    }
}<|MERGE_RESOLUTION|>--- conflicted
+++ resolved
@@ -54,11 +54,7 @@
             // User should not define it in moniker zone
             if (!fileLevelMonikers.Any())
             {
-<<<<<<< HEAD
-                return (Errors.MonikerConfigMissing(rangeString), Array.Empty<string>());
-=======
-                return (Errors.MonikerRangeUndefined(rangeString), new List<string>());
->>>>>>> 670e0075
+                return (Errors.MonikerRangeUndefined(rangeString), Array.Empty<string>());
             }
 
             var zoneLevelMonikers = _rangeParser.Parse(rangeString);
