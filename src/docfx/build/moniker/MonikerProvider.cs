--- conflicted
+++ resolved
@@ -25,11 +25,7 @@
 
         public MonikerComparer Comparer { get; }
 
-<<<<<<< HEAD
-        public MonikerProvider(Config config, BuildScope buildScope, MetadataProvider metadataProvider, FileDownloader fileDownloader)
-=======
         public MonikerProvider(Config config, BuildScope buildScope, MetadataProvider metadataProvider, FileResolver fileResolver)
->>>>>>> dd9f401f
         {
             _config = config;
             _buildScope = buildScope;
@@ -38,11 +34,7 @@
             var monikerDefinition = new MonikerDefinitionModel();
             if (!string.IsNullOrEmpty(_config.MonikerDefinition))
             {
-<<<<<<< HEAD
-                var content = fileDownloader.DownloadString(_config.MonikerDefinition);
-=======
                 var content = fileResolver.ReadString(_config.MonikerDefinition);
->>>>>>> dd9f401f
                 monikerDefinition = JsonUtility.Deserialize<MonikerDefinitionModel>(content, new FilePath(_config.MonikerDefinition));
             }
             var monikersEvaluator = new EvaluatorWithMonikersVisitor(monikerDefinition);
