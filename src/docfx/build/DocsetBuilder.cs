// Copyright (c) Microsoft. All rights reserved.
// Licensed under the MIT license. See LICENSE file in the project root for full license information.

using System;
using System.Collections.Concurrent;
using System.Diagnostics.CodeAnalysis;
using System.Linq;
using System.Threading.Tasks;

namespace Microsoft.Docs.Build
{
    [SuppressMessage("Layout", "MEN003:Method is too long", Justification = "Long constructor list")]
    [SuppressMessage("Layout", "MEN002:Line is too long", Justification = "Long constructor parameter list")]
    internal class DocsetBuilder
    {
        private readonly ErrorBuilder _errors;
        private readonly Config _config;
        private readonly BuildOptions _buildOptions;
        private readonly PackageResolver _packageResolver;
        private readonly FileResolver _fileResolver;
        private readonly GitHubAccessor _githubAccessor;
        private readonly OpsAccessor _opsAccessor;
        private readonly MicrosoftGraphAccessor _microsoftGraphAccessor;
        private readonly RepositoryProvider _repositoryProvider;
        private readonly SourceMap _sourceMap;
        private readonly Input _input;
        private readonly BuildScope _buildScope;
        private readonly JsonSchemaLoader _jsonSchemaLoader;
        private readonly MetadataProvider _metadataProvider;
        private readonly MonikerProvider _monikerProvider;
        private readonly TemplateEngine _templateEngine;
        private readonly DocumentProvider _documentProvider;
        private readonly ContributionProvider _contributionProvider;

        public BuildOptions BuildOptions => _buildOptions;

        private DocsetBuilder(
            ErrorBuilder errors,
            Config config,
            BuildOptions buildOptions,
            PackageResolver packageResolver,
            FileResolver fileResolver,
            OpsAccessor opsAccessor,
            RepositoryProvider repositoryProvider)
        {
            _config = config;
            _buildOptions = buildOptions;
            _packageResolver = packageResolver;
            _fileResolver = fileResolver;
            _opsAccessor = opsAccessor;
            _repositoryProvider = repositoryProvider;
            _sourceMap = new SourceMap(errors, new PathString(_buildOptions.DocsetPath), _config, _fileResolver);
            _errors = new ErrorLog(errors, _config, _sourceMap);
            _input = new Input(_buildOptions, _config, _packageResolver, _repositoryProvider, _sourceMap);
            _buildScope = new BuildScope(_config, _input, _buildOptions);
            _githubAccessor = new GitHubAccessor(_config);
            _microsoftGraphAccessor = new MicrosoftGraphAccessor(_config);
            _jsonSchemaLoader = new JsonSchemaLoader(_fileResolver);
            _metadataProvider = new MetadataProvider(_config, _input, _buildScope, _jsonSchemaLoader);
            _monikerProvider = new MonikerProvider(_config, _buildScope, _metadataProvider, _fileResolver);
            _templateEngine = new TemplateEngine(_errors, _config, _packageResolver, _buildOptions, _jsonSchemaLoader);
            _documentProvider = new DocumentProvider(_input, _errors, _config, _buildOptions, _buildScope, _templateEngine, _monikerProvider, _metadataProvider);
            _contributionProvider = new ContributionProvider(_config, _buildOptions, _input, _githubAccessor, _repositoryProvider);
        }

        public static DocsetBuilder? Create(ErrorBuilder errors, string workingDirectory, string docsetPath, string? outputPath, CommandLineOptions options)
        {
            errors = errors.WithDocsetPath(workingDirectory, docsetPath);

            try
            {
                var fetchOptions = options.NoRestore ? FetchOptions.NoFetch : (options.NoCache ? FetchOptions.Latest : FetchOptions.UseCache);
                var (config, buildOptions, packageResolver, fileResolver, opsAccessor) = ConfigLoader.Load(
                    errors, docsetPath, outputPath, options, fetchOptions);

                if (errors.HasError)
                {
                    return null;
                }

                if (!options.NoRestore)
                {
                    Restore.RestoreDocset(errors, config, buildOptions, packageResolver, fileResolver);
                    if (errors.HasError)
                    {
                        return null;
                    }
                }

                var repositoryProvider = new RepositoryProvider(errors, buildOptions, config);

                new OpsPreProcessor(config, errors, buildOptions, repositoryProvider).Run();

                return new DocsetBuilder(errors, config, buildOptions, packageResolver, fileResolver, opsAccessor, repositoryProvider);
            }
            catch (Exception ex) when (DocfxException.IsDocfxException(ex, out var dex))
            {
                errors.AddRange(dex);
                return null;
            }
        }

        public void Build(params string[] files)
        {
            try
            {
                PublishUrlMap? publishUrlMap = null;
                JsonSchemaTransformer? jsonSchemaTransformer = null;
                ContentValidator? contentValidator = null;

                var dependencyMapBuilder = new DependencyMapBuilder(_sourceMap);
                var output = new Output(_buildOptions.OutputPath, _input, _config.DryRun);
                var zonePivotProvider = new ZonePivotProvider(_config, _errors, _documentProvider, _metadataProvider, _input, new Lazy<PublishUrlMap>(() => publishUrlMap!), new Lazy<ContentValidator>(() => contentValidator!));
                var redirectionProvider = new RedirectionProvider(_buildOptions.DocsetPath, _config.HostName, _errors, _buildScope, _buildOptions.Repository, _documentProvider, _monikerProvider, new Lazy<PublishUrlMap>(() => publishUrlMap!));
                contentValidator = new ContentValidator(_config, _fileResolver, _errors, _documentProvider, _monikerProvider, zonePivotProvider, new Lazy<PublishUrlMap>(() => publishUrlMap!));

                var bookmarkValidator = new BookmarkValidator(_errors);
                var contributionProvider = new ContributionProvider(_config, _buildOptions, _input, _githubAccessor, _repositoryProvider);
                var fileLinkMapBuilder = new FileLinkMapBuilder(_errors, _documentProvider, _monikerProvider, contributionProvider);
                var xrefResolver = new XrefResolver(_config, _fileResolver, _buildOptions.Repository, dependencyMapBuilder, fileLinkMapBuilder, _errors, _documentProvider, _metadataProvider, _monikerProvider, _buildScope, new Lazy<JsonSchemaTransformer>(() => jsonSchemaTransformer!));
                var linkResolver = new LinkResolver(_config, _buildOptions, _buildScope, redirectionProvider, _documentProvider, bookmarkValidator, dependencyMapBuilder, xrefResolver, _templateEngine, fileLinkMapBuilder, _metadataProvider);
                var markdownEngine = new MarkdownEngine(_config, _input, _fileResolver, linkResolver, xrefResolver, _documentProvider, _metadataProvider, _monikerProvider, _templateEngine, contentValidator, new Lazy<PublishUrlMap>(() => publishUrlMap!));
                jsonSchemaTransformer = new JsonSchemaTransformer(_documentProvider, markdownEngine, linkResolver, xrefResolver, _errors, _monikerProvider, _templateEngine, _input);

                var tocParser = new TocParser(_input, markdownEngine, _documentProvider);
                var tocLoader = new TocLoader(_buildOptions.DocsetPath, _input, linkResolver, xrefResolver, tocParser, _monikerProvider, dependencyMapBuilder, contentValidator, _config, _errors, _buildScope);
<<<<<<< HEAD
                var customRuleProvider = new CustomRuleProvider(_config, _fileResolver, documentProvider, new Lazy<PublishUrlMap>(() => publishUrlMap!), _monikerProvider, _metadataProvider, _errors);
=======
                var customRuleProvider = new CustomRuleProvider(_config, _fileResolver, _documentProvider, new Lazy<PublishUrlMap>(() => publishUrlMap!), _monikerProvider, _errors);
>>>>>>> 4976c245
                _errors.CustomRuleProvider = customRuleProvider; // TODO use better way to inject

                var tocMap = new TocMap(_config, _errors, _input, _buildScope, dependencyMapBuilder, tocParser, tocLoader, _documentProvider, contentValidator);
                publishUrlMap = new PublishUrlMap(_config, _errors, _buildScope, redirectionProvider, _documentProvider, _monikerProvider, tocMap);
                var publishModelBuilder = new PublishModelBuilder(_config, _errors, _monikerProvider, _buildOptions, publishUrlMap, _sourceMap, _documentProvider, linkResolver);
                var metadataValidator = new MetadataValidator(_config, _microsoftGraphAccessor, _jsonSchemaLoader, _monikerProvider, customRuleProvider);
                var searchIndexBuilder = new SearchIndexBuilder(_config, _errors, _documentProvider, _metadataProvider);

                var resourceBuilder = new ResourceBuilder(_input, _documentProvider, _config, output, publishModelBuilder);
                var pageBuilder = new PageBuilder(_config, _buildOptions, _input, output, _documentProvider, _metadataProvider, _monikerProvider, _templateEngine, tocMap, linkResolver, contributionProvider, bookmarkValidator, publishModelBuilder, contentValidator, metadataValidator, markdownEngine, searchIndexBuilder, redirectionProvider, jsonSchemaTransformer);
                var tocBuilder = new TocBuilder(_config, tocLoader, contentValidator, _metadataProvider, metadataValidator, _documentProvider, _monikerProvider, publishModelBuilder, _templateEngine, output);
                var redirectionBuilder = new RedirectionBuilder(publishModelBuilder, redirectionProvider, _documentProvider);

                var filesToBuild = files.Length > 0
                    ? files.Select(file => FilePath.Content(new PathString(file))).Where(file => _input.Exists(file) && _buildScope.Contains(file.Path)).ToHashSet()
                    : publishUrlMap.GetAllFiles();

                using (Progress.Start($"Building {filesToBuild.Count} files"))
                {
                    ParallelUtility.ForEach(_errors, filesToBuild, file => BuildFile(file, contentValidator, resourceBuilder, pageBuilder, tocBuilder, redirectionBuilder));
                    ParallelUtility.ForEach(_errors, linkResolver.GetAdditionalResources(), file => resourceBuilder.Build(file));
                }

                Parallel.Invoke(
                    () => bookmarkValidator.Validate(),
                    () => contentValidator.PostValidate(),
                    () => _errors.AddRange(metadataValidator.PostValidate()),
                    () => _contributionProvider.Save(),
                    () => _repositoryProvider.Save(),
                    () => _errors.AddRange(_githubAccessor.Save()),
                    () => _errors.AddRange(_microsoftGraphAccessor.Save()),
                    () => jsonSchemaTransformer.PostValidate());

                // TODO: explicitly state that ToXrefMapModel produces errors
                var xrefMapModel = xrefResolver.ToXrefMapModel(_buildOptions.IsLocalizedBuild);
                var (publishModel, fileManifests) = publishModelBuilder.Build();

                if (_config.DryRun)
                {
                    return;
                }

                // TODO: decouple files and dependencies from legacy.
                var dependencyMap = dependencyMapBuilder.Build();
                var legacyContext = new LegacyContext(_config, _buildOptions, output, _sourceMap, _monikerProvider, _documentProvider);

                MemoryCache.Clear();

                Parallel.Invoke(
                    () => _templateEngine.CopyAssetsToOutput(output),
                    () => output.WriteJson(".xrefmap.json", xrefMapModel),
                    () => output.WriteJson(".publish.json", publishModel),
                    () => output.WriteJson(".dependencymap.json", dependencyMap.ToDependencyMapModel()),
                    () => output.WriteJson(".links.json", fileLinkMapBuilder.Build(publishUrlMap.GetAllFiles())),
                    () => output.WriteText(".lunr.json", searchIndexBuilder.Build()),
                    () => Legacy.ConvertToLegacyModel(_buildOptions.DocsetPath, legacyContext, fileManifests, dependencyMap));

                using (Progress.Start("Waiting for pending outputs"))
                {
                    output.WaitForCompletion();
                }

                new OpsPostProcessor(_config, _errors, _buildOptions, _opsAccessor, jsonSchemaTransformer.GetValidateExternalXrefs()).Run();
            }
            catch (Exception ex) when (DocfxException.IsDocfxException(ex, out var dex))
            {
                _errors.AddRange(dex);
            }
        }

        private void BuildFile(
            FilePath file,
            ContentValidator contentValidator,
            ResourceBuilder resourceBuilder,
            PageBuilder pageBuilder,
            TocBuilder tocBuilder,
            RedirectionBuilder redirectionBuilder)
        {
            var contentType = _documentProvider.GetContentType(file);

            Telemetry.TrackBuildFileTypeCount(file, contentType, _documentProvider.GetMime(file));
            contentValidator.ValidateManifest(file);

            switch (contentType)
            {
                case ContentType.Toc:
                    tocBuilder.Build(_errors, file);
                    break;
                case ContentType.Resource:
                    resourceBuilder.Build(file);
                    break;
                case ContentType.Page:
                    pageBuilder.Build(_errors, file);
                    break;
                case ContentType.Redirection:
                    redirectionBuilder.Build(_errors, file);
                    break;
            }
        }
    }
}<|MERGE_RESOLUTION|>--- conflicted
+++ resolved
@@ -124,11 +124,8 @@
 
                 var tocParser = new TocParser(_input, markdownEngine, _documentProvider);
                 var tocLoader = new TocLoader(_buildOptions.DocsetPath, _input, linkResolver, xrefResolver, tocParser, _monikerProvider, dependencyMapBuilder, contentValidator, _config, _errors, _buildScope);
-<<<<<<< HEAD
-                var customRuleProvider = new CustomRuleProvider(_config, _fileResolver, documentProvider, new Lazy<PublishUrlMap>(() => publishUrlMap!), _monikerProvider, _metadataProvider, _errors);
-=======
-                var customRuleProvider = new CustomRuleProvider(_config, _fileResolver, _documentProvider, new Lazy<PublishUrlMap>(() => publishUrlMap!), _monikerProvider, _errors);
->>>>>>> 4976c245
+                var customRuleProvider = new CustomRuleProvider(_config, _fileResolver, _documentProvider, new Lazy<PublishUrlMap>(() => publishUrlMap!), _monikerProvider, _metadataProvider, _errors);
+
                 _errors.CustomRuleProvider = customRuleProvider; // TODO use better way to inject
 
                 var tocMap = new TocMap(_config, _errors, _input, _buildScope, dependencyMapBuilder, tocParser, tocLoader, _documentProvider, contentValidator);
