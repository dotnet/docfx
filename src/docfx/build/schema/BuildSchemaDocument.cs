// Copyright (c) Microsoft. All rights reserved.
// Licensed under the MIT license. See LICENSE file in the project root for full license information.

using System;
using System.Collections.Generic;
using System.Diagnostics;
using System.IO;
using System.Linq;
using System.Threading.Tasks;
using Newtonsoft.Json.Linq;

namespace Microsoft.Docs.Build
{
    internal static class BuildSchemaDocument
    {
        private static readonly Type[] s_schemaTypes = new[] { typeof(LandingData) };
        private static readonly IReadOnlyDictionary<string, Type> s_schemas = s_schemaTypes.ToDictionary(type => type.Name);

        public static async Task<(IEnumerable<Error> errors, PageModel result, DependencyMap dependencies)> Build(
            Document file,
            TableOfContentsMap tocMap,
            ContributionInfo contribution)
        {
            Debug.Assert(file.ContentType == ContentType.SchemaDocument);

            var (errors, token, schema) = Parse(file);

            if (schema == null || !s_schemas.TryGetValue(schema, out var schemaType))
            {
                throw Errors.SchemaNotFound(schema).ToException();
            }

            var (mismatchingErrors, content) = JsonUtility.ToObject(token, schemaType);
            errors.AddRange(mismatchingErrors);

            // TODO: consolidate this with BuildMarkdown
            var locale = file.Docset.Config.Locale;
            var metadata = JsonUtility.Merge(Metadata.GetFromConfig(file), token.Value<JObject>("metadata"));
            var (id, versionIndependentId) = file.Docset.Redirections.TryGetDocumentId(file, out var docId) ? docId : file.Id;

            // TODO: add check before to avoid case failure
<<<<<<< HEAD
            var (repoErrors, author, contributors, updatedAt) = contribution.GetContributorInfo(file, metadata.Value<string>("author"));
=======
            var (repoErrors, author, contributors, updatedAt) = await contribution.GetContributorInfo(
                file,
                metadata.Value<string>("author"),
                metadata.Value<DateTime?>("update_date"));
            errors.AddRange(repoErrors);

>>>>>>> c9f660c6
            var (editUrl, contentUrl, commitUrl) = contribution.GetGitUrls(file);
            var title = metadata.Value<string>("title");

            var model = new PageModel
            {
                PageType = schema,
                Content = content,
                Metadata = metadata,
                Title = title,
                Locale = locale,
                TocRelativePath = tocMap.FindTocRelativePath(file),
                Id = id,
                VersionIndependentId = versionIndependentId,
                Author = author,
                Contributors = contributors,
                UpdatedAt = updatedAt,
                EditUrl = editUrl,
                CommitUrl = commitUrl,
                ContentUrl = contentUrl,
                ShowEdit = file.Docset.Config.Contribution.ShowEdit,
            };

            return (errors, model, DependencyMap.Empty);
        }

        private static (List<Error> errors, JToken token, string schema) Parse(Document file)
        {
            var content = file.ReadText();
            var isYaml = file.FilePath.EndsWith(".yml", PathUtility.PathComparison);
            if (isYaml)
            {
                var (errors, token) = YamlUtility.Deserialize(content);
                var schema = YamlUtility.ReadMime(content);
                if (schema == "YamlDocument")
                {
                    schema = token.Value<string>("documentType");
                }

                return (errors, token, schema);
            }
            else
            {
                Debug.Assert(file.FilePath.EndsWith(".json", PathUtility.PathComparison));

                var (errors, token) = JsonUtility.Deserialize(content);
                var schemaUrl = token.Value<string>("$schema");

                // TODO: be more strict
                var schema = schemaUrl.Split('/').LastOrDefault();
                if (schema != null)
                {
                    schema = Path.GetFileNameWithoutExtension(schema);
                }
                return (errors, token, schema);
            }
        }
    }
}<|MERGE_RESOLUTION|>--- conflicted
+++ resolved
@@ -39,16 +39,12 @@
             var (id, versionIndependentId) = file.Docset.Redirections.TryGetDocumentId(file, out var docId) ? docId : file.Id;
 
             // TODO: add check before to avoid case failure
-<<<<<<< HEAD
-            var (repoErrors, author, contributors, updatedAt) = contribution.GetContributorInfo(file, metadata.Value<string>("author"));
-=======
             var (repoErrors, author, contributors, updatedAt) = await contribution.GetContributorInfo(
                 file,
                 metadata.Value<string>("author"),
                 metadata.Value<DateTime?>("update_date"));
             errors.AddRange(repoErrors);
 
->>>>>>> c9f660c6
             var (editUrl, contentUrl, commitUrl) = contribution.GetGitUrls(file);
             var title = metadata.Value<string>("title");
 
