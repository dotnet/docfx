// Copyright (c) Microsoft. All rights reserved.
// Licensed under the MIT license. See LICENSE file in the project root for full license information.

using System.Collections.Concurrent;
using System.Collections.Generic;
using System.IO;
using System.Linq;

namespace Microsoft.Docs.Build
{
    internal class DocumentProvider
    {
        private readonly Docset _docset;
        private readonly Docset _fallbackDocset;
        private readonly Input _input;
        private readonly TemplateEngine _templateEngine;

<<<<<<< HEAD
        private readonly string _depotName;
        private readonly (PathString, DocumentIdConfig)[] _documentIdRules;
        private readonly (PathString src, PathString dest)[] _routes;
        private readonly HashSet<string> _configReferences;
=======
        private readonly HashSet<string> _configReferences;
        private readonly (PathString src, PathString dest)[] _routes;
>>>>>>> b6fb6518
        private readonly IReadOnlyDictionary<string, Docset> _dependencyDocsets;

        private readonly ConcurrentDictionary<FilePath, Document> _documents = new ConcurrentDictionary<FilePath, Document>();

        public DocumentProvider(
            Docset docset, Docset fallbackDocset, Input input, RepositoryProvider repositoryProvider, TemplateEngine templateEngine)
        {
            _docset = docset;
            _fallbackDocset = fallbackDocset;
            _dependencyDocsets = LoadDependencies(docset, repositoryProvider);
            _input = input;
            _templateEngine = templateEngine;
<<<<<<< HEAD

            var config = _docset.Config;
            var documentIdConfig = config.GlobalMetadata.DocumentIdDepotMapping ?? config.DocumentId;

            _depotName = string.IsNullOrEmpty(config.Product) ? config.Name : $"{config.Product}.{config.Name}";
            _configReferences = config.Extend.Concat(docset.Config.GetFileReferences()).ToHashSet(PathUtility.PathComparer);
            _documentIdRules = documentIdConfig.Reverse().Select(item => (item.Key, item.Value)).ToArray();
            _routes = config.Routes.Reverse().Select(item => (item.Key, item.Value)).ToArray();
=======
            _configReferences = docset.Config.Extend.Concat(docset.Config.GetFileReferences()).ToHashSet(PathUtility.PathComparer);
            _routes = docset.Config.Routes.Reverse().Select(item => (item.Key, item.Value)).ToArray();
>>>>>>> b6fb6518
        }

        public Document GetDocument(FilePath path)
        {
            return _documents.GetOrAdd(path, GetDocumentCore);
        }

        public ContentType GetContentType(string path)
        {
            if (_configReferences.Contains(path))
            {
                return ContentType.Unknown;
            }

            if (!path.EndsWith(".md", PathUtility.PathComparison) &&
                !path.EndsWith(".json", PathUtility.PathComparison) &&
                !path.EndsWith(".yml", PathUtility.PathComparison))
            {
                return ContentType.Resource;
            }

            var name = Path.GetFileNameWithoutExtension(path);
            if (name.Equals("TOC", PathUtility.PathComparison) || name.Equals("TOC.experimental", PathUtility.PathComparison))
            {
                return ContentType.TableOfContents;
            }
            if (name.Equals("docfx", PathUtility.PathComparison))
            {
                return ContentType.Unknown;
            }
            if (name.Equals("redirections", PathUtility.PathComparison))
            {
                return ContentType.Unknown;
            }

            return ContentType.Page;
        }

        public string GetOutputPath(FilePath path, IReadOnlyList<string> monikers)
        {
            var file = GetDocument(path);

            var outputPath = UrlUtility.Combine(_docset.SiteBasePath, MonikerUtility.GetGroup(monikers) ?? "", file.SitePath);

            return _docset.Config.Legacy && file.IsPage ? LegacyUtility.ChangeExtension(outputPath, ".raw.page.json") : outputPath;
        }

        public (string documentId, string versionIndependentId) GetDocumentId(FilePath path)
        {
            var file = GetDocument(path);

            var depotName = _depotName;
            var sourcePath = file.FilePath.Path.Value;

            if (TryGetDocumentIdConfig(file.FilePath.Path, out var config, out var remainingPath))
            {
                if (!string.IsNullOrEmpty(config.DepotName))
                {
                    depotName = config.DepotName;
                }

                if (config.FolderRelativePathInDocset != null)
                {
                    sourcePath = remainingPath.IsEmpty
                        ? config.FolderRelativePathInDocset + file.FilePath.Path.GetFileName()
                        : config.FolderRelativePathInDocset + remainingPath;
                }
            }

            // if source is redirection or landing page, change it to *.md
            if (file.ContentType == ContentType.Redirection || TemplateEngine.IsLandingData(file.Mime))
            {
                sourcePath = Path.ChangeExtension(sourcePath, ".md");
            }

            // remove file extension from site path
            // site path doesn't contain version info according to the output spec
            var i = file.SitePath.LastIndexOf('.');
            var sitePath = i >= 0 ? file.SitePath.Substring(0, i) : file.SitePath;

            return (
                HashUtility.GetMd5Guid($"{depotName}|{sourcePath.ToLowerInvariant()}").ToString(),
                HashUtility.GetMd5Guid($"{depotName}|{sitePath.ToLowerInvariant()}").ToString());
        }

        private bool TryGetDocumentIdConfig(PathString path, out DocumentIdConfig result, out PathString remainingPath)
        {
            foreach (var (basePath, config) in _documentIdRules)
            {
                if (path.StartsWithPath(basePath, out remainingPath))
                {
                    result = config;
                    return true;
                }
            }
            result = default;
            remainingPath = default;
            return false;
        }

        private Document GetDocumentCore(FilePath path)
        {
            switch (path.Origin)
            {
                case FileOrigin.Fallback:
                    return CreateDocument(_fallbackDocset, path);

                case FileOrigin.Dependency:
                    return CreateDocument(_dependencyDocsets[path.DependencyName], path);

                default:
                    return CreateDocument(_docset, path);
            }
        }

        private static Dictionary<string, Docset> LoadDependencies(Docset docset, RepositoryProvider repositoryProvider)
        {
            var config = docset.Config;
            var result = new Dictionary<string, Docset>(config.Dependencies.Count, PathUtility.PathComparer);

            foreach (var (name, dependency) in config.Dependencies)
            {
                var (entry, repository) = repositoryProvider.GetRepositoryWithDocsetEntry(FileOrigin.Dependency, name);
                if (!string.IsNullOrEmpty(entry))
                {
                    result.TryAdd(name, new Docset(entry, docset.Locale, config, repository));
                }
            }

            return result;
        }

        private Document CreateDocument(Docset docset, FilePath path)
        {
            var contentType = path.Origin == FileOrigin.Redirection ? ContentType.Redirection : GetContentType(path.Path);

            var mime = contentType == ContentType.Page ? ReadMimeFromFile(_input, path) : default;
            var isPage = (contentType == ContentType.Page || contentType == ContentType.Redirection) && _templateEngine.IsPage(mime);
            var isExperimental = Path.GetFileNameWithoutExtension(path.Path).EndsWith(".experimental", PathUtility.PathComparison);
            var routedFilePath = ApplyRoutes(path.Path);
<<<<<<< HEAD

=======
>>>>>>> b6fb6518
            var sitePath = FilePathToSitePath(routedFilePath, contentType, mime, docset.Config.Output.Json, docset.Config.Output.UglifyUrl, isPage);
            if (docset.Config.Output.LowerCaseUrl)
            {
                sitePath = sitePath.ToLowerInvariant();
            }

            var siteUrl = PathToAbsoluteUrl(Path.Combine(docset.SiteBasePath, sitePath), contentType, mime, docset.Config.Output.Json, isPage);
            var canonicalUrl = GetCanonicalUrl(siteUrl, sitePath, docset, isExperimental, contentType, mime, isPage);

            return new Document(docset, path, sitePath, siteUrl, canonicalUrl, contentType, mime, isExperimental, isPage);
        }

        private static string FilePathToSitePath(string path, ContentType contentType, string mime, bool json, bool uglifyUrl, bool isPage)
        {
            switch (contentType)
            {
                case ContentType.Page:
                    if (mime is null || isPage)
                    {
                        if (Path.GetFileNameWithoutExtension(path).Equals("index", PathUtility.PathComparison))
                        {
                            var extension = json ? ".json" : ".html";
                            return Path.Combine(Path.GetDirectoryName(path), "index" + extension).Replace('\\', '/');
                        }
                        if (json)
                        {
                            return Path.ChangeExtension(path, ".json");
                        }
                        if (uglifyUrl)
                        {
                            return Path.ChangeExtension(path, ".html");
                        }
                        return Path.Combine(Path.GetDirectoryName(path), Path.GetFileNameWithoutExtension(path), "index.html").Replace('\\', '/');
                    }
                    return Path.ChangeExtension(path, ".json");
                case ContentType.TableOfContents:
                    return Path.ChangeExtension(path, ".json");
                default:
                    return path;
            }
        }

        private static string PathToAbsoluteUrl(string path, ContentType contentType, string mime, bool json, bool isPage)
        {
            var url = PathToRelativeUrl(path, contentType, mime, json, isPage);
            return url == "./" ? "/" : "/" + url;
        }

        private static string PathToRelativeUrl(string path, ContentType contentType, string mime, bool json, bool isPage)
        {
            var url = path.Replace('\\', '/');

            switch (contentType)
            {
                case ContentType.Redirection:
                case ContentType.Page:
                    if (mime is null || isPage)
                    {
                        var fileName = Path.GetFileNameWithoutExtension(path);
                        if (fileName.Equals("index", PathUtility.PathComparison))
                        {
                            var i = url.LastIndexOf('/');
                            return i >= 0 ? url.Substring(0, i + 1) : "./";
                        }
                        if (json)
                        {
                            var i = url.LastIndexOf('.');
                            return i >= 0 ? url.Substring(0, i) : url;
                        }
                        return url;
                    }
                    return url;
                default:
                    return url;
            }
        }

        private static string GetCanonicalUrl(string siteUrl, string sitePath, Docset docset, bool isExperimental, ContentType contentType, string mime, bool isPage)
        {
            var config = docset.Config;
            if (isExperimental)
            {
                sitePath = ReplaceLast(sitePath, ".experimental", "");
                siteUrl = PathToAbsoluteUrl(sitePath, contentType, mime, config.Output.Json, isPage);
            }

            return $"{docset.HostName}/{docset.Locale}{siteUrl}";

            string ReplaceLast(string source, string find, string replace)
            {
                var i = source.LastIndexOf(find);
                return i >= 0 ? source.Remove(i, find.Length).Insert(i, replace) : source;
            }
        }

        private PathString ApplyRoutes(PathString path)
        {
            // the latter rule takes precedence of the former rule
            foreach (var (source, dest) in _routes)
            {
                if (path.StartsWithPath(source, out var remainingPath))
                {
                    if (remainingPath.IsEmpty)
                    {
                        return dest + path.GetFileName();
                    }
                    return dest + remainingPath;
                }
            }
            return path;
        }

        private static SourceInfo<string> ReadMimeFromFile(Input input, FilePath filePath)
        {
            SourceInfo<string> mime = default;

            if (filePath.EndsWith(".json"))
            {
                // TODO: we could have not depend on this exists check, but currently
                //       LinkResolver works with Document and return a Document for token files,
                //       thus we are forced to get the mime type of a token file here even if it's not useful.
                //
                //       After token resolve does not create Document, this Exists check can be removed.
                if (input.Exists(filePath))
                {
                    using (var reader = input.ReadText(filePath))
                    {
                        mime = JsonUtility.ReadMime(reader, filePath);
                    }
                }
            }
            else if (filePath.EndsWith(".yml"))
            {
                if (input.Exists(filePath))
                {
                    using (var reader = input.ReadText(filePath))
                    {
                        mime = new SourceInfo<string>(YamlUtility.ReadMime(reader), new SourceInfo(filePath, 1, 1));
                    }
                }
            }

            return mime;
        }
    }
}<|MERGE_RESOLUTION|>--- conflicted
+++ resolved
@@ -15,15 +15,10 @@
         private readonly Input _input;
         private readonly TemplateEngine _templateEngine;
 
-<<<<<<< HEAD
         private readonly string _depotName;
         private readonly (PathString, DocumentIdConfig)[] _documentIdRules;
         private readonly (PathString src, PathString dest)[] _routes;
         private readonly HashSet<string> _configReferences;
-=======
-        private readonly HashSet<string> _configReferences;
-        private readonly (PathString src, PathString dest)[] _routes;
->>>>>>> b6fb6518
         private readonly IReadOnlyDictionary<string, Docset> _dependencyDocsets;
 
         private readonly ConcurrentDictionary<FilePath, Document> _documents = new ConcurrentDictionary<FilePath, Document>();
@@ -36,7 +31,6 @@
             _dependencyDocsets = LoadDependencies(docset, repositoryProvider);
             _input = input;
             _templateEngine = templateEngine;
-<<<<<<< HEAD
 
             var config = _docset.Config;
             var documentIdConfig = config.GlobalMetadata.DocumentIdDepotMapping ?? config.DocumentId;
@@ -45,10 +39,6 @@
             _configReferences = config.Extend.Concat(docset.Config.GetFileReferences()).ToHashSet(PathUtility.PathComparer);
             _documentIdRules = documentIdConfig.Reverse().Select(item => (item.Key, item.Value)).ToArray();
             _routes = config.Routes.Reverse().Select(item => (item.Key, item.Value)).ToArray();
-=======
-            _configReferences = docset.Config.Extend.Concat(docset.Config.GetFileReferences()).ToHashSet(PathUtility.PathComparer);
-            _routes = docset.Config.Routes.Reverse().Select(item => (item.Key, item.Value)).ToArray();
->>>>>>> b6fb6518
         }
 
         public Document GetDocument(FilePath path)
@@ -189,10 +179,6 @@
             var isPage = (contentType == ContentType.Page || contentType == ContentType.Redirection) && _templateEngine.IsPage(mime);
             var isExperimental = Path.GetFileNameWithoutExtension(path.Path).EndsWith(".experimental", PathUtility.PathComparison);
             var routedFilePath = ApplyRoutes(path.Path);
-<<<<<<< HEAD
-
-=======
->>>>>>> b6fb6518
             var sitePath = FilePathToSitePath(routedFilePath, contentType, mime, docset.Config.Output.Json, docset.Config.Output.UglifyUrl, isPage);
             if (docset.Config.Output.LowerCaseUrl)
             {
