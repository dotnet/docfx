--- conflicted
+++ resolved
@@ -180,14 +180,9 @@
         private Document GetDocumentCore(FilePath path)
         {
             var contentType = _buildScope.GetContentType(path);
-<<<<<<< HEAD
             var mime = _buildScope.GetMime(contentType, path, _errors);
-            var isHtml = _templateEngine.IsHtml(contentType, mime);
-=======
-            var mime = _buildScope.GetMime(contentType, path);
             var pageType = GetPageType(contentType, path, mime);
             var isHtml = _templateEngine.IsHtml(contentType, mime.Value);
->>>>>>> 9686da6d
             var isExperimental = Path.GetFileNameWithoutExtension(path.Path).EndsWith(".experimental", PathUtility.PathComparison);
             var sitePath = FilePathToSitePath(path, contentType, _config.OutputUrlType, isHtml);
             var siteUrl = PathToAbsoluteUrl(Path.Combine(_config.BasePath, sitePath), contentType, _config.OutputUrlType, isHtml);
