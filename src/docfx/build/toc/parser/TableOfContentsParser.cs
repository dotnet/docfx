--- conflicted
+++ resolved
@@ -11,17 +11,10 @@
 {
     internal static class TableOfContentsParser
     {
-<<<<<<< HEAD
-        internal static List<TableOfContentsItem> Load(string tocContent, bool isYaml, Document filePath, ResolveContent resolveContent = null, ResolveHref resolveHref = null, List<Document> parents = null)
-            => LoadInputModelItems(tocContent, isYaml, filePath, resolveContent, resolveHref)?.Select(r => TableOfContentsInputItem.ToTableOfContentsModel(r)).ToList();
-
-        internal static List<TableOfContentsInputItem> LoadInputModelItems(string tocContent, bool isYaml, Document filePath, ResolveContent resolveContent = null, ResolveHref resolveHref = null, List<Document> parents = null)
-=======
         public static List<TableOfContentsItem> Load(string tocContent, bool isYaml, Document filePath, ResolveContent resolveContent = null, ResolveHref resolveHref = null, List<Document> parents = null)
             => LoadInputModelItems(tocContent, isYaml, filePath, filePath, resolveContent, resolveHref)?.Select(r => TableOfContentsInputItem.ToTableOfContentsModel(r)).ToList();
 
         private static List<TableOfContentsInputItem> LoadInputModelItems(string tocContent, bool isYaml, Document filePath, Document rootPath = default, ResolveContent resolveContent = null, ResolveHref resolveHref = null, List<Document> parents = null)
->>>>>>> 83ab5361
         {
             parents = parents ?? new List<Document>();
 
@@ -36,7 +29,7 @@
 
             if (models != null && models.Any())
             {
-                ResolveTocModelItems(models, parents, filePath, resolveContent, resolveHref);
+                ResolveTocModelItems(models, parents, filePath, rootPath, resolveContent, resolveHref);
                 parents.RemoveAt(parents.Count - 1);
             }
 
@@ -108,19 +101,19 @@
         }
 
         // tod: uid support
-        private static void ResolveTocModelItems(List<TableOfContentsInputItem> tocModelItems, List<Document> parents, Document filePath, ResolveContent resolveContent = null, ResolveHref resolveHref = null)
+        private static void ResolveTocModelItems(List<TableOfContentsInputItem> tocModelItems, List<Document> parents, Document filePath, Document rootPath = default, ResolveContent resolveContent = null, ResolveHref resolveHref = null)
         {
             foreach (var tocModelItem in tocModelItems)
             {
                 if (tocModelItem.Items != null && tocModelItem.Items.Any())
                 {
-                    ResolveTocModelItems(tocModelItem.Items, parents, filePath, resolveContent, resolveHref);
+                    ResolveTocModelItems(tocModelItem.Items, parents, filePath, rootPath, resolveContent, resolveHref);
                 }
 
                 var topicHref = tocModelItem.TopicHref;
                 if (!string.IsNullOrEmpty(topicHref))
                 {
-                    topicHref = resolveHref?.Invoke(filePath, topicHref) ?? topicHref;
+                    topicHref = resolveHref?.Invoke(filePath, topicHref, rootPath) ?? topicHref;
                 }
 
                 var href = tocModelItem.Href;
@@ -139,14 +132,14 @@
                         var (referencedTocContent, referenceTocFilePath, isYamlToc) = ResolveTocHrefContent(hrefType, tocModelItem.Href, filePath, resolveContent);
                         if (referencedTocContent != null)
                         {
-                            tocModelItem.Items = LoadInputModelItems(referencedTocContent, isYamlToc, referenceTocFilePath, resolveContent, resolveHref, parents);
+                            tocModelItem.Items = LoadInputModelItems(referencedTocContent, isYamlToc, referenceTocFilePath, rootPath, resolveContent, resolveHref, parents);
                             tocModelItem.Href = topicHref;
                         }
                     }
                     else
                     {
                         tocModelItem.Href = string.IsNullOrEmpty(topicHref)
-                            ? resolveHref?.Invoke(filePath, href) ?? tocModelItem.Href
+                            ? resolveHref?.Invoke(filePath, href, rootPath) ?? tocModelItem.Href
                             : topicHref;
                     }
                 }
