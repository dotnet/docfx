// Copyright (c) Microsoft. All rights reserved.
// Licensed under the MIT license. See LICENSE file in the project root for full license information.

using System;
using System.Collections.Generic;
using System.Diagnostics;
using System.IO;
using System.Linq;
using System.Threading;
using Newtonsoft.Json.Linq;

namespace Microsoft.Docs.Build
{
    internal static class TableOfContentsParser
    {
        private static readonly string[] s_tocFileNames = new[] { "TOC.md", "TOC.json", "TOC.yml" };
        private static readonly string[] s_experimentalTocFileNames = new[] { "TOC.experimental.md", "TOC.experimental.json", "TOC.experimental.yml" };
        private static ThreadLocal<Stack<Document>> t_recursionDetector = new ThreadLocal<Stack<Document>>(() => new Stack<Document>());

        public static (List<Error> errors, TableOfContentsModel model, List<Document> referencedFiles, List<Document> referencedTocs)
            Load(Context context, Document file)
        {
            var referencedFiles = new List<Document>();
            var referencedTocs = new List<Document>();

            var (errors, model) = LoadInternal(context, file, file, referencedFiles, referencedTocs);

            var (error, monikers) = context.MonikerProvider.GetFileLevelMonikers(file);
            errors.AddIfNotNull(error);

            model.Metadata.Monikers = monikers;
            return (errors, model, referencedFiles, referencedTocs);
        }

        private static (List<Error> errors, TableOfContentsModel tocModel) LoadTocModel(Context context, Document file, string content = null)
        {
            var filePath = file.FilePath;

            if (file.IsFromHistory)
            {
                Debug.Assert(!string.IsNullOrEmpty(content));
            }

            if (filePath.EndsWith(".yml", PathUtility.PathComparison))
            {
                var (errors, tocToken) = content is null ? YamlUtility.Parse(file, context) : YamlUtility.Parse(content, file.FilePath);
                var (loadErrors, toc) = LoadTocModel(tocToken);
                errors.AddRange(loadErrors);
                return (errors, toc);
            }
            else if (filePath.EndsWith(".json", PathUtility.PathComparison))
            {
                var (errors, tocToken) = content is null ? JsonUtility.Parse(file, context) : JsonUtility.Parse(content, file.FilePath);
                var (loadErrors, toc) = LoadTocModel(tocToken);
                errors.AddRange(loadErrors);
                return (errors, toc);
            }
            else if (filePath.EndsWith(".md", PathUtility.PathComparison))
            {
                content = content ?? file.ReadText();
                GitUtility.CheckMergeConflictMarker(content, file.FilePath);
                return MarkdownTocMarkup.Parse(content, file);
            }

            throw new NotSupportedException($"{filePath} is an unknown TOC file");
        }

        private static (List<Error>, TableOfContentsModel) LoadTocModel(JToken tocToken)
        {
            if (tocToken is JArray tocArray)
            {
                // toc model
                var (errors, items) = JsonUtility.ToObject<List<TableOfContentsItem>>(tocArray);
                return (errors, new TableOfContentsModel
                {
                    Items = items,
                });
            }
            else if (tocToken is JObject tocObject)
            {
                // toc root model
                return JsonUtility.ToObject<TableOfContentsModel>(tocObject);
            }
            return (new List<Error>(), new TableOfContentsModel());
        }

        private static (List<Error> errors, TableOfContentsModel model) LoadInternal(
            Context context,
            Document file,
            Document rootPath,
            List<Document> referencedFiles,
            List<Document> referencedTocs,
            string content = null)
        {
            // add to parent path
            if (t_recursionDetector.Value.Contains(file))
            {
                var dependencyChain = t_recursionDetector.Value.Reverse().ToList();
                dependencyChain.Add(file);
                throw Errors.CircularReference(dependencyChain, file).ToException();
            }

            var (errors, model) = LoadTocModel(context, file, content);

            if (model.Items.Count > 0)
            {
                try
                {
                    t_recursionDetector.Value.Push(file);
                    var (resolveErros, newItems) = ResolveTocModelItems(context, model.Items, file, rootPath, referencedFiles, referencedTocs);
                    errors.AddRange(resolveErros);
                    model.Items = newItems;
                }
                finally
                {
                    Debug.Assert(t_recursionDetector.Value.Count > 0);
                    t_recursionDetector.Value.Pop();
                }
            }

            return (errors, model);
        }

        private static (List<Error> errors, List<TableOfContentsItem> items) ResolveTocModelItems(
            Context context,
            List<TableOfContentsItem> tocModelItems,
            Document filePath,
            Document rootPath,
            List<Document> referencedFiles,
            List<Document> referencedTocs)
        {
            var errors = new List<Error>();
            var newItems = new List<TableOfContentsItem>();
            foreach (var tocModelItem in tocModelItems)
            {
                // process
                var tocHref = GetTocHref(tocModelItem, errors);
                var topicHref = GetTopicHref(tocModelItem, errors);
                var topicUid = tocModelItem.Uid;

                var (resolvedTocHref, subChildren, subChildrenFirstItem) = ProcessTocHref(
                    context, filePath, rootPath, referencedFiles, referencedTocs, tocHref, errors);
                var (resolvedTopicHref, resolvedTopicName, document) = ProcessTopicItem(
                    context, filePath, rootPath, referencedFiles, topicUid, topicHref, errors);

                // set resolved href/document back
                var newItem = new TableOfContentsItem(tocModelItem)
                {
                    Href = resolvedTocHref.Or(resolvedTopicHref).Or(subChildrenFirstItem?.Href),
                    TocHref = resolvedTocHref,
                    Homepage = string.IsNullOrEmpty(tocModelItem.Href) && !string.IsNullOrEmpty(tocModelItem.TopicHref)
                        ? resolvedTopicHref : default,
                    Name = tocModelItem.Name.Or(resolvedTopicName),
                    Document = document ?? subChildrenFirstItem?.Document,
                    Items = subChildren?.Items ?? tocModelItem.Items,
                    Monikers = string.IsNullOrEmpty(resolvedTocHref) && string.IsNullOrEmpty(resolvedTopicHref)
                        ? subChildrenFirstItem?.Monikers ?? new List<string>() : new List<string>(),
                };

                // resolve children
                if (subChildren == null && tocModelItem.Items != null)
                {
                    var (subErrors, subItems) = ResolveTocModelItems(
                        context, tocModelItem.Items, filePath, rootPath, referencedFiles, referencedTocs);
                    newItem.Items = subItems;
                    errors.AddRange(subErrors);
                }

                // resolve monikers
                newItem.Monikers = GetMonikers(context, rootPath, newItem, errors);
                newItems.Add(newItem);

                // validate
                // todo: how to do required validation in strong model
                if (string.IsNullOrEmpty(newItem.Name))
                {
                    errors.Add(Errors.MissingTocHead(newItem.Name));
                }
            }

            return (errors, newItems);
        }

        private static List<string> GetMonikers(Context context, Document rootPath, TableOfContentsItem currentItem, List<Error> errors)
        {
            var monikers = new List<string>();
            if (currentItem.Monikers.Any())
            {
                monikers = currentItem.Monikers;
            }
            else if (!string.IsNullOrEmpty(currentItem.Href))
            {
                var linkType = UrlUtility.GetLinkType(currentItem.Href);
                if (linkType == LinkType.External || linkType == LinkType.AbsolutePath)
                {
                    var (error, rootFileMonikers) = context.MonikerProvider.GetFileLevelMonikers(rootPath);
                    errors.AddIfNotNull(error);

                    monikers = rootFileMonikers;
                }
                else
                {
                    if (currentItem.Document != null)
                    {
                        var (error, referenceFileMonikers) = context.MonikerProvider.GetFileLevelMonikers(currentItem.Document);
                        errors.AddIfNotNull(error);

                        monikers = referenceFileMonikers;
                    }
                }
            }

            // Union with children's monikers
            var childrenMonikers = currentItem.Items?.SelectMany(c => c.Monikers) ?? new List<string>();
            monikers = childrenMonikers.Union(monikers).Distinct().ToList();
            monikers.Sort(context.MonikerProvider.Comparer);
            return monikers;
        }

        private static SourceInfo<string> GetTocHref(TableOfContentsItem tocInputModel, List<Error> errors)
        {
            if (!string.IsNullOrEmpty(tocInputModel.TocHref))
            {
                var tocHrefType = GetHrefType(tocInputModel.TocHref);
                if (IsIncludeHref(tocHrefType) || tocHrefType == TocHrefType.AbsolutePath)
                {
                    return tocInputModel.TocHref;
                }
                else
                {
                    errors.AddIfNotNull(Errors.InvalidTocHref(tocInputModel.TocHref));
                }
            }

            if (!string.IsNullOrEmpty(tocInputModel.Href) && IsIncludeHref(GetHrefType(tocInputModel.Href)))
            {
                return tocInputModel.Href;
            }

            return default;
        }

        private static SourceInfo<string> GetTopicHref(TableOfContentsItem tocInputModel, List<Error> errors)
        {
            if (!string.IsNullOrEmpty(tocInputModel.TopicHref))
            {
                var topicHrefType = GetHrefType(tocInputModel.TopicHref);
                if (IsIncludeHref(topicHrefType))
                {
                    errors.Add(Errors.InvalidTopicHref(tocInputModel.TopicHref));
                }
                else
                {
                    return tocInputModel.TopicHref;
                }
            }

            if (string.IsNullOrEmpty(tocInputModel.Href) || !IsIncludeHref(GetHrefType(tocInputModel.Href)))
            {
                return tocInputModel.Href;
            }

            return default;
        }

        private static (SourceInfo<string> resolvedTocHref, TableOfContentsModel subChildren, TableOfContentsItem subChildrenFirstItem)
            ProcessTocHref(
            Context context,
            Document filePath,
            Document rootPath,
            List<Document> referencedFiles,
            List<Document> referencedTocs,
            SourceInfo<string> tocHref,
            List<Error> errors)
        {
            if (string.IsNullOrEmpty(tocHref))
            {
                return (tocHref, default, default);
            }

            var tocHrefType = GetHrefType(tocHref);
            Debug.Assert(tocHrefType == TocHrefType.AbsolutePath || IsIncludeHref(tocHrefType));

            if (tocHrefType == TocHrefType.AbsolutePath)
            {
                return (tocHref, default, default);
            }

            var (hrefPath, fragment, query) = UrlUtility.SplitUrl(tocHref);

            var (referencedTocContent, referenceTocFilePath) = ResolveTocHrefContent(
                context, filePath, referencedTocs, tocHrefType, new SourceInfo<string>(hrefPath, tocHref), errors);
            if (referencedTocContent != null)
            {
                var (subErrors, nestedToc) = LoadInternal(
                    context, referenceTocFilePath, rootPath, referencedFiles, referencedTocs, referencedTocContent);
                errors.AddRange(subErrors);

                if (tocHrefType == TocHrefType.RelativeFolder)
                {
                    var nestedTocFirstItem = GetFirstItem(nestedToc.Items);
                    context.DependencyMapBuilder.AddDependencyItem(filePath, nestedTocFirstItem?.Document, DependencyType.Link);
                    return (default, default, nestedTocFirstItem);
                }

                return (default, nestedToc, default);
            }

<<<<<<< HEAD
            (SourceInfo<string> resolvedTopicHref, SourceInfo<string> resolvedTopicName, Document file) ProcessTopicItem(SourceInfo<string> uid, SourceInfo<string> topicHref)
            {
                // process uid first
                if (!string.IsNullOrEmpty(uid))
                {
                    var (uidError, uidLink, display, declaringFile) = context.DependencyResolver.ResolveRelativeXref(rootPath, uid, filePath);
                    errors.AddIfNotNull(uidError);

                    if (declaringFile != null)
                    {
                        referencedFiles.Add(declaringFile);
                    }

                    if (!string.IsNullOrEmpty(uidLink))
                    {
                        return (new SourceInfo<string>(uidLink, uid), new SourceInfo<string>(display, uid), declaringFile);
                    }
                }
=======
            return default;
        }

        private static (SourceInfo<string> resolvedTopicHref, SourceInfo<string> resolvedTopicName, Document file) ProcessTopicItem(
            Context context,
            Document filePath,
            Document rootPath,
            List<Document> referencedFiles,
            SourceInfo<string> uid,
            SourceInfo<string> topicHref,
            List<Error> errors)
        {
            // process uid first
            if (!string.IsNullOrEmpty(uid))
            {
                var (uidError, uidLink, display, xrefSpec) = context.DependencyResolver.ResolveRelativeXref(rootPath, uid, filePath);
                errors.AddIfNotNull(uidError);
>>>>>>> fca65771

                if (xrefSpec?.DeclaringFile != null)
                {
                    referencedFiles.Add(xrefSpec?.DeclaringFile);
                }

                if (!string.IsNullOrEmpty(uidLink))
                {
                    return (new SourceInfo<string>(uidLink, uid), new SourceInfo<string>(display, uid), xrefSpec?.DeclaringFile);
                }
            }

            // process topicHref then
            if (string.IsNullOrEmpty(topicHref))
            {
                return (topicHref, default, default);
            }

            var topicHrefType = GetHrefType(topicHref);
            Debug.Assert(topicHrefType == TocHrefType.AbsolutePath || !IsIncludeHref(topicHrefType));

            var (error, link, resolvedFile) = context.DependencyResolver.ResolveRelativeLink(rootPath, topicHref, filePath);
            errors.AddIfNotNull(error);

            if (resolvedFile != null)
            {
                // add to referenced document list
                referencedFiles.Add(resolvedFile);
            }
            return (new SourceInfo<string>(link, topicHref), default, resolvedFile);
        }

        private static (string content, Document filePath) ResolveTocHrefContent(
            Context context,
            Document filePath,
            List<Document> referencedTocs,
            TocHrefType tocHrefType,
            SourceInfo<string> href,
            List<Error> errors)
        {
            switch (tocHrefType)
            {
                case TocHrefType.RelativeFolder:
                    foreach (var tocFileName in s_tocFileNames)
                    {
                        var subToc = Resolve(tocFileName);
                        if (subToc != null)
                        {
                            return subToc.Value;
                        }
                    }
                    return default;

                case TocHrefType.TocFile:
                    var (error, referencedTocContent, referencedToc) = context.DependencyResolver.ResolveContent(
                        href, filePath, DependencyType.TocInclusion);
                    errors.AddIfNotNull(error);

                    if (referencedToc != null)
                    {
                        // add to referenced toc list
                        referencedTocs.Add(referencedToc);
                    }

                    return (referencedTocContent, referencedToc);

                default:
                    return default;
            }

            (string content, Document filePath)? Resolve(string name)
            {
                var (_, referencedTocContent, referencedToc) = context.DependencyResolver.ResolveContent(
                    new SourceInfo<string>(Path.Combine(href, name), href), filePath, DependencyType.TocInclusion);

                if (referencedTocContent != null && referencedToc != null)
                    return (referencedTocContent, referencedToc);

                return null;
            }
        }

        private static TableOfContentsItem GetFirstItem(List<TableOfContentsItem> items)
        {
            if (items == null)
                return null;

            foreach (var item in items)
            {
                if (!string.IsNullOrEmpty(item.Href))
                    return item;
            }

            foreach (var item in items)
            {
                return GetFirstItem(item.Items);
            }

            return null;
        }

        private static bool IsIncludeHref(TocHrefType tocHrefType)
        {
            return tocHrefType == TocHrefType.TocFile || tocHrefType == TocHrefType.RelativeFolder;
        }

        private static TocHrefType GetHrefType(string href)
        {
            var linkType = UrlUtility.GetLinkType(href);
            if (linkType == LinkType.AbsolutePath || linkType == LinkType.External)
            {
                return TocHrefType.AbsolutePath;
            }

            var (path, _, _) = UrlUtility.SplitUrl(href);
            if (path.EndsWith('/') || path.EndsWith('\\'))
            {
                return TocHrefType.RelativeFolder;
            }

            var fileName = Path.GetFileName(path);

            if (s_tocFileNames.Concat(s_experimentalTocFileNames).Any(s => s.Equals(fileName, PathUtility.PathComparison)))
            {
                return TocHrefType.TocFile;
            }

            return TocHrefType.RelativeFile;
        }

        private enum TocHrefType
        {
            None,
            AbsolutePath,
            RelativeFile,
            RelativeFolder,
            TocFile,
        }
    }
}<|MERGE_RESOLUTION|>--- conflicted
+++ resolved
@@ -306,26 +306,6 @@
                 return (default, nestedToc, default);
             }
 
-<<<<<<< HEAD
-            (SourceInfo<string> resolvedTopicHref, SourceInfo<string> resolvedTopicName, Document file) ProcessTopicItem(SourceInfo<string> uid, SourceInfo<string> topicHref)
-            {
-                // process uid first
-                if (!string.IsNullOrEmpty(uid))
-                {
-                    var (uidError, uidLink, display, declaringFile) = context.DependencyResolver.ResolveRelativeXref(rootPath, uid, filePath);
-                    errors.AddIfNotNull(uidError);
-
-                    if (declaringFile != null)
-                    {
-                        referencedFiles.Add(declaringFile);
-                    }
-
-                    if (!string.IsNullOrEmpty(uidLink))
-                    {
-                        return (new SourceInfo<string>(uidLink, uid), new SourceInfo<string>(display, uid), declaringFile);
-                    }
-                }
-=======
             return default;
         }
 
@@ -341,20 +321,19 @@
             // process uid first
             if (!string.IsNullOrEmpty(uid))
             {
-                var (uidError, uidLink, display, xrefSpec) = context.DependencyResolver.ResolveRelativeXref(rootPath, uid, filePath);
+                var (uidError, uidLink, display, declaringFile) = context.DependencyResolver.ResolveRelativeXref(rootPath, uid, filePath);
                 errors.AddIfNotNull(uidError);
->>>>>>> fca65771
-
-                if (xrefSpec?.DeclaringFile != null)
-                {
-                    referencedFiles.Add(xrefSpec?.DeclaringFile);
-                }
-
-                if (!string.IsNullOrEmpty(uidLink))
-                {
-                    return (new SourceInfo<string>(uidLink, uid), new SourceInfo<string>(display, uid), xrefSpec?.DeclaringFile);
-                }
-            }
+
+                    if (declaringFile != null)
+                    {
+                        referencedFiles.Add(declaringFile);
+                    }
+
+                    if (!string.IsNullOrEmpty(uidLink))
+                    {
+                        return (new SourceInfo<string>(uidLink, uid), new SourceInfo<string>(display, uid), declaringFile);
+                    }
+                }
 
             // process topicHref then
             if (string.IsNullOrEmpty(topicHref))
