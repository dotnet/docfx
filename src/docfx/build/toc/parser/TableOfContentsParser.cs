--- conflicted
+++ resolved
@@ -17,20 +17,14 @@
 
         public delegate (string resolvedTopicHref, Document file) ResolveHref(Document relativeTo, string href, Document resultRelativeTo);
 
-        public delegate (string resolvedTopicHref, List<string> monikers) ResolveXref(Document relativeTo, string uid);
+        public delegate (string resolvedTopicHref, Document file) ResolveXref(Document relativeTo, string uid);
 
         public delegate (string content, Document file) ResolveContent(Document relativeTo, string href, bool isInclusion);
 
         public static (List<Error> errors, List<TableOfContentsItem> items, JObject metadata)
-<<<<<<< HEAD
-            Load(Context context, Document file, ResolveContent resolveContent, ResolveHref resolveHref, ResolveXref resolveXref, MonikersProvider monikersProvider)
-        {
-            var (errors, inputModel) = LoadInputModelItems(context, file, file, resolveContent, resolveHref, resolveXref, new List<Document>());
-=======
-            Load(Context context, Document file, MonikerProvider monikerProvider, MonikerMap monikerMap, ResolveContent resolveContent, ResolveHref resolveHref)
-        {
-            var (errors, inputModel) = LoadInputModelItems(context, file, file, monikerProvider, monikerMap, resolveContent, resolveHref, new List<Document>());
->>>>>>> c23a8521
+            Load(Context context, Document file, MonikerProvider monikerProvider, MonikerMap monikerMap, ResolveContent resolveContent, ResolveHref resolveHref, ResolveXref resolveXref)
+        {
+            var (errors, inputModel) = LoadInputModelItems(context, file, file, monikerProvider, monikerMap, resolveContent, resolveHref, resolveXref, new List<Document>());
 
             var items = inputModel?.Items?.Select(r => TableOfContentsInputItem.ToTableOfContentsModel(r)).ToList();
             return (errors, items, inputModel?.Metadata);
@@ -91,9 +85,6 @@
             return (new List<Error>(), new TableOfContentsInputModel());
         }
 
-<<<<<<< HEAD
-        private static (List<Error> errors, TableOfContentsInputModel model) LoadInputModelItems(Context context, Document file, Document rootPath, ResolveContent resolveContent, ResolveHref resolveHref, ResolveXref resolveXref, List<Document> parents, string content = null)
-=======
         private static (List<Error> errors, TableOfContentsInputModel model) LoadInputModelItems(
             Context context,
             Document file,
@@ -102,9 +93,9 @@
             MonikerMap monikerMap,
             ResolveContent resolveContent,
             ResolveHref resolveHref,
+            ResolveXref resolveXref,
             List<Document> parents,
             string content = null)
->>>>>>> c23a8521
         {
             // add to parent path
             if (parents.Contains(file))
@@ -118,20 +109,13 @@
 
             if (models.Items.Any())
             {
-<<<<<<< HEAD
-                errors.AddRange(ResolveTocModelItems(context, models.Items, parents, file, rootPath, resolveContent, resolveHref, resolveXref));
-=======
-                errors.AddRange(ResolveTocModelItems(context, models.Items, parents, file, rootPath, monikerProvider, monikerMap, resolveContent, resolveHref));
->>>>>>> c23a8521
+                errors.AddRange(ResolveTocModelItems(context, models.Items, parents, file, rootPath, monikerProvider, monikerMap, resolveContent, resolveHref, resolveXref));
                 parents.RemoveAt(parents.Count - 1);
             }
 
             return (errors, models);
         }
 
-<<<<<<< HEAD
-        private static List<Error> ResolveTocModelItems(Context context, List<TableOfContentsInputItem> tocModelItems, List<Document> parents, Document filePath, Document rootPath, ResolveContent resolveContent, ResolveHref resolveHref, ResolveXref resolveXref)
-=======
         // todo: uid support
         private static List<Error> ResolveTocModelItems(
             Context context,
@@ -142,19 +126,15 @@
             MonikerProvider monikerProvider,
             MonikerMap monikerMap,
             ResolveContent resolveContent,
-            ResolveHref resolveHref)
->>>>>>> c23a8521
+            ResolveHref resolveHref,
+            ResolveXref resolveXref)
         {
             var errors = new List<Error>();
             foreach (var tocModelItem in tocModelItems)
             {
                 if (tocModelItem.Items != null && tocModelItem.Items.Any())
                 {
-<<<<<<< HEAD
-                    errors.AddRange(ResolveTocModelItems(context, tocModelItem.Items, parents, filePath, rootPath, resolveContent, resolveHref, resolveXref));
-=======
-                    errors.AddRange(ResolveTocModelItems(context, tocModelItem.Items, parents, filePath, rootPath, monikerProvider, monikerMap, resolveContent, resolveHref));
->>>>>>> c23a8521
+                    errors.AddRange(ResolveTocModelItems(context, tocModelItem.Items, parents, filePath, rootPath, monikerProvider, monikerMap, resolveContent, resolveHref, resolveXref));
                 }
 
                 var tocHref = GetTocHref(tocModelItem);
@@ -162,11 +142,7 @@
                 var topicUid = tocModelItem.Uid;
 
                 var (resolvedTocHref, resolvedTopicHrefFromTocHref, subChildren) = ProcessTocHref(tocHref);
-<<<<<<< HEAD
-                var (resolvedTopicHref, monikers) = ProcessTopicItem(topicUid, topicHref);
-=======
-                var (resolvedTopicHref, document) = ProcessTopicHref(topicHref);
->>>>>>> c23a8521
+                var (resolvedTopicHref, document) = ProcessTopicItem(topicUid, topicHref);
 
                 // set resolved href back
                 tocModelItem.Href = resolvedTopicHref ?? resolvedTopicHrefFromTocHref;
@@ -260,11 +236,7 @@
                 var (referencedTocContent, referenceTocFilePath) = ResolveTocHrefContent(tocHrefType, tocHref, filePath, resolveContent);
                 if (referencedTocContent != null)
                 {
-<<<<<<< HEAD
-                    var (subErrors, nestedToc) = LoadInputModelItems(context, referenceTocFilePath, rootPath, resolveContent, resolveHref, resolveXref, parents, referencedTocContent);
-=======
-                    var (subErrors, nestedToc) = LoadInputModelItems(context, referenceTocFilePath, rootPath, monikerProvider, monikerMap, resolveContent, resolveHref, parents, referencedTocContent);
->>>>>>> c23a8521
+                    var (subErrors, nestedToc) = LoadInputModelItems(context, referenceTocFilePath, rootPath, monikerProvider, monikerMap, resolveContent, resolveHref, resolveXref, parents, referencedTocContent);
                     errors.AddRange(subErrors);
                     if (tocHrefType == TocHrefType.RelativeFolder)
                     {
@@ -279,19 +251,15 @@
                 return default;
             }
 
-<<<<<<< HEAD
-            (string resolvedTopicHref, List<string> monikers) ProcessTopicItem(string uid, string topicHref)
-=======
-            (string resolvedTopicHref, Document doc) ProcessTopicHref(string topicHref)
->>>>>>> c23a8521
+            (string resolvedTopicHref, Document file) ProcessTopicItem(string uid, string topicHref)
             {
                 // process uid first
                 if (!string.IsNullOrEmpty(uid))
                 {
-                    var (resolvedTopicHref, monikers) = resolveXref.Invoke(filePath, uid);
+                    var (resolvedTopicHref, file) = resolveXref.Invoke(filePath, uid);
                     if (!string.IsNullOrEmpty(resolvedTopicHref))
                     {
-                        return (resolvedTopicHref, monikers);
+                        return (resolvedTopicHref, file);
                     }
                 }
 
