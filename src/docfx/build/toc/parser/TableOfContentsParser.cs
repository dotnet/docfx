// Copyright (c) Microsoft. All rights reserved.
// Licensed under the MIT license. See LICENSE file in the project root for full license information.

using System;
using System.Collections.Generic;
using System.Diagnostics;
using System.IO;
using System.Linq;
using System.Threading;
using Newtonsoft.Json.Linq;

namespace Microsoft.Docs.Build
{
    internal static class TableOfContentsParser
    {
        private static readonly string[] s_tocFileNames = new[] { "TOC.md", "TOC.json", "TOC.yml" };
        private static readonly string[] s_experimentalTocFileNames = new[] { "TOC.experimental.md", "TOC.experimental.json", "TOC.experimental.yml" };
        private static ThreadLocal<Stack<Document>> t_recursionDetector = new ThreadLocal<Stack<Document>>(() => new Stack<Document>());

        public static (List<Error> errors, TableOfContentsModel model, List<Document> referencedFiles, List<Document> referencedTocs)
            Load(Context context, Document file)
        {
            var referencedFiles = new List<Document>();
            var referencedTocs = new List<Document>();

            var (errors, model) = LoadInternal(context, file, file, referencedFiles, referencedTocs);

            var (error, monikers) = context.MonikerProvider.GetFileLevelMonikers(file);
            errors.AddIfNotNull(error);

            model.Metadata.Monikers = monikers;
            return (errors, model, referencedFiles, referencedTocs);
        }

        private static (List<Error> errors, TableOfContentsModel tocModel) LoadTocModel(Context context, Document file, string content = null)
        {
            var filePath = file.FilePath;

            if (file.IsFromHistory)
            {
                Debug.Assert(!string.IsNullOrEmpty(content));
            }

            if (filePath.EndsWith(".yml", PathUtility.PathComparison))
            {
                var (errors, tocToken) = content is null ? YamlUtility.Parse(file, context) : YamlUtility.Parse(content, file.FilePath);
                var (loadErrors, toc) = LoadTocModel(tocToken);
                errors.AddRange(loadErrors);
                return (errors, toc);
            }
            else if (filePath.EndsWith(".json", PathUtility.PathComparison))
            {
                var (errors, tocToken) = content is null ? JsonUtility.Parse(file, context) : JsonUtility.Parse(content, file.FilePath);
                var (loadErrors, toc) = LoadTocModel(tocToken);
                errors.AddRange(loadErrors);
                return (errors, toc);
            }
            else if (filePath.EndsWith(".md", PathUtility.PathComparison))
            {
                content = content ?? file.ReadText();
                GitUtility.CheckMergeConflictMarker(content, file.FilePath);
                return MarkdownTocMarkup.Parse(content, file);
            }

            throw new NotSupportedException($"{filePath} is an unknown TOC file");
        }

        private static (List<Error>, TableOfContentsModel) LoadTocModel(JToken tocToken)
        {
            if (tocToken is JArray tocArray)
            {
                // toc model
                var (errors, items) = JsonUtility.ToObject<List<TableOfContentsItem>>(tocArray);
                return (errors, new TableOfContentsModel
                {
                    Items = items,
                });
            }
            else if (tocToken is JObject tocObject)
            {
                // toc root model
                return JsonUtility.ToObject<TableOfContentsModel>(tocObject);
            }
            return (new List<Error>(), new TableOfContentsModel());
        }

        private static (List<Error> errors, TableOfContentsModel model) LoadInternal(
            Context context,
            Document file,
            Document rootPath,
            List<Document> referencedFiles,
            List<Document> referencedTocs,
            string content = null)
        {
            // add to parent path
            if (t_recursionDetector.Value.Contains(file))
            {
                var dependencyChain = t_recursionDetector.Value.Reverse().ToList();
                dependencyChain.Add(file);
                throw Errors.CircularReference(dependencyChain, file).ToException();
            }

            var (errors, model) = LoadTocModel(context, file, content);

            if (model.Items.Count > 0)
            {
                try
                {
                    t_recursionDetector.Value.Push(file);
                    var (resolveErros, newItems) = ResolveTocModelItems(context, model.Items, file, rootPath, referencedFiles, referencedTocs);
                    errors.AddRange(resolveErros);
                    model.Items = newItems;
                }
                finally
                {
                    Debug.Assert(t_recursionDetector.Value.Count > 0);
                    t_recursionDetector.Value.Pop();
                }
            }

            return (errors, model);
        }

        private static (List<Error> errors, List<TableOfContentsItem> items) ResolveTocModelItems(
            Context context,
            List<TableOfContentsItem> tocModelItems,
            Document filePath,
            Document rootPath,
            List<Document> referencedFiles,
            List<Document> referencedTocs)
        {
            var errors = new List<Error>();
            var newItems = new List<TableOfContentsItem>();
            foreach (var tocModelItem in tocModelItems)
            {
                // process
                var tocHref = GetTocHref(tocModelItem, errors);
                var topicHref = GetTopicHref(tocModelItem, errors);
                var topicUid = tocModelItem.Uid;

                var (resolvedTocHref, subChildren, subChildrenFirstItem) = ProcessTocHref(
                    context, parents, filePath, rootPath, referencedFiles, referencedTocs, tocHref, errors);
                var (resolvedTopicHref, resolvedTopicName, document) = ProcessTopicItem(
                    context, filePath, rootPath, referencedFiles, topicUid, topicHref, errors);

                // set resolved href/document back
                var newItem = new TableOfContentsItem(tocModelItem)
                {
                    Href = resolvedTocHref.Or(resolvedTopicHref).Or(subChildrenFirstItem?.Href),
                    TocHref = resolvedTocHref,
                    Homepage = string.IsNullOrEmpty(tocModelItem.Href) && !string.IsNullOrEmpty(tocModelItem.TopicHref)
                        ? resolvedTopicHref : default,
                    Name = tocModelItem.Name.Or(resolvedTopicName),
                    Document = document ?? subChildrenFirstItem?.Document,
                    Items = subChildren?.Items ?? tocModelItem.Items,
                    Monikers = string.IsNullOrEmpty(resolvedTocHref) && string.IsNullOrEmpty(resolvedTopicHref)
                        ? subChildrenFirstItem?.Monikers ?? new List<string>() : new List<string>(),
                };

                // resolve children
                if (subChildren == null && tocModelItem.Items != null)
                {
<<<<<<< HEAD
                    var (subErrors, subItems) = ResolveTocModelItems(
                        context, tocModelItem.Items, parents, filePath, rootPath, referencedFiles, referencedTocs);
=======
                    var (subErrors, subItems) = ResolveTocModelItems(context, tocModelItem.Items, filePath, rootPath, referencedFiles, referencedTocs);
>>>>>>> 92430832
                    newItem.Items = subItems;
                    errors.AddRange(subErrors);
                }

                // resolve monikers
                newItem.Monikers = GetMonikers(context, rootPath, newItem, errors);
                newItems.Add(newItem);

                // validate
                // todo: how to do required validation in strong model
                if (string.IsNullOrEmpty(newItem.Name))
                {
                    errors.Add(Errors.MissingTocHead(newItem.Name));
                }
            }

            return (errors, newItems);
        }

        private static List<string> GetMonikers(Context context, Document rootPath, TableOfContentsItem currentItem, List<Error> errors)
        {
            var monikers = new List<string>();
            if (currentItem.Monikers.Any())
            {
                monikers = currentItem.Monikers;
            }
            else if (!string.IsNullOrEmpty(currentItem.Href))
            {
                var linkType = UrlUtility.GetLinkType(currentItem.Href);
                if (linkType == LinkType.External || linkType == LinkType.AbsolutePath)
                {
                    var (error, rootFileMonikers) = context.MonikerProvider.GetFileLevelMonikers(rootPath);
                    errors.AddIfNotNull(error);

                    monikers = rootFileMonikers;
                }
                else
                {
                    if (currentItem.Document != null)
                    {
                        var (error, referenceFileMonikers) = context.MonikerProvider.GetFileLevelMonikers(currentItem.Document);
                        errors.AddIfNotNull(error);

                        monikers = referenceFileMonikers;
                    }
                }
            }

            // Union with children's monikers
            var childrenMonikers = currentItem.Items?.SelectMany(c => c.Monikers) ?? new List<string>();
            monikers = childrenMonikers.Union(monikers).Distinct().ToList();
            monikers.Sort(context.MonikerProvider.Comparer);
            return monikers;
        }

        private static SourceInfo<string> GetTocHref(TableOfContentsItem tocInputModel, List<Error> errors)
        {
            if (!string.IsNullOrEmpty(tocInputModel.TocHref))
            {
                var tocHrefType = GetHrefType(tocInputModel.TocHref);
                if (IsIncludeHref(tocHrefType) || tocHrefType == TocHrefType.AbsolutePath)
                {
                    return tocInputModel.TocHref;
                }
                else
                {
                    errors.AddIfNotNull(Errors.InvalidTocHref(tocInputModel.TocHref));
                }
            }

            if (!string.IsNullOrEmpty(tocInputModel.Href) && IsIncludeHref(GetHrefType(tocInputModel.Href)))
            {
                return tocInputModel.Href;
            }

            return default;
        }

        private static SourceInfo<string> GetTopicHref(TableOfContentsItem tocInputModel, List<Error> errors)
        {
            if (!string.IsNullOrEmpty(tocInputModel.TopicHref))
            {
                var topicHrefType = GetHrefType(tocInputModel.TopicHref);
                if (IsIncludeHref(topicHrefType))
                {
                    errors.Add(Errors.InvalidTopicHref(tocInputModel.TopicHref));
                }
                else
                {
                    return tocInputModel.TopicHref;
                }
            }

            if (string.IsNullOrEmpty(tocInputModel.Href) || !IsIncludeHref(GetHrefType(tocInputModel.Href)))
            {
                return tocInputModel.Href;
            }

            return default;
        }

        private static (SourceInfo<string> resolvedTocHref, TableOfContentsModel subChildren, TableOfContentsItem subChildrenFirstItem)
            ProcessTocHref(
            Context context,
            List<Document> parents,
            Document filePath,
            Document rootPath,
            List<Document> referencedFiles,
            List<Document> referencedTocs,
            SourceInfo<string> tocHref,
            List<Error> errors)
        {
            if (string.IsNullOrEmpty(tocHref))
            {
                return (tocHref, default, default);
            }

            var tocHrefType = GetHrefType(tocHref);
            Debug.Assert(tocHrefType == TocHrefType.AbsolutePath || IsIncludeHref(tocHrefType));

<<<<<<< HEAD
            if (tocHrefType == TocHrefType.AbsolutePath)
            {
                return (tocHref, default, default);
            }
=======
                var (referencedTocContent, referenceTocFilePath) = ResolveTocHrefContent(tocHrefType, new SourceInfo<string>(hrefPath, tocHref));
                if (referencedTocContent != null)
                {
                    var (subErrors, nestedToc) = LoadInternal(context, referenceTocFilePath, rootPath, referencedFiles, referencedTocs, referencedTocContent);
                    errors.AddRange(subErrors);
>>>>>>> 92430832

            var (hrefPath, fragment, query) = UrlUtility.SplitUrl(tocHref);

            var (referencedTocContent, referenceTocFilePath) = ResolveTocHrefContent(
                context, filePath, referencedTocs, tocHrefType, new SourceInfo<string>(hrefPath, tocHref), errors);
            if (referencedTocContent != null)
            {
                var (subErrors, nestedToc) = LoadInternal(
                    context, referenceTocFilePath, rootPath, referencedFiles, referencedTocs, parents, referencedTocContent);
                errors.AddRange(subErrors);

                if (tocHrefType == TocHrefType.RelativeFolder)
                {
                    var nestedTocFirstItem = GetFirstItem(nestedToc.Items);
                    context.DependencyMapBuilder.AddDependencyItem(filePath, nestedTocFirstItem?.Document, DependencyType.Link);
                    return (default, default, nestedTocFirstItem);
                }

                return (default, nestedToc, default);
            }

            return default;
        }

        private static (SourceInfo<string> resolvedTopicHref, SourceInfo<string> resolvedTopicName, Document file) ProcessTopicItem(
            Context context,
            Document filePath,
            Document rootPath,
            List<Document> referencedFiles,
            SourceInfo<string> uid,
            SourceInfo<string> topicHref,
            List<Error> errors)
        {
            // process uid first
            if (!string.IsNullOrEmpty(uid))
            {
                var (uidError, uidLink, display, xrefSpec) = context.DependencyResolver.ResolveRelativeXref(rootPath, uid, filePath);
                errors.AddIfNotNull(uidError);

                if (xrefSpec?.DeclaringFile != null)
                {
                    referencedFiles.Add(xrefSpec?.DeclaringFile);
                }

                if (!string.IsNullOrEmpty(uidLink))
                {
                    return (new SourceInfo<string>(uidLink, uid), new SourceInfo<string>(display, uid), xrefSpec?.DeclaringFile);
                }
            }

            // process topicHref then
            if (string.IsNullOrEmpty(topicHref))
            {
                return (topicHref, default, default);
            }

            var topicHrefType = GetHrefType(topicHref);
            Debug.Assert(topicHrefType == TocHrefType.AbsolutePath || !IsIncludeHref(topicHrefType));

            var (error, link, resolvedFile) = context.DependencyResolver.ResolveRelativeLink(rootPath, topicHref, filePath);
            errors.AddIfNotNull(error);

            if (resolvedFile != null)
            {
                // add to referenced document list
                referencedFiles.Add(resolvedFile);
            }
            return (new SourceInfo<string>(link, topicHref), default, resolvedFile);
        }

        private static (string content, Document filePath) ResolveTocHrefContent(
            Context context,
            Document filePath,
            List<Document> referencedTocs,
            TocHrefType tocHrefType,
            SourceInfo<string> href,
            List<Error> errors)
        {
            switch (tocHrefType)
            {
                case TocHrefType.RelativeFolder:
                    foreach (var tocFileName in s_tocFileNames)
                    {
                        var subToc = Resolve(tocFileName);
                        if (subToc != null)
                        {
                            return subToc.Value;
                        }
                    }
                    return default;

                case TocHrefType.TocFile:
                    var (error, referencedTocContent, referencedToc) = context.DependencyResolver.ResolveContent(
                        href, filePath, DependencyType.TocInclusion);
                    errors.AddIfNotNull(error);

                    if (referencedToc != null)
                    {
                        // add to referenced toc list
                        referencedTocs.Add(referencedToc);
                    }

                    return (referencedTocContent, referencedToc);

                default:
                    return default;
            }

            (string content, Document filePath)? Resolve(string name)
            {
                var (_, referencedTocContent, referencedToc) = context.DependencyResolver.ResolveContent(
                    new SourceInfo<string>(Path.Combine(href, name), href), filePath, DependencyType.TocInclusion);

                if (referencedTocContent != null && referencedToc != null)
                    return (referencedTocContent, referencedToc);

                return null;
            }
        }

        private static TableOfContentsItem GetFirstItem(List<TableOfContentsItem> items)
        {
            if (items == null)
                return null;

            foreach (var item in items)
            {
                if (!string.IsNullOrEmpty(item.Href))
                    return item;
            }

            foreach (var item in items)
            {
                return GetFirstItem(item.Items);
            }

            return null;
        }

        private static bool IsIncludeHref(TocHrefType tocHrefType)
        {
            return tocHrefType == TocHrefType.TocFile || tocHrefType == TocHrefType.RelativeFolder;
        }

        private static TocHrefType GetHrefType(string href)
        {
            var linkType = UrlUtility.GetLinkType(href);
            if (linkType == LinkType.AbsolutePath || linkType == LinkType.External)
            {
                return TocHrefType.AbsolutePath;
            }

            var (path, _, _) = UrlUtility.SplitUrl(href);
            if (path.EndsWith('/') || path.EndsWith('\\'))
            {
                return TocHrefType.RelativeFolder;
            }

            var fileName = Path.GetFileName(path);

            if (s_tocFileNames.Concat(s_experimentalTocFileNames).Any(s => s.Equals(fileName, PathUtility.PathComparison)))
            {
                return TocHrefType.TocFile;
            }

            return TocHrefType.RelativeFile;
        }

        private enum TocHrefType
        {
            None,
            AbsolutePath,
            RelativeFile,
            RelativeFolder,
            TocFile,
        }
    }
}<|MERGE_RESOLUTION|>--- conflicted
+++ resolved
@@ -160,12 +160,8 @@
                 // resolve children
                 if (subChildren == null && tocModelItem.Items != null)
                 {
-<<<<<<< HEAD
                     var (subErrors, subItems) = ResolveTocModelItems(
-                        context, tocModelItem.Items, parents, filePath, rootPath, referencedFiles, referencedTocs);
-=======
-                    var (subErrors, subItems) = ResolveTocModelItems(context, tocModelItem.Items, filePath, rootPath, referencedFiles, referencedTocs);
->>>>>>> 92430832
+                        context, tocModelItem.Items, filePath, rootPath, referencedFiles, referencedTocs);
                     newItem.Items = subItems;
                     errors.AddRange(subErrors);
                 }
@@ -286,18 +282,10 @@
             var tocHrefType = GetHrefType(tocHref);
             Debug.Assert(tocHrefType == TocHrefType.AbsolutePath || IsIncludeHref(tocHrefType));
 
-<<<<<<< HEAD
             if (tocHrefType == TocHrefType.AbsolutePath)
             {
                 return (tocHref, default, default);
             }
-=======
-                var (referencedTocContent, referenceTocFilePath) = ResolveTocHrefContent(tocHrefType, new SourceInfo<string>(hrefPath, tocHref));
-                if (referencedTocContent != null)
-                {
-                    var (subErrors, nestedToc) = LoadInternal(context, referenceTocFilePath, rootPath, referencedFiles, referencedTocs, referencedTocContent);
-                    errors.AddRange(subErrors);
->>>>>>> 92430832
 
             var (hrefPath, fragment, query) = UrlUtility.SplitUrl(tocHref);
 
@@ -306,7 +294,7 @@
             if (referencedTocContent != null)
             {
                 var (subErrors, nestedToc) = LoadInternal(
-                    context, referenceTocFilePath, rootPath, referencedFiles, referencedTocs, parents, referencedTocContent);
+                    context, referenceTocFilePath, rootPath, referencedFiles, referencedTocs, referencedTocContent);
                 errors.AddRange(subErrors);
 
                 if (tocHrefType == TocHrefType.RelativeFolder)
