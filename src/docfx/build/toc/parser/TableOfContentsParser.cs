// Copyright (c) Microsoft. All rights reserved.
// Licensed under the MIT license. See LICENSE file in the project root for full license information.

using System;
using System.Collections.Generic;
using System.Diagnostics;
using System.IO;
using System.Linq;
using Microsoft.Extensions.DependencyModel;
using Newtonsoft.Json.Linq;

namespace Microsoft.Docs.Build
{
    internal static class TableOfContentsParser
    {
        private static readonly string[] s_tocFileNames = new[] { "TOC.md", "TOC.json", "TOC.yml" };
        private static readonly string[] s_experimentalTocFileNames = new[] { "TOC.experimental.md", "TOC.experimental.json", "TOC.experimental.yml" };

        public static (List<Error> errors, TableOfContentsModel model, List<Document> referencedFiles, List<Document> referencedTocs)
            Load(Context context, Document file)
        {
            var referencedFiles = new List<Document>();
            var referencedTocs = new List<Document>();

<<<<<<< HEAD
        public delegate (string content, Document file) ResolveContent(Document relativeTo, SourceInfo<string> href, DependencyType dependencyType);
=======
            var (errors, model) = LoadInternal(context, file, file, referencedFiles, referencedTocs, new List<Document>());
>>>>>>> 27949218

            var (error, monikers) = context.MonikerProvider.GetFileLevelMonikers(file);
            errors.AddIfNotNull(error);

            model.Metadata.Monikers = monikers;
            return (errors, model, referencedFiles, referencedTocs);
        }

        private static (List<Error> errors, TableOfContentsModel tocModel) LoadTocModel(Context context, Document file, string content = null)
        {
            var filePath = file.FilePath;

            if (file.IsFromHistory)
            {
                Debug.Assert(!string.IsNullOrEmpty(content));
            }

            if (filePath.EndsWith(".yml", PathUtility.PathComparison))
            {
                var (errors, tocToken) = content is null ? YamlUtility.Parse(file, context) : YamlUtility.Parse(content, file.FilePath);
                var (loadErrors, toc) = LoadTocModel(tocToken);
                errors.AddRange(loadErrors);
                return (errors, toc);
            }
            else if (filePath.EndsWith(".json", PathUtility.PathComparison))
            {
                var (errors, tocToken) = content is null ? JsonUtility.Parse(file, context) : JsonUtility.Parse(content, file.FilePath);
                var (loadErrors, toc) = LoadTocModel(tocToken);
                errors.AddRange(loadErrors);
                return (errors, toc);
            }
            else if (filePath.EndsWith(".md", PathUtility.PathComparison))
            {
                content = content ?? file.ReadText();
                GitUtility.CheckMergeConflictMarker(content, file.FilePath);
                return MarkdownTocMarkup.LoadMdTocModel(content, file);
            }

            throw new NotSupportedException($"{filePath} is an unknown TOC file");
        }

        private static (List<Error>, TableOfContentsModel) LoadTocModel(JToken tocToken)
        {
            if (tocToken is JArray tocArray)
            {
                // toc model
                var (errors, items) = JsonUtility.ToObject<List<TableOfContentsItem>>(tocArray);
                return (errors, new TableOfContentsModel
                {
                    Items = items,
                });
            }
            else if (tocToken is JObject tocObject)
            {
                // toc root model
                return JsonUtility.ToObject<TableOfContentsModel>(tocObject);
            }
            return (new List<Error>(), new TableOfContentsModel());
        }

        private static (List<Error> errors, TableOfContentsModel model) LoadInternal(
            Context context,
            Document file,
            Document rootPath,
            List<Document> referencedFiles,
            List<Document> referencedTocs,
            List<Document> parents,
            string content = null)
        {
            // add to parent path
            if (parents.Contains(file))
            {
                parents.Add(file);
                throw Errors.CircularReference(parents).ToException();
            }

            var (errors, model) = LoadTocModel(context, file, content);

            if (model.Items.Count > 0)
            {
                parents.Add(file);
                errors.AddRange(ResolveTocModelItems(context, model.Items, parents, file, rootPath, referencedFiles, referencedTocs));
                parents.RemoveAt(parents.Count - 1);
            }

            return (errors, model);
        }

        private static List<Error> ResolveTocModelItems(
            Context context,
            List<TableOfContentsItem> tocModelItems,
            List<Document> parents,
            Document filePath,
            Document rootPath,
            List<Document> referencedFiles,
            List<Document> referencedTocs)
        {
            var errors = new List<Error>();
            foreach (var tocModelItem in tocModelItems)
            {
                if (tocModelItem.Items != null && tocModelItem.Items.Any())
                {
                    errors.AddRange(ResolveTocModelItems(context, tocModelItem.Items, parents, filePath, rootPath, referencedFiles, referencedTocs));
                }

                // process
                var tocHref = GetTocHref(tocModelItem);
                var topicHref = GetTopicHref(tocModelItem);
                var topicUid = tocModelItem.Uid;

                var (resolvedTocHref, resolvedTopicItemFromTocHref, subChildren) = ProcessTocHref(tocHref);
                var (resolvedTopicHref, resolvedTopicName, document) = ProcessTopicItem(topicUid, topicHref);

                // set resolved href back
                tocModelItem.Href = resolvedTocHref.Or(resolvedTopicHref).Or(resolvedTopicItemFromTocHref?.Href);
                tocModelItem.TocHref = resolvedTocHref;
                tocModelItem.Homepage = !string.IsNullOrEmpty(tocModelItem.TopicHref) ? resolvedTopicHref : default;
                tocModelItem.Name = tocModelItem.Name.Or(resolvedTopicName);
                tocModelItem.Items = subChildren?.Items ?? tocModelItem.Items;
                tocModelItem.Monikers = GetMonikers(resolvedTocHref, resolvedTopicHref, resolvedTopicItemFromTocHref, tocModelItem, document);

                // validate
                // todo: how to do required validation in strong model
                if (string.IsNullOrEmpty(tocModelItem.Name))
                {
                    errors.Add(Errors.MissingTocHead(tocModelItem.Name));
                }
            }

            return errors;

            List<string> GetMonikers(
                string resolvedTocHref,
                string resolvedTopicHref,
                TableOfContentsItem resolvedTopicItemFromTocHref,
                TableOfContentsItem tocModelItem,
                Document document)
            {
                var monikers = new List<string>();
                if (!string.IsNullOrEmpty(resolvedTocHref) || !string.IsNullOrEmpty(resolvedTopicHref))
                {
                    var linkType = UrlUtility.GetLinkType(resolvedTopicHref);
                    if (linkType == LinkType.External || linkType == LinkType.AbsolutePath)
                    {
                        var (error, rootFileMonikers) = context.MonikerProvider.GetFileLevelMonikers(rootPath);
                        errors.AddIfNotNull(error);

                        monikers = rootFileMonikers;
                    }
                    else
                    {
                        if (document != null)
                        {
                            var (error, referenceFileMonikers) = context.MonikerProvider.GetFileLevelMonikers(document);
                            errors.AddIfNotNull(error);

                            monikers = referenceFileMonikers;
                        }
                        else
                        {
                            monikers = new List<string>();
                        }
                    }
                }
                else
                {
                    monikers = resolvedTopicItemFromTocHref?.Monikers ?? new List<string>();
                }

                // Union with children's monikers
                var childrenMonikers = tocModelItem.Items?.SelectMany(child => child.Monikers) ?? new List<string>();
                monikers = childrenMonikers.Union(monikers).Distinct().ToList();
                monikers.Sort(context.MonikerProvider.Comparer);
                return monikers;
            }

            SourceInfo<string> GetTocHref(TableOfContentsItem tocInputModel)
            {
                if (!string.IsNullOrEmpty(tocInputModel.TocHref))
                {
                    var tocHrefType = GetHrefType(tocInputModel.TocHref);
                    if (IsIncludeHref(tocHrefType) || tocHrefType == TocHrefType.AbsolutePath)
                    {
                        return tocInputModel.TocHref;
                    }
                    else
                    {
                        errors.AddIfNotNull(Errors.InvalidTocHref(tocInputModel.TocHref));
                    }
                }

                if (!string.IsNullOrEmpty(tocInputModel.Href) && IsIncludeHref(GetHrefType(tocInputModel.Href)))
                {
                    return tocInputModel.Href;
                }

                return default;
            }

            SourceInfo<string> GetTopicHref(TableOfContentsItem tocInputModel)
            {
                if (!string.IsNullOrEmpty(tocInputModel.TopicHref))
                {
                    var topicHrefType = GetHrefType(tocInputModel.TopicHref);
                    if (IsIncludeHref(topicHrefType))
                    {
                        errors.Add(Errors.InvalidTopicHref(tocInputModel.TopicHref));
                    }
                    else
                    {
                        return tocInputModel.TopicHref;
                    }
                }

                if (string.IsNullOrEmpty(tocInputModel.Href) || !IsIncludeHref(GetHrefType(tocInputModel.Href)))
                {
                    return tocInputModel.Href;
                }

                return default;
            }

            (SourceInfo<string> resolvedTocHref, TableOfContentsItem resolvedTopicItem, TableOfContentsModel subChildren) ProcessTocHref(SourceInfo<string> tocHref)
            {
                if (string.IsNullOrEmpty(tocHref))
                {
                    return (tocHref, default, default);
                }

                var tocHrefType = GetHrefType(tocHref);
                Debug.Assert(tocHrefType == TocHrefType.AbsolutePath || IsIncludeHref(tocHrefType));

                if (tocHrefType == TocHrefType.AbsolutePath)
                {
                    return (tocHref, default, default);
                }

                var (hrefPath, fragment, query) = UrlUtility.SplitUrl(tocHref);

                var (referencedTocContent, referenceTocFilePath) = ResolveTocHrefContent(tocHrefType, new SourceInfo<string>(hrefPath, tocHref));
                if (referencedTocContent != null)
                {
                    var (subErrors, nestedToc) = LoadInternal(context, referenceTocFilePath, rootPath, referencedFiles, referencedTocs, parents, referencedTocContent);
                    errors.AddRange(subErrors);
                    if (tocHrefType == TocHrefType.RelativeFolder)
                    {
                        return (default, GetFirstItemWithHref(nestedToc.Items), default);
                    }
                    else
                    {
                        return (default, default, nestedToc);
                    }
                }

                return default;
            }

            (SourceInfo<string> resolvedTopicHref, SourceInfo<string> resolvedTopicName, Document file) ProcessTopicItem(SourceInfo<string> uid, SourceInfo<string> topicHref)
            {
                // process uid first
                if (!string.IsNullOrEmpty(uid))
                {
                    var (uidError, uidLink, display, xrefSpec) = context.DependencyResolver.ResolveRelativeXref(rootPath, uid, filePath);
                    errors.AddIfNotNull(uidError);

                    if (xrefSpec?.DeclairingFile != null)
                    {
                        referencedFiles.Add(xrefSpec?.DeclairingFile);
                    }

                    if (!string.IsNullOrEmpty(uidLink))
                    {
                        return (new SourceInfo<string>(uidLink, uid), new SourceInfo<string>(display, uid), xrefSpec?.DeclairingFile);
                    }
                }

                // process topicHref then
                if (string.IsNullOrEmpty(topicHref))
                {
                    return (topicHref, default, default);
                }

                var topicHrefType = GetHrefType(topicHref);
                Debug.Assert(topicHrefType == TocHrefType.AbsolutePath || !IsIncludeHref(topicHrefType));

                var (error, link, resolvedFile) = context.DependencyResolver.ResolveRelativeLink(rootPath, topicHref, filePath);
                errors.AddIfNotNull(error);

                if (resolvedFile != null)
                {
                    // add to referenced document list
                    referencedFiles.Add(resolvedFile);
                }
                return (new SourceInfo<string>(link, topicHref), default, resolvedFile);
            }

            (string content, Document filePath) ResolveTocHrefContent(TocHrefType tocHrefType, SourceInfo<string> href)
            {
                switch (tocHrefType)
                {
                    case TocHrefType.RelativeFolder:
                        foreach (var tocFileName in s_tocFileNames)
                        {
                            var subToc = Resolve(tocFileName);
                            if (subToc != null)
                            {
                                return subToc.Value;
                            }
                        }
                        return default;
                    case TocHrefType.TocFile:

                        var (error, referencedTocContent, referencedToc) = context.DependencyResolver.ResolveContent(href, filePath, DependencyType.TocInclusion);
                        errors.AddIfNotNull(error);

                        if (referencedToc != null)
                        {
                            // add to referenced toc list
                            referencedTocs.Add(referencedToc);
                        }

                        return (referencedTocContent, referencedToc);
                    default:
                        return default;
                }

                (string content, Document filePath)? Resolve(string name)
                {
                    var (_, referencedTocContent, referencedToc) = context.DependencyResolver.ResolveContent(new SourceInfo<string>(Path.Combine(href, name), href), filePath, DependencyType.TocInclusion);

                    if (referencedTocContent != null && referencedToc != null)
                        return (referencedTocContent, referencedToc);

                    return null;
                }
            }
        }

        private static TableOfContentsItem GetFirstItemWithHref(List<TableOfContentsItem> nestedTocItems)
        {
            if (nestedTocItems is null || !nestedTocItems.Any())
            {
                return null;
            }

            foreach (var nestedTocItem in nestedTocItems)
            {
                if (!string.IsNullOrEmpty(nestedTocItem.Href))
                {
                    return nestedTocItem;
                }
            }

            foreach (var nestedTocItem in nestedTocItems)
            {
                var item = GetFirstItemWithHref(nestedTocItem.Items);

                if (!string.IsNullOrEmpty(item.Href))
                {
                    return item;
                }
            }

            return null;
        }

        private static bool IsIncludeHref(TocHrefType tocHrefType)
        {
            return tocHrefType == TocHrefType.TocFile || tocHrefType == TocHrefType.RelativeFolder;
        }

<<<<<<< HEAD
        private static (string content, Document filePath) ResolveTocHrefContent(TocHrefType tocHrefType, SourceInfo<string> href, Document filePath, ResolveContent resolveContent)
        {
            switch (tocHrefType)
            {
                case TocHrefType.RelativeFolder:
                    foreach (var tocFileName in s_tocFileNames)
                    {
                        var subToc = Resolve(tocFileName);
                        if (subToc != null)
                        {
                            return subToc.Value;
                        }
                    }
                    return default;
                case TocHrefType.TocFile:
                    return resolveContent(filePath, href, DependencyType.TocInclusion);
                default:
                    return default;
            }

            (string content, Document filePath)? Resolve(string name)
            {
                var content = resolveContent(filePath, new SourceInfo<string>(Path.Combine(href, name), href), DependencyType.TocFolderInclusion);
                if (content.file != null)
                {
                    return content;
                }
                return null;
            }
        }

=======
>>>>>>> 27949218
        private static TocHrefType GetHrefType(string href)
        {
            var linkType = UrlUtility.GetLinkType(href);
            if (linkType == LinkType.AbsolutePath || linkType == LinkType.External)
            {
                return TocHrefType.AbsolutePath;
            }

            var (path, _, _) = UrlUtility.SplitUrl(href);
            if (path.EndsWith('/') || path.EndsWith('\\'))
            {
                return TocHrefType.RelativeFolder;
            }

            var fileName = Path.GetFileName(path);

            if (s_tocFileNames.Concat(s_experimentalTocFileNames).Any(s => s.Equals(fileName, PathUtility.PathComparison)))
            {
                return TocHrefType.TocFile;
            }

            return TocHrefType.RelativeFile;
        }

        private enum TocHrefType
        {
            AbsolutePath,
            RelativeFile,
            RelativeFolder,
            TocFile,
        }
    }
}<|MERGE_RESOLUTION|>--- conflicted
+++ resolved
@@ -22,11 +22,7 @@
             var referencedFiles = new List<Document>();
             var referencedTocs = new List<Document>();
 
-<<<<<<< HEAD
-        public delegate (string content, Document file) ResolveContent(Document relativeTo, SourceInfo<string> href, DependencyType dependencyType);
-=======
-            var (errors, model) = LoadInternal(context, file, file, referencedFiles, referencedTocs, new List<Document>());
->>>>>>> 27949218
+            var (errors, model, _) = LoadInternal(context, file, file, referencedFiles, referencedTocs, new List<Document>());
 
             var (error, monikers) = context.MonikerProvider.GetFileLevelMonikers(file);
             errors.AddIfNotNull(error);
@@ -87,7 +83,7 @@
             return (new List<Error>(), new TableOfContentsModel());
         }
 
-        private static (List<Error> errors, TableOfContentsModel model) LoadInternal(
+        private static (List<Error> errors, TableOfContentsModel model, (TableOfContentsItem item, Document doc) firstChild) LoadInternal(
             Context context,
             Document file,
             Document rootPath,
@@ -105,17 +101,20 @@
 
             var (errors, model) = LoadTocModel(context, file, content);
 
+            (TableOfContentsItem item, Document doc) firstChild = default;
             if (model.Items.Count > 0)
             {
                 parents.Add(file);
-                errors.AddRange(ResolveTocModelItems(context, model.Items, parents, file, rootPath, referencedFiles, referencedTocs));
+                var (resolveErros, resolvedFirstChild) = ResolveTocModelItems(context, model.Items, parents, file, rootPath, referencedFiles, referencedTocs);
+                errors.AddRange(resolveErros);
+                firstChild = resolvedFirstChild;
                 parents.RemoveAt(parents.Count - 1);
             }
 
-            return (errors, model);
-        }
-
-        private static List<Error> ResolveTocModelItems(
+            return (errors, model, firstChild);
+        }
+
+        private static (List<Error> errors, (TableOfContentsItem item, Document doc) firstChild) ResolveTocModelItems(
             Context context,
             List<TableOfContentsItem> tocModelItems,
             List<Document> parents,
@@ -125,11 +124,17 @@
             List<Document> referencedTocs)
         {
             var errors = new List<Error>();
+            var subFirstChildren = new List<(TableOfContentsItem item, Document doc)>();
+
+            (TableOfContentsItem item, Document doc) firstChild = default;
             foreach (var tocModelItem in tocModelItems)
             {
                 if (tocModelItem.Items != null && tocModelItem.Items.Any())
                 {
-                    errors.AddRange(ResolveTocModelItems(context, tocModelItem.Items, parents, filePath, rootPath, referencedFiles, referencedTocs));
+                    var (resolveErros, subFirstChild) = ResolveTocModelItems(context, tocModelItem.Items, parents, filePath, rootPath, referencedFiles, referencedTocs);
+                    errors.AddRange(resolveErros);
+                    if (subFirstChild != default)
+                        subFirstChildren.Add(subFirstChild);
                 }
 
                 // process
@@ -137,16 +142,22 @@
                 var topicHref = GetTopicHref(tocModelItem);
                 var topicUid = tocModelItem.Uid;
 
-                var (resolvedTocHref, resolvedTopicItemFromTocHref, subChildren) = ProcessTocHref(tocHref);
+                var (resolvedTocHref, subChildren, (firstItem, firstDoc)) = ProcessTocHref(tocHref);
                 var (resolvedTopicHref, resolvedTopicName, document) = ProcessTopicItem(topicUid, topicHref);
 
                 // set resolved href back
-                tocModelItem.Href = resolvedTocHref.Or(resolvedTopicHref).Or(resolvedTopicItemFromTocHref?.Href);
+                tocModelItem.Href = resolvedTocHref.Or(resolvedTopicHref).Or(firstItem?.Href);
                 tocModelItem.TocHref = resolvedTocHref;
                 tocModelItem.Homepage = !string.IsNullOrEmpty(tocModelItem.TopicHref) ? resolvedTopicHref : default;
                 tocModelItem.Name = tocModelItem.Name.Or(resolvedTopicName);
                 tocModelItem.Items = subChildren?.Items ?? tocModelItem.Items;
-                tocModelItem.Monikers = GetMonikers(resolvedTocHref, resolvedTopicHref, resolvedTopicItemFromTocHref, tocModelItem, document);
+                tocModelItem.Monikers = GetMonikers(resolvedTocHref, resolvedTopicHref, firstItem, tocModelItem, document);
+
+                if (tocModelItem.Href != null && firstChild == default)
+                {
+                    firstChild.item = tocModelItem;
+                    firstChild.doc = document;
+                }
 
                 // validate
                 // todo: how to do required validation in strong model
@@ -156,7 +167,12 @@
                 }
             }
 
-            return errors;
+            if (firstChild == default)
+            {
+                firstChild = subFirstChildren.FirstOrDefault();
+            }
+
+            return (errors, firstChild);
 
             List<string> GetMonikers(
                 string resolvedTocHref,
@@ -249,7 +265,7 @@
                 return default;
             }
 
-            (SourceInfo<string> resolvedTocHref, TableOfContentsItem resolvedTopicItem, TableOfContentsModel subChildren) ProcessTocHref(SourceInfo<string> tocHref)
+            (SourceInfo<string> resolvedTocHref, TableOfContentsModel subChildren, (TableOfContentsItem item, Document doc) firstChild) ProcessTocHref(SourceInfo<string> tocHref)
             {
                 if (string.IsNullOrEmpty(tocHref))
                 {
@@ -269,15 +285,17 @@
                 var (referencedTocContent, referenceTocFilePath) = ResolveTocHrefContent(tocHrefType, new SourceInfo<string>(hrefPath, tocHref));
                 if (referencedTocContent != null)
                 {
-                    var (subErrors, nestedToc) = LoadInternal(context, referenceTocFilePath, rootPath, referencedFiles, referencedTocs, parents, referencedTocContent);
+                    var (subErrors, nestedToc, (firstItem, firstItemDoc)) = LoadInternal(context, referenceTocFilePath, rootPath, referencedFiles, referencedTocs, parents, referencedTocContent);
                     errors.AddRange(subErrors);
+
                     if (tocHrefType == TocHrefType.RelativeFolder)
                     {
-                        return (default, GetFirstItemWithHref(nestedToc.Items), default);
+                        context.DependencyMapBuilder.AddDependencyItem(rootPath, firstItemDoc, DependencyType.Link);
+                        return (default, default, (firstItem, firstItemDoc));
                     }
                     else
                     {
-                        return (default, default, nestedToc);
+                        return (default, nestedToc, default);
                     }
                 }
 
@@ -355,7 +373,7 @@
 
                 (string content, Document filePath)? Resolve(string name)
                 {
-                    var (_, referencedTocContent, referencedToc) = context.DependencyResolver.ResolveContent(new SourceInfo<string>(Path.Combine(href, name), href), filePath, DependencyType.TocInclusion);
+                    var (_, referencedTocContent, referencedToc) = context.DependencyResolver.ResolveContent(new SourceInfo<string>(Path.Combine(href, name), href), filePath, DependencyType.TocFolderInclusion);
 
                     if (referencedTocContent != null && referencedToc != null)
                         return (referencedTocContent, referencedToc);
@@ -365,73 +383,11 @@
             }
         }
 
-        private static TableOfContentsItem GetFirstItemWithHref(List<TableOfContentsItem> nestedTocItems)
-        {
-            if (nestedTocItems is null || !nestedTocItems.Any())
-            {
-                return null;
-            }
-
-            foreach (var nestedTocItem in nestedTocItems)
-            {
-                if (!string.IsNullOrEmpty(nestedTocItem.Href))
-                {
-                    return nestedTocItem;
-                }
-            }
-
-            foreach (var nestedTocItem in nestedTocItems)
-            {
-                var item = GetFirstItemWithHref(nestedTocItem.Items);
-
-                if (!string.IsNullOrEmpty(item.Href))
-                {
-                    return item;
-                }
-            }
-
-            return null;
-        }
-
         private static bool IsIncludeHref(TocHrefType tocHrefType)
         {
             return tocHrefType == TocHrefType.TocFile || tocHrefType == TocHrefType.RelativeFolder;
         }
 
-<<<<<<< HEAD
-        private static (string content, Document filePath) ResolveTocHrefContent(TocHrefType tocHrefType, SourceInfo<string> href, Document filePath, ResolveContent resolveContent)
-        {
-            switch (tocHrefType)
-            {
-                case TocHrefType.RelativeFolder:
-                    foreach (var tocFileName in s_tocFileNames)
-                    {
-                        var subToc = Resolve(tocFileName);
-                        if (subToc != null)
-                        {
-                            return subToc.Value;
-                        }
-                    }
-                    return default;
-                case TocHrefType.TocFile:
-                    return resolveContent(filePath, href, DependencyType.TocInclusion);
-                default:
-                    return default;
-            }
-
-            (string content, Document filePath)? Resolve(string name)
-            {
-                var content = resolveContent(filePath, new SourceInfo<string>(Path.Combine(href, name), href), DependencyType.TocFolderInclusion);
-                if (content.file != null)
-                {
-                    return content;
-                }
-                return null;
-            }
-        }
-
-=======
->>>>>>> 27949218
         private static TocHrefType GetHrefType(string href)
         {
             var linkType = UrlUtility.GetLinkType(href);
