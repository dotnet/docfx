// Copyright (c) Microsoft. All rights reserved.
// Licensed under the MIT license. See LICENSE file in the project root for full license information.

using System;
using System.Collections.Concurrent;
using System.Collections.Generic;
using System.IO;
using System.Linq;
using System.Threading;

namespace Microsoft.Docs.Build
{
    internal class TableOfContentsLoader
    {
        private readonly LinkResolver _linkResolver;
        private readonly XrefResolver _xrefResolver;
        private readonly TableOfContentsParser _parser;
        private readonly MonikerProvider _monikerProvider;
        private readonly DependencyMapBuilder _dependencyMapBuilder;

        private readonly ConcurrentDictionary<FilePath, (List<Error>, TableOfContentsNode, List<Document>, List<Document>)> _cache =
                     new ConcurrentDictionary<FilePath, (List<Error>, TableOfContentsNode, List<Document>, List<Document>)>();

        private static readonly HashSet<string> s_tocFileNames = new HashSet<string>(PathUtility.PathComparer)
        {
            "TOC.md", "TOC.json", "TOC.yml",
            "TOC.experimental.md", "TOC.experimental.json", "TOC.experimental.yml",
        };

        private static ThreadLocal<Stack<Document>> t_recursionDetector = new ThreadLocal<Stack<Document>>(() => new Stack<Document>());

        public TableOfContentsLoader(
            LinkResolver linkResolver,
            XrefResolver xrefResolver,
            TableOfContentsParser parser,
            MonikerProvider monikerProvider,
            DependencyMapBuilder dependencyMapBuilder)
        {
            _linkResolver = linkResolver;
            _xrefResolver = xrefResolver;
            _parser = parser;
            _monikerProvider = monikerProvider;
            _dependencyMapBuilder = dependencyMapBuilder;
        }

        public (List<Error> errors, TableOfContentsNode node, List<Document> referencedFiles, List<Document> referencedTocs)
            Load(Document file)
        {
            return _cache.GetOrAdd(file.FilePath, _ =>
            {
                var referencedFiles = new List<Document>();
                var referencedTocs = new List<Document>();
                var errors = new List<Error>();
                var node = LoadTocFile(file, file, referencedFiles, referencedTocs, errors);

                return (errors, node, referencedFiles, referencedTocs);
            });
        }

        private TableOfContentsNode LoadTocFile(
            Document file, Document rootPath, List<Document> referencedFiles, List<Document> referencedTocs, List<Error> errors)
        {
            // add to parent path
            var recursionDetector = t_recursionDetector.Value!;
            if (recursionDetector.Contains(file))
            {
                throw Errors.Link.CircularReference(new SourceInfo(file.FilePath, 1, 1), file, recursionDetector).ToException();
            }

            try
            {
                recursionDetector.Push(file);

                var node = _parser.Parse(file.FilePath, errors);
                node.Items = LoadTocNode(node.Items, file, rootPath, referencedFiles, referencedTocs, errors);
                return node;
            }
            finally
            {
                recursionDetector.Pop();
            }
        }

        private List<SourceInfo<TableOfContentsNode>> LoadTocNode(
            List<SourceInfo<TableOfContentsNode>> nodes,
            Document filePath,
            Document rootPath,
            List<Document> referencedFiles,
            List<Document> referencedTocs,
            List<Error> errors)
        {
            var newItems = new List<SourceInfo<TableOfContentsNode>>();
            foreach (var node in nodes)
            {
                // process
                var (subChildren, firstChild) = ResolveToc(
                    filePath, rootPath, node, referencedFiles, referencedTocs, errors);
                var (resolvedTopicHref, resolvedTopicName, document) = ResolveTopic(
                    filePath, rootPath, node, referencedFiles, errors);

                // resolve children
                var items = subChildren?.Items ?? LoadTocNode(node.Value.Items, filePath, rootPath, referencedFiles, referencedTocs, errors);

                // set resolved href/document back
                var newItem = new TableOfContentsNode(node)
                {
                    Href = resolvedTopicHref.Or(firstChild?.Href),
                    TocHref = default,
                    TopicHref = default,
                    Homepage = string.IsNullOrEmpty(node.Value.Href) && !string.IsNullOrEmpty(node.Value.TopicHref)
                        ? resolvedTopicHref : default,
                    Name = node.Value.Name.Or(resolvedTopicName),
                    Document = document ?? firstChild?.Document,
                    Items = items,
                };

                // resolve monikers
                newItem.Monikers = GetMonikers(newItem, errors);
                newItems.Add(new SourceInfo<TableOfContentsNode>(newItem, node.Source));

                // validate
                if (string.IsNullOrEmpty(newItem.Name))
                {
                    errors.Add(Errors.TableOfContents.MissingTocName(newItem.Name.Source ?? node.Source));
                }
            }

            return newItems;
        }

        private IReadOnlyList<string> GetMonikers(TableOfContentsNode currentItem, List<Error> errors)
        {
            var monikers = new List<string>();
            if (!string.IsNullOrEmpty(currentItem.Href))
            {
                var linkType = UrlUtility.GetLinkType(currentItem.Href);
                if (linkType == LinkType.External || linkType == LinkType.AbsolutePath)
                {
                    return Array.Empty<string>();
                }

                if (currentItem.Document != null)
                {
                    var (monikerErrors, referenceFileMonikers) = _monikerProvider.GetFileLevelMonikers(currentItem.Document.FilePath);
                    errors.AddRange(monikerErrors);

                    if (referenceFileMonikers.Length == 0)
                    {
                        return Array.Empty<string>();
                    }
                    monikers = referenceFileMonikers.ToList();
                }
            }

            // Union with children's monikers
            if (currentItem.Items?.Count > 0)
            {
                foreach (var item in currentItem.Items)
                {
                    if (item.Value.Monikers.Count == 0)
                    {
                        return Array.Empty<string>();
                    }
                    monikers = monikers.Union(item.Value.Monikers).Distinct().ToList();
                }
            }
            monikers.Sort(StringComparer.OrdinalIgnoreCase);
            return monikers.ToArray();
        }

        private (SourceInfo<string?> resolvedTopicHref, SourceInfo<string?> resolvedTopicName, Document? file) ResolveTopic(
            Document filePath, Document rootPath, TableOfContentsNode node, List<Document> referencedFiles, List<Error> errors)
        {
            // Process uid
            if (!string.IsNullOrEmpty(node.Uid.Value))
            {
<<<<<<< HEAD
                var topicHrefType = GetHrefType(tocInputModel.TopicHref);
                if (IsIncludeHref(topicHrefType))
                {
                    errors.Add(Errors.TableOfContents.InvalidTopicHref(tocInputModel.TopicHref));
                }
                else
                {
                    return tocInputModel.TopicHref;
                }
            }

            if (string.IsNullOrEmpty(tocInputModel.Href) || !IsIncludeHref(GetHrefType(tocInputModel.Href)))
            {
                return tocInputModel.Href;
            }

            return default;
        }

        private (SourceInfo<string?> resolvedTocHref, TableOfContentsNode? subChildren, TableOfContentsNode? subChildrenFirstItem)
            ProcessTocHref(
                Document filePath,
                Document rootPath,
                List<Document> referencedFiles,
                List<Document> referencedTocs,
                SourceInfo<string?> tocHref,
                List<Error> errors)
        {
            if (string.IsNullOrEmpty(tocHref))
            {
                return (tocHref, default, default);
            }

            var tocHrefType = GetHrefType(tocHref);
            Debug.Assert(tocHrefType == TocHrefType.AbsolutePath || IsIncludeHref(tocHrefType));

            if (tocHrefType == TocHrefType.AbsolutePath)
            {
                return (tocHref, default, default);
            }

            var (hrefPath, _, _) = UrlUtility.SplitUrl(tocHref.Value ?? "");
            var referenceTocFilePath = ResolveTocHref(filePath, referencedTocs, tocHrefType, new SourceInfo<string>(hrefPath, tocHref), errors);
            if (referenceTocFilePath != null)
            {
                var nestedToc = LoadTocFile(
                    referenceTocFilePath,
                    rootPath,
                    tocHrefType == TocHrefType.RelativeFolder ? new List<Document>() : referencedFiles,
                    referencedTocs,
                    errors);

                if (tocHrefType == TocHrefType.RelativeFolder)
                {
                    var nestedTocFirstItem = GetFirstItem(nestedToc.Items);
                    _dependencyMapBuilder.AddDependencyItem(filePath, nestedTocFirstItem?.Document, DependencyType.Link);
                    return (default, default, nestedTocFirstItem);
                }

                return (default, nestedToc, default);
            }

            return default;
        }

        private (SourceInfo<string?> resolvedTopicHref, SourceInfo<string?> resolvedTopicName, Document? file) ProcessTopicItem(
            Document filePath,
            Document rootPath,
            List<Document> referencedFiles,
            SourceInfo<string?> uid,
            SourceInfo<string?> topicHref,
            List<Error> errors)
        {
            // process uid first
            if (!string.IsNullOrEmpty(uid.Value))
            {
                var (xrefError, xrefSpec, href) = _xrefResolver.ResolveXrefSpec(new SourceInfo<string>(uid.Value, uid), filePath, rootPath);
                errors.AddIfNotNull(xrefError);
=======
                var (uidError, uidLink, display, declaringFile) = _xrefResolver.ResolveXref(node.Uid!, filePath, rootPath);
                errors.AddIfNotNull(uidError);
>>>>>>> 90e8e3d9

                if (xrefSpec?.DeclaringFile != null)
                {
                    referencedFiles.Add(xrefSpec.DeclaringFile);
                }

                if (!string.IsNullOrEmpty(href))
                {
<<<<<<< HEAD
                    return (new SourceInfo<string?>(href, uid), new SourceInfo<string?>(xrefSpec.Name, uid), xrefSpec.DeclaringFile);
=======
                    return (new SourceInfo<string?>(uidLink, node.Uid), new SourceInfo<string?>(display, node.Uid), declaringFile);
>>>>>>> 90e8e3d9
                }
            }

            // Process topicHref or href
            var href = node.TopicHref.Or(node.Href);
            if (string.IsNullOrEmpty(href))
            {
                return default;
            }

            switch (GetTocLinkType(href))
            {
                case TableOfContentsLinkType.Folder:
                case TableOfContentsLinkType.TocFile:
                    if (!string.IsNullOrEmpty(node.TopicHref))
                    {
                        errors.Add(Errors.TableOfContents.InvalidTopicHref(node.TopicHref));
                    }
                    return default;
            }

            var (error, link, resolvedFile) = _linkResolver.ResolveLink(href!, filePath, rootPath);
            errors.AddIfNotNull(error);

            if (resolvedFile != null)
            {
                // Add to referenced document list
                referencedFiles.Add(resolvedFile);
            }
            return (new SourceInfo<string?>(link, href), default, resolvedFile);
        }

        private (TableOfContentsNode? items, TableOfContentsNode? firstChild)
            ResolveToc(Document filePath, Document rootPath, TableOfContentsNode node, List<Document> referencedFiles, List<Document> referencedTocs, List<Error> errors)
        {
            var href = node.TocHref.Or(node.Href);

            switch (GetTocLinkType(href))
            {
                case TableOfContentsLinkType.TocFile:
                    var (error, nestedTocFile) = _linkResolver.ResolveContent(href!, filePath, DependencyType.TocInclusion);
                    errors.AddIfNotNull(error);
                    if (nestedTocFile is null)
                    {
                        return default;
                    }

                    referencedTocs.Add(nestedTocFile);
                    var nestedToc = LoadTocFile(nestedTocFile, rootPath, referencedFiles, referencedTocs, errors);
                    return (nestedToc, default);

                case TableOfContentsLinkType.Folder:
                    var linkedTocFile = FindTocInFolder(href!, filePath);
                    if (linkedTocFile is null)
                    {
                        return default;
                    }

                    var linkedToc = LoadTocFile(linkedTocFile, rootPath, new List<Document>(), referencedTocs, errors);
                    var firstDecadant = GetFirstItem(linkedToc.Items);
                    _dependencyMapBuilder.AddDependencyItem(filePath, firstDecadant?.Document, DependencyType.Link);
                    return (default, firstDecadant);

                case TableOfContentsLinkType.AbsolutePath:
                    return default;

                default:
                    if (!string.IsNullOrEmpty(node.TocHref))
                    {
                        errors.Add(Errors.TableOfContents.InvalidTocHref(node.TocHref));
                    }
                    return default;
            }
        }

        private Document? FindTocInFolder(SourceInfo<string> href, Document filePath)
        {
            var result = default(Document);
            var (hrefPath, _, _) = UrlUtility.SplitUrl(href);
            foreach (var name in s_tocFileNames)
            {
                var tocHref = new SourceInfo<string>(Path.Combine(hrefPath, name), href);
                var (_, subToc) = _linkResolver.ResolveContent(tocHref, filePath, DependencyType.TocInclusion);
                if (subToc != null)
                {
                    if (!subToc.FilePath.IsGitCommit)
                    {
                        return subToc;
                    }
                    else if (result is null)
                    {
                        result = subToc;
                    }
                }
            }
            return result;
        }

        private static TableOfContentsNode? GetFirstItem(List<SourceInfo<TableOfContentsNode>> items)
        {
            foreach (var item in items)
            {
                if (!string.IsNullOrEmpty(item.Value.Href))
                    return item;
            }

            foreach (var item in items)
            {
                return GetFirstItem(item.Value.Items);
            }

            return null;
        }

        private static TableOfContentsLinkType GetTocLinkType(string? href)
        {
            if (string.IsNullOrEmpty(href))
            {
                return TableOfContentsLinkType.Other;
            }

            switch (UrlUtility.GetLinkType(href))
            {
                case LinkType.AbsolutePath:
                    return TableOfContentsLinkType.AbsolutePath;

                case LinkType.RelativePath:
                    var (path, _, _) = UrlUtility.SplitUrl(href);
                    if (path.EndsWith('/') || path.EndsWith('\\'))
                    {
                        return TableOfContentsLinkType.Folder;
                    }

                    if (s_tocFileNames.Contains(Path.GetFileName(path)))
                    {
                        return TableOfContentsLinkType.TocFile;
                    }
                    return TableOfContentsLinkType.Other;

                default:
                    return TableOfContentsLinkType.Other;
            }
        }
    }
}<|MERGE_RESOLUTION|>--- conflicted
+++ resolved
@@ -174,102 +174,17 @@
             // Process uid
             if (!string.IsNullOrEmpty(node.Uid.Value))
             {
-<<<<<<< HEAD
-                var topicHrefType = GetHrefType(tocInputModel.TopicHref);
-                if (IsIncludeHref(topicHrefType))
-                {
-                    errors.Add(Errors.TableOfContents.InvalidTopicHref(tocInputModel.TopicHref));
-                }
-                else
-                {
-                    return tocInputModel.TopicHref;
-                }
-            }
-
-            if (string.IsNullOrEmpty(tocInputModel.Href) || !IsIncludeHref(GetHrefType(tocInputModel.Href)))
-            {
-                return tocInputModel.Href;
-            }
-
-            return default;
-        }
-
-        private (SourceInfo<string?> resolvedTocHref, TableOfContentsNode? subChildren, TableOfContentsNode? subChildrenFirstItem)
-            ProcessTocHref(
-                Document filePath,
-                Document rootPath,
-                List<Document> referencedFiles,
-                List<Document> referencedTocs,
-                SourceInfo<string?> tocHref,
-                List<Error> errors)
-        {
-            if (string.IsNullOrEmpty(tocHref))
-            {
-                return (tocHref, default, default);
-            }
-
-            var tocHrefType = GetHrefType(tocHref);
-            Debug.Assert(tocHrefType == TocHrefType.AbsolutePath || IsIncludeHref(tocHrefType));
-
-            if (tocHrefType == TocHrefType.AbsolutePath)
-            {
-                return (tocHref, default, default);
-            }
-
-            var (hrefPath, _, _) = UrlUtility.SplitUrl(tocHref.Value ?? "");
-            var referenceTocFilePath = ResolveTocHref(filePath, referencedTocs, tocHrefType, new SourceInfo<string>(hrefPath, tocHref), errors);
-            if (referenceTocFilePath != null)
-            {
-                var nestedToc = LoadTocFile(
-                    referenceTocFilePath,
-                    rootPath,
-                    tocHrefType == TocHrefType.RelativeFolder ? new List<Document>() : referencedFiles,
-                    referencedTocs,
-                    errors);
-
-                if (tocHrefType == TocHrefType.RelativeFolder)
-                {
-                    var nestedTocFirstItem = GetFirstItem(nestedToc.Items);
-                    _dependencyMapBuilder.AddDependencyItem(filePath, nestedTocFirstItem?.Document, DependencyType.Link);
-                    return (default, default, nestedTocFirstItem);
-                }
-
-                return (default, nestedToc, default);
-            }
-
-            return default;
-        }
-
-        private (SourceInfo<string?> resolvedTopicHref, SourceInfo<string?> resolvedTopicName, Document? file) ProcessTopicItem(
-            Document filePath,
-            Document rootPath,
-            List<Document> referencedFiles,
-            SourceInfo<string?> uid,
-            SourceInfo<string?> topicHref,
-            List<Error> errors)
-        {
-            // process uid first
-            if (!string.IsNullOrEmpty(uid.Value))
-            {
-                var (xrefError, xrefSpec, href) = _xrefResolver.ResolveXrefSpec(new SourceInfo<string>(uid.Value, uid), filePath, rootPath);
+                var (xrefError, xrefSpec, resolvedHref) = _xrefResolver.ResolveXrefSpec(new SourceInfo<string>(node.Uid.Value, node.Uid), filePath, rootPath);
                 errors.AddIfNotNull(xrefError);
-=======
-                var (uidError, uidLink, display, declaringFile) = _xrefResolver.ResolveXref(node.Uid!, filePath, rootPath);
-                errors.AddIfNotNull(uidError);
->>>>>>> 90e8e3d9
 
                 if (xrefSpec?.DeclaringFile != null)
                 {
                     referencedFiles.Add(xrefSpec.DeclaringFile);
                 }
 
-                if (!string.IsNullOrEmpty(href))
-                {
-<<<<<<< HEAD
-                    return (new SourceInfo<string?>(href, uid), new SourceInfo<string?>(xrefSpec.Name, uid), xrefSpec.DeclaringFile);
-=======
-                    return (new SourceInfo<string?>(uidLink, node.Uid), new SourceInfo<string?>(display, node.Uid), declaringFile);
->>>>>>> 90e8e3d9
+                if (!string.IsNullOrEmpty(resolvedHref))
+                {
+                    return (new SourceInfo<string?>(resolvedHref, node.Uid), new SourceInfo<string?>(xrefSpec.Name, node.Uid), xrefSpec.DeclaringFile);
                 }
             }
 
