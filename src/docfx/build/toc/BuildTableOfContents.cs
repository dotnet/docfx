// Copyright (c) Microsoft. All rights reserved.
// Licensed under the MIT license. See LICENSE file in the project root for full license information.

using System;
using System.Collections.Generic;
using System.Diagnostics;
using System.Linq;
using Newtonsoft.Json.Linq;

namespace Microsoft.Docs.Build
{
    internal static class BuildTableOfContents
    {
        public static (IEnumerable<Error>, TableOfContentsModel, List<string> monikers) Build(
            Context context,
            Document file,
            TableOfContentsMap tocMap,
            MetadataProvider metadataProvider,
            MonikersProvider monikersProvider,
            DependencyResolver dependencyResolver,
            Dictionary<Document, List<string>> monikersMap)
        {
            Debug.Assert(file.ContentType == ContentType.TableOfContents);
            Debug.Assert(monikersMap != null);

            if (!tocMap.Contains(file))
            {
                return (Enumerable.Empty<Error>(), null, new List<string>());
            }

<<<<<<< HEAD
            var (errors, tocModel, yamlHeader, refArticles, refTocs) = Load(context, file, monikersProvider, xrefMap, dependencyMapBuilder, gitCommitProvider, bookmarkValidator, monikersMap);
=======
            var (errors, tocModel, tocMetadata, refArticles, refTocs) = Load(context, file, monikersProvider, dependencyResolver, monikersMap);
>>>>>>> af95776c

            var (metadataError, metadata) = metadataProvider.GetMetadata(file, yamlHeader);
            errors.AddIfNotNull(metadataError);

            Error monikerError;
            var tocMetadata = metadata.ToObject<TableOfContentsMetadata>();
            (monikerError, tocMetadata.Monikers) = monikersProvider.GetFileLevelMonikers(file, tocMetadata.MonikerRange);
            errors.AddIfNotNull(monikerError);

            var model = new TableOfContentsModel
            {
                Items = tocModel,
                Metadata = tocMetadata,
            };

            return (errors, model, tocMetadata.Monikers);
        }

        public static TableOfContentsMap BuildTocMap(Context context, Docset docset, MonikersProvider monikersProvider, DependencyResolver dependencyResolver)
        {
            using (Progress.Start("Loading TOC"))
            {
                var builder = new TableOfContentsMapBuilder();
                var tocFiles = docset.ScanScope.Where(f => f.ContentType == ContentType.TableOfContents);
                if (!tocFiles.Any())
                {
                    return builder.Build();
                }

                ParallelUtility.ForEach(tocFiles, file => BuildTocMap(context, file, builder, monikersProvider, dependencyResolver), Progress.Update);

                return builder.Build();
            }
        }

        private static void BuildTocMap(Context context, Document fileToBuild, TableOfContentsMapBuilder tocMapBuilder, MonikersProvider monikersProvider, DependencyResolver dependencyResolver)
        {
            try
            {
                Debug.Assert(tocMapBuilder != null);
                Debug.Assert(fileToBuild != null);

                var (errors, _, _, referencedDocuments, referencedTocs) = Load(context, fileToBuild, monikersProvider, dependencyResolver);
                context.Report(fileToBuild.ToString(), errors);

                tocMapBuilder.Add(fileToBuild, referencedDocuments, referencedTocs);
            }
            catch (Exception ex) when (DocfxException.IsDocfxException(ex, out var dex))
            {
                context.Report(fileToBuild.ToString(), dex.Error);
            }
        }

        private static (
            List<Error> errors,
            List<TableOfContentsItem> tocItems,
            JObject metadata,
            List<Document> referencedDocuments,
            List<Document> referencedTocs)

            Load(
            Context context,
            Document fileToBuild,
            MonikersProvider monikersProvider,
            DependencyResolver dependencyResolver,
            Dictionary<Document, List<string>> monikersMap = null)
        {
            var errors = new List<Error>();
            var referencedDocuments = new List<Document>();
            var referencedTocs = new List<Document>();

            var (loadErrors, tocItems, tocMetadata) = TableOfContentsParser.Load(
                context,
                fileToBuild,
                (file, href, isInclude) =>
                {
                    var (error, referencedTocContent, referencedToc) = dependencyResolver.ResolveContent(href, file, DependencyType.TocInclusion);
                    errors.AddIfNotNull(error);
                    if (referencedToc != null && isInclude)
                    {
                        // add to referenced toc list
                        referencedTocs.Add(referencedToc);
                    }
                    return (referencedTocContent, referencedToc);
                },
                (file, href, resultRelativeTo) =>
                {
                    // add to referenced document list
                    // only resolve href, no need to build
                    var (error, link, buildItem) = dependencyResolver.ResolveLink(href, file, resultRelativeTo, null);
                    errors.AddIfNotNull(error);

                    var itemMonikers = new List<string>();
                    if (buildItem != null)
                    {
                        referencedDocuments.Add(buildItem);
                        if (monikersMap == null || !monikersMap.TryGetValue(buildItem, out itemMonikers))
                        {
                            itemMonikers = new List<string>();
                        }
                    }
                    return (link, itemMonikers);
                }, monikersProvider);

            errors.AddRange(loadErrors);
            return (errors, tocItems, tocMetadata, referencedDocuments, referencedTocs);
        }
    }
}<|MERGE_RESOLUTION|>--- conflicted
+++ resolved
@@ -28,11 +28,7 @@
                 return (Enumerable.Empty<Error>(), null, new List<string>());
             }
 
-<<<<<<< HEAD
-            var (errors, tocModel, yamlHeader, refArticles, refTocs) = Load(context, file, monikersProvider, xrefMap, dependencyMapBuilder, gitCommitProvider, bookmarkValidator, monikersMap);
-=======
-            var (errors, tocModel, tocMetadata, refArticles, refTocs) = Load(context, file, monikersProvider, dependencyResolver, monikersMap);
->>>>>>> af95776c
+            var (errors, tocModel, yamlHeader, refArticles, refTocs) = Load(context, file, monikersProvider, dependencyResolver, monikersMap);
 
             var (metadataError, metadata) = metadataProvider.GetMetadata(file, yamlHeader);
             errors.AddIfNotNull(metadataError);
