// Copyright (c) Microsoft. All rights reserved.
// Licensed under the MIT license. See LICENSE file in the project root for full license information.

using System;
using System.Collections.Generic;
using System.Diagnostics;
using System.Linq;
using Newtonsoft.Json.Linq;

namespace Microsoft.Docs.Build
{
    internal static class BuildTableOfContents
    {
        public static (IEnumerable<Error>, TableOfContentsModel, List<string> monikers) Build(
            Context context,
            Document file,
            MetadataProvider metadataProvider,
            MonikerProvider monikerProvider,
            DependencyResolver dependencyResolver,
            MonikerMap monikerMap,
            List<Document> callStack)
        {
            Debug.Assert(file.ContentType == ContentType.TableOfContents);
            Debug.Assert(monikerMap != null);

<<<<<<< HEAD
            if (!tocMap.Contains(file))
            {
                return (Enumerable.Empty<Error>(), null, new List<string>());
            }

            var (errors, tocModel, yamlHeader, refArticles, refTocs) = Load(context, file, dependencyResolver, callStack, monikerMap, monikerProvider.Comparer);
=======
            var (errors, tocModel, yamlHeader, refArticles, refTocs) = Load(context, file, dependencyResolver, monikerMap, monikerProvider.Comparer);
>>>>>>> 8131cfde
            var (metadataErrors, metadata) = metadataProvider.GetMetadata(file, yamlHeader);
            errors.AddRange(metadataErrors);

            Error monikerError;
            var tocMetadata = metadata.ToObject<TableOfContentsMetadata>();
            (monikerError, tocMetadata.Monikers) = monikerProvider.GetFileLevelMonikers(file, tocMetadata.MonikerRange);
            errors.AddIfNotNull(monikerError);

            var model = new TableOfContentsModel
            {
                Items = tocModel,
                Metadata = tocMetadata,
            };

            return (errors, model, tocMetadata.Monikers);
        }

        public static TableOfContentsMap BuildTocMap(Context context, Docset docset, DependencyResolver dependencyResolver, List<Document> callStack)
        {
            using (Progress.Start("Loading TOC"))
            {
                var builder = new TableOfContentsMapBuilder();
                var tocFiles = docset.ScanScope.Where(f => f.ContentType == ContentType.TableOfContents);
                if (!tocFiles.Any())
                {
                    return builder.Build();
                }

                ParallelUtility.ForEach(tocFiles, file => BuildTocMap(context, file, builder, dependencyResolver, callStack), Progress.Update);

                return builder.Build();
            }
        }

        private static void BuildTocMap(Context context, Document fileToBuild, TableOfContentsMapBuilder tocMapBuilder, DependencyResolver dependencyResolver, List<Document> callStack)
        {
            try
            {
                Debug.Assert(tocMapBuilder != null);
                Debug.Assert(fileToBuild != null);

                var (errors, _, _, referencedDocuments, referencedTocs) = Load(context, fileToBuild, dependencyResolver, callStack);
                context.Report(fileToBuild.ToString(), errors);

                tocMapBuilder.Add(fileToBuild, referencedDocuments, referencedTocs);
            }
            catch (Exception ex) when (DocfxException.IsDocfxException(ex, out var dex))
            {
                context.Report(fileToBuild.ToString(), dex.Error);
            }
        }

        private static (
            List<Error> errors,
            List<TableOfContentsItem> tocItems,
            JObject metadata,
            List<Document> referencedDocuments,
            List<Document> referencedTocs)

            Load(
            Context context,
            Document fileToBuild,
            DependencyResolver dependencyResolver,
            List<Document> callStack,
            MonikerMap monikerMap = null,
            MonikerComparer monikerComparer = null)
        {
            Debug.Assert(!(monikerMap == null ^ monikerComparer == null));

            var errors = new List<Error>();
            var referencedDocuments = new List<Document>();
            var referencedTocs = new List<Document>();

            var (loadErrors, tocItems, tocMetadata) = TableOfContentsParser.Load(
                context,
                fileToBuild,
                monikerComparer,
                monikerMap,
                (file, href, isInclude) =>
                {
                    var (error, referencedTocContent, referencedToc) = dependencyResolver.ResolveContent(href, file, DependencyType.TocInclusion);
                    errors.AddIfNotNull(error);
                    if (referencedToc != null && isInclude)
                    {
                        // add to referenced toc list
                        referencedTocs.Add(referencedToc);
                    }
                    return (referencedTocContent, referencedToc);
                },
                (file, href, resultRelativeTo) =>
                {
                    // add to referenced document list
                    var (error, link, buildItem) = dependencyResolver.ResolveLink(href, file, resultRelativeTo, null, callStack);
                    errors.AddIfNotNull(error);

                    if (buildItem != null)
                    {
                        referencedDocuments.Add(buildItem);
                    }
                    return (link, buildItem);
                },
                (file, uid) =>
                {
                    // add to referenced document list
                    var (error, link, display, buildItem) = dependencyResolver.ResolveXref(uid, file, callStack);
                    errors.AddIfNotNull(error);

                    if (buildItem != null)
                    {
                        referencedDocuments.Add(buildItem);
                    }

                    return (link, display, buildItem);
                });

            errors.AddRange(loadErrors);
            return (errors, tocItems, tocMetadata, referencedDocuments, referencedTocs);
        }
    }
}<|MERGE_RESOLUTION|>--- conflicted
+++ resolved
@@ -23,16 +23,7 @@
             Debug.Assert(file.ContentType == ContentType.TableOfContents);
             Debug.Assert(monikerMap != null);
 
-<<<<<<< HEAD
-            if (!tocMap.Contains(file))
-            {
-                return (Enumerable.Empty<Error>(), null, new List<string>());
-            }
-
             var (errors, tocModel, yamlHeader, refArticles, refTocs) = Load(context, file, dependencyResolver, callStack, monikerMap, monikerProvider.Comparer);
-=======
-            var (errors, tocModel, yamlHeader, refArticles, refTocs) = Load(context, file, dependencyResolver, monikerMap, monikerProvider.Comparer);
->>>>>>> 8131cfde
             var (metadataErrors, metadata) = metadataProvider.GetMetadata(file, yamlHeader);
             errors.AddRange(metadataErrors);
 
