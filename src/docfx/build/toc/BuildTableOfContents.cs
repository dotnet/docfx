// Copyright (c) Microsoft. All rights reserved.
// Licensed under the MIT license. See LICENSE file in the project root for full license information.

using System;
using System.Collections.Generic;
using System.Diagnostics;
using System.Linq;
using System.Threading.Tasks;

namespace Microsoft.Docs.Build
{
    internal static class BuildTableOfContents
    {
        public static Task Build(Context context, Document file, Action<Document> buildChild)
        {
            Debug.Assert(file.ContentType == ContentType.TableOfContents);

            var (tocModel, refArticles, refTocs) = Load(file);

            foreach (var article in refArticles)
            {
                buildChild(article);
            }

            context.WriteJson(new TableOfContentsModel { Items = tocModel }, file.OutputPath);

            return Task.CompletedTask;
        }

        public static async Task<TableOfContentsMap> BuildTocMap(Context context, List<Document> files)
        {
            Debug.Assert(files != null);

            var builder = new TableOfContentsMapBuilder();
            var tocFiles = files.Where(f => f.ContentType == ContentType.TableOfContents);
            if (!tocFiles.Any())
            {
                return builder.Build();
            }

            await ParallelUtility.ForEach(tocFiles, file => BuildTocMap(context, file, builder));

            return builder.Build();
        }

        private static Task BuildTocMap(Context context, Document fileToBuild, TableOfContentsMapBuilder tocMapBuilder)
        {
            Debug.Assert(tocMapBuilder != null);
            Debug.Assert(fileToBuild != null);

            var (tocModel, referencedDocuments, referencedTocs) = Load(fileToBuild);

            tocMapBuilder.Add(fileToBuild, referencedDocuments, referencedTocs);

            return Task.CompletedTask;
        }

        private static (List<TableOfContentsItem> tocModel, List<Document> referencedDocuments, List<Document> referencedTocs) Load(Document fileToBuild)
        {
            var referencedDocuments = new List<Document>();
            var referencedTocs = new List<Document>();
            var tocViewModel = TableOfContentsParser.Load(
                fileToBuild.ReadText(),
                fileToBuild.FilePath.EndsWith(".yml", StringComparison.OrdinalIgnoreCase),
                fileToBuild,
                (file, href) =>
                {
<<<<<<< HEAD
                    var (error, referencedTocContent, referencedTocPath) = file.TryResolveContent(href);
=======
                    var (referencedTocContent, referencedTocPath) = file.TryResolveContent(href);
>>>>>>> 83ab5361
                    if (referencedTocPath != null)
                    {
                        // add to referenced toc list
                        referencedTocs.Add(referencedTocPath);
                    }
                    return (referencedTocContent, referencedTocPath);
                },
<<<<<<< HEAD
                (file, href) =>
                {
                    // add to referenced document list
                    // only resolve href, no need to build
                    var (error, link, buildItem) = file.TryResolveHref(href, fileToBuild);
=======
                (file, href, resultRelativeTo) =>
                {
                    // add to referenced document list
                    // only resolve href, no need to build
                    var (link, buildItem) = file.TryResolveHref(href, resultRelativeTo);
>>>>>>> 83ab5361
                    if (buildItem != null)
                    {
                        referencedDocuments.Add(buildItem);
                    }
                    return link;
                });

            return (tocViewModel, referencedDocuments, referencedTocs);
        }
    }
}<|MERGE_RESOLUTION|>--- conflicted
+++ resolved
@@ -15,13 +15,14 @@
         {
             Debug.Assert(file.ContentType == ContentType.TableOfContents);
 
-            var (tocModel, refArticles, refTocs) = Load(file);
+            var (errors, tocModel, refArticles, refTocs) = Load(file);
 
             foreach (var article in refArticles)
             {
                 buildChild(article);
             }
 
+            context.Report(file, errors);
             context.WriteJson(new TableOfContentsModel { Items = tocModel }, file.OutputPath);
 
             return Task.CompletedTask;
@@ -48,15 +49,22 @@
             Debug.Assert(tocMapBuilder != null);
             Debug.Assert(fileToBuild != null);
 
-            var (tocModel, referencedDocuments, referencedTocs) = Load(fileToBuild);
+            var (errors, tocModel, referencedDocuments, referencedTocs) = Load(fileToBuild);
 
             tocMapBuilder.Add(fileToBuild, referencedDocuments, referencedTocs);
 
             return Task.CompletedTask;
         }
 
-        private static (List<TableOfContentsItem> tocModel, List<Document> referencedDocuments, List<Document> referencedTocs) Load(Document fileToBuild)
+        private static (
+            List<DocfxException> errors,
+            List<TableOfContentsItem> tocModel,
+            List<Document> referencedDocuments,
+            List<Document> referencedTocs)
+
+            Load(Document fileToBuild)
         {
+            var errors = new List<DocfxException>();
             var referencedDocuments = new List<Document>();
             var referencedTocs = new List<Document>();
             var tocViewModel = TableOfContentsParser.Load(
@@ -65,11 +73,7 @@
                 fileToBuild,
                 (file, href) =>
                 {
-<<<<<<< HEAD
                     var (error, referencedTocContent, referencedTocPath) = file.TryResolveContent(href);
-=======
-                    var (referencedTocContent, referencedTocPath) = file.TryResolveContent(href);
->>>>>>> 83ab5361
                     if (referencedTocPath != null)
                     {
                         // add to referenced toc list
@@ -77,19 +81,11 @@
                     }
                     return (referencedTocContent, referencedTocPath);
                 },
-<<<<<<< HEAD
-                (file, href) =>
-                {
-                    // add to referenced document list
-                    // only resolve href, no need to build
-                    var (error, link, buildItem) = file.TryResolveHref(href, fileToBuild);
-=======
                 (file, href, resultRelativeTo) =>
                 {
                     // add to referenced document list
                     // only resolve href, no need to build
-                    var (link, buildItem) = file.TryResolveHref(href, resultRelativeTo);
->>>>>>> 83ab5361
+                    var (error, link, buildItem) = file.TryResolveHref(href, resultRelativeTo);
                     if (buildItem != null)
                     {
                         referencedDocuments.Add(buildItem);
@@ -97,7 +93,7 @@
                     return link;
                 });
 
-            return (tocViewModel, referencedDocuments, referencedTocs);
+            return (errors, tocViewModel, referencedDocuments, referencedTocs);
         }
     }
 }