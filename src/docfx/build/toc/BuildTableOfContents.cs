--- conflicted
+++ resolved
@@ -28,12 +28,7 @@
                 return (Enumerable.Empty<Error>(), null, new List<string>());
             }
 
-<<<<<<< HEAD
-            var (errors, tocModel, yamlHeader, refArticles, refTocs) = Load(context, file, monikerProvider, dependencyResolver, monikerMap);
-=======
-            var (errors, tocModel, tocMetadata, refArticles, refTocs) = Load(context, file, dependencyResolver, monikerMap, monikerProvider.Comparer);
->>>>>>> 34bf5ab9
-
+            var (errors, tocModel, yamlHeader, refArticles, refTocs) = Load(context, file, dependencyResolver, monikerMap, monikerProvider.Comparer);
             var (metadataErrors, metadata) = metadataProvider.GetMetadata(file, yamlHeader);
             errors.AddRange(metadataErrors);
 
