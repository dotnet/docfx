--- conflicted
+++ resolved
@@ -117,11 +117,7 @@
                 fileToBuild,
                 (file, href, isInclude) =>
                 {
-<<<<<<< HEAD
-                    var (error, referencedTocContent, referencedToc) = context.DependencyResolver.ResolveContent(href, file, default, DependencyType.TocInclusion);
-=======
                     var (error, referencedTocContent, referencedToc) = context.DependencyResolver.ResolveContent(href, file, href?.Range ?? default, DependencyType.TocInclusion);
->>>>>>> b9a04ef8
                     errors.AddIfNotNull(error);
 
                     if (referencedToc != null && isInclude)
