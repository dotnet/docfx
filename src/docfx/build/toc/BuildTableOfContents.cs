// Copyright (c) Microsoft. All rights reserved.
// Licensed under the MIT license. See LICENSE file in the project root for full license information.

using System.IO;
using System.Linq;

namespace Microsoft.Docs.Build
{
    internal static class BuildTableOfContents
    {
        public static void Build(Context context, FilePath file)
        {
            var errors = context.ErrorBuilder;

            // load toc tree
            var (node, _, _, _) = context.TableOfContentsLoader.Load(file);

            context.ContentValidator.ValidateTocDeprecated(file);

            var metadata = context.MetadataProvider.GetMetadata(errors, file);
            context.MetadataValidator.ValidateMetadata(errors, metadata.RawJObject, file);

            var tocMetadata = JsonUtility.ToObject<TableOfContentsMetadata>(errors, metadata.RawJObject);

            var path = context.DocumentProvider.GetSitePath(file);

            var model = new TableOfContentsModel(node.Items.Select(item => item.Value).ToArray(), tocMetadata, path);

            var outputPath = context.DocumentProvider.GetOutputPath(file);

            // enable pdf
            if (context.Config.OutputPdf)
            {
                var monikers = context.MonikerProvider.GetFileLevelMonikers(errors, file);
                model.Metadata.PdfAbsolutePath = "/" +
                    UrlUtility.Combine(
                        context.Config.BasePath, "opbuildpdf", monikers.MonikerGroup ?? "", LegacyUtility.ChangeExtension(path, ".pdf"));
            }

            if (!context.ErrorBuilder.FileHasError(file) && !context.Config.DryRun)
            {
                if (context.Config.OutputType == OutputType.Html)
                {
<<<<<<< HEAD
                    var viewModel = context.TemplateEngine.RunJavaScript($"toc.html.js", JsonUtility.ToJObject(model));
                    var html = context.TemplateEngine.RunMustache($"toc.html", viewModel, file.FilePath);
                    context.Output.WriteText(outputPath, html);
=======
                    if (context.DocumentProvider.IsHtml(file))
                    {
                        var viewModel = context.TemplateEngine.RunJavaScript($"toc.html.js", JsonUtility.ToJObject(model));
                        var html = context.TemplateEngine.RunMustache($"toc.html", viewModel, file);
                        context.Output.WriteText(outputPath, html);
                    }
>>>>>>> 4f29f1dc

                    // Just for current PDF build. toc.json is used for generate PDF outline
                    var output = context.TemplateEngine.RunJavaScript("toc.json.js", JsonUtility.ToJObject(model));
                    context.Output.WriteJson(Path.ChangeExtension(outputPath, ".json"), output);
                }
                else
                {
                    var output = context.TemplateEngine.RunJavaScript("toc.json.js", JsonUtility.ToJObject(model));
                    context.Output.WriteJson(outputPath, output);
                }
            }

            context.PublishModelBuilder.SetPublishItem(file, metadata: null, outputPath);
        }
    }
}<|MERGE_RESOLUTION|>--- conflicted
+++ resolved
@@ -41,18 +41,12 @@
             {
                 if (context.Config.OutputType == OutputType.Html)
                 {
-<<<<<<< HEAD
-                    var viewModel = context.TemplateEngine.RunJavaScript($"toc.html.js", JsonUtility.ToJObject(model));
-                    var html = context.TemplateEngine.RunMustache($"toc.html", viewModel, file.FilePath);
-                    context.Output.WriteText(outputPath, html);
-=======
                     if (context.DocumentProvider.IsHtml(file))
                     {
                         var viewModel = context.TemplateEngine.RunJavaScript($"toc.html.js", JsonUtility.ToJObject(model));
                         var html = context.TemplateEngine.RunMustache($"toc.html", viewModel, file);
                         context.Output.WriteText(outputPath, html);
                     }
->>>>>>> 4f29f1dc
 
                     // Just for current PDF build. toc.json is used for generate PDF outline
                     var output = context.TemplateEngine.RunJavaScript("toc.json.js", JsonUtility.ToJObject(model));
