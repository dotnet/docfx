// Copyright (c) Microsoft. All rights reserved.
// Licensed under the MIT license. See LICENSE file in the project root for full license information.

using System;
using System.Collections.Generic;
using System.Diagnostics;
using System.Linq;
using Newtonsoft.Json.Linq;

namespace Microsoft.Docs.Build
{
    internal static class BuildTableOfContents
    {
        public static (IEnumerable<Error>, TableOfContentsModel, List<string> monikers) Build(
            Context context,
            Document file,
            MetadataProvider metadataProvider,
            MonikerProvider monikerProvider,
            DependencyResolver dependencyResolver,
            MonikerMap monikerMap,
            List<Document> callStack)
        {
            Debug.Assert(file.ContentType == ContentType.TableOfContents);
            Debug.Assert(monikerMap != null);

<<<<<<< HEAD
            var (errors, tocModel, yamlHeader, refArticles, refTocs) = Load(context, file, dependencyResolver, callStack, monikerMap, monikerProvider.Comparer);
            var (metadataErrors, metadata) = metadataProvider.GetMetadata(file, yamlHeader);
            errors.AddRange(metadataErrors);

            Error monikerError;
            var tocMetadata = metadata.ToObject<TableOfContentsMetadata>();
            (monikerError, tocMetadata.Monikers) = monikerProvider.GetFileLevelMonikers(file, tocMetadata.MonikerRange);
            errors.AddIfNotNull(monikerError);
=======
            var (errors, tocModel, tocMetadata, refArticles, refTocs) = Load(context, file, dependencyResolver, metadataProvider, monikerMap, monikerProvider);
>>>>>>> bcaf2be7

            var model = new TableOfContentsModel
            {
                Items = tocModel,
                Metadata = tocMetadata,
            };

            return (errors, model, tocMetadata.Monikers);
        }

        public static TableOfContentsMap BuildTocMap(Context context, Docset docset, DependencyResolver dependencyResolver, List<Document> callStack)
        {
            using (Progress.Start("Loading TOC"))
            {
                var builder = new TableOfContentsMapBuilder();
                var tocFiles = docset.ScanScope.Where(f => f.ContentType == ContentType.TableOfContents);
                if (!tocFiles.Any())
                {
                    return builder.Build();
                }

                ParallelUtility.ForEach(tocFiles, file => BuildTocMap(context, file, builder, dependencyResolver, callStack), Progress.Update);

                return builder.Build();
            }
        }

        private static void BuildTocMap(Context context, Document fileToBuild, TableOfContentsMapBuilder tocMapBuilder, DependencyResolver dependencyResolver, List<Document> callStack)
        {
            try
            {
                Debug.Assert(tocMapBuilder != null);
                Debug.Assert(fileToBuild != null);

                var (errors, _, _, referencedDocuments, referencedTocs) = Load(context, fileToBuild, dependencyResolver, callStack);
                context.Report(fileToBuild.ToString(), errors);

                tocMapBuilder.Add(fileToBuild, referencedDocuments, referencedTocs);
            }
            catch (Exception ex) when (DocfxException.IsDocfxException(ex, out var dex))
            {
                context.Report(fileToBuild.ToString(), dex.Error);
            }
        }

        private static (
            List<Error> errors,
            List<TableOfContentsItem> tocItems,
            TableOfContentsMetadata metadata,
            List<Document> referencedDocuments,
            List<Document> referencedTocs)

            Load(
            Context context,
            Document fileToBuild,
            DependencyResolver dependencyResolver,
<<<<<<< HEAD
            List<Document> callStack,
=======
            MetadataProvider metadataProvider = null,
>>>>>>> bcaf2be7
            MonikerMap monikerMap = null,
            MonikerProvider monikerProvider = null)
        {
            Debug.Assert(!(monikerMap == null ^ monikerProvider == null));

            var errors = new List<Error>();
            var referencedDocuments = new List<Document>();
            var referencedTocs = new List<Document>();

            var (loadErrors, tocItems, tocMetadata) = TableOfContentsParser.Load(
                context,
                fileToBuild,
                metadataProvider,
                monikerProvider,
                monikerMap,
                (file, href, isInclude) =>
                {
                    var (error, referencedTocContent, referencedToc) = dependencyResolver.ResolveContent(href, file, DependencyType.TocInclusion);
                    errors.AddIfNotNull(error);
                    if (referencedToc != null && isInclude)
                    {
                        // add to referenced toc list
                        referencedTocs.Add(referencedToc);
                    }
                    return (referencedTocContent, referencedToc);
                },
                (file, href, resultRelativeTo) =>
                {
                    // add to referenced document list
                    var (error, link, buildItem) = dependencyResolver.ResolveLink(href, file, resultRelativeTo, null, callStack);
                    errors.AddIfNotNull(error);

                    if (buildItem != null)
                    {
                        referencedDocuments.Add(buildItem);
                    }
                    return (link, buildItem);
                },
                (file, uid) =>
                {
                    // add to referenced document list
                    var (error, link, display, buildItem) = dependencyResolver.ResolveXref(uid, file, callStack);
                    errors.AddIfNotNull(error);

                    if (buildItem != null)
                    {
                        referencedDocuments.Add(buildItem);
                    }

                    return (link, display, buildItem);
                });

            errors.AddRange(loadErrors);
            return (errors, tocItems, tocMetadata, referencedDocuments, referencedTocs);
        }
    }
}<|MERGE_RESOLUTION|>--- conflicted
+++ resolved
@@ -23,18 +23,7 @@
             Debug.Assert(file.ContentType == ContentType.TableOfContents);
             Debug.Assert(monikerMap != null);
 
-<<<<<<< HEAD
-            var (errors, tocModel, yamlHeader, refArticles, refTocs) = Load(context, file, dependencyResolver, callStack, monikerMap, monikerProvider.Comparer);
-            var (metadataErrors, metadata) = metadataProvider.GetMetadata(file, yamlHeader);
-            errors.AddRange(metadataErrors);
-
-            Error monikerError;
-            var tocMetadata = metadata.ToObject<TableOfContentsMetadata>();
-            (monikerError, tocMetadata.Monikers) = monikerProvider.GetFileLevelMonikers(file, tocMetadata.MonikerRange);
-            errors.AddIfNotNull(monikerError);
-=======
-            var (errors, tocModel, tocMetadata, refArticles, refTocs) = Load(context, file, dependencyResolver, metadataProvider, monikerMap, monikerProvider);
->>>>>>> bcaf2be7
+            var (errors, tocModel, tocMetadata, refArticles, refTocs) = Load(context, file, dependencyResolver, callStack, metadataProvider, monikerMap, monikerProvider);
 
             var model = new TableOfContentsModel
             {
@@ -91,11 +80,7 @@
             Context context,
             Document fileToBuild,
             DependencyResolver dependencyResolver,
-<<<<<<< HEAD
             List<Document> callStack,
-=======
-            MetadataProvider metadataProvider = null,
->>>>>>> bcaf2be7
             MonikerMap monikerMap = null,
             MonikerProvider monikerProvider = null)
         {
