--- conflicted
+++ resolved
@@ -83,16 +83,11 @@
             var errors = new List<Error>();
             var referencedDocuments = new List<Document>();
             var referencedTocs = new List<Document>();
-            var content = fileToBuild.ReadText();
 
             GitUtility.CheckMergeConflictMarker(content, fileToBuild.FilePath);
 
             var (loadErrors, tocItems, tocMetadata) = TableOfContentsParser.Load(
-<<<<<<< HEAD
                 context,
-=======
-                content,
->>>>>>> bf427c44
                 fileToBuild,
                 (file, href, isInclude) =>
                 {
