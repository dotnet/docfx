// Copyright (c) Microsoft. All rights reserved.
// Licensed under the MIT license. See LICENSE file in the project root for full license information.

using System;
using System.Collections.Generic;
using System.Diagnostics;
using System.Linq;
using Newtonsoft.Json.Linq;

namespace Microsoft.Docs.Build
{
    internal static class BuildTableOfContents
    {
        public static (IEnumerable<Error>, TableOfContentsModel, List<string> monikers) Build(
            Context context,
            Document file,
            TableOfContentsMap tocMap,
            MetadataProvider metadataProvider,
            MonikerProvider monikerProvider,
            DependencyResolver dependencyResolver,
            MonikerMap monikerMap)
        {
            Debug.Assert(file.ContentType == ContentType.TableOfContents);
            Debug.Assert(monikerMap != null);

            if (!tocMap.Contains(file))
            {
                return (Enumerable.Empty<Error>(), null, new List<string>());
            }

<<<<<<< HEAD
            var (errors, tocModel, yamlHeader, refArticles, refTocs) = Load(context, file, monikersProvider, dependencyResolver, monikersMap);
=======
            var (errors, tocModel, tocMetadata, refArticles, refTocs) = Load(context, file, monikerProvider, dependencyResolver, monikerMap);
>>>>>>> 9d8d4f83

            var (metadataError, metadata) = metadataProvider.GetMetadata(file, yamlHeader);
            errors.AddIfNotNull(metadataError);

            Error monikerError;
<<<<<<< HEAD
            var tocMetadata = metadata.ToObject<TableOfContentsMetadata>();
            (monikerError, tocMetadata.Monikers) = monikersProvider.GetFileLevelMonikers(file, tocMetadata.MonikerRange);
=======
            (monikerError, metadata.Monikers) = monikerProvider.GetFileLevelMonikers(file, metadata.MonikerRange);
>>>>>>> 9d8d4f83
            errors.AddIfNotNull(monikerError);

            var model = new TableOfContentsModel
            {
                Items = tocModel,
                Metadata = tocMetadata,
            };

            return (errors, model, tocMetadata.Monikers);
        }

        public static TableOfContentsMap BuildTocMap(Context context, Docset docset, MonikerProvider monikerProvider, DependencyResolver dependencyResolver)
        {
            using (Progress.Start("Loading TOC"))
            {
                var builder = new TableOfContentsMapBuilder();
                var tocFiles = docset.ScanScope.Where(f => f.ContentType == ContentType.TableOfContents);
                if (!tocFiles.Any())
                {
                    return builder.Build();
                }

                ParallelUtility.ForEach(tocFiles, file => BuildTocMap(context, file, builder, monikerProvider, dependencyResolver), Progress.Update);

                return builder.Build();
            }
        }

        private static void BuildTocMap(Context context, Document fileToBuild, TableOfContentsMapBuilder tocMapBuilder, MonikerProvider monikerProvider, DependencyResolver dependencyResolver)
        {
            try
            {
                Debug.Assert(tocMapBuilder != null);
                Debug.Assert(fileToBuild != null);

                var (errors, _, _, referencedDocuments, referencedTocs) = Load(context, fileToBuild, monikerProvider, dependencyResolver);
                context.Report(fileToBuild.ToString(), errors);

                tocMapBuilder.Add(fileToBuild, referencedDocuments, referencedTocs);
            }
            catch (Exception ex) when (DocfxException.IsDocfxException(ex, out var dex))
            {
                context.Report(fileToBuild.ToString(), dex.Error);
            }
        }

        private static (
            List<Error> errors,
            List<TableOfContentsItem> tocItems,
            JObject metadata,
            List<Document> referencedDocuments,
            List<Document> referencedTocs)

            Load(
            Context context,
            Document fileToBuild,
            MonikerProvider monikerProvider,
            DependencyResolver dependencyResolver,
            MonikerMap monikerMap = null)
        {
            var errors = new List<Error>();
            var referencedDocuments = new List<Document>();
            var referencedTocs = new List<Document>();

            var (loadErrors, tocItems, tocMetadata) = TableOfContentsParser.Load(
                context,
                fileToBuild,
                monikerProvider,
                monikerMap,
                (file, href, isInclude) =>
                {
                    var (error, referencedTocContent, referencedToc) = dependencyResolver.ResolveContent(href, file, DependencyType.TocInclusion);
                    errors.AddIfNotNull(error);
                    if (referencedToc != null && isInclude)
                    {
                        // add to referenced toc list
                        referencedTocs.Add(referencedToc);
                    }
                    return (referencedTocContent, referencedToc);
                },
                (file, href, resultRelativeTo) =>
                {
                    // add to referenced document list
                    var (error, link, buildItem) = dependencyResolver.ResolveLink(href, file, resultRelativeTo, null);
                    errors.AddIfNotNull(error);

                    if (buildItem != null)
                    {
                        referencedDocuments.Add(buildItem);
                    }
                    return (link, buildItem);
                },
                (file, uid) =>
                {
                    // add to referenced document list
                    var (error, link, _, buildItem) = dependencyResolver.ResolveXref(uid, file);
                    errors.AddIfNotNull(error);

                    if (buildItem != null)
                    {
                        referencedDocuments.Add(buildItem);
                    }

                    return (link, buildItem);
                });

            errors.AddRange(loadErrors);
            return (errors, tocItems, tocMetadata, referencedDocuments, referencedTocs);
        }
    }
}<|MERGE_RESOLUTION|>--- conflicted
+++ resolved
@@ -28,22 +28,14 @@
                 return (Enumerable.Empty<Error>(), null, new List<string>());
             }
 
-<<<<<<< HEAD
-            var (errors, tocModel, yamlHeader, refArticles, refTocs) = Load(context, file, monikersProvider, dependencyResolver, monikersMap);
-=======
-            var (errors, tocModel, tocMetadata, refArticles, refTocs) = Load(context, file, monikerProvider, dependencyResolver, monikerMap);
->>>>>>> 9d8d4f83
+            var (errors, tocModel, yamlHeader, refArticles, refTocs) = Load(context, file, monikerProvider, dependencyResolver, monikerMap);
 
             var (metadataError, metadata) = metadataProvider.GetMetadata(file, yamlHeader);
             errors.AddIfNotNull(metadataError);
 
             Error monikerError;
-<<<<<<< HEAD
             var tocMetadata = metadata.ToObject<TableOfContentsMetadata>();
-            (monikerError, tocMetadata.Monikers) = monikersProvider.GetFileLevelMonikers(file, tocMetadata.MonikerRange);
-=======
-            (monikerError, metadata.Monikers) = monikerProvider.GetFileLevelMonikers(file, metadata.MonikerRange);
->>>>>>> 9d8d4f83
+            (monikerError, tocMetadata.Monikers) = monikerProvider.GetFileLevelMonikers(file, tocMetadata.MonikerRange);
             errors.AddIfNotNull(monikerError);
 
             var model = new TableOfContentsModel
