// Copyright (c) Microsoft. All rights reserved.
// Licensed under the MIT license. See LICENSE file in the project root for full license information.

using System;
using System.Collections.Generic;
using System.Diagnostics;
using System.Linq;
using Newtonsoft.Json.Linq;

namespace Microsoft.Docs.Build
{
    internal static class BuildTableOfContents
    {
        public static (IEnumerable<Error>, TableOfContentsModel, List<string> monikers) Build(
            Context context,
            Document file,
            TableOfContentsMap tocMap,
            MetadataProvider metadataProvider,
            MonikerProvider monikerProvider,
            DependencyResolver dependencyResolver,
            MonikerMap monikerMap)
        {
            Debug.Assert(file.ContentType == ContentType.TableOfContents);
            Debug.Assert(monikerMap != null);

            if (!tocMap.Contains(file))
            {
                return (Enumerable.Empty<Error>(), null, new List<string>());
            }

            var (errors, tocModel, tocMetadata, refArticles, refTocs) = Load(context, file, monikerProvider, dependencyResolver, monikerMap);

            var metadata = metadataProvider.GetMetadata(file, tocMetadata).ToObject<TableOfContentsMetadata>();

            Error monikerError;
            (monikerError, metadata.Monikers) = monikerProvider.GetFileLevelMonikers(file, metadata.MonikerRange);
            errors.AddIfNotNull(monikerError);

            var model = new TableOfContentsModel
            {
                Items = tocModel,
                Metadata = metadata,
            };

            return (errors, model, metadata.Monikers);
        }

        public static TableOfContentsMap BuildTocMap(Context context, Docset docset, MonikerProvider monikerProvider, DependencyResolver dependencyResolver)
        {
            using (Progress.Start("Loading TOC"))
            {
                var builder = new TableOfContentsMapBuilder();
                var tocFiles = docset.ScanScope.Where(f => f.ContentType == ContentType.TableOfContents);
                if (!tocFiles.Any())
                {
                    return builder.Build();
                }

                ParallelUtility.ForEach(tocFiles, file => BuildTocMap(context, file, builder, monikerProvider, dependencyResolver), Progress.Update);

                return builder.Build();
            }
        }

        private static void BuildTocMap(Context context, Document fileToBuild, TableOfContentsMapBuilder tocMapBuilder, MonikerProvider monikerProvider, DependencyResolver dependencyResolver)
        {
            try
            {
                Debug.Assert(tocMapBuilder != null);
                Debug.Assert(fileToBuild != null);

                var (errors, _, _, referencedDocuments, referencedTocs) = Load(context, fileToBuild, monikerProvider, dependencyResolver);
                context.Report(fileToBuild.ToString(), errors);

                tocMapBuilder.Add(fileToBuild, referencedDocuments, referencedTocs);
            }
            catch (Exception ex) when (DocfxException.IsDocfxException(ex, out var dex))
            {
                context.Report(fileToBuild.ToString(), dex.Error);
            }
        }

        private static (
            List<Error> errors,
            List<TableOfContentsItem> tocItems,
            JObject metadata,
            List<Document> referencedDocuments,
            List<Document> referencedTocs)

            Load(
            Context context,
            Document fileToBuild,
            MonikerProvider monikerProvider,
            DependencyResolver dependencyResolver,
            MonikerMap monikerMap = null)
        {
            var errors = new List<Error>();
            var referencedDocuments = new List<Document>();
            var referencedTocs = new List<Document>();

            var (loadErrors, tocItems, tocMetadata) = TableOfContentsParser.Load(
                context,
                fileToBuild,
                monikerProvider,
                monikerMap,
                (file, href, isInclude) =>
                {
                    var (error, referencedTocContent, referencedToc) = dependencyResolver.ResolveContent(href, file, DependencyType.TocInclusion);
                    errors.AddIfNotNull(error);
                    if (referencedToc != null && isInclude)
                    {
                        // add to referenced toc list
                        referencedTocs.Add(referencedToc);
                    }
                    return (referencedTocContent, referencedToc);
                },
                (file, href, resultRelativeTo) =>
                {
                    // add to referenced document list
                    var (error, link, buildItem) = dependencyResolver.ResolveLink(href, file, resultRelativeTo, null);
                    errors.AddIfNotNull(error);

                    if (buildItem != null)
                    {
                        referencedDocuments.Add(buildItem);
                    }
<<<<<<< HEAD
                    return (link, itemMonikers);
                },
                (file, uid) =>
                {
                    // add to referenced document list
                    var (error, link, _, buildItem) = dependencyResolver.ResolveXref(uid, file);
                    errors.AddIfNotNull(error);

                    var itemMonikers = new List<string>();
                    if (buildItem != null)
                    {
                        referencedDocuments.Add(buildItem);
                        if (monikersMap == null || !monikersMap.TryGetValue(buildItem, out itemMonikers))
                        {
                            itemMonikers = new List<string>();
                        }
                    }

                    return (link, itemMonikers);
                },
                monikersProvider);
=======
                    return (link, buildItem);
                });
>>>>>>> c23a8521

            errors.AddRange(loadErrors);
            return (errors, tocItems, tocMetadata, referencedDocuments, referencedTocs);
        }
    }
}<|MERGE_RESOLUTION|>--- conflicted
+++ resolved
@@ -124,8 +124,7 @@
                     {
                         referencedDocuments.Add(buildItem);
                     }
-<<<<<<< HEAD
-                    return (link, itemMonikers);
+                    return (link, buildItem);
                 },
                 (file, uid) =>
                 {
@@ -133,23 +132,13 @@
                     var (error, link, _, buildItem) = dependencyResolver.ResolveXref(uid, file);
                     errors.AddIfNotNull(error);
 
-                    var itemMonikers = new List<string>();
                     if (buildItem != null)
                     {
                         referencedDocuments.Add(buildItem);
-                        if (monikersMap == null || !monikersMap.TryGetValue(buildItem, out itemMonikers))
-                        {
-                            itemMonikers = new List<string>();
-                        }
                     }
 
-                    return (link, itemMonikers);
-                },
-                monikersProvider);
-=======
                     return (link, buildItem);
                 });
->>>>>>> c23a8521
 
             errors.AddRange(loadErrors);
             return (errors, tocItems, tocMetadata, referencedDocuments, referencedTocs);
