--- conflicted
+++ resolved
@@ -30,16 +30,12 @@
                 return (Enumerable.Empty<Error>(), null, new List<string>());
             }
 
-<<<<<<< HEAD
-            var (errors, tocModel, tocMetadata, refArticles, refTocs) = Load(context, file, gitCommitProvider, dependencyMapBuilder, bookmarkValidator, monikersMap);
-=======
-            var (errors, tocModel, tocMetadata, refArticles, refTocs, monikers) = Load(context, file, monikersProvider, gitCommitProvider, dependencyMapBuilder, bookmarkValidator, monikersMap);
->>>>>>> 9295e069
+            var (errors, tocModel, tocMetadata, refArticles, refTocs) = Load(context, file, monikersProvider, gitCommitProvider, dependencyMapBuilder, bookmarkValidator, monikersMap);
 
             var metadata = metadataProvider.GetMetadata(file, tocMetadata).ToObject<TableOfContentsMetadata>();
 
             Error monikerError;
-            (monikerError, metadata.Monikers) = file.Docset.Monikers.GetFileLevelMonikers(file, metadata.MonikerRange);
+            (monikerError, metadata.Monikers) = monikersProvider.GetFileLevelMonikers(file, metadata.MonikerRange);
             errors.AddIfNotNull(monikerError);
 
             var model = new TableOfContentsModel
@@ -75,11 +71,7 @@
                 Debug.Assert(tocMapBuilder != null);
                 Debug.Assert(fileToBuild != null);
 
-<<<<<<< HEAD
-                var (errors, _, _, referencedDocuments, referencedTocs) = Load(context, fileToBuild);
-=======
-                var (errors, _, _, referencedDocuments, referencedTocs, _) = Load(context, fileToBuild, monikersProvider);
->>>>>>> 9295e069
+                var (errors, _, _, referencedDocuments, referencedTocs) = Load(context, fileToBuild, monikersProvider);
                 context.Report(fileToBuild.ToString(), errors);
 
                 tocMapBuilder.Add(fileToBuild, referencedDocuments, referencedTocs);
