--- conflicted
+++ resolved
@@ -56,43 +56,6 @@
             }
 
             return (errors, publishItem);
-<<<<<<< HEAD
-
-            void ResolveItemMonikers(List<TableOfContentsItem> items)
-            {
-                foreach (var item in items)
-                {
-                    if (item.Items != null)
-                    {
-                        ResolveItemMonikers(item.Items);
-                    }
-
-                    List<string> monikers = null;
-
-                    var linkType = UrlUtility.GetLinkType(item.Href.Value);
-                    if (linkType == LinkType.External || linkType == LinkType.AbsolutePath)
-                    {
-                        item.Monikers = fileMonikers;
-                        continue;
-                    }
-
-                    if (item.Href.Value is null || !hrefMap.TryGetValue(item.Href, out monikers))
-                    {
-                        if (item.TopicHref.Value is null || !hrefMap.TryGetValue(item.TopicHref, out monikers))
-                        {
-                            monikers = new List<string>();
-                        }
-                    }
-
-                    var childrenMonikers = item.Items?.SelectMany(child => child?.Monikers ?? new List<string>()) ?? new List<string>();
-                    monikers = childrenMonikers.Union(monikers ?? new List<string>()).Distinct().ToList();
-                    monikers.Sort(context.MonikerProvider.Comparer);
-
-                    item.Monikers = monikers;
-                }
-            }
-=======
->>>>>>> a1ddc9c9
         }
 
         public static (
