// Copyright (c) Microsoft. All rights reserved.
// Licensed under the MIT license. See LICENSE file in the project root for full license information.

using System;
using System.Collections.Generic;
using System.Diagnostics;
using System.Linq;
using Newtonsoft.Json.Linq;

namespace Microsoft.Docs.Build
{
    internal static class BuildTableOfContents
    {
        public static (IEnumerable<Error>, TableOfContentsModel, List<string> monikers) Build(
            Context context,
            Document file,
            TableOfContentsMap tocMap,
            MetadataProvider metadataProvider,
            MonikerProvider monikerProvider,
            DependencyResolver dependencyResolver,
<<<<<<< HEAD
            Dictionary<Document, List<string>> monikersMap,
            List<Document> callStack)
=======
            MonikerMap monikerMap)
>>>>>>> bc857532
        {
            Debug.Assert(file.ContentType == ContentType.TableOfContents);
            Debug.Assert(monikerMap != null);

            if (!tocMap.Contains(file))
            {
                return (Enumerable.Empty<Error>(), null, new List<string>());
            }

<<<<<<< HEAD
            var (errors, tocModel, tocMetadata, refArticles, refTocs) = Load(context, file, monikersProvider, dependencyResolver, callStack, monikersMap);
=======
            var (errors, tocModel, tocMetadata, refArticles, refTocs) = Load(context, file, dependencyResolver, monikerMap, monikerProvider.Comparer);
>>>>>>> bc857532

            var metadata = metadataProvider.GetMetadata(file, tocMetadata).ToObject<TableOfContentsMetadata>();

            Error monikerError;
            (monikerError, metadata.Monikers) = monikerProvider.GetFileLevelMonikers(file, metadata.MonikerRange);
            errors.AddIfNotNull(monikerError);

            var model = new TableOfContentsModel
            {
                Items = tocModel,
                Metadata = metadata,
            };

            return (errors, model, metadata.Monikers);
        }

<<<<<<< HEAD
        public static TableOfContentsMap BuildTocMap(Context context, Docset docset, MonikersProvider monikersProvider, DependencyResolver dependencyResolver, List<Document> callStack)
=======
        public static TableOfContentsMap BuildTocMap(Context context, Docset docset, DependencyResolver dependencyResolver)
>>>>>>> bc857532
        {
            using (Progress.Start("Loading TOC"))
            {
                var builder = new TableOfContentsMapBuilder();
                var tocFiles = docset.ScanScope.Where(f => f.ContentType == ContentType.TableOfContents);
                if (!tocFiles.Any())
                {
                    return builder.Build();
                }

<<<<<<< HEAD
                ParallelUtility.ForEach(tocFiles, file => BuildTocMap(context, file, builder, monikersProvider, dependencyResolver, callStack), Progress.Update);
=======
                ParallelUtility.ForEach(tocFiles, file => BuildTocMap(context, file, builder, dependencyResolver), Progress.Update);
>>>>>>> bc857532

                return builder.Build();
            }
        }

<<<<<<< HEAD
        private static void BuildTocMap(Context context, Document fileToBuild, TableOfContentsMapBuilder tocMapBuilder, MonikersProvider monikersProvider, DependencyResolver dependencyResolver, List<Document> callStack)
=======
        private static void BuildTocMap(Context context, Document fileToBuild, TableOfContentsMapBuilder tocMapBuilder, DependencyResolver dependencyResolver)
>>>>>>> bc857532
        {
            try
            {
                Debug.Assert(tocMapBuilder != null);
                Debug.Assert(fileToBuild != null);

<<<<<<< HEAD
                var (errors, _, _, referencedDocuments, referencedTocs) = Load(context, fileToBuild, monikersProvider, dependencyResolver, callStack);
=======
                var (errors, _, _, referencedDocuments, referencedTocs) = Load(context, fileToBuild, dependencyResolver);
>>>>>>> bc857532
                context.Report(fileToBuild.ToString(), errors);

                tocMapBuilder.Add(fileToBuild, referencedDocuments, referencedTocs);
            }
            catch (Exception ex) when (DocfxException.IsDocfxException(ex, out var dex))
            {
                context.Report(fileToBuild.ToString(), dex.Error);
            }
        }

        private static (
            List<Error> errors,
            List<TableOfContentsItem> tocItems,
            JObject metadata,
            List<Document> referencedDocuments,
            List<Document> referencedTocs)

            Load(
            Context context,
            Document fileToBuild,
            DependencyResolver dependencyResolver,
<<<<<<< HEAD
            List<Document> callStack,
            Dictionary<Document, List<string>> monikersMap = null)
=======
            MonikerMap monikerMap = null,
            MonikerComparer monikerComparer = null)
>>>>>>> bc857532
        {
            Debug.Assert(!(monikerMap == null ^ monikerComparer == null));

            var errors = new List<Error>();
            var referencedDocuments = new List<Document>();
            var referencedTocs = new List<Document>();

            var (loadErrors, tocItems, tocMetadata) = TableOfContentsParser.Load(
                context,
                fileToBuild,
                monikerComparer,
                monikerMap,
                (file, href, isInclude) =>
                {
                    var (error, referencedTocContent, referencedToc) = dependencyResolver.ResolveContent(href, file, DependencyType.TocInclusion);
                    errors.AddIfNotNull(error);
                    if (referencedToc != null && isInclude)
                    {
                        // add to referenced toc list
                        referencedTocs.Add(referencedToc);
                    }
                    return (referencedTocContent, referencedToc);
                },
                (file, href, resultRelativeTo) =>
                {
                    // add to referenced document list
<<<<<<< HEAD
                    // only resolve href, no need to build
                    var (error, link, buildItem) = dependencyResolver.ResolveLink(href, file, resultRelativeTo, null, callStack);
=======
                    var (error, link, buildItem) = dependencyResolver.ResolveLink(href, file, resultRelativeTo, null);
>>>>>>> bc857532
                    errors.AddIfNotNull(error);

                    if (buildItem != null)
                    {
                        referencedDocuments.Add(buildItem);
                    }
                    return (link, buildItem);
                },
                (file, uid) =>
                {
                    // add to referenced document list
                    var (error, link, display, buildItem) = dependencyResolver.ResolveXref(uid, file);
                    errors.AddIfNotNull(error);

                    if (buildItem != null)
                    {
                        referencedDocuments.Add(buildItem);
                    }

                    return (link, display, buildItem);
                });

            errors.AddRange(loadErrors);
            return (errors, tocItems, tocMetadata, referencedDocuments, referencedTocs);
        }
    }
}<|MERGE_RESOLUTION|>--- conflicted
+++ resolved
@@ -18,12 +18,8 @@
             MetadataProvider metadataProvider,
             MonikerProvider monikerProvider,
             DependencyResolver dependencyResolver,
-<<<<<<< HEAD
-            Dictionary<Document, List<string>> monikersMap,
+            MonikerMap monikerMap,
             List<Document> callStack)
-=======
-            MonikerMap monikerMap)
->>>>>>> bc857532
         {
             Debug.Assert(file.ContentType == ContentType.TableOfContents);
             Debug.Assert(monikerMap != null);
@@ -33,11 +29,7 @@
                 return (Enumerable.Empty<Error>(), null, new List<string>());
             }
 
-<<<<<<< HEAD
-            var (errors, tocModel, tocMetadata, refArticles, refTocs) = Load(context, file, monikersProvider, dependencyResolver, callStack, monikersMap);
-=======
-            var (errors, tocModel, tocMetadata, refArticles, refTocs) = Load(context, file, dependencyResolver, monikerMap, monikerProvider.Comparer);
->>>>>>> bc857532
+            var (errors, tocModel, tocMetadata, refArticles, refTocs) = Load(context, file, monikersProvider, dependencyResolver, callStack, monikersMap, monikerProvider.Comparer);
 
             var metadata = metadataProvider.GetMetadata(file, tocMetadata).ToObject<TableOfContentsMetadata>();
 
@@ -54,11 +46,7 @@
             return (errors, model, metadata.Monikers);
         }
 
-<<<<<<< HEAD
-        public static TableOfContentsMap BuildTocMap(Context context, Docset docset, MonikersProvider monikersProvider, DependencyResolver dependencyResolver, List<Document> callStack)
-=======
-        public static TableOfContentsMap BuildTocMap(Context context, Docset docset, DependencyResolver dependencyResolver)
->>>>>>> bc857532
+        public static TableOfContentsMap BuildTocMap(Context context, Docset docset, DependencyResolver dependencyResolver, List<Document> callStack)
         {
             using (Progress.Start("Loading TOC"))
             {
@@ -69,32 +57,20 @@
                     return builder.Build();
                 }
 
-<<<<<<< HEAD
-                ParallelUtility.ForEach(tocFiles, file => BuildTocMap(context, file, builder, monikersProvider, dependencyResolver, callStack), Progress.Update);
-=======
-                ParallelUtility.ForEach(tocFiles, file => BuildTocMap(context, file, builder, dependencyResolver), Progress.Update);
->>>>>>> bc857532
+                ParallelUtility.ForEach(tocFiles, file => BuildTocMap(context, file, builder, dependencyResolver, callStack), Progress.Update);
 
                 return builder.Build();
             }
         }
 
-<<<<<<< HEAD
-        private static void BuildTocMap(Context context, Document fileToBuild, TableOfContentsMapBuilder tocMapBuilder, MonikersProvider monikersProvider, DependencyResolver dependencyResolver, List<Document> callStack)
-=======
-        private static void BuildTocMap(Context context, Document fileToBuild, TableOfContentsMapBuilder tocMapBuilder, DependencyResolver dependencyResolver)
->>>>>>> bc857532
+        private static void BuildTocMap(Context context, Document fileToBuild, TableOfContentsMapBuilder tocMapBuilder, DependencyResolver dependencyResolver, List<Document> callStack)
         {
             try
             {
                 Debug.Assert(tocMapBuilder != null);
                 Debug.Assert(fileToBuild != null);
 
-<<<<<<< HEAD
-                var (errors, _, _, referencedDocuments, referencedTocs) = Load(context, fileToBuild, monikersProvider, dependencyResolver, callStack);
-=======
-                var (errors, _, _, referencedDocuments, referencedTocs) = Load(context, fileToBuild, dependencyResolver);
->>>>>>> bc857532
+                var (errors, _, _, referencedDocuments, referencedTocs) = Load(context, fileToBuild, dependencyResolver, callStack);
                 context.Report(fileToBuild.ToString(), errors);
 
                 tocMapBuilder.Add(fileToBuild, referencedDocuments, referencedTocs);
@@ -116,13 +92,9 @@
             Context context,
             Document fileToBuild,
             DependencyResolver dependencyResolver,
-<<<<<<< HEAD
             List<Document> callStack,
+            MonikerMap monikerMap = null,
             Dictionary<Document, List<string>> monikersMap = null)
-=======
-            MonikerMap monikerMap = null,
-            MonikerComparer monikerComparer = null)
->>>>>>> bc857532
         {
             Debug.Assert(!(monikerMap == null ^ monikerComparer == null));
 
@@ -149,12 +121,7 @@
                 (file, href, resultRelativeTo) =>
                 {
                     // add to referenced document list
-<<<<<<< HEAD
-                    // only resolve href, no need to build
                     var (error, link, buildItem) = dependencyResolver.ResolveLink(href, file, resultRelativeTo, null, callStack);
-=======
-                    var (error, link, buildItem) = dependencyResolver.ResolveLink(href, file, resultRelativeTo, null);
->>>>>>> bc857532
                     errors.AddIfNotNull(error);
 
                     if (buildItem != null)
