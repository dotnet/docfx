// Copyright (c) Microsoft. All rights reserved.
// Licensed under the MIT license. See LICENSE file in the project root for full license information.

using System;
using System.Collections.Generic;
using System.Diagnostics;
using System.Linq;
using Newtonsoft.Json.Linq;

namespace Microsoft.Docs.Build
{
    internal static class BuildTableOfContents
    {
        public static (IEnumerable<Error>, TableOfContentsModel, List<string> monikers) Build(
            Context context,
            Document file,
            TableOfContentsMap tocMap,
            DependencyMapBuilder dependencyMapBuilder,
            BookmarkValidator bookmarkValidator,
            Dictionary<Document, List<string>> monikersMap)
        {
            Debug.Assert(file.ContentType == ContentType.TableOfContents);

            if (!tocMap.Contains(file))
            {
                return (Enumerable.Empty<Error>(), null, new List<string>());
            }

            var (errors, tocModel, tocMetadata, refArticles, refTocs, monikers) = Load(context, file, dependencyMapBuilder, bookmarkValidator, monikersMap);

            var metadata = file.Docset.Metadata.GetMetadata(file, tocMetadata).ToObject<TableOfContentsMetadata>();

            // Monikers of toc file is the collection of every node's monikers
            metadata.Monikers = monikers;

            var model = new TableOfContentsModel
            {
                Items = tocModel,
                Metadata = metadata,
            };

            return (errors, model, monikers);
        }

        public static TableOfContentsMap BuildTocMap(Context context, Docset docset)
        {
            using (Progress.Start("Loading TOC"))
            {
                var builder = new TableOfContentsMapBuilder();
                var tocFiles = docset.ScanScope.Where(f => f.ContentType == ContentType.TableOfContents);
                if (!tocFiles.Any())
                {
                    return builder.Build();
                }

                ParallelUtility.ForEach(tocFiles, file => BuildTocMap(context, file, builder), Progress.Update);

                return builder.Build();
            }
        }

        private static void BuildTocMap(Context context, Document fileToBuild, TableOfContentsMapBuilder tocMapBuilder)
        {
            try
            {
                Debug.Assert(tocMapBuilder != null);
                Debug.Assert(fileToBuild != null);

                var (errors, _, _, referencedDocuments, referencedTocs, _) = Load(context, fileToBuild, null, null);
                context.Report(fileToBuild.ToString(), errors);

                tocMapBuilder.Add(fileToBuild, referencedDocuments, referencedTocs);
            }
            catch (Exception ex) when (DocfxException.IsDocfxException(ex, out var dex))
            {
                context.Report(fileToBuild.ToString(), dex.Error);
            }
        }

        private static (
            List<Error> errors,
            List<TableOfContentsItem> tocItems,
            JObject metadata,
            List<Document> referencedDocuments,
            List<Document> referencedTocs,
            List<string> monikers)

<<<<<<< HEAD
            Load(Context context, Document fileToBuild, DependencyMapBuilder dependencyMapBuilder = null, Dictionary<Document, List<string>> monikerMap = null)
=======
            Load(Context context, Document fileToBuild, DependencyMapBuilder dependencyMapBuilder = null, BookmarkValidator bookmarkValidator = null, Dictionary<Document, List<string>> monikersMap = null)
>>>>>>> 0d514306
        {
            var errors = new List<Error>();
            var referencedDocuments = new List<Document>();
            var referencedTocs = new List<Document>();

            var (loadErrors, tocItems, tocMetadata, monikers) = TableOfContentsParser.Load(
                context,
                fileToBuild,
                monikerMap,
                (file, href) =>
                {
                    var (error, referencedTocContent, referencedToc) = file.TryResolveContent(href);
                    if (referencedToc != null)
                    {
                        // add to referenced toc list
                        referencedTocs.Add(referencedToc);
                        dependencyMapBuilder?.AddDependencyItem(file, referencedToc, DependencyType.TocInclusion);
                    }
                    return (error, referencedTocContent, referencedToc);
                },
                (file, href, resultRelativeTo) =>
                {
                    // add to referenced document list
                    // only resolve href, no need to build
                    var (error, link, fragment, buildItem) = file.TryResolveHref(href, resultRelativeTo);

                    var itemMonikers = new List<string>();
                    if (buildItem != null)
                    {
                        referencedDocuments.Add(buildItem);
                        dependencyMapBuilder?.AddDependencyItem(file, buildItem, HrefUtility.FragmentToDependencyType(fragment));
                    }
<<<<<<< HEAD
                    return (error, link, buildItem);
=======
                    bookmarkValidator?.AddBookmarkReference(file, buildItem ?? file, fragment);
                    return (link, itemMonikers);
>>>>>>> 0d514306
                });

            errors.AddRange(loadErrors);
            return (errors, tocItems, tocMetadata, referencedDocuments, referencedTocs, monikers);
        }
    }
}<|MERGE_RESOLUTION|>--- conflicted
+++ resolved
@@ -85,11 +85,7 @@
             List<Document> referencedTocs,
             List<string> monikers)
 
-<<<<<<< HEAD
-            Load(Context context, Document fileToBuild, DependencyMapBuilder dependencyMapBuilder = null, Dictionary<Document, List<string>> monikerMap = null)
-=======
-            Load(Context context, Document fileToBuild, DependencyMapBuilder dependencyMapBuilder = null, BookmarkValidator bookmarkValidator = null, Dictionary<Document, List<string>> monikersMap = null)
->>>>>>> 0d514306
+            Load(Context context, Document fileToBuild, DependencyMapBuilder dependencyMapBuilder = null, BookmarkValidator bookmarkValidator = null, Dictionary<Document, List<string>> monikerMap = null)
         {
             var errors = new List<Error>();
             var referencedDocuments = new List<Document>();
@@ -121,13 +117,9 @@
                     {
                         referencedDocuments.Add(buildItem);
                         dependencyMapBuilder?.AddDependencyItem(file, buildItem, HrefUtility.FragmentToDependencyType(fragment));
+                        bookmarkValidator?.AddBookmarkReference(file, buildItem ?? file, fragment);
                     }
-<<<<<<< HEAD
                     return (error, link, buildItem);
-=======
-                    bookmarkValidator?.AddBookmarkReference(file, buildItem ?? file, fragment);
-                    return (link, itemMonikers);
->>>>>>> 0d514306
                 });
 
             errors.AddRange(loadErrors);
