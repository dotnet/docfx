// Copyright (c) Microsoft. All rights reserved.
// Licensed under the MIT license. See LICENSE file in the project root for full license information.

using System.Collections.Generic;
using System.Diagnostics;
using System.IO;
using System.Linq;

namespace Microsoft.Docs.Build
{
    internal static class BuildTableOfContents
    {
        public static (IEnumerable<Error>, PublishItem publishItem) Build(Context context, Document file)
        {
            Debug.Assert(file.ContentType == ContentType.TableOfContents);

            // load toc model
            var (errors, model, _, _) = context.Cache.LoadTocModel(context, file);

            // enable pdf
            var outputPath = file.GetOutputPath(model.Metadata.Monikers, file.Docset.SiteBasePath);

            if (file.Docset.Config.Output.Pdf)
            {
                var siteBasePath = file.Docset.SiteBasePath;
                var relativePath = PathUtility.NormalizeFile(Path.GetRelativePath(siteBasePath, LegacyUtility.ChangeExtension(outputPath, ".pdf")));
                model.Metadata.PdfAbsolutePath = $"/{siteBasePath}/opbuildpdf/{relativePath}";
            }

            // TODO: Add experimental and experiment_id to publish item
            var publishItem = new PublishItem
            {
                Url = file.SiteUrl,
                Path = outputPath,
                SourcePath = file.FilePath,
                Locale = file.Docset.Locale,
                Monikers = model.Metadata.Monikers,
                MonikerGroup = MonikerUtility.GetGroup(model.Metadata.Monikers),
            };

            if (context.PublishModelBuilder.TryAdd(file, publishItem))
            {
                if (file.Docset.Legacy)
                {
                    var output = context.Template.TransformTocMetadata(JsonUtility.ToJObject(model));
                    context.Output.WriteJson(output, outputPath);
                    context.Output.WriteJson(model.Metadata, LegacyUtility.ChangeExtension(outputPath, ".mta.json"));
                }
                else
                {
                    context.Output.WriteJson(model, outputPath);
                }
            }

            return (errors, publishItem);
        }

        public static (
            List<Error> errors,
            TableOfContentsModel model,
            List<(Document doc, string href)> referencedDocuments,
            List<Document> referencedTocs)

            Load(Context context, Document fileToBuild)
        {
            var errors = new List<Error>();
            var referencedDocuments = new List<(Document doc, string href)>();
            var referencedTocs = new List<Document>();

            // load toc model
            var (loadErrors, model) = TableOfContentsParser.Load(
                context,
                fileToBuild,
                (file, href, isInclude) =>
                {
                    var (error, referencedTocContent, referencedToc) = context.DependencyResolver.ResolveContent(href, file, DependencyType.TocInclusion);
                    errors.AddIfNotNull(error);

                    if (referencedToc != null && isInclude)
                    {
                        // add to referenced toc list
                        referencedTocs.Add(referencedToc);
                    }
                    return (referencedTocContent, referencedToc);
                },
                (file, href, resultRelativeTo) =>
                {
<<<<<<< HEAD
                    var (error, link, buildItem) = context.DependencyResolver.ResolveRelativeLink(href, file, resultRelativeTo, null);
=======
                    var (error, link, buildItem) = context.DependencyResolver.ResolveLink(href, file, resultRelativeTo);
>>>>>>> 4a323007
                    errors.AddIfNotNull(error);

                    if (buildItem != null)
                    {
                        // add to referenced document list
                        referencedDocuments.Add((buildItem, link));
                    }
                    return (link, buildItem);
                },
                (file, uid) =>
                {
                    // add to referenced document list
                    // TODO: pass line info into ResolveXref
<<<<<<< HEAD
                    var (error, link, display, buildItem) = context.DependencyResolver.ResolveRelativeXref(uid, file);
=======
                    var (error, link, display, xrefSpec) = context.DependencyResolver.ResolveXref(uid, file, file);
>>>>>>> 4a323007
                    errors.AddIfNotNull(error);

                    if (xrefSpec?.DeclairingFile != null)
                    {
                        referencedDocuments.Add((xrefSpec?.DeclairingFile, link));
                    }

                    return (link, display, xrefSpec?.DeclairingFile);
                },
                (document) =>
                {
                    if (document != null)
                    {
                        var (error, monikers) = context.MonikerProvider.GetFileLevelMonikers(document);
                        errors.AddIfNotNull(error);
                        return monikers;
                    }
                    return new List<string>();
                });

            errors.AddRange(loadErrors);

            return (errors, model, referencedDocuments, referencedTocs);
        }
    }
}<|MERGE_RESOLUTION|>--- conflicted
+++ resolved
@@ -85,11 +85,7 @@
                 },
                 (file, href, resultRelativeTo) =>
                 {
-<<<<<<< HEAD
-                    var (error, link, buildItem) = context.DependencyResolver.ResolveRelativeLink(href, file, resultRelativeTo, null);
-=======
-                    var (error, link, buildItem) = context.DependencyResolver.ResolveLink(href, file, resultRelativeTo);
->>>>>>> 4a323007
+                    var (error, link, buildItem) = context.DependencyResolver.ResolveRelativeLink(href, file, resultRelativeTo);
                     errors.AddIfNotNull(error);
 
                     if (buildItem != null)
@@ -103,11 +99,7 @@
                 {
                     // add to referenced document list
                     // TODO: pass line info into ResolveXref
-<<<<<<< HEAD
-                    var (error, link, display, buildItem) = context.DependencyResolver.ResolveRelativeXref(uid, file);
-=======
-                    var (error, link, display, xrefSpec) = context.DependencyResolver.ResolveXref(uid, file, file);
->>>>>>> 4a323007
+                    var (error, link, display, xrefSpec) = context.DependencyResolver.ResolveXref(uid, file);
                     errors.AddIfNotNull(error);
 
                     if (xrefSpec?.DeclairingFile != null)
