--- conflicted
+++ resolved
@@ -89,9 +89,6 @@
             List<Document> referencedDocuments,
             List<Document> referencedTocs)
 
-<<<<<<< HEAD
-            Load(Context context, Document fileToBuild, DependencyMapBuilder dependencyMapBuilder = null, BookmarkValidator bookmarkValidator = null, Dictionary<Document, List<string>> monikerMap = null)
-=======
             Load(
             Context context,
             Document fileToBuild,
@@ -100,7 +97,6 @@
             DependencyMapBuilder dependencyMapBuilder = null,
             BookmarkValidator bookmarkValidator = null,
             Dictionary<Document, List<string>> monikersMap = null)
->>>>>>> 3968d657
         {
             var errors = new List<Error>();
             var referencedDocuments = new List<Document>();
@@ -109,17 +105,10 @@
             var (loadErrors, tocItems, tocMetadata) = TableOfContentsParser.Load(
                 context,
                 fileToBuild,
-                monikerMap,
                 (file, href) =>
                 {
-<<<<<<< HEAD
-                    var (error, referencedTocContent, referencedToc) = file.TryResolveContent(href);
+                    var (error, referencedTocContent, referencedToc) = file.TryResolveContent(href, gitCommitProvider);
                     if (referencedToc != null)
-=======
-                    var (error, referencedTocContent, referencedToc) = file.TryResolveContent(href, gitCommitProvider);
-                    errors.AddIfNotNull(error);
-                    if (referencedToc != null && isInclude)
->>>>>>> 3968d657
                     {
                         // add to referenced toc list
                         referencedTocs.Add(referencedToc);
@@ -140,14 +129,8 @@
                         dependencyMapBuilder?.AddDependencyItem(file, buildItem, HrefUtility.FragmentToDependencyType(fragment));
                         bookmarkValidator?.AddBookmarkReference(file, buildItem ?? file, fragment);
                     }
-<<<<<<< HEAD
                     return (error, link, buildItem);
-                });
-=======
-                    bookmarkValidator?.AddBookmarkReference(file, buildItem ?? file, fragment);
-                    return (link, itemMonikers);
                 }, monikersProvider);
->>>>>>> 3968d657
 
             errors.AddRange(loadErrors);
             return (errors, tocItems, tocMetadata, referencedDocuments, referencedTocs);
