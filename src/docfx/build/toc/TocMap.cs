--- conflicted
+++ resolved
@@ -171,22 +171,14 @@
         // Load TOC
         ParallelUtility.ForEach(scope, _errors, allTocFiles, file =>
         {
-<<<<<<< HEAD
-            var (_, docs, tocs, servicePages) = _tocLoader.Load(file);
-=======
             var (_, docsList, tocsList, servicePages) = _tocLoader.Load(file);
             var docs = docsList.ToHashSet();
             var tocs = tocsList.ToHashSet();
->>>>>>> b7b67706
             var shouldBuildFile = tocs.Any(toc => toc.Origin != FileOrigin.Fallback);
 
             lock (allTocs)
             {
-<<<<<<< HEAD
-                allTocs.Add((file, docs.ToHashSet(), tocs.ToHashSet(), shouldBuildFile));
-=======
                 allTocs.Add((file, docs, tocs, shouldBuildFile));
->>>>>>> b7b67706
                 allServicePages.AddRange(servicePages);
                 includedTocs.AddRange(tocs);
             }
@@ -225,7 +217,6 @@
 
             // if A toc includes B toc and only B toc is localized, then A need to be included and built
             return value.shouldBuildFile;
-<<<<<<< HEAD
         }
 
         void RemoveInvalidServicePage()
@@ -241,8 +232,6 @@
                     allServicePages.RemoveAt(i--);
                 }
             }
-=======
->>>>>>> b7b67706
         }
     }
 
