// Copyright (c) Microsoft. All rights reserved.
// Licensed under the MIT license. See LICENSE file in the project root for full license information.

using System.IO;
using System.Linq;

namespace Microsoft.Docs.Build
{
    internal static class LegacyUtility
    {
        public static string ToLegacyOutputPathRelativeToSiteBasePath(this Document doc, Context context, Docset docset, PublishItem manifestItem)
        {
            var outputPath = manifestItem.Path;
            if (doc.ContentType == ContentType.Resource && !doc.Docset.Config.Output.CopyResources)
            {
<<<<<<< HEAD
                outputPath = UrlUtility.Combine(docset.SiteBasePath, MonikerUtility.GetGroup(manifestItem.Monikers) ?? "", doc.SitePath);
=======
                outputPath = context.DocumentProvider.GetOutputPath(doc.FilePath, manifestItem.Monikers);
>>>>>>> db1b0cc4
            }
            var legacyOutputFilePathRelativeToSiteBasePath = Path.GetRelativePath(
                string.IsNullOrEmpty(docset.SiteBasePath) ? "." : docset.SiteBasePath, outputPath);

            return PathUtility.NormalizeFile(legacyOutputFilePathRelativeToSiteBasePath);
        }

        public static string ToLegacySiteUrlRelativeToSiteBasePath(this Document doc, Docset docset)
        {
            var legacySiteUrlRelativeToSiteBasePath = doc.SiteUrl;
            if (legacySiteUrlRelativeToSiteBasePath.StartsWith($"/{docset.SiteBasePath}", PathUtility.PathComparison))
            {
                legacySiteUrlRelativeToSiteBasePath = legacySiteUrlRelativeToSiteBasePath.Substring(1);
                legacySiteUrlRelativeToSiteBasePath = Path.GetRelativePath(
                    string.IsNullOrEmpty(docset.SiteBasePath) ? "." : docset.SiteBasePath,
                    string.IsNullOrEmpty(legacySiteUrlRelativeToSiteBasePath) ? "." : legacySiteUrlRelativeToSiteBasePath);
            }

            return PathUtility.NormalizeFile(
                Path.GetFileNameWithoutExtension(doc.FilePath.Path).Equals("index", PathUtility.PathComparison)
                && doc.ContentType != ContentType.Resource
                ? $"{legacySiteUrlRelativeToSiteBasePath}/index"
                : legacySiteUrlRelativeToSiteBasePath);
        }

        public static string ChangeExtension(string filePath, string extension, string[] acceptableExtension = null)
        {
            acceptableExtension = acceptableExtension ?? new string[] { "raw.page.json", "mta.json" };
            if (!acceptableExtension.Any(ext =>
            {
                if (filePath.EndsWith(ext))
                {
                    filePath = Path.ChangeExtension(filePath.Substring(0, filePath.Length - ext.Length), extension);
                    return true;
                }
                return false;
            }))
            {
                filePath = Path.ChangeExtension(filePath, extension);
            }
            return filePath;
        }
    }
}<|MERGE_RESOLUTION|>--- conflicted
+++ resolved
@@ -13,11 +13,7 @@
             var outputPath = manifestItem.Path;
             if (doc.ContentType == ContentType.Resource && !doc.Docset.Config.Output.CopyResources)
             {
-<<<<<<< HEAD
-                outputPath = UrlUtility.Combine(docset.SiteBasePath, MonikerUtility.GetGroup(manifestItem.Monikers) ?? "", doc.SitePath);
-=======
                 outputPath = context.DocumentProvider.GetOutputPath(doc.FilePath, manifestItem.Monikers);
->>>>>>> db1b0cc4
             }
             var legacyOutputFilePathRelativeToSiteBasePath = Path.GetRelativePath(
                 string.IsNullOrEmpty(docset.SiteBasePath) ? "." : docset.SiteBasePath, outputPath);
