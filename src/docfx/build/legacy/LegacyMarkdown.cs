// Copyright (c) Microsoft. All rights reserved.
// Licensed under the MIT license. See LICENSE file in the project root for full license information.

using System.IO;
using HtmlAgilityPack;

namespace Microsoft.Docs.Build
{
    internal static class LegacyMarkdown
    {
        public static void Convert(
            Docset docset,
            Context context,
            string absoluteOutputFilePath,
            string relativeOutputFilePath,
            string legacyOutputFilePathRelativeToSiteBasePath)
        {
            var rawPageOutputPath = Path.ChangeExtension(absoluteOutputFilePath, ".raw.page.json");
            var metaOutputPath = Path.ChangeExtension(absoluteOutputFilePath, ".mta.json");

            File.Move(absoluteOutputFilePath, rawPageOutputPath);

            var pageModel = JsonUtility.Deserialize<PageModel>(File.ReadAllText(rawPageOutputPath));

            var legacyRawMetadata = new LegacyRawMetadata();
            if (!string.IsNullOrEmpty(pageModel.Content))
            {
<<<<<<< HEAD
                legacyRawMetadata.Content = PostProcessHtml(pageModel.Content, docset.Config.Locale);
=======
                pageModel.Content = HtmlUtility.TransformHtml(
                    pageModel.Content,
                    node => node.AddLinkType(docset.Config.Locale)
                                .RemoveRerunCodepenIframes());
>>>>>>> 173fa5ba
            }

            legacyRawMetadata.RawMetadata = pageModel.Metadata;
            legacyRawMetadata.RawMetadata.Metadata["toc_rel"] = pageModel.TocRelativePath;
            legacyRawMetadata.RawMetadata.Metadata["locale"] = pageModel.Locale;
            legacyRawMetadata.RawMetadata.Metadata["word_count"] = pageModel.WordCount;
            legacyRawMetadata.RawMetadata.Metadata["_op_rawTitle"] = $"<h1>{pageModel.Metadata.Title}</h1>";
            context.WriteJson(legacyRawMetadata, rawPageOutputPath);
        }
    }
}<|MERGE_RESOLUTION|>--- conflicted
+++ resolved
@@ -25,14 +25,10 @@
             var legacyRawMetadata = new LegacyRawMetadata();
             if (!string.IsNullOrEmpty(pageModel.Content))
             {
-<<<<<<< HEAD
-                legacyRawMetadata.Content = PostProcessHtml(pageModel.Content, docset.Config.Locale);
-=======
-                pageModel.Content = HtmlUtility.TransformHtml(
+                legacyRawMetadata.Content = HtmlUtility.TransformHtml(
                     pageModel.Content,
                     node => node.AddLinkType(docset.Config.Locale)
                                 .RemoveRerunCodepenIframes());
->>>>>>> 173fa5ba
             }
 
             legacyRawMetadata.RawMetadata = pageModel.Metadata;
