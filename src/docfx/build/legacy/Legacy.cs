// Copyright (c) Microsoft. All rights reserved.
// Licensed under the MIT license. See LICENSE file in the project root for full license information.

using System.Collections.Generic;

namespace Microsoft.Docs.Build
{
    internal static class Legacy
    {
        public static void ConvertToLegacyModel(
            Docset docset,
            Context context,
            List<Document> documents,
            DependencyMap dependencyMap,
            TableOfContentsMap tocMap,
            GitRepoInfoProvider repo,
            Report report)
        {
            using (Log.Measure("Converting to legacy"))
            {
                // generate manifest and corresponding files
                var legacyManifestItems = LegacyManifest.Convert(docset, context, documents);
                LegacyOutput.Convert(docset, context, repo, legacyManifestItems, tocMap);

<<<<<<< HEAD
                // generate mappings
                LegacyFileMap.Convert(docset, context, documents);
                LegacyDependencyMap.Convert(docset, context, documents, dependencyMap, tocMap);
                LegacyCrossRepoReferenceInfo.Convert(docset, context);
            }
=======
            // generate mappings
            LegacyFileMap.Convert(docset, context, documents);
            LegacyDependencyMap.Convert(docset, context, documents, dependencyMap, tocMap);
            LegacyCrossRepoReferenceInfo.Convert(docset, context);
            LegacyReport.Convert(docset, report);
>>>>>>> b684d969
        }
    }
}<|MERGE_RESOLUTION|>--- conflicted
+++ resolved
@@ -22,19 +22,12 @@
                 var legacyManifestItems = LegacyManifest.Convert(docset, context, documents);
                 LegacyOutput.Convert(docset, context, repo, legacyManifestItems, tocMap);
 
-<<<<<<< HEAD
                 // generate mappings
                 LegacyFileMap.Convert(docset, context, documents);
                 LegacyDependencyMap.Convert(docset, context, documents, dependencyMap, tocMap);
                 LegacyCrossRepoReferenceInfo.Convert(docset, context);
+                LegacyReport.Convert(docset, report);
             }
-=======
-            // generate mappings
-            LegacyFileMap.Convert(docset, context, documents);
-            LegacyDependencyMap.Convert(docset, context, documents, dependencyMap, tocMap);
-            LegacyCrossRepoReferenceInfo.Convert(docset, context);
-            LegacyReport.Convert(docset, report);
->>>>>>> b684d969
         }
     }
 }