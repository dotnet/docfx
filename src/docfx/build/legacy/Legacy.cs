--- conflicted
+++ resolved
@@ -17,44 +17,10 @@
         {
             // generate manifest and corresponding files
             var legacyManifestItems = LegacyManifest.Convert(docset, context, documents);
-            LegacyOutput.Convert(docset, context, legacyManifestItems);
+            LegacyOutput.Convert(docset, context, repo, legacyManifestItems);
 
-<<<<<<< HEAD
-            Parallel.ForEach(documents, document =>
-            {
-                var outputFileName = Path.GetFileName(document.OutputPath);
-                var relativeOutputFilePath = document.OutputPath;
-                var absoluteOutputFilePath = Path.Combine(docset.Config.Output.Path, relativeOutputFilePath);
-                var legacyOutputFilePathRelativeToSiteBasePath = relativeOutputFilePath;
-                if (relativeOutputFilePath.StartsWith(docset.Config.SiteBasePath, StringComparison.Ordinal))
-                {
-                    legacyOutputFilePathRelativeToSiteBasePath = Path.GetRelativePath(docset.Config.SiteBasePath, relativeOutputFilePath);
-                }
-
-                var fileItem = LegacyFileMapItem.Instance(legacyOutputFilePathRelativeToSiteBasePath, document.ContentType);
-                if (fileItem != null)
-                {
-                    fileMapItems.Add((document.ToLegacyPathRelativeToBasePath(docset), fileItem));
-                }
-
-                switch (document.ContentType)
-                {
-                    case ContentType.TableOfContents:
-                        LegacyTableOfContents.Convert(docset, context, absoluteOutputFilePath, relativeOutputFilePath, legacyOutputFilePathRelativeToSiteBasePath);
-                        break;
-
-                    case ContentType.Markdown:
-                        LegacyMarkdown.Convert(docset, context, document, repo, absoluteOutputFilePath, relativeOutputFilePath, legacyOutputFilePathRelativeToSiteBasePath);
-                        break;
-                }
-            });
-
-            LegacyFileMap.Convert(docset, context, fileMapItems);
-            LegacyAggregatedFileMap.Convert(docset, context, fileMapItems);
-=======
             // generate mappings
             LegacyFileMap.Convert(docset, context, documents);
->>>>>>> 5436b47d
             LegacyDependencyMap.Convert(docset, context, documents, dependencyMap, tocMap);
             LegacyCrossRepoReferenceInfo.Convert(docset, context);
         }
