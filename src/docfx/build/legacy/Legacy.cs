--- conflicted
+++ resolved
@@ -12,12 +12,7 @@
             Context context,
             List<Document> documents,
             DependencyMap dependencyMap,
-            TableOfContentsMap tocMap,
-<<<<<<< HEAD
-            Report report)
-=======
-            ContributionInfo contribution)
->>>>>>> d5af7eac
+            TableOfContentsMap tocMap)
         {
             using (Progress.Start("Converting to legacy"))
             {
