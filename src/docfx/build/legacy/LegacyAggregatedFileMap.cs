--- conflicted
+++ resolved
@@ -34,11 +34,7 @@
                     type = fileMapItem.Type,
                 };
 
-<<<<<<< HEAD
                 aggregatedFileMapItems.Add(PathUtility.NormalizeFile(Path.Combine(docset.Config.SourceBasePath, legacyFilePathRelativeToBaseFolder)), aggregatedFileMapItem);
-=======
-                aggregatedFileMapItems.Add((PathUtility.NormalizeFile(Path.Combine(docset.Config.DocumentId.SourceBasePath, legacyFilePathRelativeToBaseFolder)), aggregatedFileMapItem));
->>>>>>> 528e5315
             }
 
             context.Output.WriteJson(
