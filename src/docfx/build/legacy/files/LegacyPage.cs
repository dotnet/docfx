// Copyright (c) Microsoft. All rights reserved.
// Licensed under the MIT license. See LICENSE file in the project root for full license information.

using System.IO;
using Newtonsoft.Json.Linq;

namespace Microsoft.Docs.Build
{
    internal static class LegacyPage
    {
        public static void Convert(
            Docset docset,
            Context context,
            Document doc,
            LegacyManifestItem legacyManifestItem)
        {
            JObject rawMetadata = null;

            var legacyManifestOutput = legacyManifestItem.Output;
            if (legacyManifestOutput.PageOutput != null)
            {
                var rawPageOutputPath = legacyManifestOutput.PageOutput.ToLegacyOutputPath(docset, legacyManifestItem.Group);
                LegacyUtility.MoveFileSafe(
                    docset.GetAbsoluteOutputPathFromRelativePath(doc.OutputPath),
                    docset.GetAbsoluteOutputPathFromRelativePath(rawPageOutputPath));

                var pageModel = JsonUtility.Deserialize<PageModel>(File.ReadAllText(docset.GetAbsoluteOutputPathFromRelativePath(rawPageOutputPath)));

                var content = pageModel.Content as string;
                if (!string.IsNullOrEmpty(content))
                {
                    content = HtmlUtility.TransformHtml(
                        content,
                        node => node.AddLinkType(docset.Locale, docset.Legacy)
                                    .RemoveRerunCodepenIframes());
                }

                var themesRelativePathToOutputRoot = "_themes/";

<<<<<<< HEAD
                rawMetadata = LegacyMetadata.GenerateLegacyRawMetadata(pageModel, content, doc, legacyManifestItem.Group);
                var pageMetadata = LegacyMetadata.CreateHtmlMetaTags(rawMetadata);
                context.Output.WriteJson(new { outputRootRelativePath, content, rawMetadata, pageMetadata, themesRelativePathToOutputRoot }, rawPageOutputPath);
=======
                if (!string.IsNullOrEmpty(doc.RedirectionUrl))
                {
                    rawMetadata = LegacyMetadata.GenerateLegacyRedirectionRawMetadata(docset, pageModel);
                    context.Output.WriteJson(new { rawMetadata, themesRelativePathToOutputRoot }, rawPageOutputPath);
                }
                else
                {
                    rawMetadata = LegacyMetadata.GenerateLegacyRawMetadata(pageModel, doc);
                    var pageMetadata = LegacyMetadata.CreateHtmlMetaTags(rawMetadata);
                    context.Output.WriteJson(new { content, rawMetadata, pageMetadata, themesRelativePathToOutputRoot }, rawPageOutputPath);
                }
>>>>>>> 7a4825f0
            }

            if (legacyManifestOutput.MetadataOutput != null && rawMetadata != null)
            {
                var metadataOutputPath = legacyManifestOutput.MetadataOutput.ToLegacyOutputPath(docset, legacyManifestItem.Group);
                var metadate = LegacyMetadata.GenerateLegacyMetadateOutput(rawMetadata);
                context.Output.WriteJson(metadate, metadataOutputPath);
            }
        }
    }
}<|MERGE_RESOLUTION|>--- conflicted
+++ resolved
@@ -37,23 +37,9 @@
 
                 var themesRelativePathToOutputRoot = "_themes/";
 
-<<<<<<< HEAD
                 rawMetadata = LegacyMetadata.GenerateLegacyRawMetadata(pageModel, content, doc, legacyManifestItem.Group);
                 var pageMetadata = LegacyMetadata.CreateHtmlMetaTags(rawMetadata);
-                context.Output.WriteJson(new { outputRootRelativePath, content, rawMetadata, pageMetadata, themesRelativePathToOutputRoot }, rawPageOutputPath);
-=======
-                if (!string.IsNullOrEmpty(doc.RedirectionUrl))
-                {
-                    rawMetadata = LegacyMetadata.GenerateLegacyRedirectionRawMetadata(docset, pageModel);
-                    context.Output.WriteJson(new { rawMetadata, themesRelativePathToOutputRoot }, rawPageOutputPath);
-                }
-                else
-                {
-                    rawMetadata = LegacyMetadata.GenerateLegacyRawMetadata(pageModel, doc);
-                    var pageMetadata = LegacyMetadata.CreateHtmlMetaTags(rawMetadata);
-                    context.Output.WriteJson(new { content, rawMetadata, pageMetadata, themesRelativePathToOutputRoot }, rawPageOutputPath);
-                }
->>>>>>> 7a4825f0
+                context.Output.WriteJson(new { content, rawMetadata, pageMetadata, themesRelativePathToOutputRoot }, rawPageOutputPath);
             }
 
             if (legacyManifestOutput.MetadataOutput != null && rawMetadata != null)
