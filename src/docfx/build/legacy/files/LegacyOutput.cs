--- conflicted
+++ resolved
@@ -15,25 +15,12 @@
             {
                 using (Progress.Start("Convert Legacy TOC Files"))
                 {
-<<<<<<< HEAD
-                    case ContentType.TableOfContents:
-                        LegacyTableOfContents.Convert(docset, context, document, manifestItem.Output);
-                        break;
-                    case ContentType.Page:
-                    case ContentType.Redirection:
-                        LegacyMarkdown.Convert(docset, context, document, manifestItem.Output, tocMap);
-                        break;
-                    case ContentType.Resource:
-                        LegacyResource.Convert(docset, context, document, manifestItem.Output);
-                        break;
-=======
                     Parallel.ForEach(files.Where(f => f.document.ContentType == ContentType.TableOfContents), file => LegacyTableOfContents.Convert(docset, context, file.document, file.manifestItem.Output));
->>>>>>> fc3d353c
                 }
 
                 using (Progress.Start("Convert Legacy Markdown/Redirection Files"))
                 {
-                    Parallel.ForEach(files.Where(f => f.document.ContentType == ContentType.Markdown || f.document.ContentType == ContentType.Redirection), file => LegacyMarkdown.Convert(docset, context, file.document, file.manifestItem.Output, tocMap));
+                    Parallel.ForEach(files.Where(f => f.document.ContentType == ContentType.Page || f.document.ContentType == ContentType.Redirection), file => LegacyMarkdown.Convert(docset, context, file.document, file.manifestItem.Output, tocMap));
                 }
 
                 using (Progress.Start("Convert Legacy Resource Files"))
