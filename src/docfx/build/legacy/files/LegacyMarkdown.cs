--- conflicted
+++ resolved
@@ -51,50 +51,44 @@
                                 .RemoveRerunCodepenIframes());
             }
 
-<<<<<<< HEAD
             // TODO: run template to generate more metadata with Jint.
-            legacyPageModel.RawMetadata = GenerateLegacyRawMetadata(pageModel, docset);
+            legacyPageModel.RawMetadata = GenerateLegacyRawMetadata(pageModel, docset, doc, repo);
 
             legacyPageModel.PageMetadata = GenerateLegacyPageMetadata(legacyPageModel.RawMetadata);
 
             var metadate = GenerateLegacyMetadateOutput(legacyPageModel.RawMetadata);
 
-=======
-            GenerateLegacyRawMetadata(legacyPageModel, pageModel, docset, doc, repo);
->>>>>>> 08a507e9
             context.WriteJson(legacyPageModel, rawPageOutputPath);
             context.WriteJson(metadate, metadataOutputPath);
         }
 
-<<<<<<< HEAD
-        private static JObject GenerateLegacyRawMetadata(PageModel pageModel, Docset docset)
+        private static JObject GenerateLegacyRawMetadata(PageModel pageModel, Docset docset, Document file, GitRepoInfoProvider repo)
         {
-            var rawMetadata = new JObject(pageModel.Metadata.Metadata);
+            var rawMetadata = new JObject(pageModel.Metadata);
             rawMetadata["toc_rel"] = pageModel.TocRelativePath;
             rawMetadata["locale"] = pageModel.Locale;
             rawMetadata["word_count"] = pageModel.WordCount;
             rawMetadata["depot_name"] = docset.Config.Name;
             rawMetadata["site_name"] = "Docs";
             rawMetadata["version"] = 0;
-            rawMetadata["_op_rawTitle"] = $"<h1>{HttpUtility.HtmlEncode(pageModel.Metadata.Title)}</h1>";
+            rawMetadata["_op_rawTitle"] = $"<h1>{HttpUtility.HtmlEncode(pageModel.Title)}</h1>";
 
             rawMetadata["_op_canonicalUrlPrefix"] = $"{docset.Config.BaseUrl}/{docset.Config.Locale}/{docset.Config.SiteBasePath}/";
             rawMetadata["_op_pdfUrlPrefixTemplate"] = $"{docset.Config.BaseUrl}/pdfstore/{pageModel.Locale}/{docset.Config.Name}/{{branchName}}{{pdfName}}";
-=======
-        private static void GenerateLegacyRawMetadata(LegacyPageModel legacyPageModel, PageModel pageModel, Docset docset, Document file, GitRepoInfoProvider repo)
-        {
-            legacyPageModel.RawMetadata = new LegacyPageMetadata();
-            legacyPageModel.RawMetadata.Metadata = pageModel.Metadata;
-            legacyPageModel.RawMetadata.Metadata["toc_rel"] = pageModel.TocRelativePath;
-            legacyPageModel.RawMetadata.Metadata["locale"] = pageModel.Locale;
-            legacyPageModel.RawMetadata.Metadata["word_count"] = pageModel.WordCount;
-            legacyPageModel.RawMetadata.Metadata["_op_rawTitle"] = $"<h1>{HttpUtility.HtmlEncode(pageModel.Title)}</h1>";
->>>>>>> 08a507e9
 
             rawMetadata["_op_wordCount"] = pageModel.WordCount;
 
             rawMetadata["is_dynamic_rendering"] = true;
             rawMetadata["layout"] = docset.Config.GlobalMetadata.TryGetValue("layout", out JToken layout) ? (string)layout : "Conceptual";
+
+            var repoInfo = repo.GetGitRepoInfo(file);
+            if (repoInfo != null)
+            {
+                var fullPath = Path.GetFullPath(Path.Combine(file.Docset.DocsetPath, file.FilePath));
+                var relPath = PathUtility.NormalizeFile(Path.GetRelativePath(repoInfo.RootPath, fullPath));
+                rawMetadata["gitcommit"] = repoInfo.GetGitPermaLink(relPath);
+                rawMetadata["original_content_git_url"] = repoInfo.GetGitLink(relPath);
+            }
 
             return rawMetadata;
         }
@@ -133,21 +127,7 @@
                 }
             }
 
-<<<<<<< HEAD
             return metadataOutput;
-=======
-            legacyPageModel.RawMetadata.Metadata["site_name"] = "Docs";
-            legacyPageModel.RawMetadata.Metadata["version"] = 0;
-
-            var repoInfo = repo.GetGitRepoInfo(file);
-            if (repoInfo != null)
-            {
-                var fullPath = Path.GetFullPath(Path.Combine(file.Docset.DocsetPath, file.FilePath));
-                var relPath = PathUtility.NormalizeFile(Path.GetRelativePath(repoInfo.RootPath, fullPath));
-                legacyPageModel.RawMetadata.Metadata["gitcommit"] = repoInfo.GetGitPermaLink(relPath);
-                legacyPageModel.RawMetadata.Metadata["original_content_git_url"] = repoInfo.GetGitLink(relPath);
-            }
->>>>>>> 08a507e9
         }
     }
 }