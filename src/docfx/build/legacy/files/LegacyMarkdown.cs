// Copyright (c) Microsoft. All rights reserved.
// Licensed under the MIT license. See LICENSE file in the project root for full license information.

using System.IO;
using System.Text;
using System.Web;

using Newtonsoft.Json.Linq;

namespace Microsoft.Docs.Build
{
    internal static class LegacyMarkdown
    {
        private static readonly string[] s_pageMetadataOutputItems =
        {
            "author", "breadcrumb_path", "depot_name", "description", "document_id",
            "document_version_independent_id", "gitcommit", "keywords",
            "locale", "ms.author", "ms.date", "ms.prod", "ms.topic", "original_content_git_url",
            "page_type", "search.ms_docsetname", "search.ms_product", "search.ms_sitename", "site_name",
            "toc_rel", "uhfHeaderId", "updated_at", "version", "word_count",
        };

        private static readonly string[] s_metadataOutputItems =
        {
            "author", "breadcrumb_path", "canonical_url", "content_git_url", "depot_name", "description", "document_id",
            "document_version_independent_id", "experiment_id", "experimental", "gitcommit", "is_dynamic_rendering", "keywords",
            "layout", "locale", "ms.author", "ms.date", "ms.prod", "ms.topic", "open_to_public_contributors", "original_content_git_url",
            "page_type", "search.ms_docsetname", "search.ms_product", "search.ms_sitename", "site_name", "title", "titleSuffix", "toc_asset_id",
            "toc_rel", "uhfHeaderId", "updated_at", "version", "word_count",
        };

        public static void Convert(
            Docset docset,
            Context context,
            Document doc,
            GitRepoInfoProvider repo,
            LegacyManifestOutput legacyManifestOutput)
        {
            var rawPageOutputPath = legacyManifestOutput.PageOutput.ToLegacyOutputPath(docset);
            var metadataOutputPath = legacyManifestOutput.MetadataOutput.ToLegacyOutputPath(docset);
            File.Move(Path.Combine(docset.Config.Output.Path, doc.OutputPath), Path.Combine(docset.Config.Output.Path, rawPageOutputPath));

            var pageModel = JsonUtility.Deserialize<PageModel>(File.ReadAllText(Path.Combine(docset.Config.Output.Path, rawPageOutputPath)));

            var legacyPageModel = new LegacyPageModel();
            if (!string.IsNullOrEmpty(pageModel.Content))
            {
                legacyPageModel.Content = HtmlUtility.TransformHtml(
                    pageModel.Content,
                    node => node.AddLinkType(docset.Config.Locale)
                                .RemoveRerunCodepenIframes());
            }

            // TODO: run template to generate more metadata with Jint.
            legacyPageModel.RawMetadata = GenerateLegacyRawMetadata(pageModel, docset, doc, repo);

            legacyPageModel.PageMetadata = GenerateLegacyPageMetadata(legacyPageModel.RawMetadata);

            var metadate = GenerateLegacyMetadateOutput(legacyPageModel.RawMetadata);

            context.WriteJson(legacyPageModel, rawPageOutputPath);
            context.WriteJson(metadate, metadataOutputPath);
        }

        private static JObject GenerateLegacyRawMetadata(PageModel pageModel, Docset docset, Document file, GitRepoInfoProvider repo)
        {
<<<<<<< HEAD
            var rawMetadata = new JObject(pageModel.Metadata);
            rawMetadata["toc_rel"] = pageModel.TocRelativePath;
            rawMetadata["locale"] = pageModel.Locale;
            rawMetadata["word_count"] = pageModel.WordCount;
            rawMetadata["depot_name"] = docset.Config.Name;
            rawMetadata["site_name"] = "Docs";
            rawMetadata["version"] = 0;
            rawMetadata["_op_rawTitle"] = $"<h1>{HttpUtility.HtmlEncode(pageModel.Title)}</h1>";
=======
            legacyPageModel.RawMetadata = new LegacyPageMetadata();
            legacyPageModel.RawMetadata.Metadata = pageModel.Metadata ?? new JObject();
            legacyPageModel.RawMetadata.Metadata["toc_rel"] = pageModel.TocRelativePath;
            legacyPageModel.RawMetadata.Metadata["locale"] = pageModel.Locale;
            legacyPageModel.RawMetadata.Metadata["word_count"] = pageModel.WordCount;
            legacyPageModel.RawMetadata.Metadata["_op_rawTitle"] = $"<h1>{HttpUtility.HtmlEncode(pageModel.Title ?? "")}</h1>";

            legacyPageModel.RawMetadata.Metadata["_op_canonicalUrlPrefix"] = $"https://{docset.Config.HostName}/{docset.Config.Locale}/{docset.Config.SiteBasePath}/";
            legacyPageModel.RawMetadata.Metadata["_op_pdfUrlPrefixTemplate"] = $"https://{docset.Config.HostName}/pdfstore/{pageModel.Locale}/{docset.Config.Name}/{{branchName}}{{pdfName}}";
>>>>>>> 36c636cf

            rawMetadata["_op_canonicalUrlPrefix"] = $"{docset.Config.BaseUrl}/{docset.Config.Locale}/{docset.Config.SiteBasePath}/";
            rawMetadata["_op_pdfUrlPrefixTemplate"] = $"{docset.Config.BaseUrl}/pdfstore/{pageModel.Locale}/{docset.Config.Name}/{{branchName}}{{pdfName}}";

            rawMetadata["_op_wordCount"] = pageModel.WordCount;

            rawMetadata["is_dynamic_rendering"] = true;
            rawMetadata["layout"] = docset.Config.GlobalMetadata.TryGetValue("layout", out JToken layout) ? (string)layout : "Conceptual";

            var repoInfo = repo.GetGitRepoInfo(file);
            if (repoInfo != null)
            {
                var fullPath = Path.GetFullPath(Path.Combine(file.Docset.DocsetPath, file.FilePath));
                var relPath = PathUtility.NormalizeFile(Path.GetRelativePath(repoInfo.RootPath, fullPath));
                rawMetadata["gitcommit"] = repoInfo.GetGitPermaLink(relPath);
                rawMetadata["original_content_git_url"] = repoInfo.GetGitLink(relPath);
            }

            return rawMetadata;
        }

        private static string GenerateLegacyPageMetadata(JObject rawMetadata)
        {
            StringBuilder pageMetadataOutput = new StringBuilder(string.Empty);
            foreach (string item in s_pageMetadataOutputItems)
            {
                if (rawMetadata.TryGetValue(item, out JToken value))
                {
                    string content;
                    if (value is JArray)
                    {
                        content = string.Join(",", value);
                    }
                    else
                    {
                        content = value.ToString();
                    }
                    pageMetadataOutput.AppendLine($"<meta name=\"{HttpUtility.HtmlEncode(item)}\" content=\"{HttpUtility.HtmlEncode(content)}\" />");
                }
            }

            return pageMetadataOutput.ToString();
        }

        private static JObject GenerateLegacyMetadateOutput(JObject rawMetadata)
        {
            var metadataOutput = new JObject();
            foreach (string item in s_metadataOutputItems)
            {
                if (rawMetadata.TryGetValue(item, out JToken value))
                {
                    metadataOutput[item] = value;
                }
            }

            return metadataOutput;
        }
    }
}<|MERGE_RESOLUTION|>--- conflicted
+++ resolved
@@ -64,7 +64,6 @@
 
         private static JObject GenerateLegacyRawMetadata(PageModel pageModel, Docset docset, Document file, GitRepoInfoProvider repo)
         {
-<<<<<<< HEAD
             var rawMetadata = new JObject(pageModel.Metadata);
             rawMetadata["toc_rel"] = pageModel.TocRelativePath;
             rawMetadata["locale"] = pageModel.Locale;
@@ -72,18 +71,7 @@
             rawMetadata["depot_name"] = docset.Config.Name;
             rawMetadata["site_name"] = "Docs";
             rawMetadata["version"] = 0;
-            rawMetadata["_op_rawTitle"] = $"<h1>{HttpUtility.HtmlEncode(pageModel.Title)}</h1>";
-=======
-            legacyPageModel.RawMetadata = new LegacyPageMetadata();
-            legacyPageModel.RawMetadata.Metadata = pageModel.Metadata ?? new JObject();
-            legacyPageModel.RawMetadata.Metadata["toc_rel"] = pageModel.TocRelativePath;
-            legacyPageModel.RawMetadata.Metadata["locale"] = pageModel.Locale;
-            legacyPageModel.RawMetadata.Metadata["word_count"] = pageModel.WordCount;
-            legacyPageModel.RawMetadata.Metadata["_op_rawTitle"] = $"<h1>{HttpUtility.HtmlEncode(pageModel.Title ?? "")}</h1>";
-
-            legacyPageModel.RawMetadata.Metadata["_op_canonicalUrlPrefix"] = $"https://{docset.Config.HostName}/{docset.Config.Locale}/{docset.Config.SiteBasePath}/";
-            legacyPageModel.RawMetadata.Metadata["_op_pdfUrlPrefixTemplate"] = $"https://{docset.Config.HostName}/pdfstore/{pageModel.Locale}/{docset.Config.Name}/{{branchName}}{{pdfName}}";
->>>>>>> 36c636cf
+            rawMetadata["_op_rawTitle"] = $"<h1>{HttpUtility.HtmlEncode(pageModel.Title ?? "")}</h1>";
 
             rawMetadata["_op_canonicalUrlPrefix"] = $"{docset.Config.BaseUrl}/{docset.Config.Locale}/{docset.Config.SiteBasePath}/";
             rawMetadata["_op_pdfUrlPrefixTemplate"] = $"{docset.Config.BaseUrl}/pdfstore/{pageModel.Locale}/{docset.Config.Name}/{{branchName}}{{pdfName}}";
