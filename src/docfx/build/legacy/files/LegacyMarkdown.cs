// Copyright (c) Microsoft. All rights reserved.
// Licensed under the MIT license. See LICENSE file in the project root for full license information.

using System.IO;

namespace Microsoft.Docs.Build
{
    internal static class LegacyMarkdown
    {
        public static void Convert(
            Docset docset,
            Context context,
            Document doc,
            GitRepoInfoProvider repo,
            LegacyManifestOutput legacyManifestOutput,
            TableOfContentsMap tocMap)
        {
            var rawPageOutputPath = legacyManifestOutput.PageOutput.ToLegacyOutputPath(docset);
            var metadataOutputPath = legacyManifestOutput.MetadataOutput.ToLegacyOutputPath(docset);
            File.Move(Path.Combine(docset.Config.Output.Path, doc.OutputPath), Path.Combine(docset.Config.Output.Path, rawPageOutputPath));

            var pageModel = JsonUtility.Deserialize<PageModel>(File.ReadAllText(Path.Combine(docset.Config.Output.Path, rawPageOutputPath)));
            var content = pageModel.Content;

            var rawMetadata = LegacyMetadata.GenerateLegacyRawMetadata(pageModel, docset, doc, repo, tocMap);

<<<<<<< HEAD
            // rawMetadata = Jint.Run(rawMetadata);
            var pageMetadata = LegacyMetadata.GenerateLegacyPageMetadata(rawMetadata);
=======
            rawMetadata = Jint.Run(rawMetadata);
            var pageMetadata = GenerateLegacyPageMetadata(rawMetadata);
>>>>>>> cce34dc3

            if (!string.IsNullOrEmpty(content))
            {
                content = HtmlUtility.TransformHtml(
                    content,
                    node => node.AddLinkType(docset.Config.Locale)
                                .RemoveRerunCodepenIframes());
            }
            else
            {
                content = "<div></div>";
            }

            var outputRootRelativePath =
                PathUtility.NormalizeFolder(
                    Path.GetRelativePath(
                        PathUtility.NormalizeFolder(Path.GetDirectoryName(legacyManifestOutput.PageOutput.OutputPathRelativeToSiteBasePath)),
                        PathUtility.NormalizeFolder(".")));

            var themesRelativePathToOutputRoot = "_themes/";

            var metadate = LegacyMetadata.GenerateLegacyMetadateOutput(rawMetadata);

            context.WriteJson(new { outputRootRelativePath, content, rawMetadata, pageMetadata, themesRelativePathToOutputRoot }, rawPageOutputPath);
            context.WriteJson(metadate, metadataOutputPath);
        }
<<<<<<< HEAD
=======

        private static JObject GenerateLegacyRawMetadata(
            PageModel pageModel,
            Docset docset,
            Document file,
            GitRepoInfoProvider repo)
        {
            var rawMetadata = pageModel.Metadata != null ? new JObject(pageModel.Metadata) : new JObject();
            rawMetadata["fileRelativePath"] = Path.GetFileNameWithoutExtension(file.OutputPath) + ".html";
            rawMetadata["toc_rel"] = pageModel.TocRelativePath;
            rawMetadata["locale"] = pageModel.Locale;
            rawMetadata["wordCount"] = rawMetadata["word_count"] = pageModel.WordCount;
            rawMetadata["depot_name"] = $"{docset.Config.Product}.{docset.Config.Name}";
            rawMetadata["site_name"] = "Docs";
            rawMetadata["version"] = 0;
            rawMetadata["rawTitle"] = $"<h1>{HttpUtility.HtmlEncode(pageModel.Title ?? "")}</h1>";

            rawMetadata["_op_canonicalUrlPrefix"] = $"{docset.Config.BaseUrl}/{docset.Config.Locale}/{docset.Config.SiteBasePath}/";
            rawMetadata["_op_pdfUrlPrefixTemplate"] = $"{docset.Config.BaseUrl}/pdfstore/{pageModel.Locale}/{docset.Config.Name}/{{branchName}}{{pdfName}}";

            rawMetadata["is_dynamic_rendering"] = true;
            rawMetadata["layout"] = rawMetadata.TryGetValue("layout", out JToken layout) ? layout : "Conceptual";

            rawMetadata["search.ms_docsetname"] = docset.Config.Name;
            rawMetadata["search.ms_product"] = docset.Config.Product;
            rawMetadata["search.ms_sitename"] = "Docs";

            var path = PathUtility.NormalizeFile(file.ToLegacyPathRelativeToBasePath(docset));
            rawMetadata["_path"] = path.Remove(path.Length - Path.GetExtension(path).Length);

            rawMetadata["document_id"] = pageModel.Id;
            rawMetadata["document_version_independent_id"] = pageModel.VersionIndependentId;

            var repoInfo = repo.GetGitRepoInfo(file);
            if (repoInfo != null)
            {
                var fullPath = Path.GetFullPath(Path.Combine(file.Docset.DocsetPath, file.FilePath));
                var relPath = PathUtility.NormalizeFile(Path.GetRelativePath(repoInfo.RootPath, fullPath));
                rawMetadata["gitcommit"] = repoInfo.GetGitPermaLink(relPath);
                rawMetadata["original_content_git_url"] = repoInfo.GetGitLink(relPath);
            }

            return rawMetadata;
        }

        private static string GenerateLegacyPageMetadata(JObject rawMetadata)
        {
            StringBuilder pageMetadataOutput = new StringBuilder(string.Empty);
            foreach (string item in s_pageMetadataOutputItems)
            {
                if (rawMetadata.TryGetValue(item, out JToken value))
                {
                    string content;
                    if (value is JArray)
                    {
                        content = string.Join(",", value);
                    }
                    else
                    {
                        content = value.ToString();
                    }
                    pageMetadataOutput.AppendLine($"<meta name=\"{HttpUtility.HtmlEncode(item)}\" content=\"{HttpUtility.HtmlEncode(content)}\" />");
                }
            }

            return pageMetadataOutput.ToString();
        }

        private static JObject GenerateLegacyMetadateOutput(JObject rawMetadata)
        {
            var metadataOutput = new JObject();
            foreach (string item in s_metadataOutputItems)
            {
                if (rawMetadata.TryGetValue(item, out JToken value))
                {
                    metadataOutput[item] = value;
                }
            }

            return metadataOutput;
        }
>>>>>>> cce34dc3
    }
}<|MERGE_RESOLUTION|>--- conflicted
+++ resolved
@@ -24,13 +24,8 @@
 
             var rawMetadata = LegacyMetadata.GenerateLegacyRawMetadata(pageModel, docset, doc, repo, tocMap);
 
-<<<<<<< HEAD
-            // rawMetadata = Jint.Run(rawMetadata);
+            rawMetadata = Jint.Run(rawMetadata);
             var pageMetadata = LegacyMetadata.GenerateLegacyPageMetadata(rawMetadata);
-=======
-            rawMetadata = Jint.Run(rawMetadata);
-            var pageMetadata = GenerateLegacyPageMetadata(rawMetadata);
->>>>>>> cce34dc3
 
             if (!string.IsNullOrEmpty(content))
             {
@@ -57,89 +52,5 @@
             context.WriteJson(new { outputRootRelativePath, content, rawMetadata, pageMetadata, themesRelativePathToOutputRoot }, rawPageOutputPath);
             context.WriteJson(metadate, metadataOutputPath);
         }
-<<<<<<< HEAD
-=======
-
-        private static JObject GenerateLegacyRawMetadata(
-            PageModel pageModel,
-            Docset docset,
-            Document file,
-            GitRepoInfoProvider repo)
-        {
-            var rawMetadata = pageModel.Metadata != null ? new JObject(pageModel.Metadata) : new JObject();
-            rawMetadata["fileRelativePath"] = Path.GetFileNameWithoutExtension(file.OutputPath) + ".html";
-            rawMetadata["toc_rel"] = pageModel.TocRelativePath;
-            rawMetadata["locale"] = pageModel.Locale;
-            rawMetadata["wordCount"] = rawMetadata["word_count"] = pageModel.WordCount;
-            rawMetadata["depot_name"] = $"{docset.Config.Product}.{docset.Config.Name}";
-            rawMetadata["site_name"] = "Docs";
-            rawMetadata["version"] = 0;
-            rawMetadata["rawTitle"] = $"<h1>{HttpUtility.HtmlEncode(pageModel.Title ?? "")}</h1>";
-
-            rawMetadata["_op_canonicalUrlPrefix"] = $"{docset.Config.BaseUrl}/{docset.Config.Locale}/{docset.Config.SiteBasePath}/";
-            rawMetadata["_op_pdfUrlPrefixTemplate"] = $"{docset.Config.BaseUrl}/pdfstore/{pageModel.Locale}/{docset.Config.Name}/{{branchName}}{{pdfName}}";
-
-            rawMetadata["is_dynamic_rendering"] = true;
-            rawMetadata["layout"] = rawMetadata.TryGetValue("layout", out JToken layout) ? layout : "Conceptual";
-
-            rawMetadata["search.ms_docsetname"] = docset.Config.Name;
-            rawMetadata["search.ms_product"] = docset.Config.Product;
-            rawMetadata["search.ms_sitename"] = "Docs";
-
-            var path = PathUtility.NormalizeFile(file.ToLegacyPathRelativeToBasePath(docset));
-            rawMetadata["_path"] = path.Remove(path.Length - Path.GetExtension(path).Length);
-
-            rawMetadata["document_id"] = pageModel.Id;
-            rawMetadata["document_version_independent_id"] = pageModel.VersionIndependentId;
-
-            var repoInfo = repo.GetGitRepoInfo(file);
-            if (repoInfo != null)
-            {
-                var fullPath = Path.GetFullPath(Path.Combine(file.Docset.DocsetPath, file.FilePath));
-                var relPath = PathUtility.NormalizeFile(Path.GetRelativePath(repoInfo.RootPath, fullPath));
-                rawMetadata["gitcommit"] = repoInfo.GetGitPermaLink(relPath);
-                rawMetadata["original_content_git_url"] = repoInfo.GetGitLink(relPath);
-            }
-
-            return rawMetadata;
-        }
-
-        private static string GenerateLegacyPageMetadata(JObject rawMetadata)
-        {
-            StringBuilder pageMetadataOutput = new StringBuilder(string.Empty);
-            foreach (string item in s_pageMetadataOutputItems)
-            {
-                if (rawMetadata.TryGetValue(item, out JToken value))
-                {
-                    string content;
-                    if (value is JArray)
-                    {
-                        content = string.Join(",", value);
-                    }
-                    else
-                    {
-                        content = value.ToString();
-                    }
-                    pageMetadataOutput.AppendLine($"<meta name=\"{HttpUtility.HtmlEncode(item)}\" content=\"{HttpUtility.HtmlEncode(content)}\" />");
-                }
-            }
-
-            return pageMetadataOutput.ToString();
-        }
-
-        private static JObject GenerateLegacyMetadateOutput(JObject rawMetadata)
-        {
-            var metadataOutput = new JObject();
-            foreach (string item in s_metadataOutputItems)
-            {
-                if (rawMetadata.TryGetValue(item, out JToken value))
-                {
-                    metadataOutput[item] = value;
-                }
-            }
-
-            return metadataOutput;
-        }
->>>>>>> cce34dc3
     }
 }