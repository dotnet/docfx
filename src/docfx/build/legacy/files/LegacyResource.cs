--- conflicted
+++ resolved
@@ -19,7 +19,6 @@
             var legacyManifestOutput = legacyManifestItem.Output;
             var metadata = metadataProvider.GetMetadata(doc);
             metadata = LegacyMetadata.GenerataCommonMetadata(metadata, docset);
-<<<<<<< HEAD
 
             var metadataNeedToBeRemove = new List<string> { "__global" };
             foreach (var property in metadata)
@@ -33,13 +32,10 @@
             {
                 metadata.Remove(key);
             }
-=======
             if (monikers?.Count > 0)
             {
                 metadata["monikers"] = new JArray(monikers);
             }
-            metadata.Remove("__global");
->>>>>>> 16d6362c
 
             if (docset.Config.Output.CopyResources)
             {
