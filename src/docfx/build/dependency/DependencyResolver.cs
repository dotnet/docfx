// Copyright (c) Microsoft. All rights reserved.
// Licensed under the MIT license. See LICENSE file in the project root for full license information.

using System;
using System.Collections.Generic;
using System.Collections.Specialized;
using System.Diagnostics;
using System.IO;
using System.Linq;
using System.Web;
using Microsoft.DocAsCode.MarkdigEngine.Extensions;

namespace Microsoft.Docs.Build
{
    internal class DependencyResolver
    {
        private readonly BuildScope _buildScope;
        private readonly WorkQueue<Document> _buildQueue;
        private readonly BookmarkValidator _bookmarkValidator;
        private readonly DependencyMapBuilder _dependencyMapBuilder;
        private readonly GitCommitProvider _gitCommitProvider;
        private readonly IReadOnlyDictionary<string, string> _resolveAlias;
        private readonly Lazy<XrefMap> _xrefMap;
        private readonly TemplateEngine _templateEngine;

        public DependencyResolver(
            Config config,
            BuildScope buildScope,
            WorkQueue<Document> buildQueue,
            GitCommitProvider gitCommitProvider,
            BookmarkValidator bookmarkValidator,
            DependencyMapBuilder dependencyMapBuilder,
            Lazy<XrefMap> xrefMap,
            TemplateEngine templateEngine)
        {
            _buildScope = buildScope;
            _buildQueue = buildQueue;
            _bookmarkValidator = bookmarkValidator;
            _dependencyMapBuilder = dependencyMapBuilder;
            _gitCommitProvider = gitCommitProvider;
            _xrefMap = xrefMap;
            _resolveAlias = LoadResolveAlias(config);
            _templateEngine = templateEngine;
        }

<<<<<<< HEAD
        public (Error error, string content, Document file) ResolveContent(SourceInfo<string> path, Document referencingFile, DependencyType dependencyType = DependencyType.Inclusion)
=======
        public (Error error, string content, Document file) ResolveContent(
            SourceInfo<string> path, Document declaringFile, DependencyType dependencyType = DependencyType.Inclusion)
>>>>>>> fca65771
        {
            var (error, content, child) = TryResolveContent(referencingFile, path);

            _dependencyMapBuilder.AddDependencyItem(referencingFile, child, dependencyType);

            return (error, content, child);
        }

<<<<<<< HEAD
        public (Error error, string link, Document file) ResolveRelativeLink(Document relativeToFile, SourceInfo<string> path, Document referencingFile)
=======
        public (Error error, string link, Document file) ResolveRelativeLink(
            Document relativeToFile, SourceInfo<string> path, Document declaringFile)
>>>>>>> fca65771
        {
            var (error, link, file) = ResolveAbsoluteLink(path, referencingFile);

            if (file != null)
            {
                link = UrlUtility.GetRelativeUrl(relativeToFile.SiteUrl, link);
            }

            return (error, link, file);
        }

        public (Error error, string link, Document file) ResolveAbsoluteLink(SourceInfo<string> path, Document referencingFile)
        {
            var (error, link, fragment, linkType, file, isCrossReference) = TryResolveAbsoluteLink(referencingFile, path);

            if (file != null)
            {
                _buildQueue.Enqueue(file);
            }

            // NOTE: bookmark validation result depend on current inclusion stack
            var relativeToFile = (Document)InclusionContext.RootFile ?? referencingFile;
            var isSelfBookmark = linkType == LinkType.SelfBookmark || relativeToFile == file;
            if (!isCrossReference && (isSelfBookmark || file != null))
            {
<<<<<<< HEAD
                _dependencyMapBuilder.AddDependencyItem(referencingFile, file, UrlUtility.FragmentToDependencyType(fragment));
                _bookmarkValidator.AddBookmarkReference(referencingFile, isSelfBookmark ? relativeToFile : file, fragment, isSelfBookmark, path);
=======
                _dependencyMapBuilder.AddDependencyItem(declaringFile, file, UrlUtility.FragmentToDependencyType(fragment));
                _bookmarkValidator.AddBookmarkReference(
                    declaringFile, isSelfBookmark ? relativeToFile : file, fragment, isSelfBookmark, path);
>>>>>>> fca65771
            }

            return (error, link, file);
        }

<<<<<<< HEAD
        public (Error error, string href, string display, Document declaringFile) ResolveRelativeXref(Document relativeToFile, SourceInfo<string> href, Document referencingFile)
=======
        public (Error error, string href, string display, IXrefSpec spec) ResolveRelativeXref(
            Document relativeToFile, SourceInfo<string> href, Document declaringFile)
>>>>>>> fca65771
        {
            var (error, link, display, declaringFile) = ResolveAbsoluteXref(href, referencingFile);

            if (declaringFile != null)
            {
                link = UrlUtility.GetRelativeUrl(relativeToFile.SiteUrl, link);
            }

            return (error, link, display, declaringFile);
        }

<<<<<<< HEAD
        public (Error error, string href, string display, Document declaringFile) ResolveAbsoluteXref(SourceInfo<string> href, Document referencingFile)
=======
        public (Error error, string href, string display, IXrefSpec spec) ResolveAbsoluteXref(
            SourceInfo<string> href, Document declaringFile)
>>>>>>> fca65771
        {
            var (uid, query, fragment) = UrlUtility.SplitUrl(href);
            string moniker = null;
            string text = null;
            var queries = new NameValueCollection();
            if (!string.IsNullOrEmpty(query))
            {
                queries = HttpUtility.ParseQueryString(query);
                moniker = queries["view"];
                queries.Remove("view");
                text = queries["text"];
                queries.Remove("text");
            }
            var displayProperty = queries["displayProperty"];
            queries.Remove("displayProperty");

            // need to url decode uid from input content
            var (xrefError, xrefSpec) = _xrefMap.Value.Resolve(new SourceInfo<string>(uid, href.Source), referencingFile);
            if (xrefError != null)
            {
                return (xrefError, null, null, null);
            }

            var name = xrefSpec.GetXrefPropertyValueAsString("name");
            var displayPropertyValue = xrefSpec.GetXrefPropertyValueAsString(displayProperty);

            // fallback order:
            // text -> xrefSpec.displayProperty -> xrefSpec.name -> uid
            var display = !string.IsNullOrEmpty(text) ? text : displayPropertyValue ?? name ?? uid;

            if (!string.IsNullOrEmpty(moniker))
            {
                queries["view"] = moniker;
            }
            var resolvedHref = UrlUtility.MergeUrl(
                xrefSpec.Href,
                queries.AllKeys.Length == 0 ? "" : "?" + string.Join('&', queries),
                fragment.Length == 0 ? "" : fragment.Substring(1));

            return (null, resolvedHref, display, xrefSpec?.DeclaringFile);
        }

        private (Error error, string content, Document file) TryResolveContent(Document referencingFile, SourceInfo<string> href)
        {
            var (error, file, _, _, _, pathToDocset) = TryResolveFile(referencingFile, href);

            if (file?.RedirectionUrl != null)
            {
                return default;
            }

            if (file is null)
            {
<<<<<<< HEAD
                var (content, fileFromHistory) = TryResolveContentFromHistory(referencingFile, _gitCommitProvider, pathToDocset, _templateEngine);
=======
                var (content, fileFromHistory) = TryResolveContentFromHistory(
                    declaringFile, _gitCommitProvider, pathToDocset, _templateEngine);
>>>>>>> fca65771
                if (fileFromHistory != null)
                {
                    return (null, content, fileFromHistory);
                }
            }

            return file != null ? (error, file.ReadText(), file) : default;
        }

<<<<<<< HEAD
        private (Error error, string href, string fragment, LinkType linkType, Document file, bool isCrossReference) TryResolveAbsoluteLink(Document referencingFile, SourceInfo<string> href)
=======
        private (Error error, string href, string fragment, LinkType linkType, Document file, bool isCrossReference) TryResolveAbsoluteLink(
            Document declaringFile, SourceInfo<string> href)
>>>>>>> fca65771
        {
            Debug.Assert(href != null);

            if (href.Value.StartsWith("xref:"))
            {
                var uid = new SourceInfo<string>(href.Value.Substring("xref:".Length), href);
                var (uidError, uidHref, _, declaringFile) = ResolveAbsoluteXref(uid, referencingFile);
                var xrefLinkType = declaringFile != null ? LinkType.RelativePath : LinkType.External;

                return (uidError, uidHref, null, xrefLinkType, declaringFile, true);
            }

            var decodedHref = new SourceInfo<string>(Uri.UnescapeDataString(href), href);
            var (error, file, query, fragment, linkType, pathToDocset) = TryResolveFile(referencingFile, decodedHref);

            if (linkType == LinkType.WindowsAbsolutePath)
            {
                return (error, "", fragment, linkType, null, false);
            }

            // Cannot resolve the file, leave href as is
            if (file is null)
            {
                file = TryResolveResourceFromHistory(referencingFile, _gitCommitProvider, pathToDocset, _templateEngine);
                if (file is null)
                {
                    return (error, href, fragment, linkType, null, false);
                }

                // set file to resource got from histroy, reset the error
                error = null;
            }

            // Self reference, don't build the file, leave href as is
            if (file == referencingFile)
            {
                if (linkType == LinkType.SelfBookmark)
                {
                    return (error, query + fragment, fragment, linkType, null, false);
                }

                var selfUrl = Document.PathToRelativeUrl(
                    Path.GetFileName(file.SitePath), file.ContentType, file.Mime, file.Docset.Config.Output.Json, file.IsPage);

                return (error, selfUrl + query + fragment, fragment, LinkType.SelfBookmark, null, false);
            }

            // Link to dependent repo, don't build the file, leave href as is
            if (referencingFile.Docset.DependencyDocsets.Values.Any(v => file.Docset == v))
            {
                return (Errors.LinkIsDependency(href, file), href, fragment, linkType, null, false);
            }

            if (file?.RedirectionUrl != null)
            {
                return (error, file.SiteUrl + query + fragment, null, linkType, file, false);
            }

            // Pages outside build scope, don't build the file, leave href as is
            if (error is null
                && (file.ContentType == ContentType.Page || file.ContentType == ContentType.TableOfContents)
                && !_buildScope.Files.Contains(file))
            {
                return (Errors.LinkOutOfScope(href, file), href, fragment, linkType, null, false);
            }

            return (error, file.SiteUrl + query + fragment, fragment, linkType, file, false);
        }

<<<<<<< HEAD
        private (Error error, Document file, string query, string fragment, LinkType linkType, string pathToDocset) TryResolveFile(Document referencingFile, SourceInfo<string> href)
=======
        private (Error error, Document file, string query, string fragment, LinkType linkType, string pathToDocset) TryResolveFile(
            Document declaringFile, SourceInfo<string> href)
>>>>>>> fca65771
        {
            href = href.Or("");
            var (path, query, fragment) = UrlUtility.SplitUrl(href);

            switch (UrlUtility.GetLinkType(href))
            {
                case LinkType.SelfBookmark:
                    return (null, referencingFile, query, fragment, LinkType.SelfBookmark, null);

                case LinkType.WindowsAbsolutePath:
                    return (Errors.LocalFilePath(href), null, null, null, LinkType.WindowsAbsolutePath, null);

                case LinkType.RelativePath:
                    if (string.IsNullOrEmpty(path))
                    {
                        // https://tools.ietf.org/html/rfc2396#section-4.2
                        // a hack way to process empty href
                        return (null, referencingFile, query, fragment, LinkType.SelfBookmark, null);
                    }

                    // Resolve path relative to docset
                    var pathToDocset = ResolveToDocsetRelativePath(path, referencingFile);

                    // Use the actual file name case
                    if (_buildScope.GetActualFileName(pathToDocset, out var pathActualCase))
                    {
                        pathToDocset = pathActualCase;
                    }

                    // resolve from redirection files
                    if (_buildScope.Redirections.TryGetRedirection(pathToDocset, out var redirectFile))
                    {
                        return (null, redirectFile, query, fragment, LinkType.RelativePath, pathToDocset);
                    }

                    var file = Document.CreateFromFile(referencingFile.Docset, pathToDocset, _templateEngine, _buildScope);

                    // for LandingPage should not be used,
                    // it is a hack to handle some specific logic for landing page based on the user input for now
                    // which needs to be removed once the user input is correct
                    if (_templateEngine != null && TemplateEngine.IsLandingData(referencingFile.Mime))
                    {
                        if (file is null)
                        {
                            // try to resolve with .md for landing page
                            pathToDocset = ResolveToDocsetRelativePath($"{path}.md", referencingFile);
                            file = Document.CreateFromFile(referencingFile.Docset, pathToDocset, _templateEngine, _buildScope);
                        }

                        // Do not report error for landing page
                        return (null, file, query, fragment, LinkType.RelativePath, pathToDocset);
                    }

                    if (file is null)
                    {
                        return (Errors.FileNotFound(
                            new SourceInfo<string>(path, href)), null, query, fragment, LinkType.RelativePath, pathToDocset);
                    }

                    return (null, file, query, fragment, LinkType.RelativePath, pathToDocset);

                default:
                    return default;
            }
        }

        private string ResolveToDocsetRelativePath(string path, Document referencingFile)
        {
            var docsetRelativePath = PathUtility.NormalizeFile(Path.Combine(Path.GetDirectoryName(referencingFile.FilePath.Path), path));
            if (!File.Exists(Path.Combine(referencingFile.Docset.DocsetPath, docsetRelativePath)))
            {
                foreach (var (alias, aliasPath) in _resolveAlias)
                {
                    if (path.StartsWith(alias, PathUtility.PathComparison))
                    {
                        return PathUtility.NormalizeFile(aliasPath + path.Substring(alias.Length));
                    }
                }
            }
            return docsetRelativePath;
        }

<<<<<<< HEAD
        private Document TryResolveResourceFromHistory(Document referencingFile, GitCommitProvider gitCommitProvider, string pathToDocset, TemplateEngine templateEngine)
=======
        private Document TryResolveResourceFromHistory(
            Document declaringFile, GitCommitProvider gitCommitProvider, string pathToDocset, TemplateEngine templateEngine)
>>>>>>> fca65771
        {
            if (string.IsNullOrEmpty(pathToDocset))
            {
                return default;
            }

            // try to resolve from source repo's git history
            var fallbackDocset = _buildScope.GetFallbackDocset(referencingFile.Docset);
            if (fallbackDocset != null && Document.GetContentType(pathToDocset) == ContentType.Resource)
            {
                var (repo, _, commits) = gitCommitProvider.GetCommitHistory(fallbackDocset, pathToDocset);
                if (repo != null && commits.Count > 0)
                {
                    return Document.Create(fallbackDocset, pathToDocset, templateEngine, FileOrigin.Fallback, isFromHistory: true);
                }
            }

            return default;
        }

<<<<<<< HEAD
        private (string content, Document file) TryResolveContentFromHistory(Document referencingFile, GitCommitProvider gitCommitProvider, string pathToDocset, TemplateEngine templateEngine)
=======
        private (string content, Document file) TryResolveContentFromHistory(
            Document declaringFile, GitCommitProvider gitCommitProvider, string pathToDocset, TemplateEngine templateEngine)
>>>>>>> fca65771
        {
            if (string.IsNullOrEmpty(pathToDocset))
            {
                return default;
            }

            // try to resolve from source repo's git history
            var fallbackDocset = _buildScope.GetFallbackDocset(referencingFile.Docset);
            if (fallbackDocset != null)
            {
                var (repo, pathToRepo, commits) = gitCommitProvider.GetCommitHistory(fallbackDocset, pathToDocset);
                if (repo != null)
                {
                    var repoPath = PathUtility.NormalizeFolder(repo.Path);
                    if (commits.Count > 1)
                    {
                        // the latest commit would be deleting it from repo
                        if (GitUtility.TryGetContentFromHistory(repoPath, pathToRepo, commits[1].Sha, out var content))
                        {
                            return (content, Document.Create(
                                fallbackDocset, pathToDocset, templateEngine, FileOrigin.Fallback, isFromHistory: true));
                        }
                    }
                }
            }

            return default;
        }

        private static Dictionary<string, string> LoadResolveAlias(Config config)
        {
            var result = new Dictionary<string, string>(PathUtility.PathComparer);

            foreach (var (alias, aliasPath) in config.ResolveAlias)
            {
                result.TryAdd(PathUtility.NormalizeFolder(alias), PathUtility.NormalizeFolder(aliasPath));
            }

            return result.Reverse().ToDictionary(item => item.Key, item => item.Value);
        }
    }
}<|MERGE_RESOLUTION|>--- conflicted
+++ resolved
@@ -43,12 +43,8 @@
             _templateEngine = templateEngine;
         }
 
-<<<<<<< HEAD
-        public (Error error, string content, Document file) ResolveContent(SourceInfo<string> path, Document referencingFile, DependencyType dependencyType = DependencyType.Inclusion)
-=======
         public (Error error, string content, Document file) ResolveContent(
-            SourceInfo<string> path, Document declaringFile, DependencyType dependencyType = DependencyType.Inclusion)
->>>>>>> fca65771
+            SourceInfo<string> path, Document referencingFile, DependencyType dependencyType = DependencyType.Inclusion)
         {
             var (error, content, child) = TryResolveContent(referencingFile, path);
 
@@ -57,12 +53,8 @@
             return (error, content, child);
         }
 
-<<<<<<< HEAD
-        public (Error error, string link, Document file) ResolveRelativeLink(Document relativeToFile, SourceInfo<string> path, Document referencingFile)
-=======
         public (Error error, string link, Document file) ResolveRelativeLink(
-            Document relativeToFile, SourceInfo<string> path, Document declaringFile)
->>>>>>> fca65771
+            Document relativeToFile, SourceInfo<string> path, Document referencingFile)
         {
             var (error, link, file) = ResolveAbsoluteLink(path, referencingFile);
 
@@ -88,25 +80,16 @@
             var isSelfBookmark = linkType == LinkType.SelfBookmark || relativeToFile == file;
             if (!isCrossReference && (isSelfBookmark || file != null))
             {
-<<<<<<< HEAD
-                _dependencyMapBuilder.AddDependencyItem(referencingFile, file, UrlUtility.FragmentToDependencyType(fragment));
-                _bookmarkValidator.AddBookmarkReference(referencingFile, isSelfBookmark ? relativeToFile : file, fragment, isSelfBookmark, path);
-=======
                 _dependencyMapBuilder.AddDependencyItem(declaringFile, file, UrlUtility.FragmentToDependencyType(fragment));
                 _bookmarkValidator.AddBookmarkReference(
-                    declaringFile, isSelfBookmark ? relativeToFile : file, fragment, isSelfBookmark, path);
->>>>>>> fca65771
+                    referencingFile, isSelfBookmark ? relativeToFile : file, fragment, isSelfBookmark, path);
             }
 
             return (error, link, file);
         }
 
-<<<<<<< HEAD
-        public (Error error, string href, string display, Document declaringFile) ResolveRelativeXref(Document relativeToFile, SourceInfo<string> href, Document referencingFile)
-=======
         public (Error error, string href, string display, IXrefSpec spec) ResolveRelativeXref(
-            Document relativeToFile, SourceInfo<string> href, Document declaringFile)
->>>>>>> fca65771
+            Document relativeToFile, SourceInfo<string> href, Document referencingFile)
         {
             var (error, link, display, declaringFile) = ResolveAbsoluteXref(href, referencingFile);
 
@@ -118,12 +101,8 @@
             return (error, link, display, declaringFile);
         }
 
-<<<<<<< HEAD
-        public (Error error, string href, string display, Document declaringFile) ResolveAbsoluteXref(SourceInfo<string> href, Document referencingFile)
-=======
         public (Error error, string href, string display, IXrefSpec spec) ResolveAbsoluteXref(
-            SourceInfo<string> href, Document declaringFile)
->>>>>>> fca65771
+            SourceInfo<string> href, Document referencingFile)
         {
             var (uid, query, fragment) = UrlUtility.SplitUrl(href);
             string moniker = null;
@@ -177,12 +156,8 @@
 
             if (file is null)
             {
-<<<<<<< HEAD
-                var (content, fileFromHistory) = TryResolveContentFromHistory(referencingFile, _gitCommitProvider, pathToDocset, _templateEngine);
-=======
                 var (content, fileFromHistory) = TryResolveContentFromHistory(
-                    declaringFile, _gitCommitProvider, pathToDocset, _templateEngine);
->>>>>>> fca65771
+                    referencingFile, _gitCommitProvider, pathToDocset, _templateEngine);
                 if (fileFromHistory != null)
                 {
                     return (null, content, fileFromHistory);
@@ -192,12 +167,8 @@
             return file != null ? (error, file.ReadText(), file) : default;
         }
 
-<<<<<<< HEAD
-        private (Error error, string href, string fragment, LinkType linkType, Document file, bool isCrossReference) TryResolveAbsoluteLink(Document referencingFile, SourceInfo<string> href)
-=======
         private (Error error, string href, string fragment, LinkType linkType, Document file, bool isCrossReference) TryResolveAbsoluteLink(
-            Document declaringFile, SourceInfo<string> href)
->>>>>>> fca65771
+            Document referencingFile, SourceInfo<string> href)
         {
             Debug.Assert(href != null);
 
@@ -267,12 +238,8 @@
             return (error, file.SiteUrl + query + fragment, fragment, linkType, file, false);
         }
 
-<<<<<<< HEAD
-        private (Error error, Document file, string query, string fragment, LinkType linkType, string pathToDocset) TryResolveFile(Document referencingFile, SourceInfo<string> href)
-=======
         private (Error error, Document file, string query, string fragment, LinkType linkType, string pathToDocset) TryResolveFile(
-            Document declaringFile, SourceInfo<string> href)
->>>>>>> fca65771
+            Document referencingFile, SourceInfo<string> href)
         {
             href = href.Or("");
             var (path, query, fragment) = UrlUtility.SplitUrl(href);
@@ -355,12 +322,8 @@
             return docsetRelativePath;
         }
 
-<<<<<<< HEAD
-        private Document TryResolveResourceFromHistory(Document referencingFile, GitCommitProvider gitCommitProvider, string pathToDocset, TemplateEngine templateEngine)
-=======
         private Document TryResolveResourceFromHistory(
-            Document declaringFile, GitCommitProvider gitCommitProvider, string pathToDocset, TemplateEngine templateEngine)
->>>>>>> fca65771
+            Document referencingFile, GitCommitProvider gitCommitProvider, string pathToDocset, TemplateEngine templateEngine)
         {
             if (string.IsNullOrEmpty(pathToDocset))
             {
@@ -381,12 +344,8 @@
             return default;
         }
 
-<<<<<<< HEAD
-        private (string content, Document file) TryResolveContentFromHistory(Document referencingFile, GitCommitProvider gitCommitProvider, string pathToDocset, TemplateEngine templateEngine)
-=======
         private (string content, Document file) TryResolveContentFromHistory(
-            Document declaringFile, GitCommitProvider gitCommitProvider, string pathToDocset, TemplateEngine templateEngine)
->>>>>>> fca65771
+            Document referencingFile, GitCommitProvider gitCommitProvider, string pathToDocset, TemplateEngine templateEngine)
         {
             if (string.IsNullOrEmpty(pathToDocset))
             {
