// Copyright (c) Microsoft. All rights reserved.
// Licensed under the MIT license. See LICENSE file in the project root for full license information.

using System;
using System.Collections.Specialized;
using System.Diagnostics;
using System.IO;
using System.Linq;
using System.Web;

namespace Microsoft.Docs.Build
{
    internal class DependencyResolver
    {
        private readonly BookmarkValidator _bookmarkValidator;
        private readonly DependencyMapBuilder _dependencyMapBuilder;
        private readonly GitCommitProvider _gitCommitProvider;
        private readonly Lazy<XrefMap> _xrefMap;
        private readonly bool _forLandingPage = false;

        public DependencyResolver(GitCommitProvider gitCommitProvider, BookmarkValidator bookmarkValidator, DependencyMapBuilder dependencyMapBuilder, Lazy<XrefMap> xrefMap, bool forLandingPage = false)
        {
            _bookmarkValidator = bookmarkValidator;
            _dependencyMapBuilder = dependencyMapBuilder;
            _gitCommitProvider = gitCommitProvider;
            _xrefMap = xrefMap;

            // forLandingPage should not be used, it is a hack to handle some specific logic for landing page based on the user input for now
            // which needs to be removed once the user input is correct
            _forLandingPage = forLandingPage;
        }

        public (Error error, string content, Document file) ResolveContent(SourceInfo<string> path, Document relativeTo, DependencyType dependencyType = DependencyType.Inclusion)
        {
            var (error, content, child) = TryResolveContent(relativeTo, path);

            _dependencyMapBuilder.AddDependencyItem(relativeTo, child, dependencyType);

            return (error, content, child);
        }

<<<<<<< HEAD
        // forLandingPage should not be used, it is a hack to handle some specific logic for landing page based on the user input for now
        // which needs to be removed once the user input is correct
        public (Error error, string link, Document file) ResolveLink(string path, Document relativeTo, Document resultRelativeTo, Action<Document> buildChild, SourceInfo source)
=======
        public (Error error, string link, Document file) ResolveLink(SourceInfo<string> path, Document relativeTo, Document resultRelativeTo, Action<Document> buildChild)
>>>>>>> 575c0ad2
        {
            var (error, link, fragment, hrefType, file) = TryResolveHref(relativeTo, path, resultRelativeTo);

            if (file != null && buildChild != null)
            {
                buildChild(file);
            }

            var isSelfBookmark = hrefType == HrefType.SelfBookmark || resultRelativeTo == file;
            _dependencyMapBuilder.AddDependencyItem(relativeTo, file, HrefUtility.FragmentToDependencyType(fragment));
<<<<<<< HEAD
            _bookmarkValidator.AddBookmarkReference(relativeTo, isSelfBookmark ? resultRelativeTo : file ?? relativeTo, fragment, isSelfBookmark, source);
=======
            _bookmarkValidator.AddBookmarkReference(relativeTo, isSelfBookmark ? resultRelativeTo : file ?? relativeTo, fragment, isSelfBookmark, path);
>>>>>>> 575c0ad2

            return (error, link, file);
        }

        public (Error error, string href, string display, Document file) ResolveXref(SourceInfo<string> href, Document relativeTo, Document rootFile)
        {
            var (uid, query, fragment) = HrefUtility.SplitHref(href);
            string moniker = null;
            NameValueCollection queries = null;
            if (!string.IsNullOrEmpty(query))
            {
                queries = HttpUtility.ParseQueryString(query.Substring(1));
                moniker = queries?["view"];
            }
            var displayProperty = queries?["displayProperty"];

            // need to url decode uid from input content
            var (error, resolvedHref, display, referencedFile) = _xrefMap.Value.Resolve(Uri.UnescapeDataString(uid), href, displayProperty, relativeTo, rootFile, moniker);

            if (referencedFile != null)
            {
                _dependencyMapBuilder.AddDependencyItem(rootFile, referencedFile, DependencyType.UidInclusion);
            }

            if (!string.IsNullOrEmpty(resolvedHref))
            {
                var monikerQuery = !string.IsNullOrEmpty(moniker) ? $"view={moniker}" : "";
                resolvedHref = HrefUtility.MergeHref(resolvedHref, monikerQuery, fragment.Length == 0 ? "" : fragment.Substring(1));
            }
            return (error, resolvedHref, display, referencedFile);
        }

        /// <summary>
        /// Get relative url from file to the file relative to
        /// </summary>
        public string GetRelativeUrl(Document fileRelativeTo, Document file)
        {
            var relativePath = PathUtility.GetRelativePathToFile(fileRelativeTo.SitePath, file.SitePath);
            return Document.PathToRelativeUrl(relativePath, file.ContentType, file.Schema, file.Docset.Config.Output.Json);
        }

        private (Error error, string content, Document file) TryResolveContent(Document relativeTo, SourceInfo<string> href)
        {
            var (error, file, redirect, _, _, _, pathToDocset) = TryResolveFile(relativeTo, href);

            if (redirect != null)
            {
                return default;
            }

            if (file is null)
            {
                var (errorFromHistory, content, fileFromHistory) = TryResolveContentFromHistory(_gitCommitProvider, relativeTo.Docset, pathToDocset);
                if (errorFromHistory != null)
                {
                    return (error, null, null);
                }
                if (fileFromHistory != null)
                {
                    return (null, content, fileFromHistory);
                }
            }

            return file != null ? (error, file.ReadText(), file) : default;
        }

        private (Error error, string href, string fragment, HrefType? hrefType, Document file) TryResolveHref(Document relativeTo, SourceInfo<string> href, Document resultRelativeTo)
        {
            Debug.Assert(resultRelativeTo != null);
            Debug.Assert(href != null);

            if (href.Value.StartsWith("xref:") != false)
            {
                var (uidError, uidHref, _, referencedFile) = ResolveXref(href.WithValue(href.Value.Substring("xref:".Length)), relativeTo, resultRelativeTo);
                return (uidError, uidHref, null, null, referencedFile);
            }

            var decodedHref = Uri.UnescapeDataString(href);
            var (error, file, redirectTo, query, fragment, hrefType, pathToDocset) = TryResolveFile(relativeTo, href.WithValue(decodedHref));

            // Redirection
            // follow redirections
            if (redirectTo != null && !relativeTo.Docset.Legacy)
            {
                // TODO: append query and fragment to an absolute url with query and fragments may cause problems
                return (error, redirectTo + query + fragment, null, hrefType, null);
            }

            if (hrefType == HrefType.WindowsAbsolutePath)
            {
                return (error, "", fragment, hrefType,  null);
            }

            // Cannot resolve the file, leave href as is
            if (file is null)
            {
                var (errorFromHistory, resourceFromHistory) = TryResolveResourceFromHistory(_gitCommitProvider, relativeTo.Docset, pathToDocset);
                if (errorFromHistory != null || resourceFromHistory == null)
                {
                    return (errorFromHistory ?? error, href, fragment, hrefType, null);
                }

                // set file to resource got from histroy, reset the error
                file = resourceFromHistory;
                error = null;
            }

            // Self reference, don't build the file, leave href as is
            if (file == relativeTo)
            {
                if (relativeTo.Docset.Legacy)
                {
                    if (hrefType == HrefType.SelfBookmark)
                    {
                        return (error, query + fragment, fragment, hrefType, null);
                    }
                    var selfUrl = Document.PathToRelativeUrl(
                        Path.GetFileName(file.SitePath), file.ContentType, file.Schema, file.Docset.Config.Output.Json);
                    return (error, selfUrl + query + fragment, fragment, HrefType.SelfBookmark, null);
                }
                if (string.IsNullOrEmpty(fragment))
                {
                    fragment = "#";
                }
                return (error, query + fragment, fragment, HrefType.SelfBookmark, null);
            }

            // Link to dependent repo, don't build the file, leave href as is
            if (relativeTo.Docset.DependencyDocsets.Values.Any(v => file.Docset == v))
            {
                return (Errors.LinkIsDependency(relativeTo, file, href), href, fragment, hrefType, null);
            }

            // Make result relative to `resultRelativeTo`
            var relativeUrl = GetRelativeUrl(resultRelativeTo, file);

            if (redirectTo != null)
            {
                return (error, relativeUrl + query + fragment, fragment, hrefType, null);
            }

            // Pages outside build scope, don't build the file, use relative href
            if (error is null
                && (file.ContentType == ContentType.Page || file.ContentType == ContentType.TableOfContents)
                && !file.Docset.BuildScope.Contains(file))
            {
                return (Errors.LinkOutOfScope(relativeTo, file, href, file.Docset.Config.ConfigFileName), relativeUrl + query + fragment, fragment, hrefType, null);
            }

            return (error, relativeUrl + query + fragment, fragment, hrefType, file);
        }

        private (Error error, Document file, string redirectTo, string query, string fragment, HrefType? hrefType, string pathToDocset) TryResolveFile(Document relativeTo, SourceInfo<string> href)
        {
            if (string.IsNullOrEmpty(href))
            {
                return (Errors.LinkIsEmpty(relativeTo), null, null, null, null, null, null);
            }

            var (path, query, fragment) = HrefUtility.SplitHref(href);

            switch (HrefUtility.GetHrefType(href))
            {
                case HrefType.SelfBookmark:
                    return (null, relativeTo, null, query, fragment, HrefType.SelfBookmark, null);

                case HrefType.WindowsAbsolutePath:
                    return (Errors.AbsoluteFilePath(relativeTo, path), null, null, null, null, HrefType.WindowsAbsolutePath, null);

                case HrefType.RelativePath:
                    // Resolve path relative to docset
                    var pathToDocset = ResolveToDocsetRelativePath(path, relativeTo);

                    // resolve from redirection files
                    if (relativeTo.Docset.Redirections.TryGetRedirectionUrl(pathToDocset, out var redirectTo))
                    {
                        // redirectTo always is absolute href
                        //
                        // TODO: In case of file rename, we should warn if the content is not inside build scope.
                        //       But we should not warn or do anything with absolute URLs.
                        var (error, redirectFile) = Document.TryCreate(relativeTo.Docset, pathToDocset, redirectTo);
                        return (error, redirectFile, redirectTo, query, fragment, HrefType.RelativePath, pathToDocset);
                    }

                    var file = Document.TryCreateFromFile(relativeTo.Docset, pathToDocset);

                    // try to resolve with .md for landing page
                    if (file is null && _forLandingPage)
                    {
                        pathToDocset = ResolveToDocsetRelativePath($"{path}.md", relativeTo);
                        file = Document.TryCreateFromFile(relativeTo.Docset, pathToDocset);
                    }

                    return (file != null ? null : (_forLandingPage ? null : Errors.FileNotFound(relativeTo.ToString(), new SourceInfo<string>(path, href.Range))), file, null, query, fragment, null, pathToDocset);

                default:
                    return default;
            }
        }

        private string ResolveToDocsetRelativePath(string path, Document relativeTo)
        {
            var docsetRelativePath = PathUtility.NormalizeFile(Path.Combine(Path.GetDirectoryName(relativeTo.FilePath), path));
            if (!File.Exists(Path.Combine(relativeTo.Docset.DocsetPath, docsetRelativePath)))
            {
                foreach (var (alias, aliasPath) in relativeTo.Docset.ResolveAlias)
                {
                    if (path.StartsWith(alias, PathUtility.PathComparison))
                    {
                        return PathUtility.NormalizeFile(Path.Combine(aliasPath, path.Substring(alias.Length)));
                    }
                }
            }
            return docsetRelativePath;
        }

        private static (Error error, Document file) TryResolveResourceFromHistory(GitCommitProvider gitCommitProvider, Docset docset, string pathToDocset)
        {
            if (string.IsNullOrEmpty(pathToDocset))
            {
                return default;
            }

            // try to resolve from source repo's git history
            var fallbackDocset = GetFallbackDocset(docset);
            if (fallbackDocset != null && Document.GetContentType(pathToDocset) == ContentType.Resource)
            {
                var (repo, pathToRepo, commits) = gitCommitProvider.GetCommitHistory(fallbackDocset, pathToDocset);
                if (repo != null && commits.Count > 0)
                {
                    return Document.TryCreate(fallbackDocset, pathToDocset, isFromHistory: true);
                }
            }

            return default;
        }

        private static (Error error, string content, Document file) TryResolveContentFromHistory(GitCommitProvider gitCommitProvider, Docset docset, string pathToDocset)
        {
            if (string.IsNullOrEmpty(pathToDocset))
            {
                return default;
            }

            // try to resolve from source repo's git history
            var fallbackDocset = GetFallbackDocset(docset);
            if (fallbackDocset != null)
            {
                var (repo, pathToRepo, commits) = gitCommitProvider.GetCommitHistory(fallbackDocset, pathToDocset);
                if (repo != null)
                {
                    var repoPath = PathUtility.NormalizeFolder(repo.Path);
                    if (commits.Count > 1)
                    {
                        // the latest commit would be deleting it from repo
                        if (GitUtility.TryGetContentFromHistory(repoPath, pathToRepo, commits[1].Sha, out var content))
                        {
                            var (error, doc) = Document.TryCreate(fallbackDocset, pathToDocset, isFromHistory: true);
                            return (error, content, doc);
                        }
                    }
                }
            }

            return default;
        }

        private static Docset GetFallbackDocset(Docset docset)
        {
            if (docset.LocalizationDocset != null)
            {
                // source docset in loc build
                return docset;
            }

            if (docset.FallbackDocset != null)
            {
                // localized docset in loc build
                return docset.FallbackDocset;
            }

            // source docset in source build
            return null;
        }
    }
}<|MERGE_RESOLUTION|>--- conflicted
+++ resolved
@@ -39,13 +39,7 @@
             return (error, content, child);
         }
 
-<<<<<<< HEAD
-        // forLandingPage should not be used, it is a hack to handle some specific logic for landing page based on the user input for now
-        // which needs to be removed once the user input is correct
-        public (Error error, string link, Document file) ResolveLink(string path, Document relativeTo, Document resultRelativeTo, Action<Document> buildChild, SourceInfo source)
-=======
         public (Error error, string link, Document file) ResolveLink(SourceInfo<string> path, Document relativeTo, Document resultRelativeTo, Action<Document> buildChild)
->>>>>>> 575c0ad2
         {
             var (error, link, fragment, hrefType, file) = TryResolveHref(relativeTo, path, resultRelativeTo);
 
@@ -56,11 +50,7 @@
 
             var isSelfBookmark = hrefType == HrefType.SelfBookmark || resultRelativeTo == file;
             _dependencyMapBuilder.AddDependencyItem(relativeTo, file, HrefUtility.FragmentToDependencyType(fragment));
-<<<<<<< HEAD
             _bookmarkValidator.AddBookmarkReference(relativeTo, isSelfBookmark ? resultRelativeTo : file ?? relativeTo, fragment, isSelfBookmark, source);
-=======
-            _bookmarkValidator.AddBookmarkReference(relativeTo, isSelfBookmark ? resultRelativeTo : file ?? relativeTo, fragment, isSelfBookmark, path);
->>>>>>> 575c0ad2
 
             return (error, link, file);
         }
