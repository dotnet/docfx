--- conflicted
+++ resolved
@@ -84,13 +84,8 @@
             var displayPropertyValue = xrefSpec.GetXrefPropertyValue(queries?["displayProperty"]);
             string display = !string.IsNullOrEmpty(displayPropertyValue) ? displayPropertyValue : (!string.IsNullOrEmpty(name) ? name : uid);
             var monikerQuery = !string.IsNullOrEmpty(moniker) ? $"view={moniker}" : "";
-<<<<<<< HEAD
             href = HrefUtility.MergeHref(xrefSpec.Href, monikerQuery, fragment.Length == 0 ? "" : fragment);
 
-=======
-
-            href = HrefUtility.MergeHref(xrefSpec.Href, monikerQuery, fragment.Length == 0 ? "" : fragment.Substring(1));
->>>>>>> 6627245c
             return (null, href, display);
         }
 
