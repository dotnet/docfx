--- conflicted
+++ resolved
@@ -345,13 +345,8 @@
             // try to resolve from source repo's git history
             if (_fallbackDocset != null && Document.GetContentType(pathToDocset) == ContentType.Resource)
             {
-<<<<<<< HEAD
                 var (repo, _, commits) = gitCommitProvider.GetCommitHistory(_fallbackDocset, pathToDocset);
-                if (repo != null && commits.Count > 0)
-=======
-                var (repo, _, commits) = gitCommitProvider.GetCommitHistory(fallbackDocset, pathToDocset);
                 if (repo != null && commits.Length > 0)
->>>>>>> 8b78362d
                 {
                     return Document.Create(_fallbackDocset, new FilePath(pathToDocset, FileOrigin.Fallback), templateEngine, isFromHistory: true);
                 }
