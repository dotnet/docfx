--- conflicted
+++ resolved
@@ -49,11 +49,7 @@
             return (error, link, file);
         }
 
-<<<<<<< HEAD
-        public (Error error, string href, string display) ResolveXref(string href, Document file, List<Document> callStack)
-=======
-        public (Error error, string href, string display, Document file) ResolveXref(string href, Document relativeTo)
->>>>>>> bc857532
+        public (Error error, string href, string display) ResolveXref(string href, Document relativeTo, List<Document> callStack)
         {
             var (uid, query, fragment) = HrefUtility.SplitHref(href);
             string moniker = null;
@@ -71,7 +67,6 @@
                 return (Errors.UidNotFound(relativeTo, uid, href), null, null, null);
             }
 
-<<<<<<< HEAD
             DependencyMapBuilder.AddDependencyItem(file, referencedFile, DependencyType.UidInclusion);
 
             callStack.AddRange(referencedCallStack);
@@ -80,9 +75,6 @@
                 throw Errors.CircularReference().ToException();
             }
 
-=======
-            DependencyMapBuilder.AddDependencyItem(relativeTo, referencedFile, DependencyType.UidInclusion);
->>>>>>> bc857532
             if (referencedFile != null)
             {
                 var spec = xrefSpec.Clone();
@@ -132,13 +124,8 @@
 
             if (href.StartsWith("xref:"))
             {
-<<<<<<< HEAD
                 var (uidError, uidHref, _) = ResolveXref(href.Substring("xref:".Length), resultRelativeTo, callStack);
-                return (uidError, uidHref, null, null);
-=======
-                var (uidError, uidHref, _, referencedFile) = ResolveXref(href.Substring("xref:".Length), resultRelativeTo);
                 return (uidError, uidHref, null, referencedFile);
->>>>>>> bc857532
             }
 
             var (error, file, redirectTo, query, fragment, isSelfBookmark, _) = TryResolveFile(relativeTo, href);
