// Copyright (c) Microsoft. All rights reserved.
// Licensed under the MIT license. See LICENSE file in the project root for full license information.

using System;
using System.Collections.Generic;
using System.Collections.Specialized;
using System.Diagnostics;
using System.IO;
using System.Linq;
using System.Web;
using Microsoft.DocAsCode.MarkdigEngine.Extensions;

namespace Microsoft.Docs.Build
{
    internal class DependencyResolver
    {
        private readonly BuildScope _buildScope;
        private readonly WorkQueue<Document> _buildQueue;
        private readonly BookmarkValidator _bookmarkValidator;
        private readonly DependencyMapBuilder _dependencyMapBuilder;
        private readonly GitCommitProvider _gitCommitProvider;
        private readonly IReadOnlyDictionary<string, string> _resolveAlias;
        private readonly Lazy<XrefMap> _xrefMap;
        private readonly TemplateEngine _templateEngine;

        public DependencyResolver(
            Config config,
            BuildScope buildScope,
            WorkQueue<Document> buildQueue,
            GitCommitProvider gitCommitProvider,
            BookmarkValidator bookmarkValidator,
            DependencyMapBuilder dependencyMapBuilder,
            Lazy<XrefMap> xrefMap,
            TemplateEngine templateEngine)
        {
            _buildScope = buildScope;
            _buildQueue = buildQueue;
            _bookmarkValidator = bookmarkValidator;
            _dependencyMapBuilder = dependencyMapBuilder;
            _gitCommitProvider = gitCommitProvider;
            _xrefMap = xrefMap;
            _resolveAlias = LoadResolveAlias(config);
            _templateEngine = templateEngine;
        }

        public (Error error, string content, Document file) ResolveContent(SourceInfo<string> path, Document declaringFile, DependencyType dependencyType = DependencyType.Inclusion)
        {
            var (error, content, child) = TryResolveContent(declaringFile, path);

            _dependencyMapBuilder.AddDependencyItem(declaringFile, child, dependencyType);

            return (error, content, child);
        }

        public (Error error, string link, Document file) ResolveRelativeLink(Document relativeToFile, SourceInfo<string> path, Document declaringFile)
        {
            var (error, link, file, linkType) = ResolveAbsoluteLink(path, declaringFile);

            if (file != null || linkType == LinkType.RelativePath)
            {
                link = UrlUtility.GetRelativeUrl(relativeToFile.SiteUrl, link);
            }

            return (error, link, file);
        }

        public (Error error, string link, Document file, LinkType linkType) ResolveAbsoluteLink(SourceInfo<string> path, Document declaringFile)
        {
            var (error, link, fragment, linkType, file, isCrossReference) = TryResolveAbsoluteLink(declaringFile, path);

            if (file != null)
            {
                _buildQueue.Enqueue(file);
            }

            // NOTE: bookmark validation result depend on current inclusion stack
            var relativeToFile = (Document)InclusionContext.RootFile ?? declaringFile;
            var isSelfBookmark = linkType == LinkType.SelfBookmark || relativeToFile == file;
            if (!isCrossReference && (isSelfBookmark || file != null))
            {
                _dependencyMapBuilder.AddDependencyItem(declaringFile, file, UrlUtility.FragmentToDependencyType(fragment));
                _bookmarkValidator.AddBookmarkReference(declaringFile, isSelfBookmark ? relativeToFile : file, fragment, isSelfBookmark, path);
            }

            return (error, link, file, linkType);
        }

        public (Error error, string href, string display, IXrefSpec spec) ResolveRelativeXref(Document relativeToFile, SourceInfo<string> href, Document declaringFile)
        {
            var (error, link, display, spec) = ResolveAbsoluteXref(href, declaringFile);

            if (spec?.DeclaringFile != null)
            {
                link = UrlUtility.GetRelativeUrl(relativeToFile.SiteUrl, link);
            }

            return (error, link, display, spec);
        }

        public (Error error, string href, string display, IXrefSpec spec) ResolveAbsoluteXref(SourceInfo<string> href, Document declaringFile)
        {
            var (uid, query, fragment) = UrlUtility.SplitUrl(href);
            string moniker = null;
            NameValueCollection queries = null;
            if (!string.IsNullOrEmpty(query))
            {
                queries = HttpUtility.ParseQueryString(query);
                moniker = queries?["view"];
            }
            var displayProperty = queries?["displayProperty"];

            // need to url decode uid from input content
            var (error, resolvedHref, display, xrefSpec) = _xrefMap.Value.Resolve(Uri.UnescapeDataString(uid), href, displayProperty, declaringFile);

            if (xrefSpec?.DeclaringFile != null)
            {
                _dependencyMapBuilder.AddDependencyItem(declaringFile, xrefSpec?.DeclaringFile, DependencyType.UidInclusion);
            }

            if (!string.IsNullOrEmpty(resolvedHref))
            {
                var monikerQuery = !string.IsNullOrEmpty(moniker) ? $"view={moniker}" : "";
                resolvedHref = UrlUtility.MergeUrl(resolvedHref, monikerQuery, fragment.Length == 0 ? "" : fragment.Substring(1));
            }

            return (error, resolvedHref, display, xrefSpec);
        }

        private (Error error, string content, Document file) TryResolveContent(Document declaringFile, SourceInfo<string> href)
        {
            var (error, file, _, _, _, pathToDocset) = TryResolveFile(declaringFile, href);

            if (file?.RedirectionUrl != null)
            {
                return default;
            }

            if (file is null)
            {
                var (content, fileFromHistory) = TryResolveContentFromHistory(_gitCommitProvider, declaringFile.Docset, pathToDocset, _templateEngine);
                if (fileFromHistory != null)
                {
                    return (null, content, fileFromHistory);
                }
            }

            return file != null ? (error, file.ReadText(), file) : default;
        }

        private (Error error, string href, string fragment, LinkType linkType, Document file, bool isCrossReference) TryResolveAbsoluteLink(Document declaringFile, SourceInfo<string> href)
        {
            Debug.Assert(href != null);

            if (href.Value.StartsWith("xref:"))
            {
                var uid = new SourceInfo<string>(href.Value.Substring("xref:".Length), href);
                var (uidError, uidHref, _, xrefSpec) = ResolveAbsoluteXref(uid, declaringFile);
                var xrefLinkType = xrefSpec?.DeclaringFile != null ? LinkType.RelativePath : LinkType.External;

                return (uidError, uidHref, null, xrefLinkType, xrefSpec?.DeclaringFile, true);
            }

            var decodedHref = new SourceInfo<string>(Uri.UnescapeDataString(href), href);
            var (error, file, query, fragment, linkType, pathToDocset) = TryResolveFile(declaringFile, decodedHref);

            if (linkType == LinkType.WindowsAbsolutePath)
            {
                return (error, "", fragment, linkType, null, false);
            }

            // Cannot resolve the file, leave href as is
            if (file is null)
            {
                file = TryResolveResourceFromHistory(_gitCommitProvider, declaringFile.Docset, pathToDocset, _templateEngine);
                if (file is null)
                {
                    if (linkType != LinkType.RelativePath)
                    {
                        return (error, href, fragment, linkType, null, false);
                    }

                    // in v2, the non-reoslved link will be relocated to a relative path, v3 tries to avoid the behavior change here
                    // the relocation of relative path can be removed when migration from v2 to v3 is done
<<<<<<< HEAD
                    var pathToDocsetAbosulteUrl = Document.PathToAbsoluteUrl(pathToDocset, Document.GetContentType(pathToDocset), null, declaringFile.Docset.Config.Output.Json, true);
                    return (error, pathToDocsetAbosulteUrl + query + fragment, fragment, linkType, null, false);
=======
                    var relativePath = PathUtility.GetRelativePathToFile(declaringFile.FilePath.Path, pathToDocset);
                    var relativeUrl = Document.PathToRelativeUrl(relativePath, Document.GetContentType(relativePath), null, declaringFile.Docset.Config.Output.Json, true);
                    return (error, relativeUrl, fragment, linkType, null, false);
>>>>>>> 5e3172d3
                }

                // set file to resource got from histroy, reset the error
                error = null;
            }

            // Self reference, don't build the file, leave href as is
            if (file == declaringFile)
            {
                if (linkType == LinkType.SelfBookmark)
                {
                    return (error, query + fragment, fragment, linkType, null, false);
                }
                var selfUrl = Document.PathToRelativeUrl(
                    Path.GetFileName(file.SitePath), file.ContentType, file.Mime, file.Docset.Config.Output.Json, file.IsPage);
                return (error, selfUrl + query + fragment, fragment, LinkType.SelfBookmark, null, false);
            }

            // Link to dependent repo, don't build the file, leave href as is
            if (declaringFile.Docset.DependencyDocsets.Values.Any(v => file.Docset == v))
            {
                return (Errors.LinkIsDependency(href, file), href, fragment, linkType, null, false);
            }

            if (file?.RedirectionUrl != null)
            {
                return (error, file.SiteUrl + query + fragment, null, linkType, file, false);
            }

            // Pages outside build scope, don't build the file, leave href as is
            if (error is null
                && (file.ContentType == ContentType.Page || file.ContentType == ContentType.TableOfContents)
                && !_buildScope.Files.Contains(file))
            {
                return (Errors.LinkOutOfScope(href, file), href, fragment, linkType, null, false);
            }

            return (error, file.SiteUrl + query + fragment, fragment, linkType, file, false);
        }

        private (Error error, Document file, string query, string fragment, LinkType linkType, string pathToDocset) TryResolveFile(Document declaringFile, SourceInfo<string> href)
        {
            if (string.IsNullOrEmpty(href))
            {
                return default;
            }

            var (path, query, fragment) = UrlUtility.SplitUrl(href);

            switch (UrlUtility.GetLinkType(href))
            {
                case LinkType.SelfBookmark:
                    return (null, declaringFile, query, fragment, LinkType.SelfBookmark, null);

                case LinkType.WindowsAbsolutePath:
                    return (Errors.LocalFilePath(href), null, null, null, LinkType.WindowsAbsolutePath, null);

                case LinkType.RelativePath:
                    // Resolve path relative to docset
                    var pathToDocset = ResolveToDocsetRelativePath(path, declaringFile);

                    // Use the actual file name case
                    if (_buildScope.GetActualFileName(pathToDocset, out var pathActualCase))
                    {
                        pathToDocset = pathActualCase;
                    }

                    // resolve from redirection files
                    if (_buildScope.Redirections.TryGetRedirection(pathToDocset, out var redirectFile))
                    {
                        return (null, redirectFile, query, fragment, LinkType.RelativePath, pathToDocset);
                    }

                    var file = Document.CreateFromFile(declaringFile.Docset, pathToDocset, _templateEngine);

                    // for LandingPage should not be used, it is a hack to handle some specific logic for landing page based on the user input for now
                    // which needs to be removed once the user input is correct
                    if (_templateEngine != null && TemplateEngine.IsLandingData(declaringFile.Mime))
                    {
                        if (file is null)
                        {
                            // try to resolve with .md for landing page
                            pathToDocset = ResolveToDocsetRelativePath($"{path}.md", declaringFile);
                            file = Document.CreateFromFile(declaringFile.Docset, pathToDocset, _templateEngine);
                        }

                        // Do not report error for landing page
                        return (null, file, query, fragment, LinkType.RelativePath, pathToDocset);
                    }

                    if (file is null)
                    {
                        return (Errors.FileNotFound(new SourceInfo<string>(path, href)), null, query, fragment, LinkType.RelativePath, pathToDocset);
                    }

                    return (null, file, query, fragment, LinkType.RelativePath, pathToDocset);

                default:
                    return default;
            }
        }

        private string ResolveToDocsetRelativePath(string path, Document declaringFile)
        {
            var docsetRelativePath = PathUtility.NormalizeFile(Path.Combine(Path.GetDirectoryName(declaringFile.FilePath.Path), path));
            if (!File.Exists(Path.Combine(declaringFile.Docset.DocsetPath, docsetRelativePath)))
            {
                foreach (var (alias, aliasPath) in _resolveAlias)
                {
                    if (path.StartsWith(alias, PathUtility.PathComparison))
                    {
                        return PathUtility.NormalizeFile(aliasPath + path.Substring(alias.Length));
                    }
                }
            }
            return docsetRelativePath;
        }

        private static Document TryResolveResourceFromHistory(GitCommitProvider gitCommitProvider, Docset docset, string pathToDocset, TemplateEngine templateEngine)
        {
            if (string.IsNullOrEmpty(pathToDocset))
            {
                return default;
            }

            // try to resolve from source repo's git history
            var fallbackDocset = GetFallbackDocset(docset);
            if (fallbackDocset != null && Document.GetContentType(pathToDocset) == ContentType.Resource)
            {
                var (repo, pathToRepo, commits) = gitCommitProvider.GetCommitHistory(fallbackDocset, pathToDocset);
                if (repo != null && commits.Count > 0)
                {
                    return Document.Create(fallbackDocset, pathToDocset, templateEngine, isFromHistory: true);
                }
            }

            return default;
        }

        private static (string content, Document file) TryResolveContentFromHistory(GitCommitProvider gitCommitProvider, Docset docset, string pathToDocset, TemplateEngine templateEngine)
        {
            if (string.IsNullOrEmpty(pathToDocset))
            {
                return default;
            }

            // try to resolve from source repo's git history
            var fallbackDocset = GetFallbackDocset(docset);
            if (fallbackDocset != null)
            {
                var (repo, pathToRepo, commits) = gitCommitProvider.GetCommitHistory(fallbackDocset, pathToDocset);
                if (repo != null)
                {
                    var repoPath = PathUtility.NormalizeFolder(repo.Path);
                    if (commits.Count > 1)
                    {
                        // the latest commit would be deleting it from repo
                        if (GitUtility.TryGetContentFromHistory(repoPath, pathToRepo, commits[1].Sha, out var content))
                        {
                            return (content, Document.Create(fallbackDocset, pathToDocset, templateEngine, isFromHistory: true));
                        }
                    }
                }
            }

            return default;
        }

        private static Docset GetFallbackDocset(Docset docset)
        {
            if (docset.LocalizationDocset != null)
            {
                // source docset in loc build
                return docset;
            }

            if (docset.FallbackDocset != null)
            {
                // localized docset in loc build
                return docset.FallbackDocset;
            }

            // source docset in source build
            return null;
        }

        private static Dictionary<string, string> LoadResolveAlias(Config config)
        {
            var result = new Dictionary<string, string>(PathUtility.PathComparer);

            foreach (var (alias, aliasPath) in config.ResolveAlias)
            {
                result.TryAdd(PathUtility.NormalizeFolder(alias), PathUtility.NormalizeFolder(aliasPath));
            }

            return result.Reverse().ToDictionary(item => item.Key, item => item.Value);
        }
    }
}<|MERGE_RESOLUTION|>--- conflicted
+++ resolved
@@ -181,14 +181,8 @@
 
                     // in v2, the non-reoslved link will be relocated to a relative path, v3 tries to avoid the behavior change here
                     // the relocation of relative path can be removed when migration from v2 to v3 is done
-<<<<<<< HEAD
                     var pathToDocsetAbosulteUrl = Document.PathToAbsoluteUrl(pathToDocset, Document.GetContentType(pathToDocset), null, declaringFile.Docset.Config.Output.Json, true);
                     return (error, pathToDocsetAbosulteUrl + query + fragment, fragment, linkType, null, false);
-=======
-                    var relativePath = PathUtility.GetRelativePathToFile(declaringFile.FilePath.Path, pathToDocset);
-                    var relativeUrl = Document.PathToRelativeUrl(relativePath, Document.GetContentType(relativePath), null, declaringFile.Docset.Config.Output.Json, true);
-                    return (error, relativeUrl, fragment, linkType, null, false);
->>>>>>> 5e3172d3
                 }
 
                 // set file to resource got from histroy, reset the error
