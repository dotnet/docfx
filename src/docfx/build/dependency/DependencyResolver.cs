--- conflicted
+++ resolved
@@ -12,12 +12,9 @@
 {
     internal class DependencyResolver
     {
-<<<<<<< HEAD
-        private readonly Cache _cache;
-=======
         private readonly Docset _docset;
         private readonly Docset _fallbackDocset;
->>>>>>> 2422e324
+        private readonly Cache _cache;
         private readonly BuildScope _buildScope;
         private readonly WorkQueue<Document> _buildQueue;
         private readonly BookmarkValidator _bookmarkValidator;
@@ -29,28 +26,21 @@
         private readonly TemplateEngine _templateEngine;
 
         public DependencyResolver(
-<<<<<<< HEAD
-            Config config,
             Cache cache,
-=======
             Docset docset,
             Docset fallbackDocset,
->>>>>>> 2422e324
             BuildScope buildScope,
             WorkQueue<Document> buildQueue,
             GitCommitProvider gitCommitProvider,
             BookmarkValidator bookmarkValidator,
-            RestoreGitMap restoreGitMap,
+            DependencyGitLock gitLogk,
             DependencyMapBuilder dependencyMapBuilder,
             Lazy<XrefResolver> xrefResolver,
             TemplateEngine templateEngine)
         {
-<<<<<<< HEAD
-            _cache = cache;
-=======
             _docset = docset;
             _fallbackDocset = fallbackDocset;
->>>>>>> 2422e324
+            _cache = cache;
             _buildScope = buildScope;
             _buildQueue = buildQueue;
             _bookmarkValidator = bookmarkValidator;
@@ -58,7 +48,7 @@
             _gitCommitProvider = gitCommitProvider;
             _xrefResolver = xrefResolver;
             _resolveAlias = LoadResolveAlias(docset.Config);
-            _dependencies = LoadDependencies(docset, restoreGitMap);
+            _dependencies = LoadDependencies(docset, gitLogk);
             _templateEngine = templateEngine;
         }
 
@@ -118,11 +108,7 @@
 
             if (file is null)
             {
-<<<<<<< HEAD
-                var (content, fileFromHistory) = TryResolveContentFromHistory(declaringFile, pathToDocset);
-=======
-                var (content, fileFromHistory) = TryResolveContentFromHistory(_gitCommitProvider, pathToDocset, _templateEngine);
->>>>>>> 2422e324
+                var (content, fileFromHistory) = TryResolveContentFromHistory(pathToDocset);
                 if (fileFromHistory != null)
                 {
                     return (null, content, fileFromHistory);
@@ -157,11 +143,7 @@
             // Cannot resolve the file, leave href as is
             if (file is null)
             {
-<<<<<<< HEAD
-                file = TryResolveResourceFromHistory(declaringFile, pathToDocset);
-=======
-                file = TryResolveResourceFromHistory(_gitCommitProvider, pathToDocset, _templateEngine);
->>>>>>> 2422e324
+                file = TryResolveResourceFromHistory(pathToDocset);
                 if (file is null)
                 {
                     return (error, href, fragment, linkType, null, false);
@@ -244,12 +226,7 @@
                         return (null, redirectFile, query, fragment, LinkType.RelativePath, pathToDocset);
                     }
 
-<<<<<<< HEAD
-                    var file = CreateFromFile(declaringFile.Docset, pathToDocset);
-=======
-                    // resolve from dependencies then from current docset
-                    var file = TryResolveFile(referencingFile, pathToDocset);
->>>>>>> 2422e324
+                    var file = CreateFromFile(referencingFile, pathToDocset);
 
                     // for LandingPage should not be used,
                     // it is a hack to handle some specific logic for landing page based on the user input for now
@@ -259,13 +236,8 @@
                         if (file is null)
                         {
                             // try to resolve with .md for landing page
-<<<<<<< HEAD
-                            pathToDocset = ResolveToDocsetRelativePath($"{path}.md", declaringFile);
-                            file = CreateFromFile(declaringFile.Docset, pathToDocset);
-=======
                             pathToDocset = ApplyResolveAlias($"{path}.md", referencingFile);
-                            file = TryResolveFile(referencingFile, pathToDocset);
->>>>>>> 2422e324
+                            file = CreateFromFile(referencingFile, pathToDocset);
                         }
 
                         // Do not report error for landing page
@@ -285,38 +257,30 @@
             }
         }
 
-<<<<<<< HEAD
         /// <summary>
         /// Opens a new <see cref="Document"/> based on the path relative to docset.
         /// </summary>
-        /// <param name="docset">The current docset</param>
         /// <param name="pathToDocset">The path relative to docset root</param>
         /// <returns>A new document, or null if not found</returns>
-        private Document CreateFromFile(Docset docset, string pathToDocset)
-        {
-            Debug.Assert(docset != null);
+        private Document CreateFromFile(Document referencingFile, string pathToDocset)
+        {
+            Debug.Assert(referencingFile != null);
             Debug.Assert(!string.IsNullOrEmpty(pathToDocset));
             Debug.Assert(!Path.IsPathRooted(pathToDocset));
 
-            pathToDocset = PathUtility.NormalizeFile(pathToDocset);
-
-            if (_buildScope != null && _buildScope.TryResolveDocset(docset, pathToDocset, out var resolved))
-            {
-                return Document.Create(resolved.resolvedDocset, pathToDocset, _templateEngine, resolved.fileOrigin);
-            }
-
-            if (File.Exists(Path.Combine(docset.DocsetPath, pathToDocset)))
-            {
-                return Document.Create(docset, pathToDocset, _templateEngine, FileOrigin.Current);
-            }
-
-            if (_gitCommitProvider == null || _cache == null)
-            {
-                return default;
+            // resolve from the current docset for files in dependencies
+            if (referencingFile.FilePath.Origin == FileOrigin.Dependency)
+            {
+                if (File.Exists(Path.Combine(referencingFile.Docset.DocsetPath, pathToDocset)))
+                {
+                    var path = new FilePath(pathToDocset, referencingFile.FilePath.DependencyName);
+                    return Document.Create(referencingFile.Docset, path, _templateEngine);
+                }
+                return null;
             }
 
             // resolve from dependent docsets
-            foreach (var (dependencyName, dependentDocset) in docset.DependencyDocsets)
+            foreach (var (dependencyName, dependentDocset) in _dependencies)
             {
                 Debug.Assert(dependencyName.EndsWith('/'));
 
@@ -343,6 +307,20 @@
                 }
             }
 
+            // resolve from entry docset
+            pathToDocset = PathUtility.NormalizeFile(pathToDocset);
+            if (File.Exists(Path.Combine(_docset.DocsetPath, pathToDocset)))
+            {
+                return Document.Create(_docset, new FilePath(pathToDocset), _templateEngine);
+            }
+
+            // resolve from fallback docset
+            if (_fallbackDocset != null &&
+                File.Exists(Path.Combine(_fallbackDocset.DocsetPath, pathToDocset)))
+            {
+                return Document.Create(_fallbackDocset, new FilePath(pathToDocset, FileOrigin.Fallback), _templateEngine);
+            }
+
             return default;
         }
 
@@ -363,11 +341,11 @@
             Log.Write($"Get document from CRR git{(deleted ? " which was deleted" : "")}, {pathToDocset}");
             var (repo, pathToRepo, commits) = _gitCommitProvider.GetCommitHistory(docset, pathToDocset, docset.Repository.Commit);
 
-            var commit = deleted && commits.Count > 1 ? commits[1] : (!deleted && commits.Count > 0 ? commits[0] : default);
+            var commit = deleted && commits.Length > 1 ? commits[1] : (!deleted && commits.Length > 0 ? commits[0] : default);
             if (repo != null && commit != null)
             {
                 var repoPath = PathUtility.NormalizeFolder(repo.Path);
-                return Document.Create(docset, pathToDocset, _templateEngine, deleted ? FileOrigin.Fallback : FileOrigin.Current, isFromHistory: true, readStream:
+                return Document.Create(docset, new FilePath(pathToDocset, deleted ? FileOrigin.Fallback : FileOrigin.Dependency), _templateEngine, isFromHistory: true, readStream:
                     () =>
                     {
                         Log.Write($"Read document content from CRR git{(deleted ? " which was deleted" : "")}, {pathToDocset}");
@@ -378,10 +356,7 @@
             return default;
         }
 
-        private string ResolveToDocsetRelativePath(string path, Document declaringFile)
-=======
         private string ApplyResolveAlias(string path, Document referencingFile)
->>>>>>> 2422e324
         {
             var docsetRelativePath = PathUtility.NormalizeFile(Path.Combine(Path.GetDirectoryName(referencingFile.FilePath.Path), path));
             if (!File.Exists(Path.Combine(referencingFile.Docset.DocsetPath, docsetRelativePath)))
@@ -397,9 +372,6 @@
             return docsetRelativePath;
         }
 
-<<<<<<< HEAD
-        private Document TryResolveResourceFromHistory(Document declaringFile, string pathToDocset)
-=======
         private Document TryResolveFile(Document referencingFile, string pathToDocset)
         {
             // resolve from the current docset for files in dependencies
@@ -447,8 +419,7 @@
             return default;
         }
 
-        private Document TryResolveResourceFromHistory(GitCommitProvider gitCommitProvider, string pathToDocset, TemplateEngine templateEngine)
->>>>>>> 2422e324
+        private Document TryResolveResourceFromHistory(string pathToDocset)
         {
             if (string.IsNullOrEmpty(pathToDocset))
             {
@@ -458,25 +429,13 @@
             // try to resolve from source repo's git history
             if (_fallbackDocset != null && Document.GetContentType(pathToDocset) == ContentType.Resource)
             {
-<<<<<<< HEAD
-                return CreateFromGit(fallbackDocset, pathToDocset, deleted: true);
-=======
-                var (repo, _, commits) = gitCommitProvider.GetCommitHistory(_fallbackDocset, pathToDocset);
-                if (repo != null && commits.Length > 0)
-                {
-                    return Document.Create(_fallbackDocset, new FilePath(pathToDocset, FileOrigin.Fallback), templateEngine, isFromHistory: true);
-                }
->>>>>>> 2422e324
+                return CreateFromGit(_fallbackDocset, pathToDocset, deleted: true);
             }
 
             return default;
         }
 
-<<<<<<< HEAD
-        private (string content, Document file) TryResolveContentFromHistory(Document declaringFile, string pathToDocset)
-=======
-        private (string content, Document file) TryResolveContentFromHistory(GitCommitProvider gitCommitProvider, string pathToDocset, TemplateEngine templateEngine)
->>>>>>> 2422e324
+        private (string content, Document file) TryResolveContentFromHistory(string pathToDocset)
         {
             if (string.IsNullOrEmpty(pathToDocset))
             {
@@ -486,26 +445,10 @@
             // try to resolve from source repo's git history
             if (_fallbackDocset != null)
             {
-<<<<<<< HEAD
-                var doc = CreateFromGit(fallbackDocset, pathToDocset, deleted: true);
+                var doc = CreateFromGit(_fallbackDocset, pathToDocset, deleted: true);
 
                 if (doc != null)
                     return (doc.ReadText(), doc);
-=======
-                var (repo, pathToRepo, commits) = gitCommitProvider.GetCommitHistory(_fallbackDocset, pathToDocset);
-                if (repo != null)
-                {
-                    var repoPath = PathUtility.NormalizeFolder(repo.Path);
-                    if (commits.Length > 1)
-                    {
-                        // the latest commit would be deleting it from repo
-                        if (GitUtility.TryGetContentFromHistory(repoPath, pathToRepo, commits[1].Sha, out var content))
-                        {
-                            return (content, Document.Create(_fallbackDocset, new FilePath(pathToDocset, FileOrigin.Fallback), templateEngine, isFromHistory: true));
-                        }
-                    }
-                }
->>>>>>> 2422e324
             }
 
             return default;
@@ -523,16 +466,15 @@
             return result.Reverse().ToDictionary(item => item.Key, item => item.Value);
         }
 
-        private static Dictionary<string, Docset> LoadDependencies(Docset docset, RestoreGitMap restoreGitMap)
-        {
-            var config = docset.Config;
-            var result = new Dictionary<string, Docset>(config.Dependencies.Count, PathUtility.PathComparer);
-
-            foreach (var (name, dependency) in config.Dependencies)
-            {
-                var (dir, _) = restoreGitMap.GetGitRestorePath(dependency, docset.DocsetPath);
-
-                result.TryAdd(PathUtility.NormalizeFolder(name), new Docset(dir, docset.Locale, config));
+        private static Dictionary<string, Docset> LoadDependencies(Docset docset, DependencyGitLock gitLock)
+        {
+            var result = new Dictionary<string, Docset>(docset.Config.Dependencies.Count, PathUtility.PathComparer);
+            foreach (var (name, dependency) in docset.Config.Dependencies)
+            {
+                var (dir, commit) = RestoreGitMap.GetRestoreGitPath(gitLock, dependency, docset.DocsetPath, true);
+
+                var repo = Repository.Create(dir, dependency.Branch, dependency.Remote, commit);
+                result.TryAdd(PathUtility.NormalizeFolder(name), new Docset(dir, docset.Locale, docset.Config, repo));
             }
             return result;
         }
