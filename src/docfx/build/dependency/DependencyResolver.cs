// Copyright (c) Microsoft. All rights reserved.
// Licensed under the MIT license. See LICENSE file in the project root for full license information.

using System;
using System.Collections.Specialized;
using System.Diagnostics;
using System.IO;
using System.Linq;
using System.Web;

namespace Microsoft.Docs.Build
{
    internal class DependencyResolver
    {
        private readonly BookmarkValidator _bookmarkValidator;
        private readonly DependencyMapBuilder _dependencyMapBuilder;
        private readonly GitCommitProvider _gitCommitProvider;
        private readonly Lazy<XrefMap> _xrefMap;
        private readonly bool _forLandingPage = false;

        public DependencyResolver(GitCommitProvider gitCommitProvider, BookmarkValidator bookmarkValidator, DependencyMapBuilder dependencyMapBuilder, Lazy<XrefMap> xrefMap, bool forLandingPage = false)
        {
            _bookmarkValidator = bookmarkValidator;
            _dependencyMapBuilder = dependencyMapBuilder;
            _gitCommitProvider = gitCommitProvider;
            _xrefMap = xrefMap;

            // forLandingPage should not be used, it is a hack to handle some specific logic for landing page based on the user input for now
            // which needs to be removed once the user input is correct
            _forLandingPage = forLandingPage;
        }

        public (Error error, string content, Document file) ResolveContent(SourceInfo<string> path, Document relativeTo, DependencyType dependencyType = DependencyType.Inclusion)
        {
            var (error, content, child) = TryResolveContent(relativeTo, path);

            _dependencyMapBuilder.AddDependencyItem(relativeTo, child, dependencyType);

            return (error, content, child);
        }

        public (Error error, string link, Document file) ResolveLink(SourceInfo<string> path, Document relativeTo, Document resultRelativeTo, Action<Document> buildChild)
        {
            var (error, link, fragment, linkType, file) = TryResolveHref(relativeTo, path, resultRelativeTo);

            if (file != null && buildChild != null)
            {
                buildChild(file);
            }

            var isSelfBookmark = linkType == LinkType.SelfBookmark || resultRelativeTo == file;
            if (isSelfBookmark || file != null)
            {
                _dependencyMapBuilder.AddDependencyItem(relativeTo, file, UrlUtility.FragmentToDependencyType(fragment));
                _bookmarkValidator.AddBookmarkReference(relativeTo, isSelfBookmark ? resultRelativeTo : file, fragment, isSelfBookmark, path);
            }

            return (error, link, file);
        }

        public (Error error, string href, string display, Document file) ResolveXref(SourceInfo<string> href, Document relativeTo, Document rootFile)
        {
            var (uid, query, fragment) = UrlUtility.SplitUrl(href);
            string moniker = null;
            NameValueCollection queries = null;
            if (!string.IsNullOrEmpty(query))
            {
                queries = HttpUtility.ParseQueryString(query.Substring(1));
                moniker = queries?["view"];
            }
            var displayProperty = queries?["displayProperty"];

            // need to url decode uid from input content
            var (error, resolvedHref, display, referencedFile) = _xrefMap.Value.Resolve(Uri.UnescapeDataString(uid), href, displayProperty, relativeTo, rootFile, moniker);

            if (referencedFile != null)
            {
                _dependencyMapBuilder.AddDependencyItem(rootFile, referencedFile, DependencyType.UidInclusion);
            }

            if (!string.IsNullOrEmpty(resolvedHref))
            {
                var monikerQuery = !string.IsNullOrEmpty(moniker) ? $"view={moniker}" : "";
                resolvedHref = UrlUtility.MergeUrl(resolvedHref, monikerQuery, fragment.Length == 0 ? "" : fragment.Substring(1));
            }
            return (error, resolvedHref, display, referencedFile);
        }

        /// <summary>
        /// Get relative url from file to the file relative to
        /// </summary>
        public string GetRelativeUrl(Document fileRelativeTo, Document file)
        {
            var relativePath = PathUtility.GetRelativePathToFile(fileRelativeTo.SitePath, file.SitePath);
            return Document.PathToRelativeUrl(relativePath, file.ContentType, file.Schema, file.Docset.Config.Output.Json);
        }

        private (Error error, string content, Document file) TryResolveContent(Document relativeTo, SourceInfo<string> href)
        {
            var (error, file, _, _, _, pathToDocset) = TryResolveFile(relativeTo, href);

            if (file?.RedirectionUrl != null)
            {
                return default;
            }

            if (file is null)
            {
                var (content, fileFromHistory) = TryResolveContentFromHistory(_gitCommitProvider, relativeTo.Docset, pathToDocset);
                if (fileFromHistory != null)
                {
                    return (null, content, fileFromHistory);
                }
            }

            return file != null ? (error, file.ReadText(), file) : default;
        }

        private (Error error, string href, string fragment, LinkType? linkType, Document file) TryResolveHref(Document relativeTo, SourceInfo<string> href, Document resultRelativeTo)
        {
            Debug.Assert(resultRelativeTo != null);
            Debug.Assert(href != null);

            if (href.Value.StartsWith("xref:") != false)
            {
                href.Value = href.Value.Substring("xref:".Length);
                var (uidError, uidHref, _, referencedFile) = ResolveXref(href, relativeTo, resultRelativeTo);
                return (uidError, uidHref, null, null, referencedFile);
            }

            var decodedHref = new SourceInfo<string>(Uri.UnescapeDataString(href), href);
            var (error, file, query, fragment, linkType, pathToDocset) = TryResolveFile(relativeTo, decodedHref);

            if (linkType == LinkType.WindowsAbsolutePath)
            {
                return (error, "", fragment, linkType, null);
            }

            // Cannot resolve the file, leave href as is
            if (file is null)
            {
                file = TryResolveResourceFromHistory(_gitCommitProvider, relativeTo.Docset, pathToDocset);
                if (file is null)
                {
                    return (error, href, fragment, linkType, null);
                }

                // set file to resource got from histroy, reset the error
                error = null;
            }

            // Self reference, don't build the file, leave href as is
            if (file == relativeTo)
            {
                if (linkType == LinkType.SelfBookmark)
                {
                    return (error, query + fragment, fragment, linkType, null);
                }
                var selfUrl = Document.PathToRelativeUrl(
                    Path.GetFileName(file.SitePath), file.ContentType, file.Schema, file.Docset.Config.Output.Json);
                return (error, selfUrl + query + fragment, fragment, LinkType.SelfBookmark, null);
            }

            // Link to dependent repo, don't build the file, leave href as is
            if (relativeTo.Docset.DependencyDocsets.Values.Any(v => file.Docset == v))
            {
                return (Errors.LinkIsDependency(relativeTo, file, href), href, fragment, linkType, null);
            }

            // Make result relative to `resultRelativeTo`
            var relativeUrl = GetRelativeUrl(resultRelativeTo, file);

            if (file?.RedirectionUrl != null)
            {
                return (error, relativeUrl + query + fragment, null, linkType, null);
            }

            // Pages outside build scope, don't build the file, use relative href
            if (error is null
                && (file.ContentType == ContentType.Page || file.ContentType == ContentType.TableOfContents)
                && !file.Docset.BuildScope.Contains(file))
            {
                return (Errors.LinkOutOfScope(href, file, file.Docset.Config.ConfigFileName), relativeUrl + query + fragment, fragment, linkType, null);
            }

            return (error, relativeUrl + query + fragment, fragment, linkType, file);
        }

        private (Error error, Document file, string query, string fragment, LinkType? linkType, string pathToDocset) TryResolveFile(Document relativeTo, SourceInfo<string> href)
        {
            if (string.IsNullOrEmpty(href))
            {
                return (Errors.LinkIsEmpty(relativeTo), null, null, null, null, null);
            }

            var (path, query, fragment) = UrlUtility.SplitUrl(href);

            switch (UrlUtility.GetLinkType(href))
            {
                case LinkType.SelfBookmark:
                    return (null, relativeTo, query, fragment, LinkType.SelfBookmark, null);

<<<<<<< HEAD
                case LinkType.WindowsAbsolutePath:
                    return (Errors.AbsoluteFilePath(relativeTo, path), null, null, null, LinkType.WindowsAbsolutePath, null);
=======
                case HrefType.WindowsAbsolutePath:
                    return (Errors.LocalFilePath(relativeTo, path), null, null, null, HrefType.WindowsAbsolutePath, null);
>>>>>>> cc169d89

                case LinkType.RelativePath:
                    // Resolve path relative to docset
                    var pathToDocset = ResolveToDocsetRelativePath(path, relativeTo);

                    // resolve from redirection files
                    if (relativeTo.Docset.Redirections.TryGetRedirection(pathToDocset, out var redirectFile))
                    {
                        return (null, redirectFile, query, fragment, LinkType.RelativePath, pathToDocset);
                    }

                    var file = Document.CreateFromFile(relativeTo.Docset, pathToDocset);

                    // try to resolve with .md for landing page
                    if (file is null && _forLandingPage)
                    {
                        pathToDocset = ResolveToDocsetRelativePath($"{path}.md", relativeTo);
                        file = Document.CreateFromFile(relativeTo.Docset, pathToDocset);
                    }

                    return (file != null ? null : (_forLandingPage ? null : Errors.FileNotFound(new SourceInfo<string>(path, href))), file, query, fragment, null, pathToDocset);

                default:
                    return default;
            }
        }

        private string ResolveToDocsetRelativePath(string path, Document relativeTo)
        {
            var docsetRelativePath = PathUtility.NormalizeFile(Path.Combine(Path.GetDirectoryName(relativeTo.FilePath), path));
            if (!File.Exists(Path.Combine(relativeTo.Docset.DocsetPath, docsetRelativePath)))
            {
                foreach (var (alias, aliasPath) in relativeTo.Docset.ResolveAlias)
                {
                    if (path.StartsWith(alias, PathUtility.PathComparison))
                    {
                        return PathUtility.NormalizeFile(Path.Combine(aliasPath, path.Substring(alias.Length)));
                    }
                }
            }
            return docsetRelativePath;
        }

        private static Document TryResolveResourceFromHistory(GitCommitProvider gitCommitProvider, Docset docset, string pathToDocset)
        {
            if (string.IsNullOrEmpty(pathToDocset))
            {
                return default;
            }

            // try to resolve from source repo's git history
            var fallbackDocset = GetFallbackDocset(docset);
            if (fallbackDocset != null && Document.GetContentType(pathToDocset) == ContentType.Resource)
            {
                var (repo, pathToRepo, commits) = gitCommitProvider.GetCommitHistory(fallbackDocset, pathToDocset);
                if (repo != null && commits.Count > 0)
                {
                    return Document.Create(fallbackDocset, pathToDocset, isFromHistory: true);
                }
            }

            return default;
        }

        private static (string content, Document file) TryResolveContentFromHistory(GitCommitProvider gitCommitProvider, Docset docset, string pathToDocset)
        {
            if (string.IsNullOrEmpty(pathToDocset))
            {
                return default;
            }

            // try to resolve from source repo's git history
            var fallbackDocset = GetFallbackDocset(docset);
            if (fallbackDocset != null)
            {
                var (repo, pathToRepo, commits) = gitCommitProvider.GetCommitHistory(fallbackDocset, pathToDocset);
                if (repo != null)
                {
                    var repoPath = PathUtility.NormalizeFolder(repo.Path);
                    if (commits.Count > 1)
                    {
                        // the latest commit would be deleting it from repo
                        if (GitUtility.TryGetContentFromHistory(repoPath, pathToRepo, commits[1].Sha, out var content))
                        {
                            return (content, Document.Create(fallbackDocset, pathToDocset, isFromHistory: true));
                        }
                    }
                }
            }

            return default;
        }

        private static Docset GetFallbackDocset(Docset docset)
        {
            if (docset.LocalizationDocset != null)
            {
                // source docset in loc build
                return docset;
            }

            if (docset.FallbackDocset != null)
            {
                // localized docset in loc build
                return docset.FallbackDocset;
            }

            // source docset in source build
            return null;
        }
    }
}<|MERGE_RESOLUTION|>--- conflicted
+++ resolved
@@ -200,13 +200,8 @@
                 case LinkType.SelfBookmark:
                     return (null, relativeTo, query, fragment, LinkType.SelfBookmark, null);
 
-<<<<<<< HEAD
                 case LinkType.WindowsAbsolutePath:
-                    return (Errors.AbsoluteFilePath(relativeTo, path), null, null, null, LinkType.WindowsAbsolutePath, null);
-=======
-                case HrefType.WindowsAbsolutePath:
                     return (Errors.LocalFilePath(relativeTo, path), null, null, null, HrefType.WindowsAbsolutePath, null);
->>>>>>> cc169d89
 
                 case LinkType.RelativePath:
                     // Resolve path relative to docset
