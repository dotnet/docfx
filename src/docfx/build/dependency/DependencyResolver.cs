// Copyright (c) Microsoft. All rights reserved.
// Licensed under the MIT license. See LICENSE file in the project root for full license information.

using System;
using System.Collections.Specialized;
using System.Diagnostics;
using System.IO;
using System.Linq;
using System.Web;

namespace Microsoft.Docs.Build
{
    internal class DependencyResolver
    {
        private readonly BookmarkValidator _bookmarkValidator;
        private readonly DependencyMapBuilder _dependencyMapBuilder;
        private readonly GitCommitProvider _gitCommitProvider;
        private readonly Lazy<XrefMap> _xrefMap;

        public DependencyResolver(GitCommitProvider gitCommitProvider, BookmarkValidator bookmarkValidator, DependencyMapBuilder dependencyMapBuilder, Lazy<XrefMap> xrefMap)
        {
            _bookmarkValidator = bookmarkValidator;
            _dependencyMapBuilder = dependencyMapBuilder;
            _gitCommitProvider = gitCommitProvider;
            _xrefMap = xrefMap;
        }

        public (Error error, string content, Document file) ResolveContent(string path, Document relativeTo, DependencyType dependencyType = DependencyType.Inclusion)
        {
            var (error, content, child) = TryResolveContent(relativeTo, path);

            _dependencyMapBuilder.AddDependencyItem(relativeTo, child, dependencyType);

            return (error, content, child);
        }

        public (Error error, string link, Document file) ResolveLink(string path, Document relativeTo, Document resultRelativeTo, Action<Document> buildChild)
        {
            var (error, link, fragment, file) = TryResolveHref(relativeTo, path, resultRelativeTo);

            if (file != null && buildChild != null)
            {
                buildChild(file);
            }

            _dependencyMapBuilder.AddDependencyItem(relativeTo, file, HrefUtility.FragmentToDependencyType(fragment));
            _bookmarkValidator.AddBookmarkReference(relativeTo, file ?? relativeTo, fragment);

            return (error, link, file);
        }

        public (Error error, string href, string display, Document file) ResolveXref(string href, Document relativeTo)
        {
            var (uid, query, fragment) = HrefUtility.SplitHref(href);
            string moniker = null;
            NameValueCollection queries = null;
            if (!string.IsNullOrEmpty(query))
            {
                queries = HttpUtility.ParseQueryString(query.Substring(1));
                moniker = queries?["view"];
            }

            // need to url decode uid from input content
            var (xrefSpec, referencedFile) = _xrefMap.Value.Resolve(HttpUtility.UrlDecode(uid), relativeTo, moniker);

            if (xrefSpec is null)
            {
                return (Errors.UidNotFound(relativeTo, uid, href), null, null, null);
            }

<<<<<<< HEAD
            DependencyMapBuilder.AddDependencyItem(relativeTo, referencedFile, DependencyType.UidInclusion);

            // fallback order:
            // xrefSpec.displayPropertyName -> xrefSpec.name -> uid
            var displayProperty = queries?["displayProperty"];
            string name;
            string displayPropertyValue;
            if (xrefSpec is InternalXrefSpec internalXrefSpec)
=======
            _dependencyMapBuilder.AddDependencyItem(relativeTo, referencedFile, DependencyType.UidInclusion);
            if (referencedFile != null)
>>>>>>> 702187e6
            {
                var spec = internalXrefSpec.Clone();
                spec.Href = GetRelativeUrl(relativeTo, referencedFile);
                xrefSpec = spec;
                name = internalXrefSpec.GetName();
                displayPropertyValue = internalXrefSpec.GetXrefPropertyValue(displayProperty, uid, referencedFile, relativeTo);
            }
            else
            {
                name = xrefSpec.GetName();
                displayPropertyValue = xrefSpec.GetXrefPropertyValue(displayProperty);
            }

            string display = !string.IsNullOrEmpty(displayPropertyValue) ? displayPropertyValue : (!string.IsNullOrEmpty(name) ? name : uid);
            var monikerQuery = !string.IsNullOrEmpty(moniker) ? $"view={moniker}" : "";

            href = HrefUtility.MergeHref(xrefSpec.Href, monikerQuery, fragment.Length == 0 ? "" : fragment.Substring(1));
            return (null, href, display, referencedFile);
        }

        private (Error error, string content, Document file) TryResolveContent(Document relativeTo, string href)
        {
            var (error, file, redirect, _, _, _, pathToDocset) = TryResolveFile(relativeTo, href);

            if (redirect != null)
            {
                return (Errors.IncludeRedirection(relativeTo, href), null, null);
            }

            if (file == null && !string.IsNullOrEmpty(pathToDocset))
            {
                var (errorFromHistory, content, fileFromHistory) = LocalizationConvention.TryResolveContentFromHistory(_gitCommitProvider, relativeTo.Docset, pathToDocset);
                if (errorFromHistory != null)
                {
                    return (error, null, null);
                }
                if (fileFromHistory != null)
                {
                    return (null, content, fileFromHistory);
                }
            }

            return file != null ? (error, file.ReadText(), file) : default;
        }

        private (Error error, string href, string fragment, Document file) TryResolveHref(Document relativeTo, string href, Document resultRelativeTo)
        {
            Debug.Assert(resultRelativeTo != null);

            if (href.StartsWith("xref:"))
            {
                var (uidError, uidHref, _, referencedFile) = ResolveXref(href.Substring("xref:".Length), resultRelativeTo);
                return (uidError, uidHref, null, referencedFile);
            }

            var (error, file, redirectTo, query, fragment, isSelfBookmark, _) = TryResolveFile(relativeTo, href);

            // Redirection
            // follow redirections
            if (redirectTo != null && !relativeTo.Docset.Legacy)
            {
                // TODO: append query and fragment to an absolute url with query and fragments may cause problems
                return (error, redirectTo + query + fragment, null, null);
            }

            // Cannot resolve the file, leave href as is
            if (file == null)
            {
                return (error, href, fragment, null);
            }

            // Self reference, don't build the file, leave href as is
            if (file == relativeTo)
            {
                if (relativeTo.Docset.Legacy)
                {
                    if (isSelfBookmark)
                    {
                        return (error, query + fragment, fragment, null);
                    }
                    var selfUrl = HrefUtility.EscapeUrl(Document.PathToRelativeUrl(
                        Path.GetFileName(file.SitePath), file.ContentType, file.Schema, file.Docset.Config.Output.Json));
                    return (error, selfUrl + query + fragment, fragment, null);
                }
                if (string.IsNullOrEmpty(fragment))
                {
                    fragment = "#";
                }
                return (error, query + fragment, fragment, null);
            }

            // Link to dependent repo, don't build the file, leave href as is
            if (relativeTo.Docset.DependencyDocsets.Values.Any(v => file.Docset == v))
            {
                return (Errors.LinkIsDependency(relativeTo, file, href), href, fragment, null);
            }

            // Make result relative to `resultRelativeTo`
            var relativeUrl = GetRelativeUrl(resultRelativeTo, file);

            if (redirectTo != null)
            {
                return (error, relativeUrl + query + fragment, fragment, null);
            }

            // Pages outside build scope, don't build the file, use relative href
            if (error == null
                && (file.ContentType == ContentType.Page || file.ContentType == ContentType.TableOfContents)
                && !file.Docset.BuildScope.Contains(file))
            {
                return (Errors.LinkOutOfScope(relativeTo, file, href, file.Docset.Config.ConfigFileName), relativeUrl + query + fragment, fragment, null);
            }

            return (error, relativeUrl + query + fragment, fragment, file);
        }

        /// <summary>
        /// Get relative url from file to the file relative to
        /// </summary>
        private string GetRelativeUrl(Document fileRelativeTo, Document file)
        {
            var relativePath = PathUtility.GetRelativePathToFile(fileRelativeTo.SitePath, file.SitePath);
            return HrefUtility.EscapeUrl(Document.PathToRelativeUrl(
                relativePath, file.ContentType, file.Schema, file.Docset.Config.Output.Json));
        }

        private (Error error, Document file, string redirectTo, string query, string fragment, bool isSelfBookmark, string pathToDocset) TryResolveFile(Document relativeTo, string href)
        {
            if (string.IsNullOrEmpty(href))
            {
                return (Errors.LinkIsEmpty(relativeTo), null, null, null, null, false, null);
            }

            var (path, query, fragment) = HrefUtility.SplitHref(href);
            var pathToDocset = "";

            // Self bookmark link
            if (string.IsNullOrEmpty(path))
            {
                return (null, relativeTo, null, query, fragment, true, pathToDocset);
            }

            // Leave absolute URL as is
            if (path.StartsWith('/') || path.StartsWith('\\'))
            {
                return default;
            }

            // Leave absolute file path as is
            if (Path.IsPathRooted(path))
            {
                return (Errors.AbsoluteFilePath(relativeTo, path), null, null, null, null, false, pathToDocset);
            }

            // Leave absolute URL path as is
            if (Uri.TryCreate(path, UriKind.Absolute, out _))
            {
                return default;
            }

            // Resolve path relative to docset
            if (path.StartsWith("~\\") || path.StartsWith("~/"))
            {
                pathToDocset = path.Substring(2);
            }
            else
            {
                // Resolve path relative to input file
                pathToDocset = Path.Combine(Path.GetDirectoryName(relativeTo.FilePath), path);
            }

            // resolve from redirection files
            pathToDocset = PathUtility.NormalizeFile(pathToDocset);

            if (relativeTo.Docset.Redirections.TryGetRedirectionUrl(pathToDocset, out var redirectTo))
            {
                // redirectTo always is absolute href
                //
                // TODO: In case of file rename, we should warn if the content is not inside build scope.
                //       But we should not warn or do anything with absolute URLs.
                var (error, redirectFile) = Document.TryCreate(relativeTo.Docset, pathToDocset);
                return (error, redirectFile, redirectTo, query, fragment, false, pathToDocset);
            }

            var file = Document.TryCreateFromFile(relativeTo.Docset, pathToDocset);

            return (file != null ? null : Errors.FileNotFound(relativeTo.ToString(), path), file, null, query, fragment, false, pathToDocset);
        }
    }
}<|MERGE_RESOLUTION|>--- conflicted
+++ resolved
@@ -68,8 +68,7 @@
                 return (Errors.UidNotFound(relativeTo, uid, href), null, null, null);
             }
 
-<<<<<<< HEAD
-            DependencyMapBuilder.AddDependencyItem(relativeTo, referencedFile, DependencyType.UidInclusion);
+            _dependencyMapBuilder.AddDependencyItem(relativeTo, referencedFile, DependencyType.UidInclusion);
 
             // fallback order:
             // xrefSpec.displayPropertyName -> xrefSpec.name -> uid
@@ -77,10 +76,6 @@
             string name;
             string displayPropertyValue;
             if (xrefSpec is InternalXrefSpec internalXrefSpec)
-=======
-            _dependencyMapBuilder.AddDependencyItem(relativeTo, referencedFile, DependencyType.UidInclusion);
-            if (referencedFile != null)
->>>>>>> 702187e6
             {
                 var spec = internalXrefSpec.Clone();
                 spec.Href = GetRelativeUrl(relativeTo, referencedFile);
