// Copyright (c) Microsoft. All rights reserved.
// Licensed under the MIT license. See LICENSE file in the project root for full license information.

using System;
using System.Collections.Concurrent;
using System.Collections.Generic;
using System.Diagnostics;
using System.IO;
using System.Linq;
using System.Threading.Tasks;

namespace Microsoft.Docs.Build
{
    internal class ContributionInfo
    {
        private readonly GitHubUserCache _gitHubUserCache;

        private readonly IReadOnlyDictionary<string, DateTime> _updateTimeByCommit;

        private readonly ConcurrentDictionary<string, Repository> _repositoryByFolder = new ConcurrentDictionary<string, Repository>();

        private readonly ConcurrentDictionary<string, (Repository, List<GitCommit> commits)> _commitsByFile = new ConcurrentDictionary<string, (Repository, List<GitCommit> commits)>();

        private ContributionInfo(Docset docset, GitHubUserCache gitHubUserCache)
        {
            _gitHubUserCache = gitHubUserCache;
<<<<<<< HEAD
            _commitsByFile = LoadCommits(docset);
            _updateTimeByCommit = LoadCommitsTime(docset);
=======
            _updateTimeByCommit = string.IsNullOrEmpty(docset.Config.Contribution.GitCommitsTime)
               ? new Dictionary<string, DateTime>()
               : JsonUtility.ReadJsonFile<GitCommitsTime>(
                   docset.RestoreMap.GetUrlRestorePath(docset.DocsetPath, docset.Config.Contribution.GitCommitsTime)).ToDictionary();
>>>>>>> e16f4fa1
        }

        public static async Task<ContributionInfo> Create(Docset docset, GitHubUserCache cache)
        {
            var result = new ContributionInfo(docset, cache);
            await result.LoadCommits(docset);
            return result;
        }

        public async Task<(List<Error> error, Contributor author, List<Contributor> contributors, DateTime updatedAt)> GetAuthorAndContributors(
            Document document,
            string authorName)
        {
            Debug.Assert(document != null);

            var (repo, commits) = _commitsByFile.TryGetValue(document.FilePath, out var value) ? value : default;
            var excludes = document.Docset.Config.Contribution.ExcludedContributors;

            var contributors = new List<Contributor>();
            var errors = new List<Error>();
            var emails = new HashSet<string>(StringComparer.OrdinalIgnoreCase);
            var userIds = new HashSet<string>(StringComparer.OrdinalIgnoreCase);
            var updatedDateTime = GetUpdatedAt(document, commits);

            var resolveGitHubUsers = GitHubUtility.TryParse(repo?.Remote, out var gitHubOwner, out var gitHubRepoName) && document.Docset.Config.GitHub.ResolveUsers;

            // Resolve contributors from commits
            if (commits != null)
            {
                foreach (var commit in commits)
                {
                    if (!emails.Add(commit.AuthorEmail))
                        continue;

                    var contributor = await GetContributor(commit);
                    if (contributor != null && !excludes.Contains(contributor.Name) && userIds.Add(contributor.Id))
                    {
                        contributors.Add(contributor);
                    }
                }
            }

            var author = await GetAuthor();
            if (author != null)
            {
                contributors.RemoveAll(c => c.Id == author.Id);
            }

            return (errors, author, contributors, updatedDateTime);

            async Task<Contributor> GetContributor(GitCommit commit)
            {
                if (!resolveGitHubUsers)
                {
                    return new Contributor { DisplayName = commit.AuthorName, Id = commit.AuthorEmail };
                }

                var (error, user) = await _gitHubUserCache.GetByCommit(commit.AuthorEmail, gitHubOwner, gitHubRepoName, commit.Sha);
                errors.AddIfNotNull(error);

                return user?.ToContributor();
            }

            async Task<Contributor> GetAuthor()
            {
                if (!string.IsNullOrEmpty(authorName))
                {
                    if (resolveGitHubUsers && !excludes.Contains(authorName))
                    {
                        // Remove author from contributors if author name is specified
                        var (error, result) = await _gitHubUserCache.GetByLogin(authorName);
                        errors.AddIfNotNull(error);
                        return result?.ToContributor();
                    }
                }
                else if (contributors.Count > 0)
                {
                    // When author name is not specified, last contributor is author
                    for (var i = commits.Count - 1; i >= 0; i--)
                    {
                        var user = await GetContributor(commits[i]);
                        if (user != null)
                        {
                            return user;
                        }
                    }
                }
                return null;
            }
        }

        public DateTime GetUpdatedAt(Document document, List<GitCommit> fileCommits)
        {
            if (fileCommits?.Count > 0)
            {
                return _updateTimeByCommit.TryGetValue(fileCommits[0].Sha, out var timeFromHistory)
                    ? timeFromHistory
                    : fileCommits[0].Time.UtcDateTime;
            }
            return File.GetLastWriteTimeUtc(Path.Combine(document.Docset.DocsetPath, document.FilePath));
        }

        public (string editUrl, string contentUrl, string commitUrl) GetGitUrls(Document document)
        {
            Debug.Assert(document != null);

            var (repo, pathToRepo, _) = GetRepository(document);
            if (repo == null)
                return default;

            var repoHost = GitHubUtility.TryParse(repo.Remote, out _, out _) ? GitHost.GitHub : GitHost.Unknown;
            var commit = _commitsByFile.TryGetValue(document.FilePath, out var value) && value.commits.Count > 0
                ? value.commits[0].Sha
                : repo.Commit;

            return (GetEditUrl(), GetContentUrl(), GetCommitUrl());

            string GetCommitUrl()
            {
                switch (repoHost)
                {
                    case GitHost.GitHub:
                        return commit != null ? $"{repo.Remote}/blob/{commit}/{pathToRepo}" : null;
                    default:
                        throw new NotSupportedException($"{repoHost}");
                }
            }

            string GetContentUrl()
            {
                switch (repoHost)
                {
                    case GitHost.GitHub:
                        return $"{repo.Remote}/blob/{repo.Branch}/{pathToRepo}";
                    default:
                        throw new NotSupportedException($"{repoHost}");
                }
            }

            string GetEditUrl()
            {
                if (!document.Docset.Config.Contribution.ShowEdit)
                {
                    return null;
                }

                // only loc docset document can be built, so the current repo is loc repo
                var (locRemote, locBranch) = (repo.Remote, repo.Branch);
                if (!string.IsNullOrEmpty(document.Docset.Config.Contribution.Repository))
                {
                    (locRemote, locBranch) = GitUtility.GetGitRemoteInfo(document.Docset.Config.Contribution.Repository);
                    (locRemote, _) = LocalizationConvention.GetLocalizationRepo(
                        document.Docset.Config.Localization.Mapping,
                        document.Docset.Config.Localization.Bilingual,
                        locRemote,
                        locBranch,
                        document.Docset.Locale,
                        document.Docset.Config.Localization.DefaultLocale);
                }

                // git edit url, only works for github repo
                if (GitHubUtility.TryParse(locRemote, out _, out _))
                {
                    return $"{locRemote}/blob/{locBranch}/{pathToRepo}";
                }

                return null;
            }
        }

        private (Repository repo, string pathToRepo, bool isDocsetRepo) GetRepository(Document document)
        {
            var fullPath = PathUtility.NormalizeFile(Path.Combine(document.Docset.DocsetPath, document.FilePath));
            var repo = GetRepository(fullPath);
            if (repo == null)
                return default;

            var isDocsetRepo = document.Docset.DocsetPath.StartsWith(repo.Path, PathUtility.PathComparison);
            return (repo, PathUtility.NormalizeFile(Path.GetRelativePath(repo.Path, fullPath)), isDocsetRepo);
        }

        private Repository GetRepository(string path)
        {
            if (GitUtility.IsRepo(path))
                return Repository.CreateFromFolder(path);

            var parent = path.Substring(0, path.LastIndexOf("/"));
            return Directory.Exists(parent)
                ? _repositoryByFolder.GetOrAdd(parent, GetRepository)
                : null;
        }

<<<<<<< HEAD
        private Dictionary<string, DateTime> LoadCommitsTime(Docset docset)
        {
            if (string.IsNullOrEmpty(docset.Config.Contribution.GitCommitsTime))
            {
                return new Dictionary<string, DateTime>();
            }

            var path = docset.RestoreMap.GetUrlRestorePath(docset.DocsetPath, docset.Config.Contribution.GitCommitsTime);
            var content = ProcessUtility.ReadFile(path).Result; // TODO: Merge with https://github.com/dotnet/docfx/pull/3530
            return JsonUtility.Deserialize<GitCommitsTime>(content).Item2.ToDictionary();
        }

        private Dictionary<string, (Repository, List<GitCommit> commits)> LoadCommits(Docset docset)
=======
        private async Task LoadCommits(Docset docset)
>>>>>>> e16f4fa1
        {
            var errors = new List<Error>();

            if (docset.Config.Contribution.ShowContributors)
            {
                var filesByRepo =
                    from file in docset.BuildScope
                    where file.ContentType == ContentType.Page
                    let fileInRepo = GetRepository(file)
                    where fileInRepo.repo != null
                    group (file, fileInRepo.pathToRepo)
                    by fileInRepo.repo;

                foreach (var group in filesByRepo)
                {
                    var repo = group.Key;
                    var repoPath = repo.Path;
                    var commitCachePath = Path.Combine(AppData.CacheDir, "commits", HashUtility.GetMd5Hash(repo.Remote));

                    using (Progress.Start($"Loading commits for '{repoPath}'"))
                    using (var commitsProvider = await GitCommitProvider.Create(repoPath, commitCachePath))
                    {
                        ParallelUtility.ForEach(
                            group,
                            pair => _commitsByFile[pair.file.FilePath] = (group.Key, commitsProvider.GetCommitHistory(pair.pathToRepo)),
                            Progress.Update);

                        await commitsProvider.SaveCache();
                    }
                }
            }
        }

        private enum GitHost
        {
            Unknown,
            GitHub,
        }
    }
}<|MERGE_RESOLUTION|>--- conflicted
+++ resolved
@@ -24,15 +24,7 @@
         private ContributionInfo(Docset docset, GitHubUserCache gitHubUserCache)
         {
             _gitHubUserCache = gitHubUserCache;
-<<<<<<< HEAD
-            _commitsByFile = LoadCommits(docset);
             _updateTimeByCommit = LoadCommitsTime(docset);
-=======
-            _updateTimeByCommit = string.IsNullOrEmpty(docset.Config.Contribution.GitCommitsTime)
-               ? new Dictionary<string, DateTime>()
-               : JsonUtility.ReadJsonFile<GitCommitsTime>(
-                   docset.RestoreMap.GetUrlRestorePath(docset.DocsetPath, docset.Config.Contribution.GitCommitsTime)).ToDictionary();
->>>>>>> e16f4fa1
         }
 
         public static async Task<ContributionInfo> Create(Docset docset, GitHubUserCache cache)
@@ -225,7 +217,6 @@
                 : null;
         }
 
-<<<<<<< HEAD
         private Dictionary<string, DateTime> LoadCommitsTime(Docset docset)
         {
             if (string.IsNullOrEmpty(docset.Config.Contribution.GitCommitsTime))
@@ -238,10 +229,7 @@
             return JsonUtility.Deserialize<GitCommitsTime>(content).Item2.ToDictionary();
         }
 
-        private Dictionary<string, (Repository, List<GitCommit> commits)> LoadCommits(Docset docset)
-=======
         private async Task LoadCommits(Docset docset)
->>>>>>> e16f4fa1
         {
             var errors = new List<Error>();
 
