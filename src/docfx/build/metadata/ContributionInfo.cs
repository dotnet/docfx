// Copyright (c) Microsoft. All rights reserved.
// Licensed under the MIT license. See LICENSE file in the project root for full license information.

using System;
using System.Collections.Concurrent;
using System.Collections.Generic;
using System.Diagnostics;
using System.IO;
using System.Linq;

namespace Microsoft.Docs.Build
{
    internal class ContributionInfo
    {
        private static readonly string s_defaultProfilePath = Path.Combine(AppData.CacheDir, "user-profile.json");

        private readonly UserProfileCache _userProfileCache;

        private readonly IReadOnlyDictionary<string, List<GitCommit>> _commitsByFile;

        private readonly IReadOnlyDictionary<string, DateTime> _updateTimeByCommit;

        private readonly ConcurrentDictionary<string, Repository> _repositoryByFolder = new ConcurrentDictionary<string, Repository>();

        private ContributionInfo(Docset docset)
        {
            _commitsByFile = LoadCommits(docset);

            _updateTimeByCommit = string.IsNullOrEmpty(docset.Config.Contribution.GitCommitsTime)
                ? new Dictionary<string, DateTime>()
                : GitCommitsTime.Create(docset.RestoreMap.GetUrlRestorePath(docset.DocsetPath, docset.Config.Contribution.GitCommitsTime)).ToDictionary();

<<<<<<< HEAD
            var userProfileCachePath = string.IsNullOrEmpty(docset.Config.Contribution.UserProfileCache)
                ? s_defaultProfilePath
                : docset.RestoreMap.GetUrlRestorePath(docset.DocsetPath, docset.Config.Contribution.UserProfileCache);
=======
            _userProfileCache = UserProfileCache.Create(
                string.IsNullOrEmpty(docset.Config.Contribution.UserProfileCache)
                    ? s_defaultProfilePath
                    : GetFileFromConfig(docset, docset.Config.Contribution.UserProfileCache, docset.RestoreMap));
        }
>>>>>>> 21da8ee3

        public static ContributionInfo Load(Docset docset)
        {
            return new ContributionInfo(docset);
        }

<<<<<<< HEAD
        private static IReadOnlyDictionary<string, List<GitCommit>> LoadCommits(Docset docset)
        {
            var repoRoot = GitUtility.FindRepo(Path.GetFullPath(docset.DocsetPath));

            var files = docset.BuildScope
                .Where(d => d.ContentType == ContentType.Markdown || d.ContentType == ContentType.SchemaDocument)
                .ToList();

            var filesFromRepoRoot = files
                .Select(d => PathUtility.NormalizeFile(Path.GetRelativePath(repoRoot, Path.GetFullPath(Path.Combine(docset.DocsetPath, d.FilePath)))))
                .ToList();

            var commitsList = GitUtility.GetCommits(repoRoot, filesFromRepoRoot);
            var result = new Dictionary<string, List<GitCommit>>();
            for (var i = 0; i < files.Count; i++)
            {
                result[files[i].FilePath] = commitsList[i];
            }
            return result;
=======
        private static string GetFileFromConfig(Docset docset, string path, RestoreMap restoreMap)
        {
            if (!HrefUtility.IsAbsoluteHref(path))
            {
                // directly return the relative path
                return Path.Combine(docset.DocsetPath, path);
            }

            return restoreMap.GetUrlRestorePath(path);
>>>>>>> 21da8ee3
        }

        public (List<Error> errors, GitUserInfo author, GitUserInfo[] contributors, DateTime updatedAt) GetContributorInfo(
            Document document,
            string author,
            DateTime? updateDate)
        {
            Debug.Assert(document != null);

            var errors = new List<Error>();
            UserProfile authorInfo = null;
            if (!string.IsNullOrEmpty(author))
            {
                authorInfo = _userProfileCache.GetByUserName(author);
                if (authorInfo == null)
                    errors.Add(Errors.AuthorNotFound(author));
            }
            var contributors = new List<UserProfile>();

            if (_commitsByFile.TryGetValue(document.FilePath, out var commits) && commits.Count != 0)
            {
                if (string.IsNullOrEmpty(author))
                {
                    for (var i = commits.Count - 1; i >= 0; i--)
                    {
                        if (!string.IsNullOrEmpty(commits[i].AuthorEmail))
                        {
                            authorInfo = _userProfileCache.GetByUserEmail(commits[i].AuthorEmail);
                            if (authorInfo != null)
                                break;
                        }
                    }
                }

                contributors = (from commit in commits
                                where !string.IsNullOrEmpty(commit.AuthorEmail)
                                let info = _userProfileCache.GetByUserEmail(commit.AuthorEmail)
                                where info != null && !(authorInfo != null && info.Id == authorInfo.Id)
                                group info by info.Id into g
                                select g.First()).ToList();
            }

            DateTime updateDateTime;
            if (updateDate != null)
            {
                updateDateTime = updateDate.Value;
            }
            else if (commits?.Count > 0)
            {
                if (_updateTimeByCommit.TryGetValue(commits[0].Sha, out var timeFromHistory))
                    updateDateTime = timeFromHistory;
                else
                    updateDateTime = commits[0].Time.UtcDateTime;
            }
            else
            {
                updateDateTime = File.GetLastWriteTimeUtc(Path.Combine(document.Docset.DocsetPath, document.FilePath));
            }

            return (errors, ToGitUserInfo(authorInfo), contributors.Select(ToGitUserInfo).ToArray(), updateDateTime);
        }

        public (string editUrl, string contentUrl, string commitUrl) GetGitUrls(Document document)
        {
            Debug.Assert(document != null);

            var (repo, pathToRepo, _) = GetRepository(document);

            var editBranch = document.Docset.Config.Contribution.Branch ?? "{branch}";
            var editRepo = document.Docset.Config.Contribution.Repository ?? "{repo}";

            var editUrl = document.Docset.Config.Contribution.Enabled
                ? $"https://github.com/{editRepo}/blob/{editBranch}/{pathToRepo}"
                : null;

            var commitUrl = _commitsByFile.TryGetValue(document.FilePath, out var commits) && commits.Count > 0
                ? $"https://github.com/{{repo}}/blob/{commits[0].Sha}/{pathToRepo}"
                : null;

            var contentUrl = $"https://github.com/{{repo}}/blob/{{branch}}/{pathToRepo}";

            return (editUrl, contentUrl, commitUrl);
        }

        public (Repository repo, string pathToRepo, bool isDocsetRepo) GetRepository(Document document)
        {
            var fullPath = PathUtility.NormalizeFile(Path.Combine(document.Docset.DocsetPath, document.FilePath));
            var repo = GetRepository(fullPath);
            if (repo == null)
            {
                return default;
            }

            var isDocsetRepo = document.Docset.DocsetPath.StartsWith(repo.RepositoryPath, PathUtility.PathComparison);
            return (repo, PathUtility.NormalizeFile(Path.GetRelativePath(repo.RepositoryPath, fullPath)), isDocsetRepo);
        }

        private Repository GetRepository(string path)
        {
            if (GitUtility.IsRepo(path))
                return Repository.Create(path);

            var parent = path.Substring(0, path.LastIndexOf("/"));
            return Directory.Exists(parent)
                ? _repositoryByFolder.GetOrAdd(parent, GetRepository)
                : null;
        }

        private GitUserInfo ToGitUserInfo(UserProfile profile)
        {
            if (profile == null)
                return null;

            return new GitUserInfo
            {
                Name = profile.Name,
                DisplayName = profile.DisplayName,
                Id = profile.Id,
                ProfileUrl = profile.ProfileUrl,
            };
        }

        private IReadOnlyDictionary<string, List<GitCommit>> LoadCommits(Docset docset)
        {
            var result = new Dictionary<string, List<GitCommit>>();

            var filesByRepo =
                from file in docset.BuildScope
                where file.ContentType == ContentType.Markdown || file.ContentType == ContentType.SchemaDocument
                let fileInRepo = GetRepository(file)
                where fileInRepo.repo != null
                group (file, fileInRepo.pathToRepo) by fileInRepo.repo;

            foreach (var group in filesByRepo)
            {
                var pathToDocset = group.Select(pair => pair.file.FilePath).ToList();
                var pathToRepo = group.Select(pair => pair.pathToRepo).ToList();
                var repoPath = group.Key.RepositoryPath;
                var commitsList = GitUtility.GetCommits(repoPath, pathToRepo);
                for (var i = 0; i < pathToDocset.Count; i++)
                {
                    result.Add(pathToDocset[i], commitsList[i]);
                }
            }

            return result;
        }
    }
}<|MERGE_RESOLUTION|>--- conflicted
+++ resolved
@@ -30,54 +30,15 @@
                 ? new Dictionary<string, DateTime>()
                 : GitCommitsTime.Create(docset.RestoreMap.GetUrlRestorePath(docset.DocsetPath, docset.Config.Contribution.GitCommitsTime)).ToDictionary();
 
-<<<<<<< HEAD
-            var userProfileCachePath = string.IsNullOrEmpty(docset.Config.Contribution.UserProfileCache)
-                ? s_defaultProfilePath
-                : docset.RestoreMap.GetUrlRestorePath(docset.DocsetPath, docset.Config.Contribution.UserProfileCache);
-=======
             _userProfileCache = UserProfileCache.Create(
                 string.IsNullOrEmpty(docset.Config.Contribution.UserProfileCache)
                     ? s_defaultProfilePath
-                    : GetFileFromConfig(docset, docset.Config.Contribution.UserProfileCache, docset.RestoreMap));
+                    : docset.RestoreMap.GetUrlRestorePath(docset.DocsetPath, docset.Config.Contribution.UserProfileCache));
         }
->>>>>>> 21da8ee3
 
         public static ContributionInfo Load(Docset docset)
         {
             return new ContributionInfo(docset);
-        }
-
-<<<<<<< HEAD
-        private static IReadOnlyDictionary<string, List<GitCommit>> LoadCommits(Docset docset)
-        {
-            var repoRoot = GitUtility.FindRepo(Path.GetFullPath(docset.DocsetPath));
-
-            var files = docset.BuildScope
-                .Where(d => d.ContentType == ContentType.Markdown || d.ContentType == ContentType.SchemaDocument)
-                .ToList();
-
-            var filesFromRepoRoot = files
-                .Select(d => PathUtility.NormalizeFile(Path.GetRelativePath(repoRoot, Path.GetFullPath(Path.Combine(docset.DocsetPath, d.FilePath)))))
-                .ToList();
-
-            var commitsList = GitUtility.GetCommits(repoRoot, filesFromRepoRoot);
-            var result = new Dictionary<string, List<GitCommit>>();
-            for (var i = 0; i < files.Count; i++)
-            {
-                result[files[i].FilePath] = commitsList[i];
-            }
-            return result;
-=======
-        private static string GetFileFromConfig(Docset docset, string path, RestoreMap restoreMap)
-        {
-            if (!HrefUtility.IsAbsoluteHref(path))
-            {
-                // directly return the relative path
-                return Path.Combine(docset.DocsetPath, path);
-            }
-
-            return restoreMap.GetUrlRestorePath(path);
->>>>>>> 21da8ee3
         }
 
         public (List<Error> errors, GitUserInfo author, GitUserInfo[] contributors, DateTime updatedAt) GetContributorInfo(
