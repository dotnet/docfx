// Copyright (c) Microsoft. All rights reserved.
// Licensed under the MIT license. See LICENSE file in the project root for full license information.

using Newtonsoft.Json;
using Newtonsoft.Json.Linq;
using Newtonsoft.Json.Serialization;

namespace Microsoft.Docs.Build
{
    [JsonObject(NamingStrategyType = typeof(SnakeCaseNamingStrategy))]
    public class InputMetadata
    {
        public string Title { get; set; }

        public SourceInfo<string> Author { get; set; }

        public SourceInfo<string> BreadcrumbPath { get; set; }

        [JsonProperty("monikerRange")]
        public SourceInfo<string> MonikerRange { get; set; }

        public string Uid { get; set; }

        [JsonProperty("_tocRel")]
        public string TocRel { get; set; }

        [JsonIgnore]
<<<<<<< HEAD
        public JObject RawObject { get; set; } = new JObject();
=======
        public JObject RawJObject { get; set; } = new JObject();
>>>>>>> 05c34c35
    }
}<|MERGE_RESOLUTION|>--- conflicted
+++ resolved
@@ -25,10 +25,6 @@
         public string TocRel { get; set; }
 
         [JsonIgnore]
-<<<<<<< HEAD
-        public JObject RawObject { get; set; } = new JObject();
-=======
         public JObject RawJObject { get; set; } = new JObject();
->>>>>>> 05c34c35
     }
 }