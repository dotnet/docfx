// Copyright (c) Microsoft. All rights reserved.
// Licensed under the MIT license. See LICENSE file in the project root for full license information.

using System;
using System.Collections.Concurrent;
using System.Collections.Generic;
using System.Linq;
using System.Reflection;
using Newtonsoft.Json;
using Newtonsoft.Json.Linq;

namespace Microsoft.Docs.Build
{
    internal static class MetadataValidator
    {
        private static readonly HashSet<string> s_reservedNames = GetReservedMetadata();
        private static readonly ConcurrentDictionary<string, Lazy<Type>> s_fileMetadataTypes = new ConcurrentDictionary<string, Lazy<Type>>(StringComparer.OrdinalIgnoreCase);

        public static List<Error> ValidateFileMetadata(JObject metadata)
        {
            var errors = new List<Error>();
            if (metadata is null)
                return errors;

            foreach (var (key, token) in metadata)
            {
                var lineInfo = token as IJsonLineInfo;
                if (s_reservedNames.Contains(key))
                {
                    errors.Add(Errors.ReservedMetadata(new SourceInfo(null, lineInfo?.LineNumber ?? 0, lineInfo?.LinePosition ?? 0), key, token.Path));
                }
                else
                {
                    var type = s_fileMetadataTypes.GetOrAdd(
                       key,
                       new Lazy<Type>(() => typeof(FileMetadata).GetProperty(key, BindingFlags.IgnoreCase | BindingFlags.Public | BindingFlags.Instance)?.PropertyType));
                    if (type.Value is null)
                        continue;
                    var values = token as IEnumerable<KeyValuePair<string, JToken>>;
                    foreach (var (glob, value) in values)
                    {
                        var nestedLineInfo = value as IJsonLineInfo;
                        if (!type.Value.IsInstanceOfType(value))
                        {
<<<<<<< HEAD
                            errors.Add(Errors.ViolateSchema(new SourceInfo(null, nestedLineInfo?.LineNumber ?? 0, nestedLineInfo?.LinePosition ?? 0), $"Expected type {type.Value.Name}, please input string or type compatible with {type.Value.Name}.", value.Path));
=======
                            errors.Add(Errors.ViolateSchema(
                                new Range(nestedLineInfo?.LineNumber ?? 0, nestedLineInfo?.LinePosition ?? 0),
                                $"Expected type {type.Value.Name}, please input string or type compatible with {type.Value.Name}."));
>>>>>>> c90934d6
                        }
                    }
                }
            }

            return errors;
        }

        public static List<Error> ValidateGlobalMetadata(JObject metadata)
        {
            var errors = new List<Error>();
            if (metadata is null)
                return errors;

            foreach (var (key, token) in metadata)
            {
                if (s_reservedNames.Contains(key))
                {
                    errors.Add(Errors.ReservedMetadata(JsonUtility.ToSourceInfo(token), key, token.Path));
                }
            }

            if (!errors.Any())
            {
                var (schemaErrors, _) = JsonUtility.ToObject<FileMetadata>(metadata);
                errors.AddRange(schemaErrors);
            }
            return errors;
        }

        private static HashSet<string> GetReservedMetadata()
        {
            var blackList = new HashSet<string>(JsonUtility.GetPropertyNames(typeof(PageModel)));

            foreach (var name in JsonUtility.GetPropertyNames(typeof(FileMetadata)))
            {
                blackList.Remove(name);
            }

            return blackList;
        }
    }
}<|MERGE_RESOLUTION|>--- conflicted
+++ resolved
@@ -42,13 +42,9 @@
                         var nestedLineInfo = value as IJsonLineInfo;
                         if (!type.Value.IsInstanceOfType(value))
                         {
-<<<<<<< HEAD
-                            errors.Add(Errors.ViolateSchema(new SourceInfo(null, nestedLineInfo?.LineNumber ?? 0, nestedLineInfo?.LinePosition ?? 0), $"Expected type {type.Value.Name}, please input string or type compatible with {type.Value.Name}.", value.Path));
-=======
                             errors.Add(Errors.ViolateSchema(
-                                new Range(nestedLineInfo?.LineNumber ?? 0, nestedLineInfo?.LinePosition ?? 0),
+                                new SourceInfo(null, nestedLineInfo?.LineNumber ?? 0, nestedLineInfo?.LinePosition ?? 0),
                                 $"Expected type {type.Value.Name}, please input string or type compatible with {type.Value.Name}."));
->>>>>>> c90934d6
                         }
                     }
                 }
