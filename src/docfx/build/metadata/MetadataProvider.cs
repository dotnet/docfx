--- conflicted
+++ resolved
@@ -29,11 +29,7 @@
         public IReadOnlyDictionary<string, string> HtmlMetaNames { get; }
 
         public MetadataProvider(
-<<<<<<< HEAD
-            Docset docset, Input input, MicrosoftGraphAccessor microsoftGraphAccessor, FileDownloader fileDownloader, DocumentProvider documentProvider)
-=======
             Docset docset, Input input, MicrosoftGraphAccessor microsoftGraphAccessor, FileResolver fileResolver, DocumentProvider documentProvider)
->>>>>>> dd9f401f
         {
             _input = input;
             _documentProvider = documentProvider;
@@ -42,11 +38,7 @@
             MetadataSchemas = Array.ConvertAll(
                 docset.Config.MetadataSchema,
                 schema => JsonUtility.Deserialize<JsonSchema>(
-<<<<<<< HEAD
-                    fileDownloader.DownloadString(schema), schema.Source.File));
-=======
                     fileResolver.ReadString(schema), schema.Source.File));
->>>>>>> dd9f401f
 
             _schemaValidators = Array.ConvertAll(
                 MetadataSchemas,
