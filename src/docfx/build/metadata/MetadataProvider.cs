--- conflicted
+++ resolved
@@ -107,16 +107,13 @@
                 }
             }
 
-<<<<<<< HEAD
-            // Only validate markdown files
-            if (file.ContentType == ContentType.Page && string.IsNullOrEmpty(file.Mime))
-            {
-                errors.AddRange(_schemaValidator.Validate(result));
-=======
             foreach (var schemaValidator in _schemaValidators)
             {
-                errors.AddRange(schemaValidator.Validate(result));
->>>>>>> c859351d
+               // Only validate markdown files
+               if (file.ContentType == ContentType.Page && string.IsNullOrEmpty(file.Mime))
+               {
+                    errors.AddRange(schemaValidator.Validate(result));
+               }
             }
 
             var (validationErrors, metadata) = JsonUtility.ToObject<InputMetadata>(result);
