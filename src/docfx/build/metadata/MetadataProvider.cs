--- conflicted
+++ resolved
@@ -41,32 +41,24 @@
             }
         }
 
-<<<<<<< HEAD
-        public (List<Error> errors, InputMetadata metadataModel) GetMetadata(Document file)
-=======
         public (List<Error> errors, InputMetadata metadata) GetMetadata(Document file)
->>>>>>> 05c34c35
         {
             return _metadataCache.GetOrAdd(file, GetMetadataCore);
         }
 
-<<<<<<< HEAD
-        private (List<Error> errors, InputMetadata metadataModel) GetMetadataCore(Document file)
-=======
         private (List<Error> errors, InputMetadata metadata) GetMetadataCore(Document file)
->>>>>>> 05c34c35
         {
             if (file.ContentType != ContentType.Page && file.ContentType != ContentType.TableOfContents)
             {
                 return (new List<Error>(), new InputMetadata());
             }
 
-            var rawMetadata = new JObject();
+            var result = new JObject();
 
             var (errors, yamlHeader) = LoadMetadata(file);
-            JsonUtility.SetSourceInfo(rawMetadata, JsonUtility.GetSourceInfo(yamlHeader));
+            JsonUtility.SetSourceInfo(result, JsonUtility.GetSourceInfo(yamlHeader));
 
-            JsonUtility.Merge(rawMetadata, _globalMetadata);
+            JsonUtility.Merge(result, _globalMetadata);
 
             var fileMetadata = new JObject();
             foreach (var (glob, key, value) in _rules)
@@ -79,10 +71,10 @@
                     JsonUtility.SetSourceInfo(fileMetadata.Property(key), JsonUtility.GetSourceInfo(value));
                 }
             }
-            JsonUtility.Merge(rawMetadata, fileMetadata);
-            JsonUtility.Merge(rawMetadata, yamlHeader);
+            JsonUtility.Merge(result, fileMetadata);
+            JsonUtility.Merge(result, yamlHeader);
 
-            foreach (var property in rawMetadata.Properties())
+            foreach (var property in result.Properties())
             {
                 if (_reservedMetadata.Contains(property.Name))
                 {
@@ -94,22 +86,14 @@
                 }
             }
 
-            errors.AddRange(_schemaValidator.Validate(rawMetadata));
+            errors.AddRange(_schemaValidator.Validate(result));
 
-<<<<<<< HEAD
-            var (validationErrors, metadata) = JsonUtility.ToObject<InputMetadata>(rawMetadata);
-            errors.AddRange(validationErrors);
-
-            metadata.RawObject = rawMetadata;
-
-=======
             var (validationErrors, metadata) = JsonUtility.ToObject<InputMetadata>(result);
 
             metadata.RawJObject = result;
 
             errors.AddRange(validationErrors);
 
->>>>>>> 05c34c35
             return (errors, metadata);
         }
 
