--- conflicted
+++ resolved
@@ -35,7 +35,7 @@
 
             if (mergeConfig)
             {
-                result.Merge(_config.GlobalMetadata, JsonUtility.MergeSettings);
+                JsonUtility.Merge(result, _config.GlobalMetadata);
 
                 var fileMetadata = new JObject();
                 foreach (var (glob, key, value) in _rules)
@@ -45,24 +45,7 @@
                         fileMetadata[key] = value;
                     }
                 }
-                result.Merge(fileMetadata, JsonUtility.MergeSettings);
-            }
-
-<<<<<<< HEAD
-            if (yamlHeader != null)
-            {
-                errors.AddRange(MetadataValidator.Validate(yamlHeader, "yaml header"));
-                result.Merge(yamlHeader, JsonUtility.MergeSettings);
-=======
-            var result = new JObject();
-            JsonUtility.Merge(result, _config.GlobalMetadata);
-            JsonUtility.Merge(result, fileMetadata);
-
-            if (yamlHeader != null)
-            {
-                erros.AddRange(MetadataValidator.Validate(yamlHeader, "yaml header"));
-                JsonUtility.Merge(result, yamlHeader);
->>>>>>> bc349c4b
+                JsonUtility.Merge(result, fileMetadata);
             }
 
             if (typeof(T) == typeof(JObject))
