--- conflicted
+++ resolved
@@ -20,13 +20,9 @@
         [JsonProperty("monikerRange")]
         public SourceInfo<string> MonikerRange { get; private set; } = new SourceInfo<string>("");
 
-<<<<<<< HEAD
         public SourceInfo<string>[] Monikers { get; set; } = Array.Empty<SourceInfo<string>>();
 
         public string? Uid { get; private set; }
-=======
-        public SourceInfo<string> Uid { get; private set; } = new SourceInfo<string>("");
->>>>>>> 2e94cb98
 
         [JsonProperty("_tocRel")]
         public string? TocRel { get; private set; }
