// Copyright (c) Microsoft. All rights reserved.
// Licensed under the MIT license. See LICENSE file in the project root for full license information.

using System;
using System.Collections.Generic;
using System.Diagnostics;
using System.IO;
using System.Linq;
using System.Threading.Tasks;

namespace Microsoft.Docs.Build
{
    internal class ContributionProvider
    {
        private readonly Input _input;
<<<<<<< HEAD
        private readonly Config _config;
=======
        private readonly Docset _docset;
>>>>>>> db4fc168
        private readonly Docset _fallbackDocset;
        private readonly GitHubUserCache _gitHubUserCache;

        // TODO: support CRR and multiple repositories
        private readonly CommitBuildTimeProvider _commitBuildTimeProvider;

        private readonly GitCommitProvider _gitCommitProvider;

        public ContributionProvider(
            Input input, Docset docset, Docset fallbackDocset, GitHubUserCache gitHubUserCache, GitCommitProvider gitCommitProvider)
        {
            _input = input;
            _config = docset.Config;
            _gitHubUserCache = gitHubUserCache;
            _gitCommitProvider = gitCommitProvider;
            _docset = docset;
            _fallbackDocset = fallbackDocset;
            _commitBuildTimeProvider = docset.Repository != null && docset.Config.UpdateTimeAsCommitBuildTime
                ? new CommitBuildTimeProvider(docset.Repository) : null;
        }

        public async Task<(List<Error> errors, ContributionInfo contributionInfo)> GetContributionInfo(
            Document document, SourceInfo<string> authorName)
        {
            Debug.Assert(document != null);
            var (repo, pathToRepo, commits) = _gitCommitProvider.GetCommitHistory(document);
            if (repo is null)
            {
                return default;
            }

            var contributionCommits = GetContributionCommits();

<<<<<<< HEAD
            var excludes = _config.Contribution.ExcludedContributors;
=======
            var excludes = _docset.Config.GlobalMetadata.ContributorsToExclude.Count > 0
                ? _docset.Config.GlobalMetadata.ContributorsToExclude
                : _docset.Config.Contribution.ExcludeContributors;
>>>>>>> db4fc168

            Contributor authorFromCommits = null;
            var contributors = new List<Contributor>();
            var errors = new List<Error>();
            var contributorsGroupByEmail = new Dictionary<string, Contributor>(StringComparer.OrdinalIgnoreCase);
            var contributorIds = new HashSet<string>(StringComparer.OrdinalIgnoreCase);
            var updatedDateTime = GetUpdatedAt(document, commits);
            var contributionInfo = updatedDateTime != default
                ? new ContributionInfo
                {
                    Contributors = contributors,
                    UpdateAt = updatedDateTime.ToString(
                        document.Docset.Locale == "en-us" ? "M/d/yyyy" : document.Docset.Culture.DateTimeFormat.ShortDatePattern),
                    UpdatedAtDateTime = updatedDateTime,
                }
                : null;

<<<<<<< HEAD
            if (!_config.GitHub.ResolveUsers)
=======
            var isGitHubRepo = UrlUtility.TryParseGitHubUrl(repo?.Remote, out var gitHubOwner, out var gitHubRepoName) ||
                UrlUtility.TryParseGitHubUrl(document.Docset.Config.Contribution.RepositoryUrl, out gitHubOwner, out gitHubRepoName);

            if (!document.Docset.Config.GitHub.ResolveUsers)
>>>>>>> db4fc168
            {
                return (errors, contributionInfo);
            }

            // Resolve contributors from commits
            if (contributionCommits != null)
            {
                foreach (var commit in contributionCommits)
                {
                    if (!contributorsGroupByEmail.TryGetValue(commit.AuthorEmail, out var contributor))
                    {
                        contributorsGroupByEmail[commit.AuthorEmail] = contributor = await GetContributor(commit);
                    }

                    if (contributor != null && !excludes.Contains(contributor.Name))
                    {
                        authorFromCommits = contributor;
                        if (contributorIds.Add(contributor.Id))
                        {
                            contributors.Add(contributor);
                        }
                    }
                }
            }

            var author = await GetAuthor();
            if (author != null)
            {
                contributors.RemoveAll(c => c.Id == author.Id);
            }

            if (contributionInfo != null)
            {
                contributionInfo.Author = author;
                contributionInfo.Contributors = contributors;
            }

            return (errors, contributionInfo);

            async Task<Contributor> GetContributor(GitCommit commit)
            {
                var (error, githubUser) = await _gitHubUserCache.GetByEmail(commit.AuthorEmail, repo?.Remote, commit.Sha);
                errors.AddIfNotNull(error);
                return githubUser?.ToContributor();
            }

            async Task<Contributor> GetAuthor()
            {
                if (!string.IsNullOrEmpty(authorName))
                {
                    // Remove author from contributors if author name is specified
                    var (error, result) = await _gitHubUserCache.GetByLogin(authorName);
                    errors.AddIfNotNull(error);
                    return result?.ToContributor();
                }

                // When author name is not specified, last contributor is author
                return authorFromCommits;
            }

            List<GitCommit> GetContributionCommits()
            {
                var result = commits;
                var bilingual = _fallbackDocset != null && _config.Localization.Bilingual;
                var contributionBranch = bilingual && LocalizationUtility.TryGetContributionBranch(repo.Branch, out var cBranch) ? cBranch : null;
                if (!string.IsNullOrEmpty(contributionBranch))
                {
                    (_, _, result) = _gitCommitProvider.GetCommitHistory(document, contributionBranch);
                }

                return result;
            }
        }

        public DateTime GetUpdatedAt(Document document, List<GitCommit> fileCommits)
        {
            if (fileCommits?.Count > 0)
            {
                return _commitBuildTimeProvider != null
                    && _commitBuildTimeProvider.TryGetCommitBuildTime(fileCommits[0].Sha, out var timeFromHistory)
                    ? timeFromHistory
                    : fileCommits[0].Time.UtcDateTime;
            }

            return _input.TryGetPhysicalPath(document.FilePath, out var physicalPath)
                ? File.GetLastWriteTimeUtc(physicalPath)
                : default;
        }

        public (string contentGitUrl, string originalContentGitUrl, string originalContentGitUrlTemplate, string gitCommit)
            GetGitUrls(Document document)
        {
            Debug.Assert(document != null);

            var isWhitelisted = document.FilePath.Origin == FileOrigin.Default || document.FilePath.Origin == FileOrigin.Fallback;
            var (repo, pathToRepo, commits) = _gitCommitProvider.GetCommitHistory(document);
            if (repo is null)
                return default;

            var (contentBranchUrlTemplate, contentCommitUrlTemplate) = GetContentGitUrlTemplate(repo.Remote, pathToRepo);
            var commit = commits.FirstOrDefault()?.Sha;
            if (string.IsNullOrEmpty(commit))
            {
                commit = repo.Commit;
            }

            var contentGitCommitUrl = contentCommitUrlTemplate?.Replace("{repo}", repo.Remote).Replace("{commit}", commit);
            var originalContentGitUrl = contentBranchUrlTemplate?.Replace("{repo}", repo.Remote).Replace("{branch}", repo.Branch);
            var contentGitUrl = isWhitelisted ? GetContentGitUrl(repo.Remote, repo.Branch, pathToRepo) : originalContentGitUrl;

            return (
                contentGitUrl,
                originalContentGitUrl,
                !isWhitelisted ? originalContentGitUrl : contentBranchUrlTemplate,
                contentGitCommitUrl);
        }

        public void Save()
        {
            if (_commitBuildTimeProvider != null)
            {
                _commitBuildTimeProvider.Save();
            }
        }

        private string GetContentGitUrl(string repo, string branch, string pathToRepo)
        {
            var config = _docset.Config;

<<<<<<< HEAD
                if (!string.IsNullOrEmpty(_config.Contribution.Repository) && isWhitelisted)
                {
                    var contributionPackageUrl = new PackagePath(_config.Contribution.Repository);
                    (branchUrlTemplate, _) = GetContentGitUrlTemplate(contributionPackageUrl.Url, pathToRepo);

                    var hasBranch = (UrlUtility.SplitUrl(_config.Contribution.Repository).fragment ?? "").Length > 1;
                    (editRemote, editBranch) = (contributionPackageUrl.Url, hasBranch ? contributionPackageUrl.Branch : editBranch);
                    if (_fallbackDocset != null)
                    {
                        (editRemote, editBranch) = LocalizationUtility.GetLocalizedRepo(
                                                    _config.Localization.Mapping,
                                                    false,
                                                    editRemote,
                                                    editBranch,
                                                    document.Docset.Locale,
                                                    _config.Localization.DefaultLocale);
                    }
                }
=======
            if (!string.IsNullOrEmpty(config.Contribution.RepositoryUrl))
            {
                repo = config.Contribution.RepositoryUrl;
            }

            if (!string.IsNullOrEmpty(config.Contribution.RepositoryBranch))
            {
                branch = config.Contribution.RepositoryBranch;
            }
>>>>>>> db4fc168

            if (LocalizationUtility.TryGetContributionBranch(branch, out var contributionBranch))
            {
                branch = contributionBranch;
            }

            if (_fallbackDocset != null)
            {
                (repo, branch) = LocalizationUtility.GetLocalizedRepo(
                    config.Localization.Mapping, false, repo, branch, _docset.Locale, config.Localization.DefaultLocale);
            }

            var (gitUrlTemplate, _) = GetContentGitUrlTemplate(repo, pathToRepo);

            return gitUrlTemplate?.Replace("{repo}", repo).Replace("{branch}", branch);
        }

        private static (string branchUrlTemplate, string commitUrlTemplate) GetContentGitUrlTemplate(string remote, string pathToRepo)
        {
            if (UrlUtility.TryParseGitHubUrl(remote, out _, out _))
            {
                return ($"{{repo}}/blob/{{branch}}/{pathToRepo}", $"{{repo}}/blob/{{commit}}/{pathToRepo}");
            }

            if (UrlUtility.TryParseAzureReposUrl(remote, out _, out _))
            {
                return ($"{{repo}}?path=/{pathToRepo}&version=GB{{branch}}&_a=contents",
                    $"{{repo}}/commit/{{commit}}?path=/{pathToRepo}&_a=contents");
            }

            return default;
        }
    }
}<|MERGE_RESOLUTION|>--- conflicted
+++ resolved
@@ -13,11 +13,7 @@
     internal class ContributionProvider
     {
         private readonly Input _input;
-<<<<<<< HEAD
         private readonly Config _config;
-=======
-        private readonly Docset _docset;
->>>>>>> db4fc168
         private readonly Docset _fallbackDocset;
         private readonly GitHubUserCache _gitHubUserCache;
 
@@ -33,7 +29,6 @@
             _config = docset.Config;
             _gitHubUserCache = gitHubUserCache;
             _gitCommitProvider = gitCommitProvider;
-            _docset = docset;
             _fallbackDocset = fallbackDocset;
             _commitBuildTimeProvider = docset.Repository != null && docset.Config.UpdateTimeAsCommitBuildTime
                 ? new CommitBuildTimeProvider(docset.Repository) : null;
@@ -51,13 +46,9 @@
 
             var contributionCommits = GetContributionCommits();
 
-<<<<<<< HEAD
-            var excludes = _config.Contribution.ExcludedContributors;
-=======
-            var excludes = _docset.Config.GlobalMetadata.ContributorsToExclude.Count > 0
-                ? _docset.Config.GlobalMetadata.ContributorsToExclude
-                : _docset.Config.Contribution.ExcludeContributors;
->>>>>>> db4fc168
+            var excludes = _config.GlobalMetadata.ContributorsToExclude.Count > 0
+                ? _config.GlobalMetadata.ContributorsToExclude
+                : _config.Contribution.ExcludeContributors;
 
             Contributor authorFromCommits = null;
             var contributors = new List<Contributor>();
@@ -75,14 +66,7 @@
                 }
                 : null;
 
-<<<<<<< HEAD
             if (!_config.GitHub.ResolveUsers)
-=======
-            var isGitHubRepo = UrlUtility.TryParseGitHubUrl(repo?.Remote, out var gitHubOwner, out var gitHubRepoName) ||
-                UrlUtility.TryParseGitHubUrl(document.Docset.Config.Contribution.RepositoryUrl, out gitHubOwner, out gitHubRepoName);
-
-            if (!document.Docset.Config.GitHub.ResolveUsers)
->>>>>>> db4fc168
             {
                 return (errors, contributionInfo);
             }
@@ -191,7 +175,7 @@
 
             var contentGitCommitUrl = contentCommitUrlTemplate?.Replace("{repo}", repo.Remote).Replace("{commit}", commit);
             var originalContentGitUrl = contentBranchUrlTemplate?.Replace("{repo}", repo.Remote).Replace("{branch}", repo.Branch);
-            var contentGitUrl = isWhitelisted ? GetContentGitUrl(repo.Remote, repo.Branch, pathToRepo) : originalContentGitUrl;
+            var contentGitUrl = isWhitelisted ? GetContentGitUrl(repo.Remote, repo.Branch, pathToRepo, document.Docset.Locale) : originalContentGitUrl;
 
             return (
                 contentGitUrl,
@@ -208,40 +192,17 @@
             }
         }
 
-        private string GetContentGitUrl(string repo, string branch, string pathToRepo)
-        {
-            var config = _docset.Config;
-
-<<<<<<< HEAD
-                if (!string.IsNullOrEmpty(_config.Contribution.Repository) && isWhitelisted)
-                {
-                    var contributionPackageUrl = new PackagePath(_config.Contribution.Repository);
-                    (branchUrlTemplate, _) = GetContentGitUrlTemplate(contributionPackageUrl.Url, pathToRepo);
-
-                    var hasBranch = (UrlUtility.SplitUrl(_config.Contribution.Repository).fragment ?? "").Length > 1;
-                    (editRemote, editBranch) = (contributionPackageUrl.Url, hasBranch ? contributionPackageUrl.Branch : editBranch);
-                    if (_fallbackDocset != null)
-                    {
-                        (editRemote, editBranch) = LocalizationUtility.GetLocalizedRepo(
-                                                    _config.Localization.Mapping,
-                                                    false,
-                                                    editRemote,
-                                                    editBranch,
-                                                    document.Docset.Locale,
-                                                    _config.Localization.DefaultLocale);
-                    }
-                }
-=======
-            if (!string.IsNullOrEmpty(config.Contribution.RepositoryUrl))
-            {
-                repo = config.Contribution.RepositoryUrl;
-            }
-
-            if (!string.IsNullOrEmpty(config.Contribution.RepositoryBranch))
-            {
-                branch = config.Contribution.RepositoryBranch;
-            }
->>>>>>> db4fc168
+        private string GetContentGitUrl(string repo, string branch, string pathToRepo, string locale)
+        {
+            if (!string.IsNullOrEmpty(_config.Contribution.RepositoryUrl))
+            {
+                repo = _config.Contribution.RepositoryUrl;
+            }
+
+            if (!string.IsNullOrEmpty(_config.Contribution.RepositoryBranch))
+            {
+                branch = _config.Contribution.RepositoryBranch;
+            }
 
             if (LocalizationUtility.TryGetContributionBranch(branch, out var contributionBranch))
             {
@@ -251,7 +212,7 @@
             if (_fallbackDocset != null)
             {
                 (repo, branch) = LocalizationUtility.GetLocalizedRepo(
-                    config.Localization.Mapping, false, repo, branch, _docset.Locale, config.Localization.DefaultLocale);
+                    _config.Localization.Mapping, false, repo, branch, locale, _config.Localization.DefaultLocale);
             }
 
             var (gitUrlTemplate, _) = GetContentGitUrlTemplate(repo, pathToRepo);
