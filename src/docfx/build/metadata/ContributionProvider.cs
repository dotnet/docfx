--- conflicted
+++ resolved
@@ -228,11 +228,7 @@
         {
             if (!string.IsNullOrEmpty(docset.Config.Contribution.GitCommitsTime))
             {
-<<<<<<< HEAD
-                var path = docset.RestoreMap.GetFileDownloadPath(docset.Config.Contribution.GitCommitsTime);
-=======
                 var path = docset.RestoreMap.GetFileRestorePath(docset.Config.Contribution.GitCommitsTime);
->>>>>>> 3b4983ba
                 var content = await ProcessUtility.ReadFile(path);
 
                 foreach (var commit in JsonUtility.Deserialize<GitCommitsTime>(content).Item2.Commits)
