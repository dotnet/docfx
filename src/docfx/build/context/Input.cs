--- conflicted
+++ resolved
@@ -14,26 +14,13 @@
     internal class Input
     {
         private readonly string _docsetPath;
-<<<<<<< HEAD
-        private readonly Repository _fallbackRepository;
-        private readonly Config _config;
-        private readonly RestoreGitMap _restoreMap;
-        private readonly ConcurrentDictionary<FilePath, byte[]> _gitBlobCache = new ConcurrentDictionary<FilePath, byte[]>();
-
-        public Input(string docsetPath, Config config, RestoreGitMap restoreMap, Repository fallbackRepository)
-=======
         private readonly RepositoryProvider _repositoryProvider;
         private readonly ConcurrentDictionary<FilePath, byte[]> _gitBlobCache = new ConcurrentDictionary<FilePath, byte[]>();
 
         public Input(string docsetPath, RepositoryProvider repositoryProvider)
->>>>>>> 5c3b1ad9
         {
             _repositoryProvider = repositoryProvider;
             _docsetPath = Path.GetFullPath(docsetPath);
-<<<<<<< HEAD
-            _fallbackRepository = fallbackRepository;
-=======
->>>>>>> 5c3b1ad9
         }
 
         /// <summary>
@@ -129,24 +116,9 @@
                     return ListFilesRecursive(_docsetPath, null);
 
                 case FileOrigin.Fallback:
-<<<<<<< HEAD
-                    if (_fallbackRepository.Bare)
-                    {
-                        // todo: get tree list from repositroy
-                        return GitUtility.ListTree(_fallbackRepository.Path, _fallbackRepository.Commit)
-                            .Select(path => new FilePath(path.Replace("\\", "/"), FileOrigin.Fallback)).ToArray();
-                    }
-
-                    return Directory
-                        .GetFiles(_fallbackRepository.Path, "*", SearchOption.AllDirectories)
-                        .Select(path => new FilePath(
-                            Path.GetRelativePath(_fallbackRepository.Path, path).Replace('\\', '/'), FileOrigin.Fallback))
-                        .ToArray();
-=======
                     var (fallbackEntry, fallbackRepository) = _repositoryProvider.GetRepositoryWithEntry(origin);
 
-                    return ListFilesRecursive(fallbackEntry, null);
->>>>>>> 5c3b1ad9
+                    return ListFilesRecursive(fallbackEntry, fallbackRepository);
 
                 case FileOrigin.Dependency:
                     var (dependencyEntry, dependencyRepository) = _repositoryProvider.GetRepositoryWithEntry(origin, dependencyName);
@@ -159,7 +131,7 @@
 
             FilePath[] ListFilesRecursive(string entry, Repository repository)
             {
-                if (repository != null)
+                if (repository != null && repository.Bare)
                 {
                     // todo: get tree list from repository
                     return GitUtility.ListTree(repository.Path, repository.Commit)
@@ -196,12 +168,8 @@
                     return (dependencyEntry, file.GetPathToOrigin(), file.Commit ?? dependencyRepository?.Commit);
 
                 case FileOrigin.Fallback:
-<<<<<<< HEAD
-                    return (_fallbackRepository.Path, file.Path, file.Commit ?? _fallbackRepository.Commit);
-=======
-                    var (fallbackEntry, _) = _repositoryProvider.GetRepositoryWithEntry(file.Origin);
-                    return (fallbackEntry, file.Path, file.Commit);
->>>>>>> 5c3b1ad9
+                    var (fallbackEntry, fallbackRepository) = _repositoryProvider.GetRepositoryWithEntry(file.Origin);
+                    return (fallbackEntry, file.Path, file.Commit ?? fallbackRepository?.Commit);
 
                 case FileOrigin.Template:
                     var (templateEntry, _) = _repositoryProvider.GetRepositoryWithEntry(FileOrigin.Template);
