--- conflicted
+++ resolved
@@ -12,11 +12,7 @@
     internal class Cache
     {
         private readonly ConcurrentDictionary<string, Lazy<(List<Error>, JToken)>> _tokenCache = new ConcurrentDictionary<string, Lazy<(List<Error>, JToken)>>();
-<<<<<<< HEAD
-        private readonly ConcurrentDictionary<string, Lazy<(List<Error>, TableOfContentsModel, List<Document>, List<Document>)>> _tocModelCache = new ConcurrentDictionary<string, Lazy<(List<Error>, TableOfContentsModel, List<Document>, List<Document>)>>();
-=======
         private readonly ConcurrentDictionary<string, Lazy<(List<Error> errors, TableOfContentsModel tocModel, List<Document> referencedFiles, List<Document> referencedTocs)>> _tocModelCache = new ConcurrentDictionary<string, Lazy<(List<Error>, TableOfContentsModel, List<Document>, List<Document>)>>();
->>>>>>> 54a07050
 
         public (List<Error> errors, JToken token) LoadYamlFile(Document file)
             => _tokenCache.GetOrAdd(GetKeyFromFile(file), new Lazy<(List<Error>, JToken)>(() =>
@@ -34,19 +30,11 @@
                 return JsonUtility.Parse(content, file.FilePath);
             })).Value;
 
-<<<<<<< HEAD
-        public (List<Error>, TableOfContentsModel, List<Document>, List<Document>) LoadTocModel(Context context, Document file)
+        public (List<Error> errors, TableOfContentsModel tocModel, List<Document> referencedFiles, List<Document> referencedTocs) LoadTocModel(Context context, Document file)
             => _tocModelCache.GetOrAdd(
                 file.FilePath,
                 new Lazy<(List<Error>, TableOfContentsModel, List<Document>, List<Document>)>(
                     () => TableOfContentsParser.Load(context, file))).Value;
-=======
-        public (List<Error> errors, TableOfContentsModel tocModel, List<Document> referencedFiles, List<Document> referencedTocs) LoadTocModel(Context context, Document file)
-            => _tocModelCache.GetOrAdd(
-                file.FilePath,
-                new Lazy<(List<Error>, TableOfContentsModel, List<Document>, List<Document>)>(
-                    () => BuildTableOfContents.Load(context, file))).Value;
->>>>>>> 54a07050
 
         private string GetKeyFromFile(Document file)
         {
