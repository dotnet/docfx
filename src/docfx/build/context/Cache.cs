--- conflicted
+++ resolved
@@ -18,14 +18,12 @@
             Lazy<(List<Error> errors, TableOfContentsModel tocModel, List<Document> referencedFiles, List<Document> referencedTocs)>>
             _tocModelCache = new ConcurrentDictionary<string, Lazy<(List<Error>, TableOfContentsModel, List<Document>, List<Document>)>>();
 
-<<<<<<< HEAD
         private readonly ConcurrentDictionary<(Docset docset, string pathToDocset), Lazy<Document>> _dependentDocuments
             = new ConcurrentDictionary<(Docset docset, string pathToDocset), Lazy<Document>>();
-=======
+
         private readonly Input _input;
 
         public Cache(Input input) => _input = input;
->>>>>>> 54faf8d8
 
         public (List<Error> errors, JToken token) LoadYamlFile(Document file)
             => _tokenCache.GetOrAdd(GetKeyFromFile(file), new Lazy<(List<Error>, JToken)>(() =>
