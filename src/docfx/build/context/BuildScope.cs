// Copyright (c) Microsoft. All rights reserved.
// Licensed under the MIT license. See LICENSE file in the project root for full license information.

using System;
using System.Collections.Concurrent;
using System.Collections.Generic;
using System.Linq;

namespace Microsoft.Docs.Build
{
    internal class BuildScope
    {
        private readonly Config _config;

        private readonly (Func<string, bool>, FileMappingConfig)[] _globs;

        // On a case insensitive system, cannot simply get the actual file casing:
        // https://github.com/dotnet/corefx/issues/1086
        // This lookup table stores a list of actual filenames.
        private readonly HashSet<PathString> _fileNames = new HashSet<PathString>();

<<<<<<< HEAD
        private readonly ConcurrentDictionary<PathString, (PathString, FileMappingConfig)> _fileMappings
                   = new ConcurrentDictionary<PathString, (PathString, FileMappingConfig)>();
=======
        private readonly Config _config;
>>>>>>> 6a183ae7

        /// <summary>
        /// Gets all the files and fallback files to build, excluding redirections.
        /// </summary>
        public HashSet<FilePath> Files { get; }
<<<<<<< HEAD
=======

        public Func<string, bool> Glob { get; }
>>>>>>> 6a183ae7

        public BuildScope(Config config, Input input, Docset fallbackDocset)
        {
            _config = config;
<<<<<<< HEAD
            _globs = CreateGlobs(config);

            using (Progress.Start("Globbing files"))
            {
                var (fileNames, allFiles) = ListFiles(config, input, fallbackDocset);

                var files = new ListBuilder<FilePath>();
                ParallelUtility.ForEach(allFiles, file =>
                {
                    if (Glob(file.Path))
                    {
                        files.Add(file);
                    }
                });

                Files = files.ToList().ToHashSet();
                _fileNames = fileNames;
            }

            _fileNames = Files.Select(file => file.Path).ToHashSet();
        }

        public bool Glob(PathString path)
        {
            return MapPath(path).mapping != null;
        }

        public (PathString path, FileMappingConfig mapping) MapPath(PathString path)
        {
            return _fileMappings.GetOrAdd(path, _ =>
            {
                foreach (var (glob, mapping) in _globs)
                {
                    if (path.StartsWithPath(mapping.Src, out var remainingPath) && glob(remainingPath))
                    {
                        return (mapping.Dest + remainingPath, mapping);
                    }
                }
                return (path, null);
            });
=======

            using (Progress.Start("Globbing files"))
            {
                Glob = CreateGlob(config);

                var (fileNames, allFiles) = ListFiles(config, input, fallbackDocset);

                var files = new ListBuilder<FilePath>();
                ParallelUtility.ForEach(allFiles, file =>
                {
                    if (Glob(file.Path.Value))
                    {
                        files.Add(file);
                    }
                });

                Files = files.ToList().ToHashSet();
                _fileNames = fileNames;
            }
>>>>>>> 6a183ae7
        }

        public bool OutOfScope(Document filePath)
        {
            // Link to dependent repo
            if (filePath.FilePath.Origin == FileOrigin.Dependency &&
                !_config.Dependencies[filePath.FilePath.DependencyName].IncludeInBuild)
            {
                return true;
            }

            // Pages outside build scope, don't build the file, leave href as is
            if ((filePath.ContentType == ContentType.Page || filePath.ContentType == ContentType.TableOfContents) && !Files.Contains(filePath.FilePath))
            {
                return true;
            }

            return false;
        }

        public bool GetActualFileName(PathString fileName, out PathString actualFileName)
        {
            return _fileNames.TryGetValue(fileName, out actualFileName);
        }

        private static (HashSet<PathString> fileNames, HashSet<FilePath> files) ListFiles(Config config, Input input, Docset fallbackDocset)
        {
            var files = new HashSet<FilePath>();
            var fileNames = new HashSet<PathString>();

            var defaultFiles = input.ListFilesRecursive(FileOrigin.Default);
            files.UnionWith(defaultFiles);
            fileNames.UnionWith(defaultFiles.Select(file => file.Path));

            if (fallbackDocset != null)
            {
                var fallbackFiles = input.ListFilesRecursive(FileOrigin.Fallback)
                    .Where(file => !fileNames.Contains(file.Path));

                files.UnionWith(fallbackFiles);
                fileNames.UnionWith(fallbackFiles.Select(file => file.Path));
            }
<<<<<<< HEAD

            foreach (var (dependencyName, dependency) in config.Dependencies)
            {
                var depFiles = input.ListFilesRecursive(FileOrigin.Dependency, dependencyName);
                fileNames.UnionWith(depFiles.Select(file => file.Path));

=======

            foreach (var (dependencyName, dependency) in config.Dependencies)
            {
                var depFiles = input.ListFilesRecursive(FileOrigin.Dependency, dependencyName);
                fileNames.UnionWith(depFiles.Select(file => file.Path));

>>>>>>> 6a183ae7
                if (dependency.IncludeInBuild)
                {
                    files.UnionWith(depFiles);
                }
            }

            return (fileNames, files);
        }

        private static (Func<string, bool>, FileMappingConfig)[] CreateGlobs(Config config)
        {
            if (config.Content.Length == 0 && config.Resource.Length == 0)
            {
                var glob = GlobUtility.CreateGlobMatcher(
                    config.Files, config.Exclude.Concat(Config.DefaultExclude).ToArray());

                return new[] { (glob, new FileMappingConfig()) };
            }

            // Support v2 src/dest config per file group
            return (
                from mapping in config.Content.Concat(config.Resource)
                let glob = GlobUtility.CreateGlobMatcher(
                    mapping.Files, mapping.Exclude.Concat(Config.DefaultExclude).ToArray())
                select (glob, mapping)).ToArray();
        }
    }
}<|MERGE_RESOLUTION|>--- conflicted
+++ resolved
@@ -19,27 +19,17 @@
         // This lookup table stores a list of actual filenames.
         private readonly HashSet<PathString> _fileNames = new HashSet<PathString>();
 
-<<<<<<< HEAD
         private readonly ConcurrentDictionary<PathString, (PathString, FileMappingConfig)> _fileMappings
                    = new ConcurrentDictionary<PathString, (PathString, FileMappingConfig)>();
-=======
-        private readonly Config _config;
->>>>>>> 6a183ae7
 
         /// <summary>
         /// Gets all the files and fallback files to build, excluding redirections.
         /// </summary>
         public HashSet<FilePath> Files { get; }
-<<<<<<< HEAD
-=======
-
-        public Func<string, bool> Glob { get; }
->>>>>>> 6a183ae7
 
         public BuildScope(Config config, Input input, Docset fallbackDocset)
         {
             _config = config;
-<<<<<<< HEAD
             _globs = CreateGlobs(config);
 
             using (Progress.Start("Globbing files"))
@@ -58,8 +48,6 @@
                 Files = files.ToList().ToHashSet();
                 _fileNames = fileNames;
             }
-
-            _fileNames = Files.Select(file => file.Path).ToHashSet();
         }
 
         public bool Glob(PathString path)
@@ -80,27 +68,6 @@
                 }
                 return (path, null);
             });
-=======
-
-            using (Progress.Start("Globbing files"))
-            {
-                Glob = CreateGlob(config);
-
-                var (fileNames, allFiles) = ListFiles(config, input, fallbackDocset);
-
-                var files = new ListBuilder<FilePath>();
-                ParallelUtility.ForEach(allFiles, file =>
-                {
-                    if (Glob(file.Path.Value))
-                    {
-                        files.Add(file);
-                    }
-                });
-
-                Files = files.ToList().ToHashSet();
-                _fileNames = fileNames;
-            }
->>>>>>> 6a183ae7
         }
 
         public bool OutOfScope(Document filePath)
@@ -143,21 +110,12 @@
                 files.UnionWith(fallbackFiles);
                 fileNames.UnionWith(fallbackFiles.Select(file => file.Path));
             }
-<<<<<<< HEAD
 
             foreach (var (dependencyName, dependency) in config.Dependencies)
             {
                 var depFiles = input.ListFilesRecursive(FileOrigin.Dependency, dependencyName);
                 fileNames.UnionWith(depFiles.Select(file => file.Path));
 
-=======
-
-            foreach (var (dependencyName, dependency) in config.Dependencies)
-            {
-                var depFiles = input.ListFilesRecursive(FileOrigin.Dependency, dependencyName);
-                fileNames.UnionWith(depFiles.Select(file => file.Path));
-
->>>>>>> 6a183ae7
                 if (dependency.IncludeInBuild)
                 {
                     files.UnionWith(depFiles);
