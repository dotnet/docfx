--- conflicted
+++ resolved
@@ -50,15 +50,6 @@
 
             Files.UnionWith(Redirections.Files);
 
-<<<<<<< HEAD
-            var dependencyFileNames = new ListBuilder<string>();
-            ParallelUtility.ForEach(config.Dependencies, dependency =>
-            {
-                dependencyFileNames.AddRange(_input.ListFilesRecursive(FileOrigin.Dependency, dependency.Key).Select(f => Path.Combine(dependency.Key, f.Path).Replace("\\", "/")).ToList());
-            });
-
-            _fileNames.UnionWith(dependencyFileNames.ToList());
-=======
             foreach (var (dependencyName, (dependencyDocset, inScope)) in dependencyDocsets)
             {
                 if (inScope)
@@ -67,6 +58,8 @@
                     var (_, dependencyFiles) = GetFiles(FileOrigin.Dependency, dependencyDocset, _glob, dependencyName);
                     Files.UnionWith(dependencyFiles);
                 }
+
+                _fileNames.UnionWith(_input.ListFilesRecursive(FileOrigin.Dependency, dependencyName).Select(f => Path.Combine(dependencyName, f.Path).Replace("\\", "/")).ToList());
             }
         }
 
@@ -85,7 +78,6 @@
             }
 
             return false;
->>>>>>> 7a46e570
         }
 
         public bool GetActualFileName(string fileName, out string actualFileName)
