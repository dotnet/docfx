// Copyright (c) Microsoft. All rights reserved.
// Licensed under the MIT license. See LICENSE file in the project root for full license information.

using System;
using System.Diagnostics.CodeAnalysis;

namespace Microsoft.Docs.Build
{
    /// <summary>
    /// An immutable set of behavioral classes that are commonly used by the build pipeline.
    /// </summary>
    internal sealed class Context : IDisposable
    {
        public Config Config { get; }

        public BuildOptions BuildOptions { get; }

        public FileResolver FileResolver { get; }

        public PackageResolver PackageResolver { get; }

        public ErrorBuilder ErrorBuilder { get; }

        public Output Output { get; }

        public Input Input { get; }

        public BuildScope BuildScope { get; }

        public RedirectionProvider RedirectionProvider { get; }

        public DocumentProvider DocumentProvider { get; }

        public MetadataProvider MetadataProvider { get; }

        public MonikerProvider MonikerProvider { get; }

        public ZonePivotProvider ZonePivotProvider { get; }

        public RepositoryProvider RepositoryProvider { get; }

        public BookmarkValidator BookmarkValidator { get; }

        public DependencyMapBuilder DependencyMapBuilder { get; }

        public LinkResolver LinkResolver { get; }

        public XrefResolver XrefResolver { get; }

        public GitHubAccessor GitHubAccessor { get; }

        public MicrosoftGraphAccessor MicrosoftGraphAccessor { get; }

        public ContributionProvider ContributionProvider { get; }

        public PublishUrlMap PublishUrlMap { get; }

        public PublishModelBuilder PublishModelBuilder { get; }

        public MarkdownEngine MarkdownEngine { get; }

        public TemplateEngine TemplateEngine { get; }

        public FileLinkMapBuilder FileLinkMapBuilder { get; }

        public TableOfContentsLoader TableOfContentsLoader { get; }

        public ContentValidator ContentValidator { get; }

        public TableOfContentsMap TocMap { get; }

        public SourceMap SourceMap { get; }

        public MetadataValidator MetadataValidator { get; }

        public JsonSchemaTransformer JsonSchemaTransformer { get; }

        public SearchIndexBuilder SearchIndexBuilder { get; }

        [SuppressMessage("Layout", "MEN003:Method is too long", Justification = "Suppress MEN003 for Context")]
        public Context(
            ErrorBuilder errorLog,
            Config config,
            BuildOptions buildOptions,
            PackageResolver packageResolver,
            FileResolver fileResolver,
            SourceMap sourceMap,
            RepositoryProvider repositoryProvider)
        {
            DependencyMapBuilder = new DependencyMapBuilder(sourceMap);

            Config = config;
            ErrorBuilder = errorLog;
            BuildOptions = buildOptions;
            PackageResolver = packageResolver;
            FileResolver = fileResolver;
            SourceMap = sourceMap;
            RepositoryProvider = repositoryProvider;

            Input = new Input(buildOptions, config, packageResolver, RepositoryProvider, sourceMap);
            Output = new Output(buildOptions.OutputPath, Input, Config.DryRun);
            MicrosoftGraphAccessor = new MicrosoftGraphAccessor(Config);

            var jsonSchemaLoader = new JsonSchemaLoader(fileResolver);

            TemplateEngine = new TemplateEngine(
                errorLog, config, Output, PackageResolver, new Lazy<JsonSchemaTransformer>(() => JsonSchemaTransformer), buildOptions, jsonSchemaLoader);

            BuildScope = new BuildScope(Config, Input, buildOptions);

            MetadataProvider = new MetadataProvider(Config, Input, BuildScope, jsonSchemaLoader);
            MonikerProvider = new MonikerProvider(Config, BuildScope, MetadataProvider, FileResolver);
            DocumentProvider = new DocumentProvider(Input, errorLog, config, buildOptions, BuildScope, TemplateEngine, MonikerProvider, MetadataProvider);
            ZonePivotProvider = new ZonePivotProvider(
                Config,
                ErrorBuilder,
                DocumentProvider,
                MetadataProvider,
                Input,
                new Lazy<PublishUrlMap>(() => PublishUrlMap),
                new Lazy<ContentValidator>(() => ContentValidator));
            RedirectionProvider = new RedirectionProvider(
                buildOptions.DocsetPath,
                Config.HostName,
                ErrorBuilder,
                BuildScope,
                buildOptions.Repository,
                DocumentProvider,
                MonikerProvider,
                new Lazy<PublishUrlMap>(() => PublishUrlMap));

            ContentValidator = new ContentValidator(
                config, FileResolver, errorLog, DocumentProvider, MonikerProvider, ZonePivotProvider, new Lazy<PublishUrlMap>(() => PublishUrlMap));

            GitHubAccessor = new GitHubAccessor(Config);
            BookmarkValidator = new BookmarkValidator(errorLog);
            ContributionProvider = new ContributionProvider(config, buildOptions, Input, GitHubAccessor, RepositoryProvider);
            FileLinkMapBuilder = new FileLinkMapBuilder(errorLog, DocumentProvider, MonikerProvider, ContributionProvider);
            XrefResolver = new XrefResolver(
                config,
                FileResolver,
                buildOptions.Repository,
                DependencyMapBuilder,
                FileLinkMapBuilder,
                ErrorBuilder,
                DocumentProvider,
                MetadataProvider,
                MonikerProvider,
                BuildScope,
                new Lazy<JsonSchemaTransformer>(() => JsonSchemaTransformer));

            LinkResolver = new LinkResolver(
                config,
                BuildOptions,
                BuildScope,
                RedirectionProvider,
                DocumentProvider,
                BookmarkValidator,
                DependencyMapBuilder,
                XrefResolver,
                TemplateEngine,
                FileLinkMapBuilder,
                MetadataProvider);

            MarkdownEngine = new MarkdownEngine(
                Config,
                Input,
                FileResolver,
                LinkResolver,
                XrefResolver,
                DocumentProvider,
                MetadataProvider,
                MonikerProvider,
                TemplateEngine,
                ContentValidator,
                new Lazy<PublishUrlMap>(() => PublishUrlMap));

            JsonSchemaTransformer = new JsonSchemaTransformer(
                DocumentProvider,
                MarkdownEngine,
                LinkResolver,
                XrefResolver,
                errorLog,
                MonikerProvider,
                TemplateEngine,
                Input);

            var tocParser = new TableOfContentsParser(Input, MarkdownEngine, DocumentProvider);
            TableOfContentsLoader = new TableOfContentsLoader(
                BuildOptions.DocsetPath,
                Input,
                LinkResolver,
                XrefResolver,
                tocParser,
                MonikerProvider,
                DependencyMapBuilder,
                ContentValidator,
                config,
                errorLog,
                BuildScope);
            var customRuleProvider = new CustomRuleProvider(
                config, fileResolver, DocumentProvider, new Lazy<PublishUrlMap>(() => PublishUrlMap), MonikerProvider, errorLog);
            errorLog.CustomRuleProvider = customRuleProvider; // TODO use better way to inject

            TocMap = new TableOfContentsMap(
                Config, ErrorBuilder, Input, BuildScope, DependencyMapBuilder, tocParser, TableOfContentsLoader, DocumentProvider, ContentValidator);
            PublishUrlMap = new PublishUrlMap(
                Config, ErrorBuilder, BuildScope, RedirectionProvider, DocumentProvider, MonikerProvider, TocMap);

            PublishModelBuilder = new PublishModelBuilder(
                config, errorLog, MonikerProvider, buildOptions, PublishUrlMap, SourceMap, DocumentProvider, LinkResolver);
<<<<<<< HEAD
            MetadataValidator = new MetadataValidator(Config, MicrosoftGraphAccessor, FileResolver, MonikerProvider, customRuleProvider);
=======

            var validatorExtension = new JsonSchemaValidatorExtension(DocumentProvider, PublishUrlMap, MonikerProvider, errorLog);
            MetadataValidator = new MetadataValidator(Config, MicrosoftGraphAccessor, jsonSchemaLoader, MonikerProvider, validatorExtension);
>>>>>>> 307ca986
            SearchIndexBuilder = new SearchIndexBuilder(Config, ErrorBuilder, DocumentProvider, MetadataProvider);
        }

        public void Dispose()
        {
            PackageResolver.Dispose();
            RepositoryProvider.Dispose();
            GitHubAccessor.Dispose();
            MicrosoftGraphAccessor.Dispose();
            TemplateEngine.Dispose();
        }
    }
}<|MERGE_RESOLUTION|>--- conflicted
+++ resolved
@@ -209,13 +209,9 @@
 
             PublishModelBuilder = new PublishModelBuilder(
                 config, errorLog, MonikerProvider, buildOptions, PublishUrlMap, SourceMap, DocumentProvider, LinkResolver);
-<<<<<<< HEAD
-            MetadataValidator = new MetadataValidator(Config, MicrosoftGraphAccessor, FileResolver, MonikerProvider, customRuleProvider);
-=======
-
-            var validatorExtension = new JsonSchemaValidatorExtension(DocumentProvider, PublishUrlMap, MonikerProvider, errorLog);
-            MetadataValidator = new MetadataValidator(Config, MicrosoftGraphAccessor, jsonSchemaLoader, MonikerProvider, validatorExtension);
->>>>>>> 307ca986
+
+            MetadataValidator = new MetadataValidator(Config, MicrosoftGraphAccessor, jsonSchemaLoader, MonikerProvider, customRuleProvider);
+
             SearchIndexBuilder = new SearchIndexBuilder(Config, ErrorBuilder, DocumentProvider, MetadataProvider);
         }
 
