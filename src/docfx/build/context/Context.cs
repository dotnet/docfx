--- conflicted
+++ resolved
@@ -49,13 +49,8 @@
             Config = docset.Config;
             RestoreFileMap = restoreFileMap;
             ErrorLog = errorLog;
-<<<<<<< HEAD
-            Output = new Output(outputPath);
             Input = input;
-=======
-            Input = new Input(docset.DocsetPath, fallbackDocset?.DocsetPath, docset.Config, restoreGitMap);
-            Output = new Output(outputPath, Input);
->>>>>>> 04a78eb2
+            Output = new Output(outputPath, input);
             Cache = new Cache(Input);
             TemplateEngine = TemplateEngine.Create(docset, repositoryProvider);
             BuildScope = new BuildScope(errorLog, Input, docset, fallbackDocset, dependencyDocsets, TemplateEngine);
