--- conflicted
+++ resolved
@@ -52,16 +52,11 @@
             Input = input;
             Output = new Output(outputPath, input);
             TemplateEngine = TemplateEngine.Create(docset, repositoryProvider);
-            DocumentProvider = new DocumentProvider(docset, fallbackDocset, input, repositoryProvider, TemplateEngine);
             MicrosoftGraphCache = new MicrosoftGraphCache(docset.Config);
             BuildScope = new BuildScope(Config, Input, fallbackDocset);
+            DocumentProvider = new DocumentProvider(docset, fallbackDocset, BuildScope, input, repositoryProvider, TemplateEngine);
             MetadataProvider = new MetadataProvider(docset, Input, MicrosoftGraphCache, restoreFileMap, DocumentProvider);
-<<<<<<< HEAD
             MonikerProvider = new MonikerProvider(Config, BuildScope, MetadataProvider, restoreFileMap);
-=======
-            MonikerProvider = new MonikerProvider(docset.Config, MetadataProvider, restoreFileMap);
-            BuildScope = new BuildScope(Config, Input, fallbackDocset);
->>>>>>> 22308e94
             RedirectionProvider = new RedirectionProvider(docset.DocsetPath, ErrorLog, BuildScope, DocumentProvider, MonikerProvider);
             GitHubUserCache = new GitHubUserCache(docset.Config);
             GitCommitProvider = new GitCommitProvider();
