--- conflicted
+++ resolved
@@ -44,14 +44,9 @@
             ErrorLog = errorLog;
             Output = new Output(outputPath);
             Cache = new Cache();
-<<<<<<< HEAD
-            BuildQueue = new WorkQueue<Document>();
+            BuildScope = new BuildScope(errorLog, docset);
             MicrosoftAliasCache = new MicrosoftAliasCache(docset.Config);
             MetadataProvider = new MetadataProvider(docset, Cache, MicrosoftAliasCache);
-=======
-            BuildScope = new BuildScope(errorLog, docset);
-            MetadataProvider = new MetadataProvider(docset, Cache);
->>>>>>> 576d2530
             MonikerProvider = new MonikerProvider(docset, MetadataProvider);
             GitHubUserCache = new GitHubUserCache(docset.Config);
             GitCommitProvider = new GitCommitProvider();
