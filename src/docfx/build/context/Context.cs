// Copyright (c) Microsoft. All rights reserved.
// Licensed under the MIT license. See LICENSE file in the project root for full license information.

using System;

namespace Microsoft.Docs.Build
{
    /// <summary>
    /// An immutable set of behavioral classes that are commonly used by the build pipeline.
    /// </summary>
    internal sealed class Context : IDisposable
    {
        private readonly Lazy<TableOfContentsMap> _tocMap;

        public Config Config { get; }

        public FileResolver FileResolver { get; }

        public PackageResolver PackageResolver { get; }

        public ErrorLog ErrorLog { get; }

        public Output Output { get; }

        public Input Input { get; }

        public BuildScope BuildScope { get; }

        public RedirectionProvider RedirectionProvider { get; }

        public WorkQueue<FilePath> BuildQueue { get; }

        public DocumentProvider DocumentProvider { get; }

        public MetadataProvider MetadataProvider { get; }

        public MonikerProvider MonikerProvider { get; }

        public GitCommitProvider GitCommitProvider { get; }

        public BookmarkValidator BookmarkValidator { get; }

        public DependencyMapBuilder DependencyMapBuilder { get; }

        public LinkResolver LinkResolver { get; }

        public XrefResolver XrefResolver { get; }

        public GitHubAccessor GitHubAccessor { get; }

        public MicrosoftGraphAccessor MicrosoftGraphAccessor { get; }

        public ContributionProvider ContributionProvider { get; }

        public PublishModelBuilder PublishModelBuilder { get; }

        public MarkdownEngine MarkdownEngine { get; }

        public TemplateEngine TemplateEngine { get; }

        public FileLinkMapBuilder FileLinkMapBuilder { get; }

        public TableOfContentsLoader TableOfContentsLoader { get; }

        public LocalizationProvider LocalizationProvider { get; }

        public TableOfContentsMap TocMap => _tocMap.Value;

        public Context(string outputPath, ErrorLog errorLog, CommandLineOptions options, Config config, Docset docset, Docset? fallbackDocset, Input input, RepositoryProvider repositoryProvider, LocalizationProvider localizationProvider, PackageResolver packageResolver)
        {
            var credentialProvider = config.GetCredentialProvider();

            DependencyMapBuilder = new DependencyMapBuilder();
            _tocMap = new Lazy<TableOfContentsMap>(() => TableOfContentsMap.Create(this));
            BuildQueue = new WorkQueue<FilePath>();

            Config = config;
            ErrorLog = errorLog;
            PackageResolver = packageResolver;
            FileResolver = new FileResolver(docset.DocsetPath, credentialProvider, new OpsConfigAdapter(errorLog, credentialProvider), options.FetchOptions, fallbackDocset);
            Input = input;
            LocalizationProvider = localizationProvider;
            Output = new Output(outputPath, input, Config.DryRun);
            TemplateEngine = new TemplateEngine(docset.DocsetPath, config, localizationProvider.Locale, PackageResolver);
            MicrosoftGraphAccessor = new MicrosoftGraphAccessor(Config);
            BuildScope = new BuildScope(Config, Input, fallbackDocset);
            DocumentProvider = new DocumentProvider(config, localizationProvider, docset, fallbackDocset, BuildScope, input, repositoryProvider, TemplateEngine);
            MetadataProvider = new MetadataProvider(Config, Input, MicrosoftGraphAccessor, FileResolver, DocumentProvider);
            MonikerProvider = new MonikerProvider(Config, BuildScope, MetadataProvider, FileResolver);
            RedirectionProvider = new RedirectionProvider(docset.DocsetPath, Config.HostName, ErrorLog, BuildScope, repositoryProvider, DocumentProvider, MonikerProvider);
            GitHubAccessor = new GitHubAccessor(Config);
<<<<<<< HEAD
            GitCommitProvider = new GitCommitProvider(repositoryProvider);
            PublishModelBuilder = new PublishModelBuilder(outputPath, Config, Output);
            BookmarkValidator = new BookmarkValidator(errorLog, PublishModelBuilder);
=======
            GitCommitProvider = new GitCommitProvider();
            PublishModelBuilder = new PublishModelBuilder(outputPath, Config, Output, ErrorLog);
            BookmarkValidator = new BookmarkValidator(errorLog);
>>>>>>> c5a5a67f
            ContributionProvider = new ContributionProvider(config, localizationProvider, Input, fallbackDocset, GitHubAccessor, GitCommitProvider);
            FileLinkMapBuilder = new FileLinkMapBuilder(errorLog, MonikerProvider, PublishModelBuilder);
            XrefResolver = new XrefResolver(this, config, FileResolver, repositoryProvider.DefaultRepository, DependencyMapBuilder, FileLinkMapBuilder);

            LinkResolver = new LinkResolver(
                config,
                fallbackDocset,
                Input,
                BuildScope,
                BuildQueue,
                RedirectionProvider,
                DocumentProvider,
                GitCommitProvider,
                BookmarkValidator,
                DependencyMapBuilder,
                XrefResolver,
                TemplateEngine,
                FileLinkMapBuilder);

            MarkdownEngine = new MarkdownEngine(Config, FileResolver, LinkResolver, XrefResolver, MonikerProvider, TemplateEngine);

            TableOfContentsLoader = new TableOfContentsLoader(
                Input, LinkResolver, XrefResolver, MarkdownEngine, MonikerProvider, DependencyMapBuilder);
        }

        public void Dispose()
        {
            GitCommitProvider.Dispose();
            GitHubAccessor.Dispose();
            MicrosoftGraphAccessor.Dispose();
        }
    }
}<|MERGE_RESOLUTION|>--- conflicted
+++ resolved
@@ -89,15 +89,9 @@
             MonikerProvider = new MonikerProvider(Config, BuildScope, MetadataProvider, FileResolver);
             RedirectionProvider = new RedirectionProvider(docset.DocsetPath, Config.HostName, ErrorLog, BuildScope, repositoryProvider, DocumentProvider, MonikerProvider);
             GitHubAccessor = new GitHubAccessor(Config);
-<<<<<<< HEAD
             GitCommitProvider = new GitCommitProvider(repositoryProvider);
-            PublishModelBuilder = new PublishModelBuilder(outputPath, Config, Output);
-            BookmarkValidator = new BookmarkValidator(errorLog, PublishModelBuilder);
-=======
-            GitCommitProvider = new GitCommitProvider();
             PublishModelBuilder = new PublishModelBuilder(outputPath, Config, Output, ErrorLog);
             BookmarkValidator = new BookmarkValidator(errorLog);
->>>>>>> c5a5a67f
             ContributionProvider = new ContributionProvider(config, localizationProvider, Input, fallbackDocset, GitHubAccessor, GitCommitProvider);
             FileLinkMapBuilder = new FileLinkMapBuilder(errorLog, MonikerProvider, PublishModelBuilder);
             XrefResolver = new XrefResolver(this, config, FileResolver, repositoryProvider.DefaultRepository, DependencyMapBuilder, FileLinkMapBuilder);
