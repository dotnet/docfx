--- conflicted
+++ resolved
@@ -83,11 +83,7 @@
                 TemplateEngine,
                 FileLinkMapBuilder);
 
-<<<<<<< HEAD
-            MarkdownEngine = new MarkdownEngine(Config, Input, RestoreFileMap, DependencyResolver, XrefResolver, MonikerProvider, TemplateEngine);
-=======
-            MarkdownEngine = new MarkdownEngine(Config, RestoreFileMap, LinkResolver, XrefResolver, MonikerProvider, TemplateEngine);
->>>>>>> d6904d12
+            MarkdownEngine = new MarkdownEngine(Config, Input, RestoreFileMap, LinkResolver, XrefResolver, MonikerProvider, TemplateEngine);
         }
 
         public void Dispose()
