// Copyright (c) Microsoft. All rights reserved.
// Licensed under the MIT license. See LICENSE file in the project root for full license information.

using System;
using System.Collections;
using System.Collections.Concurrent;
using System.Collections.Generic;
using System.Collections.Immutable;
using System.Globalization;
using System.Linq;
using System.Resources;
using Markdig;
using Markdig.Syntax;
using Microsoft.DocAsCode.MarkdigEngine.Extensions;

namespace Microsoft.Docs.Build
{
    public enum MarkdownPipelineType
    {
        ConceptualMarkdown,
        InlineMarkdown,
        TocMarkdown,
        Markdown,
    }

    internal static class Markup
    {
        private static readonly ConcurrentDictionary<string, Lazy<IReadOnlyDictionary<string, string>>> s_markdownTokens = new ConcurrentDictionary<string, Lazy<IReadOnlyDictionary<string, string>>>(StringComparer.OrdinalIgnoreCase);

        private static readonly Dictionary<MarkdownPipelineType, MarkdownPipeline> s_pipelineMapping =
            new Dictionary<MarkdownPipelineType, MarkdownPipeline>()
                {
                    { MarkdownPipelineType.ConceptualMarkdown, CreateConceptualMarkdownPipeline() },
                    { MarkdownPipelineType.InlineMarkdown, CreateInlineMarkdownPipeline() },
                    { MarkdownPipelineType.TocMarkdown, CreateTocPipeline() },
                    { MarkdownPipelineType.Markdown, CreateMarkdownPipeline() },
                };

        [ThreadStatic]
        private static ImmutableStack<Status> t_status;

        public static MarkupResult Result => t_status.Peek().Result;

        public static (MarkdownDocument ast, MarkupResult result) Parse(string content)
        {
            try
            {
                var status = new Status
                {
                    Result = new MarkupResult(),
                };
                t_status = t_status == null ? ImmutableStack.Create(status) : t_status.Push(status);
                var ast = Markdown.Parse(content, s_pipelineMapping[MarkdownPipelineType.TocMarkdown]);

                return (ast, Result);
            }
            finally
            {
                t_status = t_status.Pop();
            }
        }

        public static (string html, MarkupResult result) ToHtml(
            string markdown,
            Document file,
            Func<string, object, (string, object)> readFile,
            Func<string, object, object, string> getLink,
<<<<<<< HEAD
            Func<string, string, XrefSpec> resolveXref,
=======
            Func<string, XrefSpec> resolveXref,
            Func<string, List<string>> parseMonikerRange,
>>>>>>> a52b7580
            MarkdownPipelineType pipelineType)
        {
            using (InclusionContext.PushFile(file))
            {
                try
                {
                    var status = new Status
                    {
                        Result = new MarkupResult(),
                        Culture = file.Docset.Culture,
                        ReadFileDelegate = readFile,
                        GetLinkDelegate = getLink,
                        ResolveXrefDelegate = resolveXref,
                        ParseMonikerRangeDelegate = parseMonikerRange,
                    };
                    t_status = t_status is null ? ImmutableStack.Create(status) : t_status.Push(status);

                    var html = Markdown.ToHtml(markdown, s_pipelineMapping[pipelineType]);
                    if (pipelineType == MarkdownPipelineType.ConceptualMarkdown && !Result.HasTitle)
                    {
                        Result.Errors.Add(Errors.HeadingNotFound(file));
                    }
                    return (html, Result);
                }
                finally
                {
                    t_status = t_status.Pop();
                }
            }
        }

        private static MarkdownPipeline CreateConceptualMarkdownPipeline()
        {
            var markdownContext = new MarkdownContext(GetToken, LogWarning, LogError, ReadFile, GetLink);

            return new MarkdownPipelineBuilder()
                .UseYamlFrontMatter()
                .UseDocfxExtensions(markdownContext)
                .UseExtractTitle()
                .UseResolveHtmlLinks(markdownContext)
                .UseResolveXref(ResolveXref)
                .UseMonikerZone(ParseMonikerRange)
                .Build();
        }

        private static MarkdownPipeline CreateMarkdownPipeline()
        {
            var markdownContext = new MarkdownContext(GetToken, LogWarning, LogError, ReadFile, GetLink);

            return new MarkdownPipelineBuilder()
                .UseYamlFrontMatter()
                .UseDocfxExtensions(markdownContext)
                .UseResolveHtmlLinks(markdownContext)
                .UseResolveXref(ResolveXref)
                .Build();
        }

        private static MarkdownPipeline CreateInlineMarkdownPipeline()
        {
            var markdownContext = new MarkdownContext(GetToken, LogWarning, LogError, ReadFile, GetLink);

            return new MarkdownPipelineBuilder()
                .UseYamlFrontMatter()
                .UseDocfxExtensions(markdownContext)
                .UseResolveHtmlLinks(markdownContext)
                .UseResolveXref(ResolveXref)
                .UseInlineOnly()
                .Build();
        }

        private static MarkdownPipeline CreateTocPipeline()
        {
            var markdownContext = new MarkdownContext(null, LogWarning, LogError, null, null);

            return new MarkdownPipelineBuilder()
                .UseYamlFrontMatter()
                .UseDocfxExtensions(markdownContext)
                .Build();
        }

        private static string GetToken(string key)
        {
            var culture = t_status.Peek().Culture;
            var markdownTokens = s_markdownTokens.GetOrAdd(culture.ToString(), _ => new Lazy<IReadOnlyDictionary<string, string>>(() =>
            {
                var resourceManager = new ResourceManager("Microsoft.Docs.Template.resources.tokens", typeof(PageModel).Assembly);
                using (var resourceSet = resourceManager.GetResourceSet(culture, true, true))
                {
                    return resourceSet.Cast<DictionaryEntry>().ToDictionary(k => k.Key.ToString(), v => v.Value.ToString(), StringComparer.OrdinalIgnoreCase);
                }
            }));

            return markdownTokens.Value.TryGetValue(key, out var value) ? value : null;
        }

        private static void LogError(string code, string message, string doc, int line)
        {
            Result.Errors.Add(new Error(ErrorLevel.Error, code, message, doc, new Range(line, 0)));
        }

        private static void LogWarning(string code, string message, string doc, int line)
        {
            Result.Errors.Add(new Error(ErrorLevel.Warning, code, message, doc, new Range(line, 0)));
        }

        private static (string content, object file) ReadFile(string path, object relativeTo) => t_status.Peek().ReadFileDelegate(path, relativeTo);

        private static string GetLink(string path, object relativeTo, object resultRelativeTo) => t_status.Peek().GetLinkDelegate(path, relativeTo, resultRelativeTo);

        private static XrefSpec ResolveXref(string uid, string moniker) => t_status.Peek().ResolveXrefDelegate(uid, moniker);

        private static List<string> ParseMonikerRange(string monikerRange) => t_status.Peek().ParseMonikerRangeDelegate(monikerRange);

        private sealed class Status
        {
            public MarkupResult Result { get; set; }

            public CultureInfo Culture { get; set; }

            public Func<string, object, (string, object)> ReadFileDelegate { get; set; }

            public Func<string, object, object, string> GetLinkDelegate { get; set; }

<<<<<<< HEAD
            public Func<string, string, XrefSpec> ResolveXrefDelegate { get; set; }
=======
            public Func<string, XrefSpec> ResolveXrefDelegate { get; set; }

            public Func<string, List<string>> ParseMonikerRangeDelegate { get; set; }
>>>>>>> a52b7580
        }
    }
}<|MERGE_RESOLUTION|>--- conflicted
+++ resolved
@@ -65,12 +65,8 @@
             Document file,
             Func<string, object, (string, object)> readFile,
             Func<string, object, object, string> getLink,
-<<<<<<< HEAD
             Func<string, string, XrefSpec> resolveXref,
-=======
-            Func<string, XrefSpec> resolveXref,
             Func<string, List<string>> parseMonikerRange,
->>>>>>> a52b7580
             MarkdownPipelineType pipelineType)
         {
             using (InclusionContext.PushFile(file))
@@ -194,13 +190,9 @@
 
             public Func<string, object, object, string> GetLinkDelegate { get; set; }
 
-<<<<<<< HEAD
             public Func<string, string, XrefSpec> ResolveXrefDelegate { get; set; }
-=======
-            public Func<string, XrefSpec> ResolveXrefDelegate { get; set; }
 
             public Func<string, List<string>> ParseMonikerRangeDelegate { get; set; }
->>>>>>> a52b7580
         }
     }
 }