// Copyright (c) Microsoft. All rights reserved.
// Licensed under the MIT license. See LICENSE file in the project root for full license information.

using System;
using System.Collections.Generic;
using System.Diagnostics;
using Markdig;
using Markdig.Syntax;
using Microsoft.DocAsCode.MarkdigEngine.Extensions;

namespace Microsoft.Docs.Build
{
    public enum MarkdownPipelineType
    {
        Markdown,
        InlineMarkdown,
    }

    internal static class Markup
    {
        // In docfx 2, a localized text is prepended to quotes beginning with
        // [!NOTE], [!TIP], [!WARNING], [!IMPORTANT], [!CAUTION].
        //
        // Docfx 2 reads localized tokens from template repo. In docfx3, build (excluding static page generation)
        // does not depend on template, thus these tokens are managed by us.
        //
        // TODO: add localized tokens
        private static readonly IReadOnlyDictionary<string, string> s_markdownTokens = new Dictionary<string, string>(StringComparer.OrdinalIgnoreCase)
        {
            { "Note", "<p>Note</p>" },
            { "Tip", "<p>Tip</p>" },
            { "Warning", "<p>Warning</p>" },
            { "Important", "<p>Important</p>" },
            { "Caution", "<p>Caution</p>" },
        };

        private static readonly Dictionary<MarkdownPipelineType, MarkdownPipeline> s_pipelineMapping = new Dictionary<MarkdownPipelineType, MarkdownPipeline>()
        {
            { MarkdownPipelineType.Markdown, CreateMarkdownPipeline() },
            { MarkdownPipelineType.InlineMarkdown, CreateInlineMarkdownPipeline() },
        };

        private static readonly MarkdownPipeline s_tocPipeline = CreateTocPipeline();

        [ThreadStatic]
        private static MarkupResult t_result;

        [ThreadStatic]
        private static DependencyMapBuilder t_dependencyMap;

        [ThreadStatic]
        private static BookmarkValidator t_bookmarkValidator;

        [ThreadStatic]
        private static Action<Document> t_buildChild;

        public static MarkupResult Result => t_result;

<<<<<<< HEAD
        public static (MarkdownDocument ast, MarkupResult result) Parse(string content)
        {
            if (t_result != null)
            {
                throw new NotImplementedException("Nested call to Markup.ToHtml");
            }

            try
            {
                t_result = new MarkupResult();
                var ast = Markdown.Parse(content, s_tocPipeline);

                return (ast, t_result);
            }
            finally
            {
                t_result = null;
            }
        }
=======
        public static MarkdownPipeline GetPipeline(MarkdownPipelineType pipelineType) => s_pipelineMapping[pipelineType];
>>>>>>> 5d4f2db3

        public static (string html, MarkupResult result) ToHtml(
            string markdown,
            Document file,
            DependencyMapBuilder dependencyMap,
            BookmarkValidator bookmarkValidator,
            Action<Document> buildChild,
            MarkdownPipelineType pipelineType)
        {
            if (t_result != null)
            {
                throw new NotImplementedException("Nested call to Markup.ToHtml");
            }

            using (InclusionContext.PushFile(file))
            {
                try
                {
                    t_result = new MarkupResult();
                    t_dependencyMap = dependencyMap;
                    t_bookmarkValidator = bookmarkValidator;
                    t_buildChild = buildChild;
                    var html = Markdown.ToHtml(markdown, s_pipelineMapping[pipelineType]);
                    if (!t_result.HasTitle)
                    {
                        t_result.Errors.Add(Errors.HeadingNotFound(file));
                    }
                    return (html, t_result);
                }
                finally
                {
                    t_result = null;
                    t_dependencyMap = null;
                    t_bookmarkValidator = null;
                    t_buildChild = null;
                }
            }
        }

        private static MarkdownPipeline CreateMarkdownPipeline()
        {
            var markdownContext = new MarkdownContext(GetToken, LogWarning, LogError, ReadFile, GetLink);

            return new MarkdownPipelineBuilder()
                .UseYamlFrontMatter()
                .UseDocfxExtensions(markdownContext)
                .UseExtractYamlHeader()
                .UseExtractTitle()
                .UseResolveHtmlLinks(markdownContext)
                .UseResolveXref(ResolveXref)
                .Build();
        }

<<<<<<< HEAD
        private static MarkdownPipeline CreateTocPipeline()
        {
            var markdownContext = new MarkdownContext(null, LogWarning, LogError, null, null);
=======
        private static MarkdownPipeline CreateInlineMarkdownPipeline()
        {
            var markdownContext = new MarkdownContext(GetToken, LogWarning, LogError, ReadFile, GetLink);
>>>>>>> 5d4f2db3

            return new MarkdownPipelineBuilder()
                .UseYamlFrontMatter()
                .UseDocfxExtensions(markdownContext)
<<<<<<< HEAD
                .UseExtractYamlHeader()
=======
                .UseResolveHtmlLinks(markdownContext)
                .UseResolveXref(ResolveXref)
                .UseInlineOnly()
>>>>>>> 5d4f2db3
                .Build();
        }

        private static string GetToken(string key)
        {
            return s_markdownTokens.TryGetValue(key, out var value) ? value : null;
        }

        private static void LogError(string code, string message, string doc, int line)
        {
            Result.Errors.Add(new Error(ErrorLevel.Error, code, message, doc, new Range(line, 0)));
        }

        private static void LogWarning(string code, string message, string doc, int line)
        {
            Result.Errors.Add(new Error(ErrorLevel.Warning, code, message, doc, new Range(line, 0)));
        }

        private static (string content, object file) ReadFile(string path, object relativeTo)
        {
            Debug.Assert(relativeTo is Document);

            var (error, content, child) = ((Document)relativeTo).TryResolveContent(path);

            if (error != null)
            {
                Result.Errors.Add(error);
            }

            t_dependencyMap.AddDependencyItem((Document)relativeTo, child, DependencyType.Inclusion);

            return (content, child);
        }

        private static string GetLink(string path, object relativeTo, object resultRelativeTo)
        {
            Debug.Assert(relativeTo is Document);
            Debug.Assert(resultRelativeTo is Document);

            var self = (Document)relativeTo;
            var (error, link, fragment, child) = self.TryResolveHref(path, (Document)resultRelativeTo);

            if (error != null)
            {
                Result.Errors.Add(error);
            }

            if (child != null)
            {
                t_buildChild(child);
                t_dependencyMap.AddDependencyItem(self, child, HrefUtility.FragmentToDependencyType(fragment));
            }

            t_bookmarkValidator.AddBookmarkReference(self, child ?? self, fragment);

            return link;
        }

        private static string ResolveXref(string uid)
        {
            // TODO: implement xref resolve
            return null;
        }
    }
}<|MERGE_RESOLUTION|>--- conflicted
+++ resolved
@@ -14,6 +14,7 @@
     {
         Markdown,
         InlineMarkdown,
+        TocMarkdown,
     }
 
     internal static class Markup
@@ -38,10 +39,9 @@
         {
             { MarkdownPipelineType.Markdown, CreateMarkdownPipeline() },
             { MarkdownPipelineType.InlineMarkdown, CreateInlineMarkdownPipeline() },
+            { MarkdownPipelineType.TocMarkdown, CreateTocPipeline() },
         };
 
-        private static readonly MarkdownPipeline s_tocPipeline = CreateTocPipeline();
-
         [ThreadStatic]
         private static MarkupResult t_result;
 
@@ -56,7 +56,6 @@
 
         public static MarkupResult Result => t_result;
 
-<<<<<<< HEAD
         public static (MarkdownDocument ast, MarkupResult result) Parse(string content)
         {
             if (t_result != null)
@@ -67,7 +66,7 @@
             try
             {
                 t_result = new MarkupResult();
-                var ast = Markdown.Parse(content, s_tocPipeline);
+                var ast = Markdown.Parse(content, s_pipelineMapping[MarkdownPipelineType.TocMarkdown]);
 
                 return (ast, t_result);
             }
@@ -76,9 +75,6 @@
                 t_result = null;
             }
         }
-=======
-        public static MarkdownPipeline GetPipeline(MarkdownPipelineType pipelineType) => s_pipelineMapping[pipelineType];
->>>>>>> 5d4f2db3
 
         public static (string html, MarkupResult result) ToHtml(
             string markdown,
@@ -132,26 +128,27 @@
                 .Build();
         }
 
-<<<<<<< HEAD
-        private static MarkdownPipeline CreateTocPipeline()
-        {
-            var markdownContext = new MarkdownContext(null, LogWarning, LogError, null, null);
-=======
         private static MarkdownPipeline CreateInlineMarkdownPipeline()
         {
             var markdownContext = new MarkdownContext(GetToken, LogWarning, LogError, ReadFile, GetLink);
->>>>>>> 5d4f2db3
 
             return new MarkdownPipelineBuilder()
                 .UseYamlFrontMatter()
                 .UseDocfxExtensions(markdownContext)
-<<<<<<< HEAD
-                .UseExtractYamlHeader()
-=======
                 .UseResolveHtmlLinks(markdownContext)
                 .UseResolveXref(ResolveXref)
                 .UseInlineOnly()
->>>>>>> 5d4f2db3
+                .Build();
+        }
+
+        private static MarkdownPipeline CreateTocPipeline()
+        {
+            var markdownContext = new MarkdownContext(null, LogWarning, LogError, null, null);
+
+            return new MarkdownPipelineBuilder()
+                .UseYamlFrontMatter()
+                .UseDocfxExtensions(markdownContext)
+                .UseExtractYamlHeader()
                 .Build();
         }
 
