// Copyright (c) Microsoft. All rights reserved.
// Licensed under the MIT license. See LICENSE file in the project root for full license information.

using System.Collections.Generic;
using System.Diagnostics;
using System.IO;
using System.Threading.Tasks;
using Newtonsoft.Json.Linq;

namespace Microsoft.Docs.Build
{
    internal static class BuildPage
    {
        private static HashSet<string> s_outputMetadatas = new HashSet<string>(JsonUtility.GetPropertyNames(typeof(OutputModel)));

        public static async Task<(IEnumerable<Error> errors, PublishItem publishItem)> Build(
            Context context,
            Document file,
            TableOfContentsMap tocMap)
        {
            Debug.Assert(file.ContentType == ContentType.Page);

<<<<<<< HEAD
            var (errors, schema, model, inputMetadata) = await Load(context, file, buildChild);
=======
            var (errors, isPage, model) = await Load(context, file);
>>>>>>> fc1a59d1

            if (!string.IsNullOrEmpty(inputMetadata.BreadcrumbPath))
            {
<<<<<<< HEAD
                var (breadcrumbError, breadcrumbPath, _) = context.DependencyResolver.ResolveLink(inputMetadata.BreadcrumbPath, file, file, buildChild);
                errors.AddIfNotNull(breadcrumbError);
                model.BreadcrumbPath = breadcrumbPath;
=======
                var (breadcrumbError, breadcrumbPath, _) = context.DependencyResolver.ResolveLink(model.BreadcrumbPath, file, file);
                errors.AddIfNotNull(breadcrumbError);
                model.BreadcrumbPath = new SourceInfo<string>(breadcrumbPath, model.BreadcrumbPath);
>>>>>>> fc1a59d1
            }

            model.Locale = file.Docset.Locale;
            model.TocRel = tocMap.FindTocRelativePath(file);
            model.CanonicalUrl = file.CanonicalUrl;
            model.EnableLocSxs = file.Docset.Config.Localization.Bilingual;
            model.SiteName = file.Docset.Config.SiteName;

            var (monikerError, monikers) = context.MonikerProvider.GetFileLevelMonikers(file);
            errors.AddIfNotNull(monikerError);
            model.Monikers = monikers;

            (model.DocumentId, model.DocumentVersionIndependentId) = file.Docset.Redirections.TryGetDocumentId(file, out var docId) ? docId : file.Id;
            (model.ContentGitUrl, model.OriginalContentGitUrl, model.OriginalContentGitUrlTemplate, model.Gitcommit) = context.ContributionProvider.GetGitUrls(file);

            List<Error> contributorErrors;
            (contributorErrors, model.ContributionInfo) = await context.ContributionProvider.GetContributionInfo(file, inputMetadata.Author);
            model.Author = model.ContributionInfo?.Author?.Name;
            model.UpdatedAt = model.ContributionInfo?.UpdatedAtDateTime.ToString("yyyy-MM-dd hh:mm tt");

            model.DepotName = $"{file.Docset.Config.Product}.{file.Docset.Config.Name}";
            model.Path = PathUtility.NormalizeFile(Path.GetRelativePath(file.Docset.SiteBasePath, file.SitePath));
            model.CanonicalUrlPrefix = $"{file.Docset.HostName}/{model.Locale}/{file.Docset.SiteBasePath}/";

            if (file.Docset.Config.Output.Pdf)
                model.PdfUrlPrefixTemplate = $"{file.Docset.HostName}/pdfstore/{model.Locale}/{file.Docset.Config.Product}.{file.Docset.Config.Name}/{{branchName}}";

            if (contributorErrors != null)
                errors.AddRange(contributorErrors);

            var outputPath = file.GetOutputPath(model.Monikers, file.Docset.SiteBasePath, isPage);
            var (output, extensionData) = ApplyTemplate(context, file, model, isPage);

            var publishItem = new PublishItem
            {
                Url = file.SiteUrl,
                Path = outputPath,
                SourcePath = file.FilePath,
                Locale = file.Docset.Locale,
                Monikers = model.Monikers,
                MonikerGroup = MonikerUtility.GetGroup(model.Monikers),
                ExtensionData = extensionData,
            };

            if (context.PublishModelBuilder.TryAdd(file, publishItem))
            {
                if (output is string str)
                {
                    context.Output.WriteText(str, publishItem.Path);
                }
                else
                {
                    context.Output.WriteJson(output, publishItem.Path);
                }

                if (file.Docset.Legacy && extensionData != null)
                {
                    var metadataPath = outputPath.Substring(0, outputPath.Length - ".raw.page.json".Length) + ".mta.json";
                    context.Output.WriteJson(extensionData, metadataPath);
                }
            }

            if (Path.GetFileNameWithoutExtension(file.FilePath).Equals("404", PathUtility.PathComparison))
            {
                // custom 404 page is not supported
                errors.Add(Errors.Custom404Page(file.FilePath));
            }

            return (errors, publishItem);
        }

<<<<<<< HEAD
        private static async Task<(List<Error> errors, Schema schema, OutputModel model, InputMetadata inputMetadata)>
            Load(Context context, Document file, Action<Document> buildChild)
=======
        private static async Task<(List<Error> errors, bool isPage, OutputModel model)>
            Load(Context context, Document file)
>>>>>>> fc1a59d1
        {
            if (file.FilePath.EndsWith(".md", PathUtility.PathComparison))
            {
                return LoadMarkdown(context, file);
            }
            if (file.FilePath.EndsWith(".yml", PathUtility.PathComparison))
            {
                return await LoadYaml(context, file);
            }

            Debug.Assert(file.FilePath.EndsWith(".json", PathUtility.PathComparison));
            return await LoadJson(context, file);
        }

<<<<<<< HEAD
        private static (List<Error> errors, Schema schema, OutputModel model, InputMetadata inputMetadata)
            LoadMarkdown(Context context, Document file, Action<Document> buildChild)
=======
        private static (List<Error> errors, bool isPage, OutputModel model)
            LoadMarkdown(Context context, Document file)
>>>>>>> fc1a59d1
        {
            var errors = new List<Error>();
            var content = file.ReadText();
            GitUtility.CheckMergeConflictMarker(content, file.FilePath);

            var (markupErrors, html) = MarkdownUtility.ToHtml(
                context,
                content,
                file,
                MarkdownPipelineType.Markdown);
            errors.AddRange(markupErrors);

            var htmlDom = HtmlUtility.LoadHtml(html);
            var wordCount = HtmlUtility.CountWord(htmlDom);
            var bookmarks = HtmlUtility.GetBookmarks(htmlDom);

            if (!HtmlUtility.TryExtractTitle(htmlDom, out var title, out var rawTitle))
            {
                errors.Add(Errors.HeadingNotFound(file));
            }

            var (metadataErrors, metadataObject) = context.MetadataProvider.GetMetadata(file);
            errors.AddRange(metadataErrors);

            var (toObjectErrors, pageModel, inputMetadata) = GetModels(metadataObject);
            errors.AddRange(toObjectErrors);

            pageModel.Conceptual = HtmlUtility.HtmlPostProcess(htmlDom, file.Docset.Culture);
            pageModel.Title = inputMetadata.Title ?? title;
            pageModel.RawTitle = rawTitle;
            pageModel.WordCount = wordCount;
            pageModel.SchemaType = "Conceptual";

            context.BookmarkValidator.AddBookmarks(file, bookmarks);

<<<<<<< HEAD
            return (errors, Schema.Conceptual, pageModel, inputMetadata);
        }

        private static async Task<(List<Error> errors, Schema schema, OutputModel model, InputMetadata inputMetadata)>
            LoadYaml(Context context, Document file, Action<Document> buildChild)
=======
            return (errors, true, pageModel);
        }

        private static async Task<(List<Error> errors, bool isPage, OutputModel model)>
            LoadYaml(Context context, Document file)
>>>>>>> fc1a59d1
        {
            var (errors, token) = YamlUtility.Parse(file, context);

            return await LoadSchemaDocument(context, errors, token, file);
        }

<<<<<<< HEAD
        private static async Task<(List<Error> errors, Schema schema, OutputModel model, InputMetadata inputMetadata)>
            LoadJson(Context context, Document file, Action<Document> buildChild)
=======
        private static async Task<(List<Error> errors, bool isPage, OutputModel model)>
            LoadJson(Context context, Document file)
>>>>>>> fc1a59d1
        {
            var (errors, token) = JsonUtility.Parse(file, context);

            return await LoadSchemaDocument(context, errors, token, file);
        }

<<<<<<< HEAD
        private static async Task<(List<Error> errors, Schema schema, OutputModel model, InputMetadata inputMetadata)>
            LoadSchemaDocument(Context context, List<Error> errors, JToken token, Document file, Action<Document> buildChild)
=======
        private static async Task<(List<Error> errors, bool isPage, OutputModel model)>
            LoadSchemaDocument(Context context, List<Error> errors, JToken token, Document file)
>>>>>>> fc1a59d1
        {
            var obj = token as JObject;

            var (schemaValidator, schemaTransformer) = TemplateEngine.GetJsonSchema(file.Mime);
            if (schemaValidator is null || schemaTransformer is null)
            {
                throw Errors.SchemaNotFound(file.Mime).ToException();
            }

            // validate via json schema
            var schemaValidationErrors = schemaValidator.Validate(token);
            errors.AddRange(schemaValidationErrors);

            // transform via json schema
            var (schemaTransformError, transformedToken) = schemaTransformer.TransformContent(file, context, token);
            errors.AddRange(schemaTransformError);

<<<<<<< HEAD
            // TODO: remove schema validation in ToObject
            var (_, content) = JsonUtility.ToObject(transformedToken, file.Schema.Type);

            var (metaErrors, metadataObject) = context.MetadataProvider.GetMetadata(file);
            errors.AddRange(metaErrors);

            var (toObjectErrors, pageModel, inputMetadata) = GetModels(metadataObject);
            errors.AddRange(toObjectErrors);

            if (file.Docset.Legacy && file.Schema.Type == typeof(LandingData))
=======
            var (metaErrors, pageModel) = context.MetadataProvider.GetMetadata(file);
            errors.AddRange(metaErrors);

            var conceptual = (string)null;
            if (file.Docset.Legacy && TemplateEngine.IsLandingData(file.Mime))
>>>>>>> fc1a59d1
            {
                // TODO: remove schema validation in ToObject
                var (_, content) = JsonUtility.ToObject(transformedToken, typeof(LandingData));

                // merge extension data to metadata in legacy model
                var landingData = (LandingData)content;
                var mergedMetadata = JsonUtility.ToJObject(pageModel as InputMetadata);
                JsonUtility.Merge(mergedMetadata, landingData.ExtensionData);

                (_, pageModel) = JsonUtility.ToObject<OutputModel>(mergedMetadata);

                if (file.Docset.Legacy)
                {
                    conceptual = HtmlUtility.HtmlPostProcess(
                    await RazorTemplate.Render(file.Mime, content), file.Docset.Culture);
                }
            }

            if (conceptual != null)
            {
                pageModel.Conceptual = conceptual;
            }
            else
            {
                pageModel.Content = transformedToken;
            }

            pageModel.Title = inputMetadata.Title ?? obj?.Value<string>("title");
            pageModel.RawTitle = file.Docset.Legacy ? $"<h1>{obj?.Value<string>("title")}</h1>" : null;
            pageModel.SchemaType = file.Mime;

<<<<<<< HEAD
            return (errors, file.Schema, pageModel, inputMetadata);
=======
            return (errors, !TemplateEngine.IsData(file.Mime), pageModel);
>>>>>>> fc1a59d1
        }

        private static (object output, JObject extensionData) ApplyTemplate(Context context, Document file, OutputModel model, bool isPage)
        {
            var rawMetadata = context.Template is null ? model.ExtensionData : context.Template.CreateRawMetadata(model, file);

            if (!file.Docset.Config.Output.Json && context.Template != null)
            {
                return (context.Template.Render(model, file, rawMetadata), null);
            }

            if (file.Docset.Legacy)
            {
                if (isPage && context.Template != null)
                {
                    return context.Template.Transform(model, rawMetadata);
                }

                return (model, null);
            }

            return (model, isPage ? rawMetadata : null);
        }

        private static (List<Error>, OutputModel, InputMetadata) GetModels(JObject inputMetadata)
        {
            var (toObjectErrors, metadataModel) = JsonUtility.ToObject<InputMetadata>(inputMetadata);

            var clonedMetadata = (JObject)inputMetadata.DeepClone();

            // todo: fix extension data overwriting defined property
            clonedMetadata.Remove("monikerRange");
            foreach (var reserved in s_outputMetadatas)
            {
                clonedMetadata.Remove(reserved);
            }
            return (toObjectErrors, new OutputModel { ExtensionData = clonedMetadata }, metadataModel);
        }
    }
}<|MERGE_RESOLUTION|>--- conflicted
+++ resolved
@@ -20,23 +20,13 @@
         {
             Debug.Assert(file.ContentType == ContentType.Page);
 
-<<<<<<< HEAD
-            var (errors, schema, model, inputMetadata) = await Load(context, file, buildChild);
-=======
-            var (errors, isPage, model) = await Load(context, file);
->>>>>>> fc1a59d1
+            var (errors, isPage, model, inputMetadata) = await Load(context, file);
 
             if (!string.IsNullOrEmpty(inputMetadata.BreadcrumbPath))
             {
-<<<<<<< HEAD
-                var (breadcrumbError, breadcrumbPath, _) = context.DependencyResolver.ResolveLink(inputMetadata.BreadcrumbPath, file, file, buildChild);
+                var (breadcrumbError, breadcrumbPath, _) = context.DependencyResolver.ResolveLink(inputMetadata.BreadcrumbPath, file, file);
                 errors.AddIfNotNull(breadcrumbError);
                 model.BreadcrumbPath = breadcrumbPath;
-=======
-                var (breadcrumbError, breadcrumbPath, _) = context.DependencyResolver.ResolveLink(model.BreadcrumbPath, file, file);
-                errors.AddIfNotNull(breadcrumbError);
-                model.BreadcrumbPath = new SourceInfo<string>(breadcrumbPath, model.BreadcrumbPath);
->>>>>>> fc1a59d1
             }
 
             model.Locale = file.Docset.Locale;
@@ -108,13 +98,8 @@
             return (errors, publishItem);
         }
 
-<<<<<<< HEAD
-        private static async Task<(List<Error> errors, Schema schema, OutputModel model, InputMetadata inputMetadata)>
-            Load(Context context, Document file, Action<Document> buildChild)
-=======
-        private static async Task<(List<Error> errors, bool isPage, OutputModel model)>
+        private static async Task<(List<Error> errors, bool isPage, OutputModel model, InputMetadata inputMetadata)>
             Load(Context context, Document file)
->>>>>>> fc1a59d1
         {
             if (file.FilePath.EndsWith(".md", PathUtility.PathComparison))
             {
@@ -129,13 +114,8 @@
             return await LoadJson(context, file);
         }
 
-<<<<<<< HEAD
-        private static (List<Error> errors, Schema schema, OutputModel model, InputMetadata inputMetadata)
-            LoadMarkdown(Context context, Document file, Action<Document> buildChild)
-=======
-        private static (List<Error> errors, bool isPage, OutputModel model)
+        private static (List<Error> errors, bool isPage, OutputModel model, InputMetadata inputMetadata)
             LoadMarkdown(Context context, Document file)
->>>>>>> fc1a59d1
         {
             var errors = new List<Error>();
             var content = file.ReadText();
@@ -157,11 +137,10 @@
                 errors.Add(Errors.HeadingNotFound(file));
             }
 
-            var (metadataErrors, metadataObject) = context.MetadataProvider.GetMetadata(file);
+            var (metadataErrors, metadataObject, inputMetadata) = context.MetadataProvider.GetMetadata(file);
             errors.AddRange(metadataErrors);
 
-            var (toObjectErrors, pageModel, inputMetadata) = GetModels(metadataObject);
-            errors.AddRange(toObjectErrors);
+            var pageModel = GetOutputModels(metadataObject);
 
             pageModel.Conceptual = HtmlUtility.HtmlPostProcess(htmlDom, file.Docset.Culture);
             pageModel.Title = inputMetadata.Title ?? title;
@@ -171,45 +150,27 @@
 
             context.BookmarkValidator.AddBookmarks(file, bookmarks);
 
-<<<<<<< HEAD
-            return (errors, Schema.Conceptual, pageModel, inputMetadata);
-        }
-
-        private static async Task<(List<Error> errors, Schema schema, OutputModel model, InputMetadata inputMetadata)>
-            LoadYaml(Context context, Document file, Action<Document> buildChild)
-=======
-            return (errors, true, pageModel);
-        }
-
-        private static async Task<(List<Error> errors, bool isPage, OutputModel model)>
+            return (errors, true, pageModel, inputMetadata);
+        }
+
+        private static async Task<(List<Error> errors, bool isPage, OutputModel model, InputMetadata inputMetadata)>
             LoadYaml(Context context, Document file)
->>>>>>> fc1a59d1
         {
             var (errors, token) = YamlUtility.Parse(file, context);
 
             return await LoadSchemaDocument(context, errors, token, file);
         }
 
-<<<<<<< HEAD
-        private static async Task<(List<Error> errors, Schema schema, OutputModel model, InputMetadata inputMetadata)>
-            LoadJson(Context context, Document file, Action<Document> buildChild)
-=======
-        private static async Task<(List<Error> errors, bool isPage, OutputModel model)>
+        private static async Task<(List<Error> errors, bool isPage, OutputModel model, InputMetadata inputMetadata)>
             LoadJson(Context context, Document file)
->>>>>>> fc1a59d1
         {
             var (errors, token) = JsonUtility.Parse(file, context);
 
             return await LoadSchemaDocument(context, errors, token, file);
         }
 
-<<<<<<< HEAD
-        private static async Task<(List<Error> errors, Schema schema, OutputModel model, InputMetadata inputMetadata)>
-            LoadSchemaDocument(Context context, List<Error> errors, JToken token, Document file, Action<Document> buildChild)
-=======
-        private static async Task<(List<Error> errors, bool isPage, OutputModel model)>
+        private static async Task<(List<Error> errors, bool isPage, OutputModel model, InputMetadata inputMetadata)>
             LoadSchemaDocument(Context context, List<Error> errors, JToken token, Document file)
->>>>>>> fc1a59d1
         {
             var obj = token as JObject;
 
@@ -227,31 +188,21 @@
             var (schemaTransformError, transformedToken) = schemaTransformer.TransformContent(file, context, token);
             errors.AddRange(schemaTransformError);
 
-<<<<<<< HEAD
-            // TODO: remove schema validation in ToObject
-            var (_, content) = JsonUtility.ToObject(transformedToken, file.Schema.Type);
-
-            var (metaErrors, metadataObject) = context.MetadataProvider.GetMetadata(file);
+            var (metaErrors, metadataObject, inputMetadata) = context.MetadataProvider.GetMetadata(file);
             errors.AddRange(metaErrors);
 
-            var (toObjectErrors, pageModel, inputMetadata) = GetModels(metadataObject);
-            errors.AddRange(toObjectErrors);
-
-            if (file.Docset.Legacy && file.Schema.Type == typeof(LandingData))
-=======
-            var (metaErrors, pageModel) = context.MetadataProvider.GetMetadata(file);
-            errors.AddRange(metaErrors);
-
             var conceptual = (string)null;
+            var pageModel = GetOutputModels(metadataObject);
+
             if (file.Docset.Legacy && TemplateEngine.IsLandingData(file.Mime))
->>>>>>> fc1a59d1
             {
                 // TODO: remove schema validation in ToObject
                 var (_, content) = JsonUtility.ToObject(transformedToken, typeof(LandingData));
 
                 // merge extension data to metadata in legacy model
                 var landingData = (LandingData)content;
-                var mergedMetadata = JsonUtility.ToJObject(pageModel as InputMetadata);
+                var mergedMetadata = new JObject();
+                JsonUtility.Merge(mergedMetadata, metadataObject);
                 JsonUtility.Merge(mergedMetadata, landingData.ExtensionData);
 
                 (_, pageModel) = JsonUtility.ToObject<OutputModel>(mergedMetadata);
@@ -276,11 +227,7 @@
             pageModel.RawTitle = file.Docset.Legacy ? $"<h1>{obj?.Value<string>("title")}</h1>" : null;
             pageModel.SchemaType = file.Mime;
 
-<<<<<<< HEAD
-            return (errors, file.Schema, pageModel, inputMetadata);
-=======
-            return (errors, !TemplateEngine.IsData(file.Mime), pageModel);
->>>>>>> fc1a59d1
+            return (errors, !TemplateEngine.IsData(file.Mime), pageModel, inputMetadata);
         }
 
         private static (object output, JObject extensionData) ApplyTemplate(Context context, Document file, OutputModel model, bool isPage)
@@ -305,10 +252,8 @@
             return (model, isPage ? rawMetadata : null);
         }
 
-        private static (List<Error>, OutputModel, InputMetadata) GetModels(JObject inputMetadata)
-        {
-            var (toObjectErrors, metadataModel) = JsonUtility.ToObject<InputMetadata>(inputMetadata);
-
+        private static OutputModel GetOutputModels(JObject inputMetadata)
+        {
             var clonedMetadata = (JObject)inputMetadata.DeepClone();
 
             // todo: fix extension data overwriting defined property
@@ -317,7 +262,7 @@
             {
                 clonedMetadata.Remove(reserved);
             }
-            return (toObjectErrors, new OutputModel { ExtensionData = clonedMetadata }, metadataModel);
+            return new OutputModel { ExtensionData = clonedMetadata };
         }
     }
 }