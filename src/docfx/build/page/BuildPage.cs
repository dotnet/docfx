--- conflicted
+++ resolved
@@ -20,13 +20,7 @@
         {
             Debug.Assert(file.ContentType == ContentType.Page);
 
-<<<<<<< HEAD
-            var (errors, schema, model, yamlHeader) = await Load(context, file, callback);
-            var (metaErrors, metadata) = JsonUtility.ToObjectWithSchemaValidation<FileMetadata>(file.Docset.Metadata.GetMetadata(file, yamlHeader));
-            errors.AddRange(metaErrors);
-=======
             var (errors, schema, model, metadata) = await Load(context, file, callback);
->>>>>>> a52b7580
 
             model.PageType = schema.Name;
             model.Locale = file.Docset.Locale;
