// Copyright (c) Microsoft. All rights reserved.
// Licensed under the MIT license. See LICENSE file in the project root for full license information.

using System.Collections.Generic;
using System.Diagnostics;
using System.IO;
using System.Linq;
using System.Threading.Tasks;
using HtmlAgilityPack;
using Newtonsoft.Json.Linq;

namespace Microsoft.Docs.Build
{
    internal static class BuildPage
    {
        public static async Task<List<Error>> Build(Context context, Document file)
        {
            Debug.Assert(file.ContentType == ContentType.Page);

            var errors = new List<Error>();

            var (loadErrors, sourceModel) = await Load(context, file);
            errors.AddRange(loadErrors);

            var (monikerError, monikers) = context.MonikerProvider.GetFileLevelMonikers(file.FilePath);
            errors.AddIfNotNull(monikerError);

            var outputPath = context.DocumentProvider.GetOutputPath(file.FilePath, monikers);

            var publishItem = new PublishItem
            {
                Url = file.SiteUrl,
                Path = outputPath,
                SourcePath = file.FilePath.Path,
                Locale = context.LocalizationProvider.Locale,
                Monikers = monikers,
                MonikerGroup = MonikerUtility.GetGroup(monikers),
                ConfigMonikerRange = context.MonikerProvider.GetConfigMonikerRange(file.FilePath),
            };
            var shouldWriteOutput = context.PublishModelBuilder.TryAdd(file, publishItem);

            if (errors.Any(e => e.Level == ErrorLevel.Error))
                return errors;

            var (outputErrors, output, metadata) = file.IsPage
                ? await CreatePageOutput(context, file, sourceModel)
                : CreateDataOutput(context, file, sourceModel);
            errors.AddRange(outputErrors);
            publishItem.ExtensionData = metadata;

            if (Path.GetFileNameWithoutExtension(file.FilePath.Path).Equals("404", PathUtility.PathComparison))
            {
                // custom 404 page is not supported
                errors.Add(Errors.Custom404Page(file));
            }

            if (shouldWriteOutput && !context.Config.DryRun)
            {
                if (output is string str)
                {
                    context.Output.WriteText(str, publishItem.Path);
                }
                else
                {
                    context.Output.WriteJson(output, publishItem.Path);
                }

                if (context.Config.Legacy && file.IsPage)
                {
                    var metadataPath = outputPath.Substring(0, outputPath.Length - ".raw.page.json".Length) + ".mta.json";
                    context.Output.WriteJson(metadata, metadataPath);
                }
            }

            return errors;
        }

        private static async Task<(List<Error> errors, object output, JObject metadata)> CreatePageOutput(
            Context context, Document file, JObject sourceModel)
        {
            var errors = new List<Error>();
            var outputMetadata = new JObject();
            var outputModel = new JObject();

            var (inputMetadataErrors, userMetadata) = context.MetadataProvider.GetMetadata(file.FilePath);
            errors.AddRange(inputMetadataErrors);
            var (systemMetadataErrors, systemMetadata) = await CreateSystemMetadata(context, file, userMetadata);
            errors.AddRange(systemMetadataErrors);

            // Mandatory metadata are metadata that are required by template to sucessfully ran to completion.
            // The current bookmark validation for SDP validates against HTML produced from mustache,
            // so we need to run the full template for SDP even in --dry-run mode.
            if (context.Config.DryRun && string.IsNullOrEmpty(file.Mime))
            {
                return (errors, null, new JObject());
            }

            var systemMetadataJObject = JsonUtility.ToJObject(systemMetadata);

            if (string.IsNullOrEmpty(file.Mime))
            {
                // conceptual raw metadata and raw model
                JsonUtility.Merge(outputMetadata, userMetadata.RawJObject, systemMetadataJObject);
                JsonUtility.Merge(outputModel, userMetadata.RawJObject, sourceModel, systemMetadataJObject);
            }
            else
            {
                JsonUtility.Merge(
                    outputMetadata,
                    sourceModel.TryGetValue<JObject>("metadata", out var sourceMetadata) ? sourceMetadata : new JObject(),
                    systemMetadataJObject);
                JsonUtility.Merge(outputModel, sourceModel, new JObject { ["metadata"] = outputMetadata });
            }

            if (context.Config.OutputJson && !context.Config.Legacy)
            {
                return (errors, outputModel, JsonUtility.SortProperties(outputMetadata));
            }

<<<<<<< HEAD
            var (templateModel, templateMetadata) = CreateTemplateModel(context, SortProperties(outputModel), file);
            if (context.Config.OutputJson)
=======
            var (templateModel, templateMetadata) = CreateTemplateModel(context, JsonUtility.SortProperties(outputModel), file);
            if (context.Config.Output.Json)
>>>>>>> 7c2969ce
            {
                return (errors, templateModel, JsonUtility.SortProperties(templateMetadata));
            }

            var html = context.TemplateEngine.RunLiquid(file, templateModel);
            return (errors, html, JsonUtility.SortProperties(templateMetadata));
        }

        private static (List<Error> errors, object output, JObject metadata)
            CreateDataOutput(Context context, Document file, JObject sourceModel)
        {
            if (context.Config.DryRun)
            {
                return (new List<Error>(), null, new JObject());
            }

            return (new List<Error>(), context.TemplateEngine.RunJint($"{file.Mime}.json.js", sourceModel), null);
        }

        private static async Task<(List<Error>, SystemMetadata)> CreateSystemMetadata(Context context, Document file, UserMetadata inputMetadata)
        {
            var errors = new List<Error>();
            var systemMetadata = new SystemMetadata();

            if (!string.IsNullOrEmpty(inputMetadata.BreadcrumbPath))
            {
                var (breadcrumbError, breadcrumbPath, _) = context.LinkResolver.ResolveLink(
                    inputMetadata.BreadcrumbPath,
                    context.DocumentProvider.GetDocument(inputMetadata.BreadcrumbPath.Source.File),
                    file);
                errors.AddIfNotNull(breadcrumbError);
                systemMetadata.BreadcrumbPath = breadcrumbPath;
            }

            var (monikerError, monikers) = context.MonikerProvider.GetFileLevelMonikers(file.FilePath);
            errors.AddIfNotNull(monikerError);
            systemMetadata.Monikers = monikers;

            if (context.Config.DryRun)
            {
                return (errors, systemMetadata);
            }

            // To speed things up for dry runs, ignore metadatas that does not produce errors.
            // We also ignore GitHub author validation for dry runs because we are not calling GitHub in local validation anyway.
            var (contributorErrors, contributionInfo) = await context.ContributionProvider.GetContributionInfo(file, inputMetadata.Author);
            errors.AddRange(contributorErrors);
            systemMetadata.ContributionInfo = contributionInfo;

            systemMetadata.Locale = context.LocalizationProvider.Locale;
            systemMetadata.CanonicalUrl = file.CanonicalUrl;
            systemMetadata.Path = file.SitePath;
            systemMetadata.CanonicalUrlPrefix = UrlUtility.Combine($"https://{context.Config.HostName}", systemMetadata.Locale, context.Config.BasePath.RelativePath) + "/";

            systemMetadata.TocRel = !string.IsNullOrEmpty(inputMetadata.TocRel)
                ? inputMetadata.TocRel : context.TocMap.FindTocRelativePath(file);
            systemMetadata.EnableLocSxs = context.LocalizationProvider.EnableSideBySide;
            systemMetadata.SiteName = context.Config.SiteName;

            (systemMetadata.DocumentId, systemMetadata.DocumentVersionIndependentId)
                = context.DocumentProvider.GetDocumentId(context.RedirectionProvider.GetOriginalFile(file.FilePath));

            (systemMetadata.ContentGitUrl, systemMetadata.OriginalContentGitUrl, systemMetadata.OriginalContentGitUrlTemplate,
                systemMetadata.Gitcommit) = context.ContributionProvider.GetGitUrls(file);

            systemMetadata.Author = systemMetadata.ContributionInfo?.Author?.Name;
            systemMetadata.UpdatedAt = systemMetadata.ContributionInfo?.UpdatedAtDateTime.ToString("yyyy-MM-dd hh:mm tt");

            systemMetadata.SearchProduct = context.Config.Product;
            systemMetadata.SearchDocsetName = context.Config.Name;

            if (context.Config.OutputPdf)
            {
                systemMetadata.PdfUrlPrefixTemplate = UrlUtility.Combine(
                    $"https://{context.Config.HostName}", "pdfstore", systemMetadata.Locale, $"{context.Config.Product}.{context.Config.Name}", "{branchName}");
            }

            return (errors, systemMetadata);
        }

        private static async Task<(List<Error> errors, JObject model)> Load(Context context, Document file)
        {
            if (file.FilePath.EndsWith(".md"))
            {
                return LoadMarkdown(context, file);
            }
            if (file.FilePath.EndsWith(".yml"))
            {
                return await LoadYaml(context, file);
            }

            Debug.Assert(file.FilePath.EndsWith(".json"));
            return await LoadJson(context, file);
        }

        private static (List<Error> errors, JObject model) LoadMarkdown(Context context, Document file)
        {
            var errors = new List<Error>();
            var content = context.Input.ReadString(file.FilePath);
            errors.AddIfNotNull(MergeConflict.CheckMergeConflictMarker(content, file.FilePath));

            var (markupErrors, html) = context.MarkdownEngine.ToHtml(content, file, MarkdownPipelineType.Markdown);
            errors.AddRange(markupErrors);

            var htmlDom = HtmlUtility.LoadHtml(html).PostMarkup(context.Config.DryRun);
            ValidateBookmarks(context, file, htmlDom);
            if (!HtmlUtility.TryExtractTitle(htmlDom, out var title, out var rawTitle))
            {
                errors.Add(Errors.HeadingNotFound(file));
            }

            var (metadataErrors, userMetadata) = context.MetadataProvider.GetMetadata(file.FilePath);
            errors.AddRange(metadataErrors);

            if (context.Config.DryRun)
            {
                return (errors, new JObject());
            }

            var pageModel = JsonUtility.ToJObject(new ConceptualModel
            {
                Conceptual = CreateHtmlContent(context, htmlDom),
                WordCount = HtmlUtility.CountWord(htmlDom),
                RawTitle = rawTitle,
                Title = userMetadata.Title ?? title,
            });

            return (errors, pageModel);
        }

        private static async Task<(List<Error> errors, JObject model)> LoadYaml(Context context, Document file)
        {
            var (errors, token) = context.Input.ReadYaml(file.FilePath);

            return await LoadSchemaDocument(context, errors, token, file);
        }

        private static async Task<(List<Error> errors, JObject model)> LoadJson(Context context, Document file)
        {
            var (errors, token) = context.Input.ReadJson(file.FilePath);

            return await LoadSchemaDocument(context, errors, token, file);
        }

        private static async Task<(List<Error> errors, JObject model)>
            LoadSchemaDocument(Context context, List<Error> errors, JToken token, Document file)
        {
            var schemaTemplate = context.TemplateEngine.GetSchema(file.Mime);

            if (!(token is JObject obj))
            {
                throw Errors.UnexpectedType(new SourceInfo(file.FilePath, 1, 1), JTokenType.Object, token.Type).ToException();
            }

            // validate via json schema
            var schemaValidationErrors = schemaTemplate.JsonSchemaValidator.Validate(obj);
            errors.AddRange(schemaValidationErrors);

            var validatedObj = new JObject();
            JsonUtility.Merge(validatedObj, obj);

            // transform model via json schema
            if (file.IsPage)
            {
                // transform metadata via json schema
                var (metadataErrors, userMetadata) = context.MetadataProvider.GetMetadata(file.FilePath);
                JsonUtility.Merge(validatedObj, new JObject { ["metadata"] = userMetadata.RawJObject });
                errors.AddRange(metadataErrors);
            }

            var (schemaTransformError, transformedToken) = schemaTemplate.JsonSchemaTransformer.TransformContent(file, context, validatedObj);
            errors.AddRange(schemaTransformError);
            var pageModel = (JObject)transformedToken;

            if (context.Config.Legacy && TemplateEngine.IsLandingData(file.Mime))
            {
                var (deserializeErrors, landingData) = JsonUtility.ToObject<LandingData>(pageModel);
                errors.AddRange(deserializeErrors);

                var htmlDom = HtmlUtility.LoadHtml(await RazorTemplate.Render(file.Mime, landingData)).PostMarkup(context.Config.DryRun);
                ValidateBookmarks(context, file, htmlDom);

                pageModel = JsonUtility.ToJObject(new ConceptualModel
                {
                    Conceptual = CreateHtmlContent(context, htmlDom),
                    ExtensionData = pageModel,
                });
            }

            return (errors, pageModel);
        }

        private static (TemplateModel model, JObject metadata) CreateTemplateModel(Context context, JObject pageModel, Document file)
        {
            var content = CreateContent(context, file, pageModel);

            if (context.Config.DryRun)
            {
                return (new TemplateModel(), new JObject());
            }

            // Hosting layers treats empty content as 404, so generate an empty <div></div>
            if (string.IsNullOrWhiteSpace(content))
            {
                content = "<div></div>";
            }

            var templateMetadata = context.TemplateEngine.RunJint(
                string.IsNullOrEmpty(file.Mime) ? "Conceptual.mta.json.js" : $"{file.Mime}.mta.json.js", pageModel);

            if (TemplateEngine.IsLandingData(file.Mime))
            {
                templateMetadata.Remove("conceptual");
            }

            // content for *.mta.json
            var metadata = new JObject(templateMetadata.Properties().Where(p => !p.Name.StartsWith("_")))
            {
                ["is_dynamic_rendering"] = true,
            };

            var pageMetadata = HtmlUtility.CreateHtmlMetaTags(
                metadata, context.MetadataProvider.HtmlMetaHidden, context.MetadataProvider.HtmlMetaNames);

            // content for *.raw.page.json
            var model = new TemplateModel
            {
                Content = content,
                RawMetadata = templateMetadata,
                PageMetadata = pageMetadata,
                ThemesRelativePathToOutputRoot = "_themes/",
            };

            return (model, metadata);
        }

        private static string CreateHtmlContent(Context context, HtmlNode html)
        {
            return LocalizationUtility.AddLeftToRightMarker(
                context.LocalizationProvider.Culture,
                HtmlUtility.AddLinkType(html, context.LocalizationProvider.Locale).WriteTo());
        }

        private static void ValidateBookmarks(Context context, Document file, HtmlNode html)
        {
            var bookmarks = HtmlUtility.GetBookmarks(html);
            context.BookmarkValidator.AddBookmarks(file, bookmarks);
        }

        private static string CreateContent(Context context, Document file, JObject pageModel)
        {
            if (string.IsNullOrEmpty(file.Mime) || TemplateEngine.IsLandingData(file.Mime))
            {
                // Conceptual and Landing Data
                return pageModel.Value<string>("conceptual");
            }

            // Generate SDP content
            var jintResult = context.TemplateEngine.RunJint($"{file.Mime}.html.primary.js", pageModel);
            var content = context.TemplateEngine.RunMustache($"{file.Mime}.html.primary.tmpl", jintResult);

            var htmlDom = HtmlUtility.LoadHtml(content);
            ValidateBookmarks(context, file, htmlDom);
            return CreateHtmlContent(context, htmlDom);
        }
    }
}<|MERGE_RESOLUTION|>--- conflicted
+++ resolved
@@ -117,13 +117,8 @@
                 return (errors, outputModel, JsonUtility.SortProperties(outputMetadata));
             }
 
-<<<<<<< HEAD
-            var (templateModel, templateMetadata) = CreateTemplateModel(context, SortProperties(outputModel), file);
+            var (templateModel, templateMetadata) = CreateTemplateModel(context, JsonUtility.SortProperties(outputModel), file);
             if (context.Config.OutputJson)
-=======
-            var (templateModel, templateMetadata) = CreateTemplateModel(context, JsonUtility.SortProperties(outputModel), file);
-            if (context.Config.Output.Json)
->>>>>>> 7c2969ce
             {
                 return (errors, templateModel, JsonUtility.SortProperties(templateMetadata));
             }
