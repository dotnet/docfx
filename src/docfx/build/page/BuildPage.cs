// Copyright (c) Microsoft. All rights reserved.
// Licensed under the MIT license. See LICENSE file in the project root for full license information.

using System;
using System.Collections.Generic;
using System.Diagnostics;
using System.Linq;
using System.Threading.Tasks;
using Newtonsoft.Json.Linq;

namespace Microsoft.Docs.Build
{
    internal static class BuildPage
    {
        public static async Task<(IEnumerable<Error> errors, object result, DependencyMap dependencies)> Build(
            Document file,
            TableOfContentsMap tocMap,
            ContributionInfo contribution,
            BookmarkValidator bookmarkValidator,
            Action<Document> buildChild,
            XrefMap xrefMap)
        {
            Debug.Assert(file.ContentType == ContentType.Page);

            var dependencies = new DependencyMapBuilder();

            var (errors, schema, model, yamlHeader) = await Load(file, dependencies, bookmarkValidator, buildChild, xrefMap);
            var (metaErrors, metadata) = JsonUtility.ToObject<FileMetadata>(JsonUtility.Merge(Metadata.GetFromConfig(file), yamlHeader));
            errors.AddRange(metaErrors);

            model.PageType = schema.Name;
            model.Locale = file.Docset.Config.Locale;
            model.Metadata = metadata;
            model.OpenToPublicContributors = file.Docset.Config.Contribution.ShowEdit;
            model.TocRel = tocMap.FindTocRelativePath(file);
            model.CanonicalUrl = GetCanonicalUrl(file);

            (model.DocumentId, model.DocumentVersionIndependentId) = file.Docset.Redirections.TryGetDocumentId(file, out var docId) ? docId : file.Id;
            (model.ContentGitUrl, model.OriginalContentGitUrl, model.Gitcommit) = contribution.GetGitUrls(file);

<<<<<<< HEAD
            // TODO: add check before to avoid cast failure
            List<Error> contributorErrors;
            var authorName = metadata.Value<string>("author");
            (contributorErrors, model.Author, model.Contributors) = await contribution.GetAuthorAndContributors(file, authorName);
            errors.AddRange(contributorErrors);
=======
            (error, model.Author, model.Contributors, model.UpdatedAt) = await contribution.GetContributorInfo(file, metadata.Author);
            if (error != null)
                errors.Add(error);
>>>>>>> 06b71071

            var output = (object)model;
            if (!file.Docset.Config.Output.Json && schema.Attribute is PageSchemaAttribute)
            {
                output = await RazorTemplate.Render(model);
            }

            return (errors, output, dependencies.Build());
        }

        private static string GetCanonicalUrl(Document file)
        {
            var config = file.Docset.Config;
            var siteUrl = file.SiteUrl;
            if (file.IsExperimental)
            {
                var sitePath = ReplaceLast(file.SitePath, ".experimental", "");
                siteUrl = Document.PathToAbsoluteUrl(sitePath, file.ContentType, file.Schema, config.Output.Json);
            }

            return $"{config.BaseUrl}/{config.Locale}{siteUrl}";

            string ReplaceLast(string source, string find, string replace)
            {
                var i = source.LastIndexOf(find);
                return i >= 0 ? source.Remove(i, find.Length).Insert(i, replace) : source;
            }
        }

        private static async Task<(List<Error> errors, Schema schema, PageModel model, JObject metadata)>
            Load(
            Document file, DependencyMapBuilder dependencies, BookmarkValidator bookmarkValidator, Action<Document> buildChild, XrefMap xrefMap)
        {
            var content = file.ReadText();
            if (file.FilePath.EndsWith(".md", PathUtility.PathComparison))
            {
                return LoadMarkdown(file, content, dependencies, bookmarkValidator, buildChild, xrefMap);
            }
            if (file.FilePath.EndsWith(".yml", PathUtility.PathComparison))
            {
                return await LoadYaml(content, file, dependencies, bookmarkValidator, buildChild, xrefMap);
            }
            Debug.Assert(file.FilePath.EndsWith(".json", PathUtility.PathComparison));
            return await LoadJson(content, file, dependencies, bookmarkValidator, buildChild, xrefMap);
        }

        private static (List<Error> errors, Schema schema, PageModel model, JObject metadata)
            LoadMarkdown(
            Document file, string content, DependencyMapBuilder dependencies, BookmarkValidator bookmarkValidator, Action<Document> buildChild, XrefMap xrefMap)
        {
            var (html, markup) = Markup.ToHtml(content, file, xrefMap, dependencies, bookmarkValidator, buildChild, MarkdownPipelineType.ConceptualMarkdown);

            var htmlDom = HtmlUtility.LoadHtml(html);
            var htmlTitleDom = HtmlUtility.LoadHtml(markup.HtmlTitle);
            var title = markup.Metadata.Value<string>("title") ?? HtmlUtility.GetInnerText(htmlTitleDom);
            var finalHtml = markup.HasHtml ? htmlDom.StripTags().OuterHtml : html;
            var wordCount = HtmlUtility.CountWord(htmlDom);

            var model = new PageModel
            {
                Content = finalHtml,
                Title = title,
                RawTitle = markup.HtmlTitle,
                WordCount = wordCount,
            };

            var bookmarks = HtmlUtility.GetBookmarks(htmlDom).Concat(HtmlUtility.GetBookmarks(htmlTitleDom)).ToHashSet();

            bookmarkValidator.AddBookmarks(file, bookmarks);

            return (markup.Errors, Schema.Conceptual, model, markup.Metadata);
        }

        private static async Task<(List<Error> errors, Schema schema, PageModel model, JObject metadata)>
            LoadYaml(
            string content, Document file, DependencyMapBuilder dependencies, BookmarkValidator bookmarkValidator, Action<Document> buildChild, XrefMap xrefMap)
        {
            var (errors, token) = YamlUtility.Deserialize(content);

            return await LoadSchemaDocument(errors, token, file, dependencies, bookmarkValidator, buildChild, xrefMap);
        }

        private static async Task<(List<Error> errors, Schema schema, PageModel model, JObject metadata)>
            LoadJson(
            string content, Document file, DependencyMapBuilder dependencies, BookmarkValidator bookmarkValidator, Action<Document> buildChild, XrefMap xrefMap)
        {
            var (errors, token) = JsonUtility.Deserialize(content);

            return await LoadSchemaDocument(errors, token, file, dependencies, bookmarkValidator, buildChild, xrefMap);
        }

        private static async Task<(List<Error> errors, Schema schema, PageModel model, JObject metadata)>
            LoadSchemaDocument(
            List<Error> errors, JToken token, Document file, DependencyMapBuilder dependencies, BookmarkValidator bookmarkValidator, Action<Document> buildChild, XrefMap xrefMap)
        {
            // TODO: for backward compatibility, when #YamlMime:YamlDocument, documentType is used to determine schema.
            //       when everything is moved to SDP, we can refactor the mime check to Document.TryCreate
            var obj = token as JObject;
            var schema = file.Schema ?? Schema.GetSchema(obj?.Value<string>("documentType"));
            if (schema == null)
            {
                throw Errors.SchemaNotFound(file.Mime).ToException();
            }

            var (schemaViolationErrors, content) = JsonUtility.ToObject(token, schema.Type, transform: TransformContent);
            errors.AddRange(schemaViolationErrors);

            if (file.Docset.Legacy && schema.Attribute is PageSchemaAttribute)
            {
                content = await RazorTemplate.Render(schema.Name, content);
            }

            // TODO: add check before to avoid case failure
            var metadata = obj?.Value<JObject>("metadata") ?? new JObject();
            var title = metadata.Value<string>("title") ?? obj?.Value<string>("title");

            var model = new PageModel
            {
                Content = content,
                Title = title,
                RawTitle = file.Docset.Legacy ? $"<h1>{obj?.Value<string>("title")}</h1>" : null,
            };

            return (errors, schema, model, metadata);

            object TransformContent(DataTypeAttribute attribute, object value)
            {
                if (attribute is HrefAttribute)
                {
                    return GetLink((string)value, file, file);
                }

                if (attribute is MarkdownAttribute)
                {
                    var (html, markup) = Markup.ToHtml((string)value, file, xrefMap, dependencies, bookmarkValidator, buildChild, MarkdownPipelineType.Markdown);
                    errors.AddRange(markup.Errors);
                    return html;
                }

                if (attribute is InlineMarkdownAttribute)
                {
                    var (html, markup) = Markup.ToHtml((string)value, file, xrefMap, dependencies, bookmarkValidator, buildChild, MarkdownPipelineType.InlineMarkdown);
                    errors.AddRange(markup.Errors);
                    return html;
                }

                if (attribute is HtmlAttribute)
                {
                    var html = HtmlUtility.TransformLinks((string)value, href => GetLink(href, file, file));
                    return HtmlUtility.StripTags(HtmlUtility.LoadHtml(html)).OuterHtml;
                }

                return value;

                string GetLink(string path, object relativeTo, object resultRelativeTo)
                {
                    Debug.Assert(relativeTo is Document);
                    Debug.Assert(resultRelativeTo is Document);

                    var self = (Document)relativeTo;

                    var (error, link, fragment, child) = self.TryResolveHref(path, (Document)resultRelativeTo);
                    if (error != null)
                    {
                        errors.Add(error);
                    }
                    dependencies.AddDependencyItem(file, child, HrefUtility.FragmentToDependencyType(fragment));
                    return link;
                }
            }
        }
    }
}<|MERGE_RESOLUTION|>--- conflicted
+++ resolved
@@ -38,17 +38,10 @@
             (model.DocumentId, model.DocumentVersionIndependentId) = file.Docset.Redirections.TryGetDocumentId(file, out var docId) ? docId : file.Id;
             (model.ContentGitUrl, model.OriginalContentGitUrl, model.Gitcommit) = contribution.GetGitUrls(file);
 
-<<<<<<< HEAD
-            // TODO: add check before to avoid cast failure
             List<Error> contributorErrors;
-            var authorName = metadata.Value<string>("author");
-            (contributorErrors, model.Author, model.Contributors) = await contribution.GetAuthorAndContributors(file, authorName);
-            errors.AddRange(contributorErrors);
-=======
-            (error, model.Author, model.Contributors, model.UpdatedAt) = await contribution.GetContributorInfo(file, metadata.Author);
-            if (error != null)
-                errors.Add(error);
->>>>>>> 06b71071
+            (contributorErrors, model.Author, model.Contributors, model.UpdatedAt) = await contribution.GetAuthorAndContributors(file, metadata.Author);
+            if (contributorErrors != null)
+                errors.AddRange(contributorErrors);
 
             var output = (object)model;
             if (!file.Docset.Config.Output.Json && schema.Attribute is PageSchemaAttribute)
