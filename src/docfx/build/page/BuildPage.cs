--- conflicted
+++ resolved
@@ -35,14 +35,8 @@
             model.TocRel = tocMap.FindTocRelativePath(file);
             model.CanonicalUrl = GetCanonicalUrl(file);
 
-<<<<<<< HEAD
-            (model.Id, model.VersionIndependentId) = file.Docset.Redirections.TryGetDocumentId(file, out var docId) ? docId : file.Id;
-            (model.EditUrl, model.ContentUrl, model.CommitUrl) = contribution.GetGitUrls(file);
-            model.UpdatedAt = contribution.GetUpdatedAt(file);
-=======
             (model.DocumentId, model.DocumentVersionIndependentId) = file.Docset.Redirections.TryGetDocumentId(file, out var docId) ? docId : file.Id;
             (model.ContentGitUrl, model.OriginalContentGitUrl, model.Gitcommit) = contribution.GetGitUrls(file);
->>>>>>> 1cb1ee7c
 
             // TODO: add check before to avoid cast failure
             List<Error> contributorErrors;
