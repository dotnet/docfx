// Copyright (c) Microsoft. All rights reserved.
// Licensed under the MIT license. See LICENSE file in the project root for full license information.

using System;
using System.Collections.Generic;
using System.Diagnostics;
using System.IO;
using System.Threading.Tasks;
using Microsoft.AspNetCore.Mvc.RazorPages;
using Newtonsoft.Json.Linq;

namespace Microsoft.Docs.Build
{
    internal static class BuildPage
    {
        public static async Task<List<Error>> Build(Context context, Document file)
        {
            Debug.Assert(file.ContentType == ContentType.Page);

            var (errors, pageModel, inputMetadata) = await Load(context, file);
            var (generateErrors, outputMetadata) = await GenerateOutputMetadata(context, file, inputMetadata);
            errors.AddRange(generateErrors);

            var outputPath = file.GetOutputPath(outputMetadata.Monikers, file.Docset.SiteBasePath, file.IsData);

            object output = null;
            JObject metadata = null;
            if (!file.IsData)
            {
                var mergedMetadata = new JObject();
                JsonUtility.Merge(mergedMetadata, inputMetadata.RawJObject);
                JsonUtility.Merge(mergedMetadata, JsonUtility.ToJObject(outputMetadata));

                var mergeModel = new JObject();
                JsonUtility.Merge(mergeModel, mergedMetadata);
                JsonUtility.Merge(mergeModel, pageModel);

                var isConceptual = string.IsNullOrEmpty(file.Mime) || TemplateEngine.IsLandingData(file.Mime);
                (output, metadata) = ApplyPageTemplate(context, file, mergedMetadata, mergeModel, isConceptual);
            }
            else
            {
                output = ApplyDataTemplage(context, file, pageModel);
                metadata = null;
            }

            if (Path.GetFileNameWithoutExtension(file.FilePath).Equals("404", PathUtility.PathComparison))
            {
                // custom 404 page is not supported
                errors.Add(Errors.Custom404Page(file.FilePath));
            }

            var publishItem = new PublishItem
            {
                Url = file.SiteUrl,
                Path = outputPath,
                SourcePath = file.FilePath,
                Locale = file.Docset.Locale,
                Monikers = outputMetadata.Monikers,
                MonikerGroup = MonikerUtility.GetGroup(outputMetadata.Monikers),
                ExtensionData = metadata,
            };

            if (context.PublishModelBuilder.TryAdd(file, publishItem))
            {
                if (output is string str)
                {
                    context.Output.WriteText(str, publishItem.Path);
                }
                else
                {
                    context.Output.WriteJson(output, publishItem.Path);
                }

                if (file.Docset.Legacy && metadata != null)
                {
                    var metadataPath = outputPath.Substring(0, outputPath.Length - ".raw.page.json".Length) + ".mta.json";
                    context.Output.WriteJson(metadata, metadataPath);
                }
            }

            return errors;
        }

        private static async Task<(List<Error>, OutputMetadata)> GenerateOutputMetadata(
                Context context,
                Document file,
                InputMetadata inputMetadata)
        {
            var errors = new List<Error>();
            var outputMetadata = new OutputMetadata();

            if (!string.IsNullOrEmpty(inputMetadata.BreadcrumbPath))
            {
                var (breadcrumbError, breadcrumbPath, _) = context.DependencyResolver.ResolveRelativeLink(file, inputMetadata.BreadcrumbPath, file);
                errors.AddIfNotNull(breadcrumbError);
                outputMetadata.BreadcrumbPath = breadcrumbPath;
            }

            outputMetadata.Locale = file.Docset.Locale;
            outputMetadata.TocRel = !string.IsNullOrEmpty(inputMetadata.TocRel) ? inputMetadata.TocRel : context.TocMap.FindTocRelativePath(file);
            outputMetadata.CanonicalUrl = file.CanonicalUrl;
            outputMetadata.EnableLocSxs = file.Docset.Config.Localization.Bilingual;
            outputMetadata.SiteName = file.Docset.Config.SiteName;

            var (monikerError, monikers) = context.MonikerProvider.GetFileLevelMonikers(file);
            errors.AddIfNotNull(monikerError);
            outputMetadata.Monikers = monikers;

            (outputMetadata.DocumentId, outputMetadata.DocumentVersionIndependentId) = context.BuildScope.Redirections.TryGetDocumentId(file, out var docId) ? docId : file.Id;
            (outputMetadata.ContentGitUrl, outputMetadata.OriginalContentGitUrl, outputMetadata.OriginalContentGitUrlTemplate, outputMetadata.Gitcommit) = context.ContributionProvider.GetGitUrls(file);

            List<Error> contributorErrors;
            (contributorErrors, outputMetadata.ContributionInfo) = await context.ContributionProvider.GetContributionInfo(file, inputMetadata.Author);
            outputMetadata.Author = outputMetadata.ContributionInfo?.Author?.Name;
            outputMetadata.UpdatedAt = outputMetadata.ContributionInfo?.UpdatedAtDateTime.ToString("yyyy-MM-dd hh:mm tt");

            outputMetadata.SearchProduct = file.Docset.Config.Product;
            outputMetadata.SearchDocsetName = file.Docset.Config.Name;

            outputMetadata.Path = PathUtility.NormalizeFile(Path.GetRelativePath(file.Docset.SiteBasePath, file.SitePath));
            outputMetadata.CanonicalUrlPrefix = $"{file.Docset.HostName}/{outputMetadata.Locale}/{file.Docset.SiteBasePath}/";

            if (file.Docset.Config.Output.Pdf)
                outputMetadata.PdfUrlPrefixTemplate = $"{file.Docset.HostName}/pdfstore/{outputMetadata.Locale}/{file.Docset.Config.Product}.{file.Docset.Config.Name}/{{branchName}}";

            if (contributorErrors != null)
                errors.AddRange(contributorErrors);

            return (errors, outputMetadata);
        }

        private static async Task<(List<Error> errors, JObject model, InputMetadata inputMetadata)>
            Load(Context context, Document file)
        {
            if (file.FilePath.EndsWith(".md", PathUtility.PathComparison))
            {
                return LoadMarkdown(context, file);
            }
            if (file.FilePath.EndsWith(".yml", PathUtility.PathComparison))
            {
                return await LoadYaml(context, file);
            }

            Debug.Assert(file.FilePath.EndsWith(".json", PathUtility.PathComparison));
            return await LoadJson(context, file);
        }

        private static (List<Error> errors, JObject model, InputMetadata inputMetadata)
            LoadMarkdown(Context context, Document file)
        {
            var errors = new List<Error>();
            var content = file.ReadText();
            GitUtility.CheckMergeConflictMarker(content, file.FilePath);

            var (markupErrors, html) = MarkdownUtility.ToHtml(
                context,
                content,
                file,
                MarkdownPipelineType.Markdown);
            errors.AddRange(markupErrors);

            var htmlDom = HtmlUtility.LoadHtml(html);
            var wordCount = HtmlUtility.CountWord(htmlDom);
            var bookmarks = HtmlUtility.GetBookmarks(htmlDom);

            if (!HtmlUtility.TryExtractTitle(htmlDom, out var title, out var rawTitle))
            {
                errors.Add(Errors.HeadingNotFound(file));
            }

            var (metadataErrors, inputMetadata) = context.MetadataProvider.GetMetadata(file);
            errors.AddRange(metadataErrors);

            var pageModel = new JObject
            {
                ["conceptual"] = HtmlUtility.HtmlPostProcess(htmlDom, file.Docset.Culture),
                ["wordCount"] = wordCount,
                ["rawTitle"] = rawTitle,
                ["title"] = inputMetadata.Title ?? title,
            };

            context.BookmarkValidator.AddBookmarks(file, bookmarks);

            return (errors, pageModel, inputMetadata);
        }

        private static async Task<(List<Error> errors, JObject model, InputMetadata inputMetadata)>
            LoadYaml(Context context, Document file)
        {
            var (errors, token) = YamlUtility.Parse(file, context);

            return await LoadSchemaDocument(context, errors, token, file);
        }

        private static async Task<(List<Error> errors, JObject model, InputMetadata inputMetadata)>
            LoadJson(Context context, Document file)
        {
            var (errors, token) = JsonUtility.Parse(file, context);

            return await LoadSchemaDocument(context, errors, token, file);
        }

        private static async Task<(List<Error> errors, JObject model, InputMetadata inputMetadata)>
            LoadSchemaDocument(Context context, List<Error> errors, JToken token, Document file)
        {
            var obj = token as JObject;

            var schemaTemplate = context.TemplateEngine.GetJsonSchema(file.Mime);
            if (schemaTemplate is null)
            {
                throw Errors.SchemaNotFound(file.Mime).ToException();
            }

            // validate via json schema
            var schemaValidationErrors = schemaTemplate.JsonSchemaValidator.Validate(token);
            errors.AddRange(schemaValidationErrors);

            // transform via json schema
            var (schemaTransformError, transformedToken) = schemaTemplate.JsonSchemaTransformer.TransformContent(file, context, token);
            errors.AddRange(schemaTransformError);

            var (metaErrors, inputMetadata) = context.MetadataProvider.GetMetadata(file);
            errors.AddRange(metaErrors);

            var pageMetadata = new OutputMetadata();
            var pageModel = transformedToken;

            if (file.Docset.Legacy && TemplateEngine.IsLandingData(file.Mime))
            {
                // TODO: remove schema validation in ToObject
                var (_, content) = JsonUtility.ToObject(transformedToken, typeof(LandingData));

                // merge extension data to metadata in legacy model
                var landingData = (LandingData)content;
                JsonUtility.Merge(inputMetadata.RawJObject, landingData.ExtensionData);

                pageModel = new JObject()
                {
                    ["conceptual"] = HtmlUtility.LoadHtml(await RazorTemplate.Render(file.Mime, content)).HtmlPostProcess(file.Docset.Culture),
                };
            }

<<<<<<< HEAD
            // TODO:? is this only for page?
=======
>>>>>>> 05c34c35
            pageModel["title"] = inputMetadata.Title ?? obj?.Value<string>("title");
            pageModel["rawTitle"] = file.Docset.Legacy ? $"<h1>{obj?.Value<string>("title")}</h1>" : null;

            return (errors, pageModel as JObject, inputMetadata);
<<<<<<< HEAD
        }

        private static object ApplyDataTemplage(Context context, Document file, JObject pageModel)
        {
            return context.TemplateEngine.TransformData(file, pageModel);
=======
>>>>>>> 05c34c35
        }

        private static (object model, JObject metadata) ApplyPageTemplate(Context context, Document file, JObject pageMetadata, JObject pageModel, bool isConceptual)
        {
            var conceptual = isConceptual ? pageModel.Value<string>("conceptual") : string.Empty;
            var processedMetadata = isConceptual ? pageModel : pageMetadata;

            if (!file.Docset.Config.Output.Json)
            {
                return (context.TemplateEngine.RunLiquid(conceptual, file, processedMetadata, file.Mime), null);
            }

            if (file.Docset.Legacy)
            {
                if (!isConceptual)
                {
                    // run sdp JINT and mustache to generate html
                    conceptual = context.TemplateEngine.RenderMustache(file.Mime, pageModel);
                }

                return context.TemplateEngine.TransformToTemplateModel(conceptual, processedMetadata, file.Mime);
            }

            return (pageModel, processedMetadata);
        }
    }
}<|MERGE_RESOLUTION|>--- conflicted
+++ resolved
@@ -241,22 +241,16 @@
                 };
             }
 
-<<<<<<< HEAD
             // TODO:? is this only for page?
-=======
->>>>>>> 05c34c35
             pageModel["title"] = inputMetadata.Title ?? obj?.Value<string>("title");
             pageModel["rawTitle"] = file.Docset.Legacy ? $"<h1>{obj?.Value<string>("title")}</h1>" : null;
 
             return (errors, pageModel as JObject, inputMetadata);
-<<<<<<< HEAD
         }
 
         private static object ApplyDataTemplage(Context context, Document file, JObject pageModel)
         {
             return context.TemplateEngine.TransformData(file, pageModel);
-=======
->>>>>>> 05c34c35
         }
 
         private static (object model, JObject metadata) ApplyPageTemplate(Context context, Document file, JObject pageMetadata, JObject pageModel, bool isConceptual)
@@ -274,7 +268,7 @@
                 if (!isConceptual)
                 {
                     // run sdp JINT and mustache to generate html
-                    conceptual = context.TemplateEngine.RenderMustache(file.Mime, pageModel);
+                    // conceptual = context.TemplateEngine.RenderMustache(file.Mime, pageModel);
                 }
 
                 return context.TemplateEngine.TransformToTemplateModel(conceptual, processedMetadata, file.Mime);
