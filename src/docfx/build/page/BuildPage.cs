--- conflicted
+++ resolved
@@ -193,18 +193,10 @@
             var (schemaTransformError, transformedToken) = schemaTransformer.TransformContent(file, context, token, buildChild);
             errors.AddRange(schemaTransformError);
 
-<<<<<<< HEAD
-            // TODO: add check before to avoid case failure
-            var yamlHeader = obj?.Value<JObject>("metadata") ?? new JObject();
-            var conceptual = (string)null;
-=======
-            // TODO: remove schema validation in ToObject
-            var (_, content) = JsonUtility.ToObject(transformedToken, file.Schema.Type);
-
             var (metaErrors, pageModel) = context.MetadataProvider.GetMetadata(file);
             errors.AddRange(metaErrors);
 
->>>>>>> 44d18a15
+            var conceptual = (string)null;
             if (file.Docset.Legacy && file.Schema.Type == typeof(LandingData))
             {
                 // TODO: remove schema validation in ToObject
@@ -212,11 +204,11 @@
 
                 // merge extension data to metadata in legacy model
                 var landingData = (LandingData)content;
-<<<<<<< HEAD
                 var mergedMetadata = new JObject();
                 JsonUtility.Merge(mergedMetadata, landingData.ExtensionData);
-                JsonUtility.Merge(mergedMetadata, yamlHeader);
-                yamlHeader = mergedMetadata;
+                JsonUtility.Merge(mergedMetadata, landingData.Metadata);
+
+                (_, pageModel) = JsonUtility.ToObject<OutputModel>(mergedMetadata);
 
                 if (file.Docset.Legacy)
                 {
@@ -225,14 +217,6 @@
                 }
             }
 
-            var title = yamlHeader.Value<string>("title") ?? obj?.Value<string>("title");
-            var (metaErrors, pageModel) = context.MetadataProvider.GetInputMetadata<OutputModel>(file, yamlHeader);
-            errors.AddRange(metaErrors);
-=======
-                JsonUtility.Merge(pageModel.ExtensionData, landingData.ExtensionData);
-            }
->>>>>>> 44d18a15
-
             if (conceptual != null)
             {
                 pageModel.Conceptual = conceptual;
