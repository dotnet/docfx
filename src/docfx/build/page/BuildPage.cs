--- conflicted
+++ resolved
@@ -221,12 +221,7 @@
             var (markupErrors, html) = context.MarkdownEngine.ToHtml(content, file, MarkdownPipelineType.Markdown);
             errors.AddRange(markupErrors);
 
-<<<<<<< HEAD
             var htmlDom = HtmlUtility.LoadHtml(html).PostMarkup();
-            var wordCount = HtmlUtility.CountWord(htmlDom);
-
-=======
->>>>>>> 4c80e40a
             ValidateBookmarks(context, file, htmlDom);
             if (!HtmlUtility.TryExtractTitle(htmlDom, out var title, out var rawTitle))
             {
