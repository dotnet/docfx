--- conflicted
+++ resolved
@@ -160,11 +160,7 @@
                 throw Errors.SchemaNotFound(file.Mime).ToException();
             }
 
-<<<<<<< HEAD
-            var (schemaViolationErrors, content) = JsonUtility.ToObjectWithSchemaValidation(token, schema.Type, transform: AttributeTransformer.TransformSDP(errors, file, dependencyResolver, buildChild));
-=======
-            var (schemaViolationErrors, content) = JsonUtility.ToObjectWithSchemaValidation(token, schema.Type, transform: AttributeTransformer.Transform(context, errors, file, buildChild));
->>>>>>> 702187e6
+            var (schemaViolationErrors, content) = JsonUtility.ToObjectWithSchemaValidation(token, schema.Type, transform: AttributeTransformer.TransformSDP(cocntext, errors, file, dependencyResolver, buildChild));
             errors.AddRange(schemaViolationErrors);
 
             if (file.Docset.Legacy && schema.Attribute is PageSchemaAttribute)
