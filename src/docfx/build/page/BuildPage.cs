// Copyright (c) Microsoft. All rights reserved.
// Licensed under the MIT license. See LICENSE file in the project root for full license information.

using System.Collections.Generic;
using System.Diagnostics;
using System.IO;
using System.Linq;
using System.Threading.Tasks;
using Newtonsoft.Json.Linq;

namespace Microsoft.Docs.Build
{
    internal static class BuildPage
    {
        public static async Task<List<Error>> Build(Context context, Document file)
        {
            Debug.Assert(file.ContentType == ContentType.Page);

            var errors = new List<Error>();

            var (systemMetadataErrors, systemMetadata) = await CreateSystemMetadata(context, file);
            errors.AddRange(systemMetadataErrors);

            var (loadErrors, sourceModel) = await Load(context, file);
            errors.AddRange(loadErrors);

            var (monikerError, monikers) = context.MonikerProvider.GetFileLevelMonikers(file);
            errors.AddIfNotNull(monikerError);

            var outputPath = file.GetOutputPath(monikers, file.Docset.SiteBasePath, file.IsPage);

            var (output, metadata) = file.IsPage
                ? CreatePageOutput(context, file, sourceModel, JsonUtility.ToJObject(systemMetadata))
                : CreateDataOutput(context, file, sourceModel, JsonUtility.ToJObject(systemMetadata));

            if (Path.GetFileNameWithoutExtension(file.FilePath.Path).Equals("404", PathUtility.PathComparison))
            {
                // custom 404 page is not supported
                errors.Add(Errors.Custom404Page(file));
            }

            var publishItem = new PublishItem
            {
                Url = file.SiteUrl,
                Path = outputPath,
                SourcePath = file.FilePath.Path,
                Locale = file.Docset.Locale,
                Monikers = monikers,
                MonikerGroup = MonikerUtility.GetGroup(monikers),
                ExtensionData = metadata,
            };

            if (context.PublishModelBuilder.TryAdd(file, publishItem))
            {
                if (output is string str)
                {
                    context.Output.WriteText(str, publishItem.Path);
                }
                else
                {
                    context.Output.WriteJson(output, publishItem.Path);
                }

                if (file.Docset.Legacy && file.IsPage)
                {
                    var metadataPath = outputPath.Substring(0, outputPath.Length - ".raw.page.json".Length) + ".mta.json";
                    context.Output.WriteJson(metadata, metadataPath);
                }
            }

            return errors;
        }

        private static (object output, JObject metadata) CreatePageOutput(
            Context context,
            Document file,
            JObject sourceModel,
            JObject systemMetadata)
        {
            var outputMetadata = new JObject();
            var outputModel = new JObject();
            if (string.IsNullOrEmpty(file.Mime))
            {
                // conceptual raw metadata and raw model
                var inputMetadata = context.MetadataProvider.GetMetadata(file).metadata.RawJObject;
                JsonUtility.Merge(outputMetadata, inputMetadata, systemMetadata);
                JsonUtility.Merge(outputModel, inputMetadata, sourceModel, systemMetadata);
            }
            else
            {
                (outputModel, outputMetadata) = CreateSdpOutput(sourceModel, systemMetadata);
            }

            if (file.Docset.Config.Output.Json && !file.Docset.Legacy)
            {
                return (outputModel, SortProperties(outputMetadata));
            }

            var (templateModel, templateMetadata) = CreateTemplateModel(context, SortProperties(outputModel), file);
            if (file.Docset.Config.Output.Json)
            {
                return (templateModel, SortProperties(templateMetadata));
            }

            var html = context.TemplateEngine.RunLiquid(file, templateModel);
            return (html, SortProperties(templateMetadata));

            JObject SortProperties(JObject obj)
                => new JObject(obj.Properties().OrderBy(p => p.Name));
        }

        private static (object output, JObject metadata)
            CreateDataOutput(Context context, Document file, JObject sourceModel, JObject systemMetadata)
        {
            var (outputModel, _) = CreateSdpOutput(sourceModel, systemMetadata);
            return (context.TemplateEngine.RunJint($"{file.Mime}.json.js", outputModel), null);
        }

        private static (JObject model, JObject metadata) CreateSdpOutput(JObject sourceModel, JObject systemMetadata)
        {
            var metadata = new JObject();
            var model = new JObject();

            metadata = sourceModel.TryGetValue<JObject>("metadata", out var sourceMetadata) ? sourceMetadata : new JObject();
            JsonUtility.Merge(metadata, systemMetadata);
            JsonUtility.Merge(model, sourceModel, new JObject { ["metadata"] = metadata });

            return (model, metadata);
        }

        private static async Task<(List<Error>, SystemMetadata)> CreateSystemMetadata(Context context, Document file)
        {
            var errors = new List<Error>();
            var systemMetadata = new SystemMetadata();

            var (inputMetaErrors, inputMetadata) = context.MetadataProvider.GetMetadata(file);
            errors.AddRange(inputMetaErrors);

            if (!string.IsNullOrEmpty(inputMetadata.BreadcrumbPath))
            {
                var (breadcrumbError, breadcrumbPath, _) = context.DependencyResolver.ResolveRelativeLink(file, inputMetadata.BreadcrumbPath, file);
                errors.AddIfNotNull(breadcrumbError);
                systemMetadata.BreadcrumbPath = breadcrumbPath;
            }

            systemMetadata.Locale = file.Docset.Locale;
            systemMetadata.TocRel = !string.IsNullOrEmpty(inputMetadata.TocRel) ? inputMetadata.TocRel : context.TocMap.FindTocRelativePath(file);
            systemMetadata.CanonicalUrl = file.CanonicalUrl;
            systemMetadata.EnableLocSxs = file.Docset.Config.Localization.Bilingual;
            systemMetadata.SiteName = file.Docset.Config.SiteName;

            var (monikerError, monikers) = context.MonikerProvider.GetFileLevelMonikers(file);
            errors.AddIfNotNull(monikerError);
            systemMetadata.Monikers = monikers;

<<<<<<< HEAD
            (outputMetadata.DocumentId, outputMetadata.DocumentVersionIndependentId) = context.BuildScope.Redirections.TryGetDocumentId(file, out var docId) ? docId : file.Id;
            (outputMetadata.ContentGitUrl, outputMetadata.OriginalContentGitUrl, outputMetadata.OriginalContentGitUrlTemplate, outputMetadata.Gitcommit) = context.ContributionProvider.GetGitUrls(context, file);

            List<Error> contributorErrors;
            (contributorErrors, outputMetadata.ContributionInfo) = await context.ContributionProvider.GetContributionInfo(context, file, inputMetadata.Author);
            outputMetadata.Author = outputMetadata.ContributionInfo?.Author?.Name;
            outputMetadata.UpdatedAt = outputMetadata.ContributionInfo?.UpdatedAtDateTime.ToString("yyyy-MM-dd hh:mm tt");
=======
            (systemMetadata.DocumentId, systemMetadata.DocumentVersionIndependentId) = context.BuildScope.Redirections.TryGetDocumentId(file, out var docId) ? docId : file.Id;
            (systemMetadata.ContentGitUrl, systemMetadata.OriginalContentGitUrl, systemMetadata.OriginalContentGitUrlTemplate, systemMetadata.Gitcommit) = context.ContributionProvider.GetGitUrls(file);

            List<Error> contributorErrors;
            (contributorErrors, systemMetadata.ContributionInfo) = await context.ContributionProvider.GetContributionInfo(file, inputMetadata.Author);
            systemMetadata.Author = systemMetadata.ContributionInfo?.Author?.Name;
            systemMetadata.UpdatedAt = systemMetadata.ContributionInfo?.UpdatedAtDateTime.ToString("yyyy-MM-dd hh:mm tt");
>>>>>>> 776ec02d

            systemMetadata.SearchProduct = file.Docset.Config.Product;
            systemMetadata.SearchDocsetName = file.Docset.Config.Name;

            systemMetadata.Path = PathUtility.NormalizeFile(Path.GetRelativePath(file.Docset.SiteBasePath, file.SitePath));
            systemMetadata.CanonicalUrlPrefix = $"{file.Docset.HostName}/{systemMetadata.Locale}/{file.Docset.SiteBasePath}/";

            if (file.Docset.Config.Output.Pdf)
                systemMetadata.PdfUrlPrefixTemplate = $"{file.Docset.HostName}/pdfstore/{systemMetadata.Locale}/{file.Docset.Config.Product}.{file.Docset.Config.Name}/{{branchName}}";

            if (contributorErrors != null)
                errors.AddRange(contributorErrors);

            return (errors, systemMetadata);
        }

        private static async Task<(List<Error> errors, JObject model)> Load(Context context, Document file)
        {
            if (file.FilePath.EndsWith(".md", PathUtility.PathComparison))
            {
                return LoadMarkdown(context, file);
            }
            if (file.FilePath.EndsWith(".yml", PathUtility.PathComparison))
            {
                return await LoadYaml(context, file);
            }

            Debug.Assert(file.FilePath.EndsWith(".json", PathUtility.PathComparison));
            return await LoadJson(context, file);
        }

        private static (List<Error> errors, JObject model) LoadMarkdown(Context context, Document file)
        {
            var errors = new List<Error>();
            var content = file.ReadText();
            GitUtility.CheckMergeConflictMarker(content, file.FilePath);

            var (markupErrors, html) = MarkdownUtility.ToHtml(
                context,
                content,
                file,
                MarkdownPipelineType.Markdown);
            errors.AddRange(markupErrors);

            var htmlDom = HtmlUtility.LoadHtml(html);
            var wordCount = HtmlUtility.CountWord(htmlDom);
            var bookmarks = HtmlUtility.GetBookmarks(htmlDom);

            if (!HtmlUtility.TryExtractTitle(htmlDom, out var title, out var rawTitle))
            {
                errors.Add(Errors.HeadingNotFound(file));
            }

            var (metadataErrors, inputMetadata) = context.MetadataProvider.GetMetadata(file);
            errors.AddRange(metadataErrors);

            var pageModel = JsonUtility.ToJObject(new ConceptualModel
            {
                Conceptual = HtmlUtility.HtmlPostProcess(htmlDom, file.Docset.Culture),
                WordCount = wordCount,
                RawTitle = rawTitle,
                Title = inputMetadata.Title ?? title,
            });

            context.BookmarkValidator.AddBookmarks(file, bookmarks);

            return (errors, pageModel);
        }

        private static async Task<(List<Error> errors, JObject model)> LoadYaml(Context context, Document file)
        {
            var (errors, token) = YamlUtility.Parse(file, context);

            return await LoadSchemaDocument(context, errors, token, file);
        }

        private static async Task<(List<Error> errors, JObject model)> LoadJson(Context context, Document file)
        {
            var (errors, token) = JsonUtility.Parse(file, context);

            return await LoadSchemaDocument(context, errors, token, file);
        }

        private static async Task<(List<Error> errors, JObject model)>
            LoadSchemaDocument(Context context, List<Error> errors, JToken token, Document file)
        {
            var schemaTemplate = context.TemplateEngine.GetSchema(file.Mime);

            if (!(token is JObject obj))
            {
                throw Errors.UnexpectedType(new SourceInfo(file.FilePath, 1, 1), JTokenType.Object, token.Type).ToException();
            }

            // get metadata before transforming
            var (metadataErrors, inputMetadata) = context.MetadataProvider.GetMetadata(file);
            errors.AddRange(metadataErrors);
            obj["metadata"] = inputMetadata.RawJObject;

            // validate via json schema
            var schemaValidationErrors = schemaTemplate.JsonSchemaValidator.Validate(obj);
            errors.AddRange(schemaValidationErrors);

            // transform via json schema
            var (schemaTransformError, transformedToken) = schemaTemplate.JsonSchemaTransformer.TransformContent(file, context, obj);
            errors.AddRange(schemaTransformError);

            var pageModel = (JObject)transformedToken;
            if (file.Docset.Legacy && TemplateEngine.IsLandingData(file.Mime))
            {
                var (deserializeErrors, landingData) = JsonUtility.ToObject<LandingData>(pageModel);
                errors.AddRange(deserializeErrors);

                pageModel = JsonUtility.ToJObject(new ConceptualModel
                {
                    Conceptual = HtmlUtility.LoadHtml(await RazorTemplate.Render(file.Mime, landingData)).HtmlPostProcess(file.Docset.Culture),
                    ExtensionData = pageModel,
                });
            }

            return (errors, pageModel);
        }

        private static (TemplateModel model, JObject metadata) CreateTemplateModel(Context context, JObject pageModel, Document file)
        {
            var content = CreateContent(context, file, pageModel);

            // Hosting layers treats empty content as 404, so generate an empty <div></div>
            if (string.IsNullOrWhiteSpace(content))
            {
                content = "<div></div>";
            }

            var templateMetadata = context.TemplateEngine.RunJint(string.IsNullOrEmpty(file.Mime) ? "Conceptual.mta.json.js" : $"{file.Mime}.mta.json.js", pageModel);

            if (TemplateEngine.IsLandingData(file.Mime))
            {
                templateMetadata.Remove("conceptual");
            }

            // content for *.mta.json
            var metadata = new JObject(templateMetadata.Properties().Where(p => !p.Name.StartsWith("_")))
            {
                ["is_dynamic_rendering"] = true,
            };

            var pageMetadata = HtmlUtility.CreateHtmlMetaTags(metadata, context.MetadataProvider.HtmlMetaHidden, context.MetadataProvider.HtmlMetaNames);

            // content for *.raw.page.json
            var model = new TemplateModel
            {
                Content = content,
                RawMetadata = templateMetadata,
                PageMetadata = pageMetadata,
                ThemesRelativePathToOutputRoot = "_themes/",
            };

            return (model, metadata);
        }

        private static string CreateContent(Context context, Document file, JObject pageModel)
        {
            if (string.IsNullOrEmpty(file.Mime) || TemplateEngine.IsLandingData(file.Mime))
            {
                return pageModel.Value<string>("conceptual");
            }

            // Generate SDP content
            var jintResult = context.TemplateEngine.RunJint($"{file.Mime}.html.primary.js", pageModel);
            var content = context.TemplateEngine.RunMustache($"{file.Mime}.html.primary.tmpl", jintResult);

            var htmlDom = HtmlUtility.LoadHtml(content);
            var bookmarks = HtmlUtility.GetBookmarks(htmlDom);
            context.BookmarkValidator.AddBookmarks(file, bookmarks);

            return HtmlUtility.AddLinkType(htmlDom, file.Docset.Locale).WriteTo();
        }
    }
}<|MERGE_RESOLUTION|>--- conflicted
+++ resolved
@@ -153,23 +153,13 @@
             errors.AddIfNotNull(monikerError);
             systemMetadata.Monikers = monikers;
 
-<<<<<<< HEAD
-            (outputMetadata.DocumentId, outputMetadata.DocumentVersionIndependentId) = context.BuildScope.Redirections.TryGetDocumentId(file, out var docId) ? docId : file.Id;
-            (outputMetadata.ContentGitUrl, outputMetadata.OriginalContentGitUrl, outputMetadata.OriginalContentGitUrlTemplate, outputMetadata.Gitcommit) = context.ContributionProvider.GetGitUrls(context, file);
+            (systemMetadata.DocumentId, systemMetadata.DocumentVersionIndependentId) = context.BuildScope.Redirections.TryGetDocumentId(file, out var docId) ? docId : file.Id;
+            (systemMetadata.ContentGitUrl, systemMetadata.OriginalContentGitUrl, systemMetadata.OriginalContentGitUrlTemplate, systemMetadata.Gitcommit) = context.ContributionProvider.GetGitUrls(context, file);
 
             List<Error> contributorErrors;
-            (contributorErrors, outputMetadata.ContributionInfo) = await context.ContributionProvider.GetContributionInfo(context, file, inputMetadata.Author);
-            outputMetadata.Author = outputMetadata.ContributionInfo?.Author?.Name;
-            outputMetadata.UpdatedAt = outputMetadata.ContributionInfo?.UpdatedAtDateTime.ToString("yyyy-MM-dd hh:mm tt");
-=======
-            (systemMetadata.DocumentId, systemMetadata.DocumentVersionIndependentId) = context.BuildScope.Redirections.TryGetDocumentId(file, out var docId) ? docId : file.Id;
-            (systemMetadata.ContentGitUrl, systemMetadata.OriginalContentGitUrl, systemMetadata.OriginalContentGitUrlTemplate, systemMetadata.Gitcommit) = context.ContributionProvider.GetGitUrls(file);
-
-            List<Error> contributorErrors;
-            (contributorErrors, systemMetadata.ContributionInfo) = await context.ContributionProvider.GetContributionInfo(file, inputMetadata.Author);
+            (contributorErrors, systemMetadata.ContributionInfo) = await context.ContributionProvider.GetContributionInfo(context, file, inputMetadata.Author);
             systemMetadata.Author = systemMetadata.ContributionInfo?.Author?.Name;
             systemMetadata.UpdatedAt = systemMetadata.ContributionInfo?.UpdatedAtDateTime.ToString("yyyy-MM-dd hh:mm tt");
->>>>>>> 776ec02d
 
             systemMetadata.SearchProduct = file.Docset.Config.Product;
             systemMetadata.SearchDocsetName = file.Docset.Config.Name;
