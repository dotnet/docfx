// Copyright (c) Microsoft. All rights reserved.
// Licensed under the MIT license. See LICENSE file in the project root for full license information.

using System;
using System.Collections.Generic;
using System.Diagnostics;
using System.IO;
using System.Threading.Tasks;
using Newtonsoft.Json.Linq;

namespace Microsoft.Docs.Build
{
    internal static class BuildPage
    {
        public static async Task<List<Error>> Build(Context context, Document file)
        {
            Debug.Assert(file.ContentType == ContentType.Page);

<<<<<<< HEAD
            var (errors, model) = await Load(context, file);
=======
            var (errors, pageModel, inputMetadata) = await Load(context, file);
            var (generateErrors, outputMetadata) = await GenerateOutputMetadata(context, file, inputMetadata);
            errors.AddRange(generateErrors);
>>>>>>> 05c34c35

            var (outputErrors, output, metadata) = file.IsData
                ? CreateDataOutput(model)
                : await CreatePageOutput(context, file, model);

<<<<<<< HEAD
            errors.AddRange(outputErrors);

            var (monikerError, monikers) = context.MonikerProvider.GetFileLevelMonikers(file);
            errors.AddIfNotNull(monikerError);
=======
            object output = null;
            JObject metadata = null;
            if (!file.IsData)
            {
                var mergedMetadata = new JObject();
                JsonUtility.Merge(mergedMetadata, inputMetadata.RawJObject);
                JsonUtility.Merge(mergedMetadata, JsonUtility.ToJObject(outputMetadata));

                var mergeModel = new JObject();
                JsonUtility.Merge(mergeModel, mergedMetadata);
                JsonUtility.Merge(mergeModel, pageModel);

                var isConceptual = string.IsNullOrEmpty(file.Mime) || TemplateEngine.IsLandingData(file.Mime);
                (output, metadata) = ApplyPageTemplate(context, file, mergedMetadata, mergeModel, isConceptual);
            }
            else
            {
                // todo: support data page template
                output = pageModel;
                metadata = null;
            }
>>>>>>> 05c34c35

            if (Path.GetFileNameWithoutExtension(file.FilePath).Equals("404", PathUtility.PathComparison))
            {
                // custom 404 page is not supported
                errors.Add(Errors.Custom404Page(file.FilePath));
            }

            var outputPath = file.GetOutputPath(monikers, file.Docset.SiteBasePath, !file.IsData);

            var publishItem = new PublishItem
            {
                Url = file.SiteUrl,
                Path = outputPath,
                SourcePath = file.FilePath,
                Locale = file.Docset.Locale,
                Monikers = monikers,
                MonikerGroup = MonikerUtility.GetGroup(monikers),
                ExtensionData = metadata,
            };

            if (context.PublishModelBuilder.TryAdd(file, publishItem))
            {
                if (output is string str)
                {
                    context.Output.WriteText(str, publishItem.Path);
                }
                else
                {
                    context.Output.WriteJson(output, publishItem.Path);
                }

                if (file.Docset.Legacy && metadata.Count > 0)
                {
                    var metadataPath = outputPath.Substring(0, outputPath.Length - ".raw.page.json".Length) + ".mta.json";
                    context.Output.WriteJson(metadata, metadataPath);
                }
            }

            return errors;
        }

<<<<<<< HEAD
        private static (List<Error> errors, object output, JObject metadata)
            CreateDataOutput(JObject model)
        {
            // TODO: run jint
            return (new List<Error>(), model, new JObject());
        }

        private static async Task<(List<Error> errors, object output, JObject metadata)>
            CreatePageOutput(Context context, Document file, JObject model)
        {
            var errors = new List<Error>();

            // Create output metadata
            var (inputMetadataErrors, inputMetadata) = context.MetadataProvider.GetMetadata(file);
            errors.AddRange(inputMetadataErrors);

            var (outputMetadataErrors, outputMetadata) = await CreateOutputMetadata(context, file, inputMetadata);
            var rawOutputMetadata = JsonUtility.ToJObject(outputMetadata);
            errors.AddRange(outputMetadataErrors);
            JsonUtility.Merge(rawOutputMetadata, inputMetadata.RawObject);

            // Create page model
            var pageModel = new JObject();

            JsonUtility.Merge(pageModel, model);
            JsonUtility.Merge(pageModel, inputMetadata.RawObject);
            JsonUtility.Merge(pageModel, rawOutputMetadata);

            if (file.Docset.Config.Output.Json && !file.Docset.Legacy)
            {
                return (errors, pageModel, rawOutputMetadata);
            }

            // Create template model
            var (templateModel, metadata) = CreateTemplateModel(context, file, pageModel);

            if (file.Docset.Config.Output.Json)
            {
                return (errors, templateModel, metadata);
            }

            // Create HTML
            var html = context.TemplateEngine.RunLiquid(templateModel, file);

            return (errors, html, metadata);
        }

        private static async Task<(List<Error>, OutputMetadata)> CreateOutputMetadata(Context context, Document file, InputMetadata inputMetadata)
        {
            var errors = new List<Error>();
            var result = new OutputMetadata();
=======
        private static async Task<(List<Error>, OutputMetadata)> GenerateOutputMetadata(
                Context context,
                Document file,
                InputMetadata inputMetadata)
        {
            var errors = new List<Error>();
            var outputMetadata = new OutputMetadata();
>>>>>>> 05c34c35

            if (!string.IsNullOrEmpty(inputMetadata.BreadcrumbPath))
            {
                var (breadcrumbError, breadcrumbPath, _) = context.DependencyResolver.ResolveRelativeLink(file, inputMetadata.BreadcrumbPath, file);
                errors.AddIfNotNull(breadcrumbError);
                result.BreadcrumbPath = breadcrumbPath;
            }

            result.Locale = file.Docset.Locale;
            result.TocRel = !string.IsNullOrEmpty(inputMetadata.TocRel) ? inputMetadata.TocRel : context.TocMap.FindTocRelativePath(file);
            result.CanonicalUrl = file.CanonicalUrl;
            result.EnableLocSxs = file.Docset.Config.Localization.Bilingual;
            result.SiteName = file.Docset.Config.SiteName;
            result.SearchDocsetName = file.Docset.Config.Name;
            result.SearchProduct = file.Docset.Config.Product;

            var (monikerError, monikers) = context.MonikerProvider.GetFileLevelMonikers(file);
            errors.AddIfNotNull(monikerError);
            result.Monikers = monikers;

            (result.DocumentId, result.DocumentVersionIndependentId) = context.BuildScope.Redirections.TryGetDocumentId(file, out var docId) ? docId : file.Id;
            (result.ContentGitUrl, result.OriginalContentGitUrl, result.OriginalContentGitUrlTemplate, result.Gitcommit) = context.ContributionProvider.GetGitUrls(file);

            List<Error> contributorErrors;
            (contributorErrors, result.ContributionInfo) = await context.ContributionProvider.GetContributionInfo(file, inputMetadata.Author);
            result.Author = result.ContributionInfo?.Author?.Name;
            result.UpdatedAt = result.ContributionInfo?.UpdatedAtDateTime.ToString("yyyy-MM-dd hh:mm tt");

            result.Path = PathUtility.NormalizeFile(Path.GetRelativePath(file.Docset.SiteBasePath, file.SitePath));
            result.CanonicalUrlPrefix = $"{file.Docset.HostName}/{result.Locale}/{file.Docset.SiteBasePath}/";

            if (file.Docset.Config.Output.Pdf)
                result.PdfUrlPrefixTemplate = $"{file.Docset.HostName}/pdfstore/{result.Locale}/{file.Docset.Config.Product}.{file.Docset.Config.Name}/{{branchName}}";

            if (contributorErrors != null)
                errors.AddRange(contributorErrors);

            return (errors, result);
        }

<<<<<<< HEAD
        private static async Task<(List<Error> errors, JObject model)> Load(Context context, Document file)
=======
        private static async Task<(List<Error> errors, JObject model, InputMetadata inputMetadata)>
            Load(Context context, Document file)
>>>>>>> 05c34c35
        {
            if (file.FilePath.EndsWith(".md", PathUtility.PathComparison))
            {
                return LoadMarkdown(context, file);
            }
            if (file.FilePath.EndsWith(".yml", PathUtility.PathComparison))
            {
                return await LoadYaml(context, file);
            }

            Debug.Assert(file.FilePath.EndsWith(".json", PathUtility.PathComparison));
            return await LoadJson(context, file);
        }

<<<<<<< HEAD
        private static (List<Error> errors, JObject model) LoadMarkdown(Context context, Document file)
=======
        private static (List<Error> errors, JObject model, InputMetadata inputMetadata)
            LoadMarkdown(Context context, Document file)
>>>>>>> 05c34c35
        {
            var errors = new List<Error>();
            var content = file.ReadText();
            GitUtility.CheckMergeConflictMarker(content, file.FilePath);

            var (markupErrors, html) = MarkdownUtility.ToHtml(context, content, file, MarkdownPipelineType.Markdown);
            errors.AddRange(markupErrors);

            var htmlDom = HtmlUtility.LoadHtml(html);
            var wordCount = HtmlUtility.CountWord(htmlDom);
            var bookmarks = HtmlUtility.GetBookmarks(htmlDom);

            if (!HtmlUtility.TryExtractTitle(htmlDom, out var title, out var rawTitle))
            {
                errors.Add(Errors.HeadingNotFound(file));
            }

<<<<<<< HEAD
            context.BookmarkValidator.AddBookmarks(file, bookmarks);

            var model = new JObject
=======
            var (metadataErrors, inputMetadata) = context.MetadataProvider.GetMetadata(file);
            errors.AddRange(metadataErrors);

            var pageModel = new JObject
>>>>>>> 05c34c35
            {
                ["conceptual"] = HtmlUtility.HtmlPostProcess(htmlDom, file.Docset.Culture),
                ["wordCount"] = wordCount,
                ["rawTitle"] = rawTitle,
<<<<<<< HEAD
                ["title"] = title,
            };

            return (errors, model);
        }

        private static async Task<(List<Error> errors, JObject model)> LoadYaml(Context context, Document file)
=======
                ["title"] = inputMetadata.Title ?? title,
            };

            context.BookmarkValidator.AddBookmarks(file, bookmarks);

            return (errors, pageModel, inputMetadata);
        }

        private static async Task<(List<Error> errors, JObject model, InputMetadata inputMetadata)>
            LoadYaml(Context context, Document file)
>>>>>>> 05c34c35
        {
            var (errors, token) = YamlUtility.Parse(file, context);
            var (schemaErrors, model) = await LoadSchemaDocument(context, token, file);
            errors.AddRange(schemaErrors);

            return (errors, model);
        }

<<<<<<< HEAD
        private static async Task<(List<Error> errors, JObject model)> LoadJson(Context context, Document file)
=======
        private static async Task<(List<Error> errors, JObject model, InputMetadata inputMetadata)>
            LoadJson(Context context, Document file)
>>>>>>> 05c34c35
        {
            var (errors, token) = JsonUtility.Parse(file, context);
            var (schemaErrors, model) = await LoadSchemaDocument(context, token, file);
            errors.AddRange(schemaErrors);

            return (errors, model);
        }

<<<<<<< HEAD
        private static async Task<(List<Error> errors, JObject model)> LoadSchemaDocument(Context context, JToken token, Document file)
=======
        private static async Task<(List<Error> errors, JObject model, InputMetadata inputMetadata)>
            LoadSchemaDocument(Context context, List<Error> errors, JToken token, Document file)
>>>>>>> 05c34c35
        {
            var schema = context.TemplateEngine.GetSchema(file.Mime);
            var errors = new List<Error>();

            var schemaValidationErrors = schema.JsonSchemaValidator.Validate(token);
            errors.AddRange(schemaValidationErrors);

            var (schemaTransformError, transformedToken) = schema.JsonSchemaTransformer.TransformContent(file, context, token);
            errors.AddRange(schemaTransformError);

<<<<<<< HEAD
            if (!(transformedToken is JObject model))
=======
            var (metaErrors, inputMetadata) = context.MetadataProvider.GetMetadata(file);
            errors.AddRange(metaErrors);

            var pageMetadata = new OutputMetadata();
            var pageModel = transformedToken;

            if (file.Docset.Legacy && TemplateEngine.IsLandingData(file.Mime))
>>>>>>> 05c34c35
            {
                throw Errors.UnexpectedType(new SourceInfo(file.FilePath, 1, 1), JTokenType.Object, token.Type).ToException();
            }

<<<<<<< HEAD
            if (TemplateEngine.IsLandingData(file.Mime))
            {
                var content = model.ToObject<LandingData>();
                var conceptual = HtmlUtility.LoadHtml(await RazorTemplate.Render(file.Mime, content)).HtmlPostProcess(file.Docset.Culture);
=======
                // merge extension data to metadata in legacy model
                var landingData = (LandingData)content;
                JsonUtility.Merge(inputMetadata.RawJObject, landingData.ExtensionData);
>>>>>>> 05c34c35

                model["rawTitle"] = $"<h1>{model?.Value<string>("title")}</h1>";
                model["conceptual"] = conceptual;
            }

<<<<<<< HEAD
            return (errors, model);
=======
            pageModel["title"] = inputMetadata.Title ?? obj?.Value<string>("title");
            pageModel["rawTitle"] = file.Docset.Legacy ? $"<h1>{obj?.Value<string>("title")}</h1>" : null;

            return (errors, pageModel as JObject, inputMetadata);
>>>>>>> 05c34c35
        }

        private static (TemplateModel, JObject metadata) CreateTemplateModel(Context context, Document file, JObject pageModel)
        {
            var isConceptual = string.IsNullOrEmpty(file.Mime) || TemplateEngine.IsLandingData(file.Mime);
            var conceptual = isConceptual ? pageModel.Value<string>("conceptual") : null;

            return context.TemplateEngine.TransformToTemplateModel(conceptual, pageModel, file.Mime);
        }
    }
}<|MERGE_RESOLUTION|>--- conflicted
+++ resolved
@@ -16,46 +16,16 @@
         {
             Debug.Assert(file.ContentType == ContentType.Page);
 
-<<<<<<< HEAD
             var (errors, model) = await Load(context, file);
-=======
-            var (errors, pageModel, inputMetadata) = await Load(context, file);
-            var (generateErrors, outputMetadata) = await GenerateOutputMetadata(context, file, inputMetadata);
-            errors.AddRange(generateErrors);
->>>>>>> 05c34c35
 
             var (outputErrors, output, metadata) = file.IsData
                 ? CreateDataOutput(model)
                 : await CreatePageOutput(context, file, model);
 
-<<<<<<< HEAD
             errors.AddRange(outputErrors);
 
             var (monikerError, monikers) = context.MonikerProvider.GetFileLevelMonikers(file);
             errors.AddIfNotNull(monikerError);
-=======
-            object output = null;
-            JObject metadata = null;
-            if (!file.IsData)
-            {
-                var mergedMetadata = new JObject();
-                JsonUtility.Merge(mergedMetadata, inputMetadata.RawJObject);
-                JsonUtility.Merge(mergedMetadata, JsonUtility.ToJObject(outputMetadata));
-
-                var mergeModel = new JObject();
-                JsonUtility.Merge(mergeModel, mergedMetadata);
-                JsonUtility.Merge(mergeModel, pageModel);
-
-                var isConceptual = string.IsNullOrEmpty(file.Mime) || TemplateEngine.IsLandingData(file.Mime);
-                (output, metadata) = ApplyPageTemplate(context, file, mergedMetadata, mergeModel, isConceptual);
-            }
-            else
-            {
-                // todo: support data page template
-                output = pageModel;
-                metadata = null;
-            }
->>>>>>> 05c34c35
 
             if (Path.GetFileNameWithoutExtension(file.FilePath).Equals("404", PathUtility.PathComparison))
             {
@@ -97,7 +67,6 @@
             return errors;
         }
 
-<<<<<<< HEAD
         private static (List<Error> errors, object output, JObject metadata)
             CreateDataOutput(JObject model)
         {
@@ -117,13 +86,13 @@
             var (outputMetadataErrors, outputMetadata) = await CreateOutputMetadata(context, file, inputMetadata);
             var rawOutputMetadata = JsonUtility.ToJObject(outputMetadata);
             errors.AddRange(outputMetadataErrors);
-            JsonUtility.Merge(rawOutputMetadata, inputMetadata.RawObject);
+            JsonUtility.Merge(rawOutputMetadata, inputMetadata.RawJObject);
 
             // Create page model
             var pageModel = new JObject();
 
             JsonUtility.Merge(pageModel, model);
-            JsonUtility.Merge(pageModel, inputMetadata.RawObject);
+            JsonUtility.Merge(pageModel, inputMetadata.RawJObject);
             JsonUtility.Merge(pageModel, rawOutputMetadata);
 
             if (file.Docset.Config.Output.Json && !file.Docset.Legacy)
@@ -149,15 +118,6 @@
         {
             var errors = new List<Error>();
             var result = new OutputMetadata();
-=======
-        private static async Task<(List<Error>, OutputMetadata)> GenerateOutputMetadata(
-                Context context,
-                Document file,
-                InputMetadata inputMetadata)
-        {
-            var errors = new List<Error>();
-            var outputMetadata = new OutputMetadata();
->>>>>>> 05c34c35
 
             if (!string.IsNullOrEmpty(inputMetadata.BreadcrumbPath))
             {
@@ -198,12 +158,7 @@
             return (errors, result);
         }
 
-<<<<<<< HEAD
         private static async Task<(List<Error> errors, JObject model)> Load(Context context, Document file)
-=======
-        private static async Task<(List<Error> errors, JObject model, InputMetadata inputMetadata)>
-            Load(Context context, Document file)
->>>>>>> 05c34c35
         {
             if (file.FilePath.EndsWith(".md", PathUtility.PathComparison))
             {
@@ -218,12 +173,7 @@
             return await LoadJson(context, file);
         }
 
-<<<<<<< HEAD
         private static (List<Error> errors, JObject model) LoadMarkdown(Context context, Document file)
-=======
-        private static (List<Error> errors, JObject model, InputMetadata inputMetadata)
-            LoadMarkdown(Context context, Document file)
->>>>>>> 05c34c35
         {
             var errors = new List<Error>();
             var content = file.ReadText();
@@ -241,21 +191,13 @@
                 errors.Add(Errors.HeadingNotFound(file));
             }
 
-<<<<<<< HEAD
             context.BookmarkValidator.AddBookmarks(file, bookmarks);
 
             var model = new JObject
-=======
-            var (metadataErrors, inputMetadata) = context.MetadataProvider.GetMetadata(file);
-            errors.AddRange(metadataErrors);
-
-            var pageModel = new JObject
->>>>>>> 05c34c35
             {
                 ["conceptual"] = HtmlUtility.HtmlPostProcess(htmlDom, file.Docset.Culture),
                 ["wordCount"] = wordCount,
                 ["rawTitle"] = rawTitle,
-<<<<<<< HEAD
                 ["title"] = title,
             };
 
@@ -263,18 +205,6 @@
         }
 
         private static async Task<(List<Error> errors, JObject model)> LoadYaml(Context context, Document file)
-=======
-                ["title"] = inputMetadata.Title ?? title,
-            };
-
-            context.BookmarkValidator.AddBookmarks(file, bookmarks);
-
-            return (errors, pageModel, inputMetadata);
-        }
-
-        private static async Task<(List<Error> errors, JObject model, InputMetadata inputMetadata)>
-            LoadYaml(Context context, Document file)
->>>>>>> 05c34c35
         {
             var (errors, token) = YamlUtility.Parse(file, context);
             var (schemaErrors, model) = await LoadSchemaDocument(context, token, file);
@@ -283,12 +213,7 @@
             return (errors, model);
         }
 
-<<<<<<< HEAD
         private static async Task<(List<Error> errors, JObject model)> LoadJson(Context context, Document file)
-=======
-        private static async Task<(List<Error> errors, JObject model, InputMetadata inputMetadata)>
-            LoadJson(Context context, Document file)
->>>>>>> 05c34c35
         {
             var (errors, token) = JsonUtility.Parse(file, context);
             var (schemaErrors, model) = await LoadSchemaDocument(context, token, file);
@@ -297,12 +222,7 @@
             return (errors, model);
         }
 
-<<<<<<< HEAD
         private static async Task<(List<Error> errors, JObject model)> LoadSchemaDocument(Context context, JToken token, Document file)
-=======
-        private static async Task<(List<Error> errors, JObject model, InputMetadata inputMetadata)>
-            LoadSchemaDocument(Context context, List<Error> errors, JToken token, Document file)
->>>>>>> 05c34c35
         {
             var schema = context.TemplateEngine.GetSchema(file.Mime);
             var errors = new List<Error>();
@@ -313,44 +233,21 @@
             var (schemaTransformError, transformedToken) = schema.JsonSchemaTransformer.TransformContent(file, context, token);
             errors.AddRange(schemaTransformError);
 
-<<<<<<< HEAD
             if (!(transformedToken is JObject model))
-=======
-            var (metaErrors, inputMetadata) = context.MetadataProvider.GetMetadata(file);
-            errors.AddRange(metaErrors);
-
-            var pageMetadata = new OutputMetadata();
-            var pageModel = transformedToken;
-
-            if (file.Docset.Legacy && TemplateEngine.IsLandingData(file.Mime))
->>>>>>> 05c34c35
             {
                 throw Errors.UnexpectedType(new SourceInfo(file.FilePath, 1, 1), JTokenType.Object, token.Type).ToException();
             }
 
-<<<<<<< HEAD
             if (TemplateEngine.IsLandingData(file.Mime))
             {
                 var content = model.ToObject<LandingData>();
                 var conceptual = HtmlUtility.LoadHtml(await RazorTemplate.Render(file.Mime, content)).HtmlPostProcess(file.Docset.Culture);
-=======
-                // merge extension data to metadata in legacy model
-                var landingData = (LandingData)content;
-                JsonUtility.Merge(inputMetadata.RawJObject, landingData.ExtensionData);
->>>>>>> 05c34c35
 
                 model["rawTitle"] = $"<h1>{model?.Value<string>("title")}</h1>";
                 model["conceptual"] = conceptual;
             }
 
-<<<<<<< HEAD
-            return (errors, model);
-=======
-            pageModel["title"] = inputMetadata.Title ?? obj?.Value<string>("title");
-            pageModel["rawTitle"] = file.Docset.Legacy ? $"<h1>{obj?.Value<string>("title")}</h1>" : null;
-
-            return (errors, pageModel as JObject, inputMetadata);
->>>>>>> 05c34c35
+            return (errors, model);
         }
 
         private static (TemplateModel, JObject metadata) CreateTemplateModel(Context context, Document file, JObject pageModel)
