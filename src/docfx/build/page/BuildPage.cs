--- conflicted
+++ resolved
@@ -30,11 +30,8 @@
             model.OpenToPublicContributors = file.Docset.Config.Contribution.ShowEdit;
             model.TocRel = tocMap.FindTocRelativePath(file);
             model.CanonicalUrl = GetCanonicalUrl(file);
-<<<<<<< HEAD
+            model.Bilingual = file.Docset.Config.Localization.Bilingual;
             model.Monikers = file.Docset.MonikersProvider.GetMonikers(file);
-=======
-            model.Bilingual = file.Docset.Config.Localization.Bilingual;
->>>>>>> 5c3acf7d
 
             (model.DocumentId, model.DocumentVersionIndependentId) = file.Docset.Redirections.TryGetDocumentId(file, out var docId) ? docId : file.Id;
             (model.ContentGitUrl, model.OriginalContentGitUrl, model.Gitcommit) = contribution.GetGitUrls(file);
