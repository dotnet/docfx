// Copyright (c) Microsoft. All rights reserved.
// Licensed under the MIT license. See LICENSE file in the project root for full license information.

using System;
using System.Collections.Generic;
using System.Diagnostics;
using System.IO;
using System.Threading.Tasks;
using Newtonsoft.Json.Linq;

namespace Microsoft.Docs.Build
{
    internal static class BuildPage
    {
        public static async Task<List<Error>> Build(Context context, Document file)
        {
            Debug.Assert(file.ContentType == ContentType.Page);

            var (errors, model) = await Load(context, file);

            var (outputErrors, output, metadata) = file.IsData
                ? CreateDataOutput(model)
                : await CreatePageOutput(context, file, model);

            errors.AddRange(outputErrors);

            var (monikerError, monikers) = context.MonikerProvider.GetFileLevelMonikers(file);
            errors.AddIfNotNull(monikerError);

            if (Path.GetFileNameWithoutExtension(file.FilePath).Equals("404", PathUtility.PathComparison))
            {
                // custom 404 page is not supported
                errors.Add(Errors.Custom404Page(file.FilePath));
            }

            var outputPath = file.GetOutputPath(monikers, file.Docset.SiteBasePath, !file.IsData);

            var publishItem = new PublishItem
            {
                Url = file.SiteUrl,
                Path = outputPath,
                SourcePath = file.FilePath,
                Locale = file.Docset.Locale,
                Monikers = monikers,
                MonikerGroup = MonikerUtility.GetGroup(monikers),
                ExtensionData = metadata,
            };

            if (context.PublishModelBuilder.TryAdd(file, publishItem))
            {
                if (output is string str)
                {
                    context.Output.WriteText(str, publishItem.Path);
                }
                else
                {
                    context.Output.WriteJson(output, publishItem.Path);
                }

                if (file.Docset.Legacy && metadata.Count > 0)
                {
                    var metadataPath = outputPath.Substring(0, outputPath.Length - ".raw.page.json".Length) + ".mta.json";
                    context.Output.WriteJson(metadata, metadataPath);
                }
            }

            return errors;
        }

        private static (List<Error> errors, object output, JObject metadata)
            CreateDataOutput(JObject model)
        {
            // TODO: run jint
            return (new List<Error>(), model, new JObject());
        }

        private static async Task<(List<Error> errors, object output, JObject metadata)>
            CreatePageOutput(Context context, Document file, JObject model)
        {
            var errors = new List<Error>();

            // Create output metadata
            var (inputMetadataErrors, inputMetadata) = context.MetadataProvider.GetMetadata(file);
            errors.AddRange(inputMetadataErrors);

            var (outputMetadataErrors, outputMetadata) = await CreateOutputMetadata(context, file, inputMetadata);
            var rawOutputMetadata = JsonUtility.ToJObject(outputMetadata);
            errors.AddRange(outputMetadataErrors);
            JsonUtility.Merge(rawOutputMetadata, inputMetadata.RawJObject);

            // Create page model
            var pageModel = new JObject();

            JsonUtility.Merge(pageModel, model);
            JsonUtility.Merge(pageModel, inputMetadata.RawJObject);
            JsonUtility.Merge(pageModel, rawOutputMetadata);

            if (file.Docset.Config.Output.Json && !file.Docset.Legacy)
            {
                return (errors, pageModel, rawOutputMetadata);
            }

            // Create template model
            var (templateModel, metadata) = CreateTemplateModel(context, file, pageModel);

            if (file.Docset.Config.Output.Json)
            {
                return (errors, templateModel, metadata);
            }

            // Create HTML
            var html = context.TemplateEngine.RunLiquid(templateModel, file);

            return (errors, html, metadata);
        }

        private static async Task<(List<Error>, OutputMetadata)> CreateOutputMetadata(Context context, Document file, InputMetadata inputMetadata)
        {
            var errors = new List<Error>();
            var result = new OutputMetadata();

            if (!string.IsNullOrEmpty(inputMetadata.BreadcrumbPath))
            {
                var (breadcrumbError, breadcrumbPath, _) = context.DependencyResolver.ResolveRelativeLink(file, inputMetadata.BreadcrumbPath, file);
                errors.AddIfNotNull(breadcrumbError);
                result.BreadcrumbPath = breadcrumbPath;
            }

            result.Locale = file.Docset.Locale;
            result.TocRel = !string.IsNullOrEmpty(inputMetadata.TocRel) ? inputMetadata.TocRel : context.TocMap.FindTocRelativePath(file);
            result.CanonicalUrl = file.CanonicalUrl;
            result.EnableLocSxs = file.Docset.Config.Localization.Bilingual;
            result.SiteName = file.Docset.Config.SiteName;
            result.SearchDocsetName = file.Docset.Config.Name;
            result.SearchProduct = file.Docset.Config.Product;

            var (monikerError, monikers) = context.MonikerProvider.GetFileLevelMonikers(file);
            errors.AddIfNotNull(monikerError);
            result.Monikers = monikers;

            (result.DocumentId, result.DocumentVersionIndependentId) = context.BuildScope.Redirections.TryGetDocumentId(file, out var docId) ? docId : file.Id;
            (result.ContentGitUrl, result.OriginalContentGitUrl, result.OriginalContentGitUrlTemplate, result.Gitcommit) = context.ContributionProvider.GetGitUrls(file);

            List<Error> contributorErrors;
            (contributorErrors, result.ContributionInfo) = await context.ContributionProvider.GetContributionInfo(file, inputMetadata.Author);
            result.Author = result.ContributionInfo?.Author?.Name;
            result.UpdatedAt = result.ContributionInfo?.UpdatedAtDateTime.ToString("yyyy-MM-dd hh:mm tt");

            result.Path = PathUtility.NormalizeFile(Path.GetRelativePath(file.Docset.SiteBasePath, file.SitePath));
            result.CanonicalUrlPrefix = $"{file.Docset.HostName}/{result.Locale}/{file.Docset.SiteBasePath}/";

            if (file.Docset.Config.Output.Pdf)
                result.PdfUrlPrefixTemplate = $"{file.Docset.HostName}/pdfstore/{result.Locale}/{file.Docset.Config.Product}.{file.Docset.Config.Name}/{{branchName}}";

            if (contributorErrors != null)
                errors.AddRange(contributorErrors);

            return (errors, result);
        }

        private static async Task<(List<Error> errors, JObject model)> Load(Context context, Document file)
        {
            if (file.FilePath.EndsWith(".md", PathUtility.PathComparison))
            {
                return LoadMarkdown(context, file);
            }
            if (file.FilePath.EndsWith(".yml", PathUtility.PathComparison))
            {
                return await LoadYaml(context, file);
            }

            Debug.Assert(file.FilePath.EndsWith(".json", PathUtility.PathComparison));
            return await LoadJson(context, file);
        }

        private static (List<Error> errors, JObject model) LoadMarkdown(Context context, Document file)
        {
            var errors = new List<Error>();
            var content = file.ReadText();
            GitUtility.CheckMergeConflictMarker(content, file.FilePath);

            var (markupErrors, html) = MarkdownUtility.ToHtml(context, content, file, MarkdownPipelineType.Markdown);
            errors.AddRange(markupErrors);

            var htmlDom = HtmlUtility.LoadHtml(html);
            var wordCount = HtmlUtility.CountWord(htmlDom);
            var bookmarks = HtmlUtility.GetBookmarks(htmlDom);

            if (!HtmlUtility.TryExtractTitle(htmlDom, out var title, out var rawTitle))
            {
                errors.Add(Errors.HeadingNotFound(file));
            }

            context.BookmarkValidator.AddBookmarks(file, bookmarks);

<<<<<<< HEAD
            var model = new JObject
            {
                ["conceptual"] = HtmlUtility.HtmlPostProcess(htmlDom, file.Docset.Culture),
                ["wordCount"] = wordCount,
                ["rawTitle"] = rawTitle,
                ["title"] = title,
            };
=======
            var pageModel = JsonUtility.ToJObject(new ConceptualModel
            {
                Conceptual = HtmlUtility.HtmlPostProcess(htmlDom, file.Docset.Culture),
                WordCount = wordCount,
                RawTitle = rawTitle,
                Title = inputMetadata.Title ?? title,
            });
>>>>>>> e7bf28f3

            return (errors, model);
        }

        private static async Task<(List<Error> errors, JObject model)> LoadYaml(Context context, Document file)
        {
            var (errors, token) = YamlUtility.Parse(file, context);
            var (schemaErrors, model) = await LoadSchemaDocument(context, token, file);
            errors.AddRange(schemaErrors);

            return (errors, model);
        }

        private static async Task<(List<Error> errors, JObject model)> LoadJson(Context context, Document file)
        {
            var (errors, token) = JsonUtility.Parse(file, context);
            var (schemaErrors, model) = await LoadSchemaDocument(context, token, file);
            errors.AddRange(schemaErrors);

            return (errors, model);
        }

        private static async Task<(List<Error> errors, JObject model)> LoadSchemaDocument(Context context, JToken token, Document file)
        {
<<<<<<< HEAD
            var schema = context.TemplateEngine.GetSchema(file.Mime);
            var errors = new List<Error>();

            var schemaValidationErrors = schema.JsonSchemaValidator.Validate(token);
            errors.AddRange(schemaValidationErrors);

            var (schemaTransformError, transformedToken) = schema.JsonSchemaTransformer.TransformContent(file, context, token);
            errors.AddRange(schemaTransformError);

            if (!(transformedToken is JObject model))
=======
            var schemaTemplate = context.TemplateEngine.GetJsonSchema(file.Mime);
            if (schemaTemplate is null)
            {
                throw Errors.SchemaNotFound(file.Mime).ToException();
            }

            if (!(token is JObject obj))
            {
                throw Errors.UnexpectedType(new SourceInfo(file.FilePath, 1, 1), JTokenType.Object, token.Type).ToException();
            }

            // validate via json schema
            var schemaValidationErrors = schemaTemplate.JsonSchemaValidator.Validate(obj);
            errors.AddRange(schemaValidationErrors);

            // transform via json schema
            var (schemaTransformError, transformedToken) = schemaTemplate.JsonSchemaTransformer.TransformContent(file, context, obj);
            errors.AddRange(schemaTransformError);

            var (metaErrors, inputMetadata) = context.MetadataProvider.GetMetadata(file);
            errors.AddRange(metaErrors);

            var pageModel = (JObject)transformedToken;
            if (file.Docset.Legacy && TemplateEngine.IsLandingData(file.Mime))
>>>>>>> e7bf28f3
            {
                throw Errors.UnexpectedType(new SourceInfo(file.FilePath, 1, 1), JTokenType.Object, token.Type).ToException();
            }

            if (TemplateEngine.IsLandingData(file.Mime))
            {
                var content = model.ToObject<LandingData>();
                var conceptual = HtmlUtility.LoadHtml(await RazorTemplate.Render(file.Mime, content)).HtmlPostProcess(file.Docset.Culture);

<<<<<<< HEAD
                model["rawTitle"] = $"<h1>{model?.Value<string>("title")}</h1>";
                model["conceptual"] = conceptual;
            }

            return (errors, model);
=======
                pageModel = JsonUtility.ToJObject(new ConceptualModel
                {
                    Conceptual = HtmlUtility.LoadHtml(await RazorTemplate.Render(file.Mime, content)).HtmlPostProcess(file.Docset.Culture),
                    Title = inputMetadata.Title ?? obj?.Value<string>("title"),
                    RawTitle = $"<h1>{obj?.Value<string>("title")}</h1>",
                });
            }

            return (errors, pageModel, inputMetadata);
>>>>>>> e7bf28f3
        }

        private static (TemplateModel, JObject metadata) CreateTemplateModel(Context context, Document file, JObject pageModel)
        {
            var isConceptual = string.IsNullOrEmpty(file.Mime) || TemplateEngine.IsLandingData(file.Mime);
            var conceptual = isConceptual ? pageModel.Value<string>("conceptual") : null;

            return context.TemplateEngine.TransformToTemplateModel(conceptual, pageModel, file.Mime);
        }
    }
}<|MERGE_RESOLUTION|>--- conflicted
+++ resolved
@@ -1,7 +1,6 @@
 // Copyright (c) Microsoft. All rights reserved.
 // Licensed under the MIT license. See LICENSE file in the project root for full license information.
 
-using System;
 using System.Collections.Generic;
 using System.Diagnostics;
 using System.IO;
@@ -193,23 +192,13 @@
 
             context.BookmarkValidator.AddBookmarks(file, bookmarks);
 
-<<<<<<< HEAD
-            var model = new JObject
-            {
-                ["conceptual"] = HtmlUtility.HtmlPostProcess(htmlDom, file.Docset.Culture),
-                ["wordCount"] = wordCount,
-                ["rawTitle"] = rawTitle,
-                ["title"] = title,
-            };
-=======
-            var pageModel = JsonUtility.ToJObject(new ConceptualModel
+            var model = JsonUtility.ToJObject(new ConceptualModel
             {
                 Conceptual = HtmlUtility.HtmlPostProcess(htmlDom, file.Docset.Culture),
                 WordCount = wordCount,
                 RawTitle = rawTitle,
-                Title = inputMetadata.Title ?? title,
+                Title = title,
             });
->>>>>>> e7bf28f3
 
             return (errors, model);
         }
@@ -234,19 +223,7 @@
 
         private static async Task<(List<Error> errors, JObject model)> LoadSchemaDocument(Context context, JToken token, Document file)
         {
-<<<<<<< HEAD
-            var schema = context.TemplateEngine.GetSchema(file.Mime);
-            var errors = new List<Error>();
-
-            var schemaValidationErrors = schema.JsonSchemaValidator.Validate(token);
-            errors.AddRange(schemaValidationErrors);
-
-            var (schemaTransformError, transformedToken) = schema.JsonSchemaTransformer.TransformContent(file, context, token);
-            errors.AddRange(schemaTransformError);
-
-            if (!(transformedToken is JObject model))
-=======
-            var schemaTemplate = context.TemplateEngine.GetJsonSchema(file.Mime);
+            var schemaTemplate = context.TemplateEngine.GetSchema(file.Mime);
             if (schemaTemplate is null)
             {
                 throw Errors.SchemaNotFound(file.Mime).ToException();
@@ -256,6 +233,8 @@
             {
                 throw Errors.UnexpectedType(new SourceInfo(file.FilePath, 1, 1), JTokenType.Object, token.Type).ToException();
             }
+
+            var errors = new List<Error>();
 
             // validate via json schema
             var schemaValidationErrors = schemaTemplate.JsonSchemaValidator.Validate(obj);
@@ -265,12 +244,8 @@
             var (schemaTransformError, transformedToken) = schemaTemplate.JsonSchemaTransformer.TransformContent(file, context, obj);
             errors.AddRange(schemaTransformError);
 
-            var (metaErrors, inputMetadata) = context.MetadataProvider.GetMetadata(file);
-            errors.AddRange(metaErrors);
-
-            var pageModel = (JObject)transformedToken;
+            var model = (JObject)transformedToken;
             if (file.Docset.Legacy && TemplateEngine.IsLandingData(file.Mime))
->>>>>>> e7bf28f3
             {
                 throw Errors.UnexpectedType(new SourceInfo(file.FilePath, 1, 1), JTokenType.Object, token.Type).ToException();
             }
@@ -280,23 +255,14 @@
                 var content = model.ToObject<LandingData>();
                 var conceptual = HtmlUtility.LoadHtml(await RazorTemplate.Render(file.Mime, content)).HtmlPostProcess(file.Docset.Culture);
 
-<<<<<<< HEAD
-                model["rawTitle"] = $"<h1>{model?.Value<string>("title")}</h1>";
-                model["conceptual"] = conceptual;
-            }
-
-            return (errors, model);
-=======
-                pageModel = JsonUtility.ToJObject(new ConceptualModel
-                {
-                    Conceptual = HtmlUtility.LoadHtml(await RazorTemplate.Render(file.Mime, content)).HtmlPostProcess(file.Docset.Culture),
-                    Title = inputMetadata.Title ?? obj?.Value<string>("title"),
+                model = JsonUtility.ToJObject(new ConceptualModel
+                {
+                    Conceptual = conceptual,
                     RawTitle = $"<h1>{obj?.Value<string>("title")}</h1>",
                 });
             }
 
-            return (errors, pageModel, inputMetadata);
->>>>>>> e7bf28f3
+            return (errors, model);
         }
 
         private static (TemplateModel, JObject metadata) CreateTemplateModel(Context context, Document file, JObject pageModel)
