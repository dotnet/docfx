--- conflicted
+++ resolved
@@ -231,11 +231,7 @@
             }
 
             // validate via json schema
-<<<<<<< HEAD
-            var schemaValidationErrors = schemaValidator.Validate(file, token);
-=======
-            var schemaValidationErrors = schemaTemplate.JsonSchemaValidator.Validate(obj);
->>>>>>> 20b1f09a
+            var schemaValidationErrors = schemaTemplate.JsonSchemaValidator.Validate(file, obj);
             errors.AddRange(schemaValidationErrors);
 
             // transform via json schema
