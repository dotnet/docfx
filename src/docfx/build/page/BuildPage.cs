--- conflicted
+++ resolved
@@ -18,11 +18,7 @@
         {
             Debug.Assert(file.ContentType == ContentType.Page);
 
-<<<<<<< HEAD
-            var (errors, isPage, model) = await Load(context, file, buildChild);
-=======
-            var (errors, schema, model) = await Load(context, file);
->>>>>>> 4a323007
+            var (errors, isPage, model) = await Load(context, file);
 
             if (!string.IsNullOrEmpty(model.BreadcrumbPath))
             {
@@ -100,13 +96,8 @@
             return (errors, publishItem);
         }
 
-<<<<<<< HEAD
-        private static async Task<(List<Error> errors, bool isPage, OutputModel model)>
-            Load(Context context, Document file, Action<Document> buildChild)
-=======
-        private static async Task<(List<Error> errors, Schema schema, OutputModel model)>
+        private static async Task<(List<Error> errors, bool isPage, OutputModel model)>
             Load(Context context, Document file)
->>>>>>> 4a323007
         {
             if (file.FilePath.EndsWith(".md", PathUtility.PathComparison))
             {
@@ -121,13 +112,8 @@
             return await LoadJson(context, file);
         }
 
-<<<<<<< HEAD
         private static (List<Error> errors, bool isPage, OutputModel model)
-            LoadMarkdown(Context context, Document file, Action<Document> buildChild)
-=======
-        private static (List<Error> errors, Schema schema, OutputModel model)
             LoadMarkdown(Context context, Document file)
->>>>>>> 4a323007
         {
             var errors = new List<Error>();
             var content = file.ReadText();
@@ -163,39 +149,24 @@
             return (errors, true, pageModel);
         }
 
-<<<<<<< HEAD
-        private static async Task<(List<Error> errors, bool isPage, OutputModel model)>
-            LoadYaml(Context context, Document file, Action<Document> buildChild)
-=======
-        private static async Task<(List<Error> errors, Schema schema, OutputModel model)>
+        private static async Task<(List<Error> errors, bool isPage, OutputModel model)>
             LoadYaml(Context context, Document file)
->>>>>>> 4a323007
         {
             var (errors, token) = YamlUtility.Parse(file, context);
 
             return await LoadSchemaDocument(context, errors, token, file);
         }
 
-<<<<<<< HEAD
-        private static async Task<(List<Error> errors, bool isPage, OutputModel model)>
-            LoadJson(Context context, Document file, Action<Document> buildChild)
-=======
-        private static async Task<(List<Error> errors, Schema schema, OutputModel model)>
+        private static async Task<(List<Error> errors, bool isPage, OutputModel model)>
             LoadJson(Context context, Document file)
->>>>>>> 4a323007
         {
             var (errors, token) = JsonUtility.Parse(file, context);
 
             return await LoadSchemaDocument(context, errors, token, file);
         }
 
-<<<<<<< HEAD
-        private static async Task<(List<Error> errors, bool isPage, OutputModel model)>
-            LoadSchemaDocument(Context context, List<Error> errors, JToken token, Document file, Action<Document> buildChild)
-=======
-        private static async Task<(List<Error> errors, Schema schema, OutputModel model)>
+        private static async Task<(List<Error> errors, bool isPage, OutputModel model)>
             LoadSchemaDocument(Context context, List<Error> errors, JToken token, Document file)
->>>>>>> 4a323007
         {
             var obj = token as JObject;
 
