// Copyright (c) Microsoft. All rights reserved.
// Licensed under the MIT license. See LICENSE file in the project root for full license information.

using System.Collections.Generic;
using System.Diagnostics;
using System.Linq;
using System.Threading.Tasks;
using Newtonsoft.Json.Linq;

namespace Microsoft.Docs.Build
{
    internal static class BuildPage
    {
        public static async Task<(IEnumerable<Error> errors, object result, DependencyMap dependencies, List<string>)> Build(
            Context context,
            Document file,
            TableOfContentsMap tocMap,
            ContributionProvider contribution,
            PageCallback callback)
        {
            Debug.Assert(file.ContentType == ContentType.Page);

            var (errors, schema, model, metadata) = await Load(context, file, callback);

            model.PageType = schema.Name;
            model.Locale = file.Docset.Locale;
            model.Metadata = metadata;
            model.OpenToPublicContributors = file.Docset.Config.Contribution.ShowEdit;
            model.TocRel = tocMap.FindTocRelativePath(file);
            model.CanonicalUrl = GetCanonicalUrl(file);
            model.Bilingual = file.Docset.Config.Localization.Bilingual;

            (model.DocumentId, model.DocumentVersionIndependentId) = file.Docset.Redirections.TryGetDocumentId(file, out var docId) ? docId : file.Id;
            (model.ContentGitUrl, model.OriginalContentGitUrl, model.Gitcommit) = contribution.GetGitUrls(file);

            List<Error> contributorErrors;
            (contributorErrors, model.Author, model.Contributors, model.UpdatedAt) = await contribution.GetAuthorAndContributors(file, metadata.Author);
            if (contributorErrors != null)
                errors.AddRange(contributorErrors);

            var output = (object)model;
            if (!file.Docset.Config.Output.Json && schema.Attribute is PageSchemaAttribute)
            {
                output = file.Docset.Legacy
                    ? file.Docset.LegacyTemplate.Render(model, file)
                    : await RazorTemplate.Render(model.PageType, model);
            }

            return (errors, output, callback.DependencyMapBuilder.Build(), model.Monikers);
        }

        private static string GetCanonicalUrl(Document file)
        {
            var config = file.Docset.Config;
            var siteUrl = file.SiteUrl;
            if (file.IsExperimental)
            {
                var sitePath = ReplaceLast(file.SitePath, ".experimental", "");
                siteUrl = Document.PathToAbsoluteUrl(sitePath, file.ContentType, file.Schema, config.Output.Json);
            }

            return $"{config.BaseUrl}/{file.Docset.Locale}{siteUrl}";

            string ReplaceLast(string source, string find, string replace)
            {
                var i = source.LastIndexOf(find);
                return i >= 0 ? source.Remove(i, find.Length).Insert(i, replace) : source;
            }
        }

        private static async Task<(List<Error> errors, Schema schema, PageModel model, FileMetadata metadata)>
            Load(
            Context context, Document file, PageCallback callback)
        {
            if (file.FilePath.EndsWith(".md", PathUtility.PathComparison))
            {
                return LoadMarkdown(context, file, callback);
            }
            if (file.FilePath.EndsWith(".yml", PathUtility.PathComparison))
            {
                return await LoadYaml(context, file, callback);
            }

            Debug.Assert(file.FilePath.EndsWith(".json", PathUtility.PathComparison));
            return await LoadJson(context, file, callback);
        }

        private static (List<Error> errors, Schema schema, PageModel model, FileMetadata metadata)
            LoadMarkdown(
            Context context, Document file, PageCallback callback)
        {
            var errors = new List<Error>();
            var content = file.ReadText();
            GitUtility.CheckMergeConflictMarker(content, file.FilePath);

            var (yamlHeaderErrors, yamlHeader) = ExtractYamlHeader.Extract(file, context);
            errors.AddRange(yamlHeaderErrors);

            var (metaErrors, metadata) = JsonUtility.ToObject<FileMetadata>(file.Docset.Metadata.GetMetadata(file, yamlHeader));
            errors.AddRange(metaErrors);

            var (error, monikers) = file.Docset.MonikersProvider.GetFileLevelMonikers(file, metadata.MonikerRange);
            errors.AddIfNotNull(error);

            // TODO: handle blank page
            var (html, markup) = Markup.ToHtml(
                content,
                file,
                (path, relativeTo) => Resolve.ReadFile(path, relativeTo, errors, callback.DependencyMapBuilder),
                (path, relativeTo, resultRelativeTo) => Resolve.GetLink(path, relativeTo, resultRelativeTo, errors, callback.BuildChild, callback.DependencyMapBuilder, callback.BookmarkValidator),
<<<<<<< HEAD
                (uid, moniker) => Resolve.ResolveXref(uid, callback.XrefMap, moniker),
=======
                (uid) => Resolve.ResolveXref(uid, callback.XrefMap),
                (rangeString) => file.Docset.MonikersProvider.GetZoneMonikers(file, rangeString, monikers, errors),
>>>>>>> a52b7580
                MarkdownPipelineType.ConceptualMarkdown);
            errors.AddRange(markup.Errors);

            var htmlDom = HtmlUtility.LoadHtml(html);
            var htmlTitleDom = HtmlUtility.LoadHtml(markup.HtmlTitle);
            var title = yamlHeader.Value<string>("title") ?? HtmlUtility.GetInnerText(htmlTitleDom);
            var finalHtml = markup.HasHtml ? htmlDom.StripTags().OuterHtml : html;
            var wordCount = HtmlUtility.CountWord(htmlDom);

            var model = new PageModel
            {
                Content = finalHtml,
                Title = title,
                RawTitle = markup.HtmlTitle,
                WordCount = wordCount,
                Monikers = monikers,
            };

            var bookmarks = HtmlUtility.GetBookmarks(htmlDom).Concat(HtmlUtility.GetBookmarks(htmlTitleDom)).ToHashSet();

            callback.BookmarkValidator.AddBookmarks(file, bookmarks);

            return (errors, Schema.Conceptual, model, metadata);
        }

        private static async Task<(List<Error> errors, Schema schema, PageModel model, FileMetadata metadata)>
            LoadYaml(
            Context context, Document file, PageCallback callback)
        {
            var (errors, token) = YamlUtility.Deserialize(file, context);

            return await LoadSchemaDocument(errors, token, file, callback);
        }

        private static async Task<(List<Error> errors, Schema schema, PageModel model, FileMetadata metadata)>
            LoadJson(
            Context context, Document file, PageCallback callback)
        {
            var (errors, token) = JsonUtility.Deserialize(file, context);

            return await LoadSchemaDocument(errors, token, file, callback);
        }

        private static async Task<(List<Error> errors, Schema schema, PageModel model, FileMetadata metadata)>
            LoadSchemaDocument(
            List<Error> errors, JToken token, Document file, PageCallback callback)
        {
            // TODO: for backward compatibility, when #YamlMime:YamlDocument, documentType is used to determine schema.
            //       when everything is moved to SDP, we can refactor the mime check to Document.TryCreate
            var obj = token as JObject;
            var schema = file.Schema ?? Schema.GetSchema(obj?.Value<string>("documentType"));
            if (schema == null)
            {
                throw Errors.SchemaNotFound(file.Mime).ToException();
            }

            var (schemaViolationErrors, content) = JsonUtility.ToObject(token, schema.Type, transform: AttributeTransformer.Transform(errors, file, callback));
            errors.AddRange(schemaViolationErrors);

            if (file.Docset.Legacy && schema.Attribute is PageSchemaAttribute)
            {
                content = await RazorTemplate.Render(schema.Name, content);
            }

            // TODO: add check before to avoid case failure
            var fileMetadata = obj?.Value<JObject>("metadata") ?? new JObject();
            var title = fileMetadata.Value<string>("title") ?? obj?.Value<string>("title");
            var (metaErrors, metadata) = JsonUtility.ToObject<FileMetadata>(file.Docset.Metadata.GetMetadata(file, fileMetadata));
            errors.AddRange(metaErrors);

            var model = new PageModel
            {
                Content = content,
                Title = title,
                RawTitle = file.Docset.Legacy ? $"<h1>{obj?.Value<string>("title")}</h1>" : null,
                Monikers = new List<string>(),
            };

            return (errors, schema, model, metadata);
        }
    }
}<|MERGE_RESOLUTION|>--- conflicted
+++ resolved
@@ -108,12 +108,9 @@
                 file,
                 (path, relativeTo) => Resolve.ReadFile(path, relativeTo, errors, callback.DependencyMapBuilder),
                 (path, relativeTo, resultRelativeTo) => Resolve.GetLink(path, relativeTo, resultRelativeTo, errors, callback.BuildChild, callback.DependencyMapBuilder, callback.BookmarkValidator),
-<<<<<<< HEAD
-                (uid, moniker) => Resolve.ResolveXref(uid, callback.XrefMap, moniker),
-=======
                 (uid) => Resolve.ResolveXref(uid, callback.XrefMap),
                 (rangeString) => file.Docset.MonikersProvider.GetZoneMonikers(file, rangeString, monikers, errors),
->>>>>>> a52b7580
+                (uid, moniker) => Resolve.ResolveXref(uid, callback.XrefMap, moniker),
                 MarkdownPipelineType.ConceptualMarkdown);
             errors.AddRange(markup.Errors);
 
