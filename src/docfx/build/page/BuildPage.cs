// Copyright (c) Microsoft. All rights reserved.
// Licensed under the MIT license. See LICENSE file in the project root for full license information.

using System;
using System.Collections.Generic;
using System.Diagnostics;
using System.Linq;
using System.Threading.Tasks;
using Newtonsoft.Json.Linq;

namespace Microsoft.Docs.Build
{
    internal static class BuildPage
    {
        public static async Task<(IEnumerable<Error> errors, object result, DependencyMap dependencies)> Build(
            Document file,
            TableOfContentsMap tocMap,
            ContributionInfo contribution,
            BookmarkValidator bookmarkValidator,
            Action<Document> buildChild,
            XrefMap xrefMap)
        {
            Error error;
            Debug.Assert(file.ContentType == ContentType.Page);

            var dependencies = new DependencyMapBuilder();

            var (errors, schema, model, yamlHeader) = await Load(file, dependencies, bookmarkValidator, buildChild, xrefMap);
            var (metaErrors, metadata) = JsonUtility.ToObject<FileMetadata>(JsonUtility.Merge(Metadata.GetFromConfig(file), yamlHeader));
            errors.AddRange(metaErrors);

            model.PageType = schema.Name;
            model.Locale = file.Docset.Config.Locale;
            model.Metadata = metadata;
            model.OpenToPublicContributors = file.Docset.Config.Contribution.ShowEdit;
            model.TocRel = tocMap.FindTocRelativePath(file);
            model.CanonicalUrl = GetCanonicalUrl(file);

            (model.DocumentId, model.DocumentVersionIndependentId) = file.Docset.Redirections.TryGetDocumentId(file, out var docId) ? docId : file.Id;
            (model.ContentGitUrl, model.OriginalContentGitUrl, model.Gitcommit) = contribution.GetGitUrls(file);

            (error, model.Author, model.Contributors, model.UpdatedAt) = await contribution.GetContributorInfo(file, metadata.Author);
            if (error != null)
                errors.Add(error);

            var output = (object)model;
            if (!file.Docset.Config.Output.Json && schema.Attribute is PageSchemaAttribute &&
                file.Docset.Config.Dependencies.ContainsKey("_themes"))
            {
<<<<<<< HEAD
                output = file.Docset.Template.Render(model.PageType, model, file.SitePath, file.Docset.Culture);
=======
                output = file.Docset.Template.Render(model.PageType, model);
>>>>>>> 81d9229d
            }

            return (errors, output, dependencies.Build());
        }

        private static string GetCanonicalUrl(Document file)
        {
            var config = file.Docset.Config;
            var siteUrl = file.SiteUrl;
            if (file.IsExperimental)
            {
                var sitePath = ReplaceLast(file.SitePath, ".experimental", "");
                siteUrl = Document.PathToAbsoluteUrl(sitePath, file.ContentType, file.Schema, config.Output.Json);
            }

            return $"{config.BaseUrl}/{config.Locale}{siteUrl}";

            string ReplaceLast(string source, string find, string replace)
            {
                var i = source.LastIndexOf(find);
                return i >= 0 ? source.Remove(i, find.Length).Insert(i, replace) : source;
            }
        }

        private static async Task<(List<Error> errors, Schema schema, PageModel model, JObject metadata)>
            Load(
            Document file, DependencyMapBuilder dependencies, BookmarkValidator bookmarkValidator, Action<Document> buildChild, XrefMap xrefMap)
        {
            var content = file.ReadText();
            if (file.FilePath.EndsWith(".md", PathUtility.PathComparison))
            {
                return LoadMarkdown(file, content, dependencies, bookmarkValidator, buildChild, xrefMap);
            }
            if (file.FilePath.EndsWith(".yml", PathUtility.PathComparison))
            {
                return await LoadYaml(content, file, dependencies, bookmarkValidator, buildChild, xrefMap);
            }
            Debug.Assert(file.FilePath.EndsWith(".json", PathUtility.PathComparison));
            return await LoadJson(content, file, dependencies, bookmarkValidator, buildChild, xrefMap);
        }

        private static (List<Error> errors, Schema schema, PageModel model, JObject metadata)
            LoadMarkdown(
            Document file, string content, DependencyMapBuilder dependencies, BookmarkValidator bookmarkValidator, Action<Document> buildChild, XrefMap xrefMap)
        {
            var (html, markup) = Markup.ToHtml(content, file, xrefMap, dependencies, bookmarkValidator, buildChild, MarkdownPipelineType.ConceptualMarkdown);

            var htmlDom = HtmlUtility.LoadHtml(html);
            var htmlTitleDom = HtmlUtility.LoadHtml(markup.HtmlTitle);
            var title = markup.Metadata.Value<string>("title") ?? HtmlUtility.GetInnerText(htmlTitleDom);
            var finalHtml = markup.HasHtml ? htmlDom.StripTags().OuterHtml : html;
            var wordCount = HtmlUtility.CountWord(htmlDom);

            var model = new PageModel
            {
                Content = finalHtml,
                Title = title,
                RawTitle = markup.HtmlTitle,
                WordCount = wordCount,
            };

            var bookmarks = HtmlUtility.GetBookmarks(htmlDom).Concat(HtmlUtility.GetBookmarks(htmlTitleDom)).ToHashSet();

            bookmarkValidator.AddBookmarks(file, bookmarks);

            return (markup.Errors, Schema.Conceptual, model, markup.Metadata);
        }

        private static async Task<(List<Error> errors, Schema schema, PageModel model, JObject metadata)>
            LoadYaml(
            string content, Document file, DependencyMapBuilder dependencies, BookmarkValidator bookmarkValidator, Action<Document> buildChild, XrefMap xrefMap)
        {
            var (errors, token) = YamlUtility.Deserialize(content);

            return await LoadSchemaDocument(errors, token, file, dependencies, bookmarkValidator, buildChild, xrefMap);
        }

        private static async Task<(List<Error> errors, Schema schema, PageModel model, JObject metadata)>
            LoadJson(
            string content, Document file, DependencyMapBuilder dependencies, BookmarkValidator bookmarkValidator, Action<Document> buildChild, XrefMap xrefMap)
        {
            var (errors, token) = JsonUtility.Deserialize(content);

            return await LoadSchemaDocument(errors, token, file, dependencies, bookmarkValidator, buildChild, xrefMap);
        }

        private static async Task<(List<Error> errors, Schema schema, PageModel model, JObject metadata)>
            LoadSchemaDocument(
            List<Error> errors, JToken token, Document file, DependencyMapBuilder dependencies, BookmarkValidator bookmarkValidator, Action<Document> buildChild, XrefMap xrefMap)
        {
            // TODO: for backward compatibility, when #YamlMime:YamlDocument, documentType is used to determine schema.
            //       when everything is moved to SDP, we can refactor the mime check to Document.TryCreate
            var obj = token as JObject;
            var schema = file.Schema ?? Schema.GetSchema(obj?.Value<string>("documentType"));
            if (schema == null)
            {
                throw Errors.SchemaNotFound(file.Mime).ToException();
            }

            var (schemaViolationErrors, content) = JsonUtility.ToObject(token, schema.Type, transform: TransformContent);
            errors.AddRange(schemaViolationErrors);

            if (file.Docset.Legacy && schema.Attribute is PageSchemaAttribute)
            {
                content = await RazorTemplate.Render(schema.Name, content);
            }

            // TODO: add check before to avoid case failure
            var metadata = obj?.Value<JObject>("metadata") ?? new JObject();
            var title = metadata.Value<string>("title") ?? obj?.Value<string>("title");

            var model = new PageModel
            {
                Content = content,
                Title = title,
                RawTitle = file.Docset.Legacy ? $"<h1>{obj?.Value<string>("title")}</h1>" : null,
            };

            return (errors, schema, model, metadata);

            object TransformContent(DataTypeAttribute attribute, object value)
            {
                if (attribute is HrefAttribute)
                {
                    return GetLink((string)value, file, file);
                }

                if (attribute is MarkdownAttribute)
                {
                    var (html, markup) = Markup.ToHtml((string)value, file, xrefMap, dependencies, bookmarkValidator, buildChild, MarkdownPipelineType.Markdown);
                    errors.AddRange(markup.Errors);
                    return html;
                }

                if (attribute is InlineMarkdownAttribute)
                {
                    var (html, markup) = Markup.ToHtml((string)value, file, xrefMap, dependencies, bookmarkValidator, buildChild, MarkdownPipelineType.InlineMarkdown);
                    errors.AddRange(markup.Errors);
                    return html;
                }

                if (attribute is HtmlAttribute)
                {
                    var html = HtmlUtility.TransformLinks((string)value, href => GetLink(href, file, file));
                    return HtmlUtility.StripTags(HtmlUtility.LoadHtml(html)).OuterHtml;
                }

                if (attribute is XrefAttribute)
                {
                    return xrefMap.Resolve((string)value).Href;
                }

                return value;

                string GetLink(string path, object relativeTo, object resultRelativeTo)
                {
                    Debug.Assert(relativeTo is Document);
                    Debug.Assert(resultRelativeTo is Document);

                    var self = (Document)relativeTo;

                    var (error, link, fragment, child) = self.TryResolveHref(path, (Document)resultRelativeTo);
                    if (error != null)
                    {
                        errors.Add(error);
                    }
                    dependencies.AddDependencyItem(file, child, HrefUtility.FragmentToDependencyType(fragment));
                    return link;
                }
            }
        }
    }
}<|MERGE_RESOLUTION|>--- conflicted
+++ resolved
@@ -47,11 +47,7 @@
             if (!file.Docset.Config.Output.Json && schema.Attribute is PageSchemaAttribute &&
                 file.Docset.Config.Dependencies.ContainsKey("_themes"))
             {
-<<<<<<< HEAD
                 output = file.Docset.Template.Render(model.PageType, model, file.SitePath, file.Docset.Culture);
-=======
-                output = file.Docset.Template.Render(model.PageType, model);
->>>>>>> 81d9229d
             }
 
             return (errors, output, dependencies.Build());
