--- conflicted
+++ resolved
@@ -22,11 +22,7 @@
 
             if (!string.IsNullOrEmpty(model.BreadcrumbPath))
             {
-<<<<<<< HEAD
-                var (breadcrumbError, breadcrumbPath, _) = context.DependencyResolver.ResolveRelativeLink(model.BreadcrumbPath, file, file, buildChild);
-=======
-                var (breadcrumbError, breadcrumbPath, _) = context.DependencyResolver.ResolveLink(model.BreadcrumbPath, file, file);
->>>>>>> 4a323007
+                var (breadcrumbError, breadcrumbPath, _) = context.DependencyResolver.ResolveRelativeLink(model.BreadcrumbPath, file, file);
                 errors.AddIfNotNull(breadcrumbError);
                 model.BreadcrumbPath = new SourceInfo<string>(breadcrumbPath, model.BreadcrumbPath);
             }
@@ -211,19 +207,14 @@
 
                 if (file.Docset.Legacy)
                 {
-                    conceptual = HtmlUtility.HtmlPostProcess(
-                    await RazorTemplate.Render(file.Schema.Name, content), file.Docset.Culture);
+                    var html = await RazorTemplate.Render(file.Schema.Name, content);
+                    conceptual = HtmlUtility.LoadHtml(html).HtmlPostProcess(file.Docset.Culture);
                 }
             }
 
             if (conceptual != null)
             {
-<<<<<<< HEAD
-                var html = await RazorTemplate.Render(file.Schema.Name, content);
-                pageModel.Conceptual = HtmlUtility.LoadHtml(html).HtmlPostProcess(file.Docset.Culture);
-=======
                 pageModel.Conceptual = conceptual;
->>>>>>> 4a323007
             }
             else
             {
