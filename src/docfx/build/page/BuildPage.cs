--- conflicted
+++ resolved
@@ -161,11 +161,7 @@
 
             // To speed things up for dry runs, ignore metadata that does not produce errors.
             // We also ignore GitHub author validation for dry runs because we are not calling GitHub in local validation anyway.
-<<<<<<< HEAD
-            var (contributorErrors, contributionInfo) = context.ContributionProvider.GetContributionInfo(file, inputMetadata.Author);
-=======
-            var (contributorErrors, contributionInfo) = await context.ContributionProvider.GetContributionInfo(file.FilePath, inputMetadata.Author);
->>>>>>> 8ca1fb9e
+            var (contributorErrors, contributionInfo) = context.ContributionProvider.GetContributionInfo(file.FilePath, inputMetadata.Author);
             errors.AddRange(contributorErrors);
             systemMetadata.ContributionInfo = contributionInfo;
 
