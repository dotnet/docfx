--- conflicted
+++ resolved
@@ -237,23 +237,8 @@
 
                 pageModel = new JObject()
                 {
-<<<<<<< HEAD
-                    ["conceptual"] = HtmlUtility.HtmlPostProcess(await RazorTemplate.Render(file.Mime, content), file.Docset.Culture),
+                    ["conceptual"] = HtmlUtility.LoadHtml(await RazorTemplate.Render(file.Mime, content)).HtmlPostProcess(file.Docset.Culture),
                 };
-=======
-                    var html = await RazorTemplate.Render(file.Mime, content);
-                    conceptual = HtmlUtility.LoadHtml(html).HtmlPostProcess(file.Docset.Culture);
-                }
-            }
-
-            if (conceptual != null)
-            {
-                pageModel.Conceptual = conceptual;
-            }
-            else
-            {
-                pageModel.Content = transformedToken;
->>>>>>> ac268d8e
             }
 
             pageMetadata.Title = inputMetadata.Title ?? obj?.Value<string>("title");
