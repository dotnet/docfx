// Copyright (c) Microsoft. All rights reserved.
// Licensed under the MIT license. See LICENSE file in the project root for full license information.

using System;
using System.Collections.Generic;
using System.Diagnostics;
using System.Linq;
using System.Threading.Tasks;
using HtmlAgilityPack;
using Newtonsoft.Json.Linq;

namespace Microsoft.Docs.Build
{
    internal static class BuildPage
    {
        public static async Task<(IEnumerable<Error> errors, object result, PublishItem publishItem)> Build(
            Context context,
            Document file,
            TableOfContentsMap tocMap,
            Action<Document> buildChild)
        {
            Debug.Assert(file.ContentType == ContentType.Page);

            var (errors, schema, model, metadata) = await Load(context, file, buildChild);

            model.SchemaType = schema.Name;
            model.Locale = file.Docset.Locale;
            model.Metadata = metadata;
            model.OpenToPublicContributors = file.Docset.Config.Contribution.ShowEdit;
            model.TocRel = tocMap.FindTocRelativePath(file);
            model.CanonicalUrl = file.CanonicalUrl;
            model.Bilingual = file.Docset.Config.Localization.Bilingual;

            (model.DocumentId, model.DocumentVersionIndependentId) = file.Docset.Redirections.TryGetDocumentId(file, out var docId) ? docId : file.Id;
            (model.ContentGitUrl, model.OriginalContentGitUrl, model.OriginalContentGitUrlTemplate, model.Gitcommit) = await context.ContributionProvider.GetGitUrls(file);

            List<Error> contributorErrors;
            (contributorErrors, model.Author, model.Contributors, model.UpdatedAt) = await context.ContributionProvider.GetAuthorAndContributors(file, metadata.Author);
            if (contributorErrors != null)
                errors.AddRange(contributorErrors);

            var isPage = schema.Attribute is PageSchemaAttribute;
            var (output, outputPath, extensionData) = ApplyTemplate(context, file, model, isPage);

            var publishItem = new PublishItem
            {
                Url = file.SiteUrl,
                Path = outputPath,
                Locale = file.Docset.Locale,
                Monikers = model.Monikers,
                ExtensionData = extensionData,
            };

            return (errors, output, publishItem);
        }

        private static async Task<(List<Error> errors, Schema schema, PageModel model, FileMetadata metadata)>
            Load(Context context, Document file, Action<Document> buildChild)
        {
            if (file.FilePath.EndsWith(".md", PathUtility.PathComparison))
            {
                return LoadMarkdown(context, file, buildChild);
            }
            if (file.FilePath.EndsWith(".yml", PathUtility.PathComparison))
            {
                return await LoadYaml(context, file, buildChild);
            }

            Debug.Assert(file.FilePath.EndsWith(".json", PathUtility.PathComparison));
            return await LoadJson(context, file, buildChild);
        }

        private static (List<Error> errors, Schema schema, PageModel model, FileMetadata metadata)
            LoadMarkdown(Context context, Document file, Action<Document> buildChild)
        {
            var errors = new List<Error>();
            var content = file.ReadText();
            GitUtility.CheckMergeConflictMarker(content, file.FilePath);

            var (yamlHeaderErrors, yamlHeader) = ExtractYamlHeader.Extract(file, context);
            errors.AddRange(yamlHeaderErrors);

            var (metaErrors, fileMetadata) = context.MetadataProvider.GetFileMetadata(file, yamlHeader);
            errors.AddRange(metaErrors);

            var (error, monikers) = context.MonikerProvider.GetFileLevelMonikers(file, fileMetadata.MonikerRange);
            errors.AddIfNotNull(error);

            // TODO: handle blank page
            var (html, markup) = MarkdownUtility.ToHtml(
                content,
                file,
                context.DependencyResolver,
                buildChild,
                (rangeString) => context.MonikerProvider.GetZoneMonikers(rangeString, monikers, errors),
                MarkdownPipelineType.ConceptualMarkdown);
            errors.AddRange(markup.Errors);

            var htmlDom = HtmlUtility.LoadHtml(html);
            var htmlTitleDom = HtmlUtility.LoadHtml(markup.HtmlTitle);

            var model = new PageModel
            {
                Content = HtmlPostProcess(file, htmlDom),
                Title = yamlHeader.Value<string>("title") ?? HtmlUtility.GetInnerText(htmlTitleDom),
                RawTitle = markup.HtmlTitle,
                WordCount = HtmlUtility.CountWord(htmlDom),
                Monikers = monikers,
            };

            var bookmarks = HtmlUtility.GetBookmarks(htmlDom).Concat(HtmlUtility.GetBookmarks(htmlTitleDom)).ToHashSet();

            context.BookmarkValidator.AddBookmarks(file, bookmarks);

            return (errors, Schema.Conceptual, model, fileMetadata);
        }

        private static async Task<(List<Error> errors, Schema schema, PageModel model, FileMetadata metadata)>
            LoadYaml(Context context, Document file, Action<Document> buildChild)
        {
            var (errors, token) = YamlUtility.Deserialize(file, context);

            return await LoadSchemaDocument(context, errors, token, file, buildChild);
        }

        private static async Task<(List<Error> errors, Schema schema, PageModel model, FileMetadata metadata)>
            LoadJson(Context context, Document file, Action<Document> buildChild)
        {
            var (errors, token) = JsonUtility.Deserialize(file, context);

            return await LoadSchemaDocument(context, errors, token, file, buildChild);
        }

        private static async Task<(List<Error> errors, Schema schema, PageModel model, FileMetadata metadata)>
            LoadSchemaDocument(Context context, List<Error> errors, JToken token, Document file, Action<Document> buildChild)
        {
            // TODO: for backward compatibility, when #YamlMime:YamlDocument, documentType is used to determine schema.
            //       when everything is moved to SDP, we can refactor the mime check to Document.TryCreate
            var obj = token as JObject;
            var schema = file.Schema ?? Schema.GetSchema(obj?.Value<string>("documentType"));
            if (schema == null)
            {
                throw Errors.SchemaNotFound(file.Mime).ToException();
            }

            var (schemaViolationErrors, content) = JsonUtility.ToObjectWithSchemaValidation(token, schema.Type, transform: AttributeTransformer.TransformSDP(context, file, buildChild));
            errors.AddRange(schemaViolationErrors);

            if (file.Docset.Legacy && schema.Attribute is PageSchemaAttribute)
            {
                var html = await RazorTemplate.Render(schema.Name, content);
                content = HtmlPostProcess(file, HtmlUtility.LoadHtml(html));
            }

            // TODO: add check before to avoid case failure
            var yamlHeader = obj?.Value<JObject>("metadata") ?? new JObject();
            var title = yamlHeader.Value<string>("title") ?? obj?.Value<string>("title");

            var (metaErrors, fileMetadata) = context.MetadataProvider.GetFileMetadata(file, yamlHeader);
            errors.AddRange(metaErrors);

            var model = new PageModel
            {
                Content = content,
                Title = title,
                RawTitle = file.Docset.Legacy ? $"<h1>{obj?.Value<string>("title")}</h1>" : null,
                Monikers = new List<string>(),
            };

            return (errors, schema, model, fileMetadata);
        }

        private static string HtmlPostProcess(Document file, HtmlNode html)
        {
            html = html.StripTags();

            if (file.Docset.Legacy)
            {
                html = html.AddLinkType(file.Docset.Locale, file.Docset.Legacy)
                           .RemoveRerunCodepenIframes();
            }

            return html.OuterHtml;
        }

        private static (object output, string outputPath, JObject extensionData) ApplyTemplate(
            Context context, Document file, PageModel model, bool isPage)
        {
            var outputPath = file.GetOutputPath(model.Monikers, isPage);

            if (!file.Docset.Config.Output.Json && !string.IsNullOrEmpty(file.Docset.Config.Theme))
            {
                return (file.Docset.Template.Render(model, file), outputPath, null);
            }

            if (file.Docset.Legacy)
            {
                if (isPage)
                {
                    var (output, extensionData) = TemplateTransform.Transform(model, file);
                    var metadataPath = outputPath.Substring(0, outputPath.Length - ".raw.page.json".Length) + ".mta.json";
                    context.Output.WriteJson(extensionData, metadataPath);

                    return (output, outputPath, extensionData);
                }

                return (model, outputPath, null);
            }

<<<<<<< HEAD
            return (model, outputPath, isPage ? JObject.FromObject(model.Metadata) : null);
=======
            return (model, outputPath, isPage ? JsonUtility.FromObject(model.Metadata) : null);
>>>>>>> ca8766a3
        }
    }
}<|MERGE_RESOLUTION|>--- conflicted
+++ resolved
@@ -207,11 +207,7 @@
                 return (model, outputPath, null);
             }
 
-<<<<<<< HEAD
-            return (model, outputPath, isPage ? JObject.FromObject(model.Metadata) : null);
-=======
             return (model, outputPath, isPage ? JsonUtility.FromObject(model.Metadata) : null);
->>>>>>> ca8766a3
         }
     }
 }