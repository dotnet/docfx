// Copyright (c) Microsoft. All rights reserved.
// Licensed under the MIT license. See LICENSE file in the project root for full license information.

using System;
using System.Collections.Concurrent;
using System.Collections.Generic;
using System.Linq;
using Newtonsoft.Json.Linq;

namespace Microsoft.Docs.Build
{
    internal static class AttributeTransformer
    {
<<<<<<< HEAD
        private static ConcurrentStack<UidPropertyReference> s_recursionDetector = new ConcurrentStack<UidPropertyReference>();

        public static Func<IEnumerable<DataTypeAttribute>, object, string, object> TransformSDP(
            List<Error> errors,
            Document file,
            DependencyResolver dependencyResolver,
            Action<Document> buildChild)
        {
            return Transform;

            object Transform(IEnumerable<DataTypeAttribute> attributes, object value, string jsonPath)
            {
                var attribute = attributes.SingleOrDefault(attr => !(attr is XrefPropertyAttribute));
                return TransformContent(errors, attribute, value, dependencyResolver, file, buildChild);
            }
        }

        public static Func<IEnumerable<DataTypeAttribute>, object, string, object> TransformXref(
=======
        public static Func<IEnumerable<DataTypeAttribute>, object, string, object> Transform(
            Context context,
>>>>>>> 702187e6
            List<Error> errors,
            Document file,
            Action<Document> buildChild,
            Dictionary<string, Lazy<Func<string, string, Document, Document, JValue>>> extensionData)
        {
            return TransformXrefSpec;

            object TransformXrefSpec(IEnumerable<DataTypeAttribute> attributes, object value, string jsonPath)
            {
                var attribute = attributes.SingleOrDefault(attr => !(attr is XrefPropertyAttribute));
                extensionData[jsonPath] = new Lazy<Func<string, string, Document, Document, JValue>>(() => Load);
                return null;

                JValue Load(string propertyName, string uid, Document referencedFile, Document rootFile)
                {
                    try
                    {
                        if (referencedFile != null)
                        {
                            s_recursionDetector.Push(new UidPropertyReference(uid, propertyName, referencedFile, rootFile));
                            var groups = s_recursionDetector.Where(x => x.RootFile == rootFile).GroupBy(x => x, new UidPropertyReferenceComparer());
                            if (rootFile == referencedFile || groups.Any(group => group.Count() > 1))
                            {
                                var temp = s_recursionDetector.Where(x => x.RootFile == rootFile);
                                var callStack = temp.Select(x => x.ReferencedFile).ToList();
                                throw Errors.CircularReference(rootFile, callStack).ToException();
                            }
                        }
                        return new JValue(TransformContent(errors, attribute, value, dependencyResolver, file, buildChild));
                    }
                    finally
                    {
                        if (referencedFile != null)
                        {
                            s_recursionDetector.TryPop(out var result);
                        }
                    }
                }
            }
        }

        private static object TransformContent(List<Error> errors, DataTypeAttribute attribute, object value, DependencyResolver dependencyResolver, Document file, Action<Document> buildChild)
        {
            if (attribute is HrefAttribute)
            {
                var (error, link, _) = dependencyResolver.ResolveLink((string)value, file, file, buildChild);
                errors.AddIfNotNull(error);
                return link;
            }

            if (attribute is MarkdownAttribute)
            {
                var (html, markup) = MarkdownUtility.ToHtml((string)value, file, dependencyResolver, buildChild, null, MarkdownPipelineType.Markdown);
                errors.AddRange(markup.Errors);
                return html;
            }

            if (attribute is InlineMarkdownAttribute)
            {
                var (html, markup) = MarkdownUtility.ToHtml((string)value, file, dependencyResolver, buildChild, null, MarkdownPipelineType.InlineMarkdown);
                errors.AddRange(markup.Errors);
                return html;
            }

            if (attribute is HtmlAttribute)
            {
                var html = HtmlUtility.TransformLinks((string)value, href =>
                {
<<<<<<< HEAD
                    var (error, link, _) = dependencyResolver.ResolveLink(href, file, file, buildChild);
=======
                    var (error, link, _) = context.DependencyResolver.ResolveLink((string)value, file, file, buildChild);
>>>>>>> 702187e6
                    errors.AddIfNotNull(error);
                    return link;
                });
                return HtmlUtility.StripTags(HtmlUtility.LoadHtml(html)).OuterHtml;
            }

<<<<<<< HEAD
            if (attribute is XrefAttribute)
            {
                // TODO: how to fill xref resolving data besides href
                var (error, link, _, _) = dependencyResolver.ResolveXref((string)value, file);
                errors.AddIfNotNull(error);
                return link;
            }

            return value;
        }

        private sealed class UidPropertyReference
        {
            public string Uid { get; set; }

            public string PropertyName { get; set; }

            public Document ReferencedFile { get; set; }

            public Document RootFile { get; set; }
=======
                if (attribute is MarkdownAttribute)
                {
                    var (html, markup) = MarkdownUtility.ToHtml((string)value, file, context.DependencyResolver, buildChild, null, MarkdownPipelineType.Markdown);
                    errors.AddRange(markup.Errors);
                    return html;
                }

                if (attribute is InlineMarkdownAttribute)
                {
                    var (html, markup) = MarkdownUtility.ToHtml((string)value, file, context.DependencyResolver, buildChild, null, MarkdownPipelineType.InlineMarkdown);
                    errors.AddRange(markup.Errors);
                    return html;
                }

                if (attribute is HtmlAttribute)
                {
                    var html = HtmlUtility.TransformLinks((string)value, href =>
                    {
                        var (error, link, _) = context.DependencyResolver.ResolveLink(href, file, file, buildChild);
                        errors.AddIfNotNull(error);
                        return link;
                    });
                    return HtmlUtility.StripTags(HtmlUtility.LoadHtml(html)).OuterHtml;
                }

                if (attribute is XrefAttribute)
                {
                    // TODO: how to fill xref resolving data besides href
                    var (error, link, _, _) = context.DependencyResolver.ResolveXref((string)value, file);
                    errors.AddIfNotNull(error);
                    return link;
                }
>>>>>>> 702187e6

            public UidPropertyReference(string uid, string propertyName, Document referencedFile, Document rootFile)
            {
                Uid = uid;
                PropertyName = propertyName;
                ReferencedFile = referencedFile;
                RootFile = rootFile;
            }
        }

        private class UidPropertyReferenceComparer : IEqualityComparer<UidPropertyReference>
        {
            public bool Equals(UidPropertyReference x, UidPropertyReference y)
                => x.Uid == y.Uid && x.PropertyName == y.PropertyName && x.ReferencedFile == y.ReferencedFile && x.RootFile == y.RootFile;

            public int GetHashCode(UidPropertyReference obj)
                => HashCode.Combine(obj.Uid, obj.PropertyName, obj.ReferencedFile, obj.RootFile);
        }
    }
}<|MERGE_RESOLUTION|>--- conflicted
+++ resolved
@@ -11,10 +11,10 @@
 {
     internal static class AttributeTransformer
     {
-<<<<<<< HEAD
         private static ConcurrentStack<UidPropertyReference> s_recursionDetector = new ConcurrentStack<UidPropertyReference>();
 
         public static Func<IEnumerable<DataTypeAttribute>, object, string, object> TransformSDP(
+            Context context,
             List<Error> errors,
             Document file,
             DependencyResolver dependencyResolver,
@@ -30,12 +30,9 @@
         }
 
         public static Func<IEnumerable<DataTypeAttribute>, object, string, object> TransformXref(
-=======
-        public static Func<IEnumerable<DataTypeAttribute>, object, string, object> Transform(
-            Context context,
->>>>>>> 702187e6
             List<Error> errors,
             Document file,
+            DependencyResolver dependencyResolver,
             Action<Document> buildChild,
             Dictionary<string, Lazy<Func<string, string, Document, Document, JValue>>> extensionData)
         {
@@ -102,18 +99,13 @@
             {
                 var html = HtmlUtility.TransformLinks((string)value, href =>
                 {
-<<<<<<< HEAD
                     var (error, link, _) = dependencyResolver.ResolveLink(href, file, file, buildChild);
-=======
-                    var (error, link, _) = context.DependencyResolver.ResolveLink((string)value, file, file, buildChild);
->>>>>>> 702187e6
                     errors.AddIfNotNull(error);
                     return link;
                 });
                 return HtmlUtility.StripTags(HtmlUtility.LoadHtml(html)).OuterHtml;
             }
 
-<<<<<<< HEAD
             if (attribute is XrefAttribute)
             {
                 // TODO: how to fill xref resolving data besides href
@@ -134,40 +126,6 @@
             public Document ReferencedFile { get; set; }
 
             public Document RootFile { get; set; }
-=======
-                if (attribute is MarkdownAttribute)
-                {
-                    var (html, markup) = MarkdownUtility.ToHtml((string)value, file, context.DependencyResolver, buildChild, null, MarkdownPipelineType.Markdown);
-                    errors.AddRange(markup.Errors);
-                    return html;
-                }
-
-                if (attribute is InlineMarkdownAttribute)
-                {
-                    var (html, markup) = MarkdownUtility.ToHtml((string)value, file, context.DependencyResolver, buildChild, null, MarkdownPipelineType.InlineMarkdown);
-                    errors.AddRange(markup.Errors);
-                    return html;
-                }
-
-                if (attribute is HtmlAttribute)
-                {
-                    var html = HtmlUtility.TransformLinks((string)value, href =>
-                    {
-                        var (error, link, _) = context.DependencyResolver.ResolveLink(href, file, file, buildChild);
-                        errors.AddIfNotNull(error);
-                        return link;
-                    });
-                    return HtmlUtility.StripTags(HtmlUtility.LoadHtml(html)).OuterHtml;
-                }
-
-                if (attribute is XrefAttribute)
-                {
-                    // TODO: how to fill xref resolving data besides href
-                    var (error, link, _, _) = context.DependencyResolver.ResolveXref((string)value, file);
-                    errors.AddIfNotNull(error);
-                    return link;
-                }
->>>>>>> 702187e6
 
             public UidPropertyReference(string uid, string propertyName, Document referencedFile, Document rootFile)
             {
