--- conflicted
+++ resolved
@@ -44,18 +44,10 @@
         private static object TransformContent(Context context, DataTypeAttribute attribute, SourceInfo<object> value, Document file, Action<Document> buildChild)
         {
             var dependencyResolver = file.FilePath.EndsWith("index.yml") ? context.LandingPageDependencyResolver : context.DependencyResolver;
-<<<<<<< HEAD
-            var source = JsonUtility.ToSourceInfo(value as IJsonLineInfo);
-
-            if (attribute is HrefAttribute)
-            {
-                var (error, link, _) = dependencyResolver.ResolveLink((string)value, file, file, buildChild, source);
-=======
 
             if (attribute is HrefAttribute)
             {
                 var (error, link, _) = dependencyResolver.ResolveLink(new SourceInfo<string>((string)value, value.Range), file, file, buildChild);
->>>>>>> 575c0ad2
 
                 context.Report.Write(file.ToString(), error);
                 return link;
@@ -95,11 +87,7 @@
             {
                 var html = HtmlUtility.TransformLinks((string)value, href =>
                 {
-<<<<<<< HEAD
-                    var (error, link, _) = dependencyResolver.ResolveLink(href, file, file, buildChild, source);
-=======
                     var (error, link, _) = dependencyResolver.ResolveLink(new SourceInfo<string>(href, value.Range), file, file, buildChild);
->>>>>>> 575c0ad2
 
                     context.Report.Write(file.ToString(), error);
                     return link;
