// Copyright (c) Microsoft. All rights reserved.
// Licensed under the MIT license. See LICENSE file in the project root for full license information.

using System;
using System.Collections.Generic;
using System.Linq;
using Newtonsoft.Json.Linq;

namespace Microsoft.Docs.Build
{
    internal static class AttributeTransformer
    {
        public static Func<IEnumerable<DataTypeAttribute>, object, string, object> Transform(
            List<Error> errors,
            Document file,
            DependencyResolver dependencyResolver,
            Action<Document> buildChild,
            List<Document> callStack,
            JObject extensionData = null)
        {
            return TransformXrefSpec;

            object TransformXrefSpec(IEnumerable<DataTypeAttribute> attributes, object value, string jsonPath)
            {
                var attribute = attributes.SingleOrDefault(attr => !(attr is XrefPropertyAttribute));
                var result = TransformContent(attribute, value);

                if (extensionData != null && attributes.Any(attr => attr is XrefPropertyAttribute))
                {
                    extensionData[jsonPath] = new JValue(result);
                }

                return result;
            }

            object TransformContent(DataTypeAttribute attribute, object value)
            {
                if (attribute is HrefAttribute)
                {
                    var (error, link, _) = dependencyResolver.ResolveLink((string)value, file, file, buildChild, callStack);
                    errors.AddIfNotNull(error);
                    return link;
                }

                if (attribute is MarkdownAttribute)
                {
                    var (html, markup) = Markup.ToHtml((string)value, file, dependencyResolver, buildChild, null, MarkdownPipelineType.Markdown, callStack);
                    errors.AddRange(markup.Errors);
                    return html;
                }

                if (attribute is InlineMarkdownAttribute)
                {
                    var (html, markup) = Markup.ToHtml((string)value, file, dependencyResolver, buildChild, null, MarkdownPipelineType.InlineMarkdown, callStack);
                    errors.AddRange(markup.Errors);
                    return html;
                }

                if (attribute is HtmlAttribute)
                {
                    var html = HtmlUtility.TransformLinks((string)value, href =>
                    {
                        var (error, link, _) = dependencyResolver.ResolveLink(href, file, file, buildChild, callStack);
                        errors.AddIfNotNull(error);
                        return link;
                    });
                    return HtmlUtility.StripTags(HtmlUtility.LoadHtml(html)).OuterHtml;
                }

                if (attribute is XrefAttribute)
                {
                    // TODO: how to fill xref resolving data besides href
<<<<<<< HEAD
                    var (error, link, _) = dependencyResolver.ResolveXref((string)value, file, callStack);
=======
                    var (error, link, _, _) = dependencyResolver.ResolveXref((string)value, file);
>>>>>>> bc857532
                    errors.AddIfNotNull(error);
                    return link;
                }

                return value;
            }
        }
    }
}<|MERGE_RESOLUTION|>--- conflicted
+++ resolved
@@ -70,11 +70,7 @@
                 if (attribute is XrefAttribute)
                 {
                     // TODO: how to fill xref resolving data besides href
-<<<<<<< HEAD
-                    var (error, link, _) = dependencyResolver.ResolveXref((string)value, file, callStack);
-=======
-                    var (error, link, _, _) = dependencyResolver.ResolveXref((string)value, file);
->>>>>>> bc857532
+                    var (error, link, _, _) = dependencyResolver.ResolveXref((string)value, file, callStack);
                     errors.AddIfNotNull(error);
                     return link;
                 }
