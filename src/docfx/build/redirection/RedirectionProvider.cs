// Copyright (c) Microsoft. All rights reserved.
// Licensed under the MIT license. See LICENSE file in the project root for full license information.

using System;
using System.Collections.Generic;
using System.IO;
using System.Linq;

namespace Microsoft.Docs.Build
{
    internal class RedirectionProvider
    {
        private readonly ErrorBuilder _errors;
        private readonly DocumentProvider _documentProvider;
        private readonly MonikerProvider _monikerProvider;
        private readonly BuildScope _buildScope;
        private readonly Lazy<PublishUrlMap> _publishUrlMap;

        private readonly IReadOnlyDictionary<FilePath, string> _redirectUrls;
        private readonly Lazy<(IReadOnlyDictionary<FilePath, FilePath> renameHistory,
            IReadOnlyDictionary<FilePath, (FilePath, SourceInfo?)> redirectionHistory)> _history;

        public IEnumerable<FilePath> Files => _redirectUrls.Keys;

        public RedirectionProvider(
            string docsetPath,
            string hostName,
            ErrorBuilder errors,
            BuildScope buildScope,
            Repository? repository,
            DocumentProvider documentProvider,
            MonikerProvider monikerProvider,
            Lazy<PublishUrlMap> publishUrlMap)
        {
            _errors = errors;
            _buildScope = buildScope;
            _documentProvider = documentProvider;
            _monikerProvider = monikerProvider;

            using (Progress.Start("Loading redirections"))
            {
<<<<<<< HEAD
                var (errors, redirections) = LoadRedirectionModel(docsetPath, repository);

                _errorLog.Write(errors);
=======
                var redirections = LoadRedirectionModel(errors, docsetPath, repository);
>>>>>>> 781fd053
                _redirectUrls = GetRedirectUrls(redirections, hostName);
                _publishUrlMap = publishUrlMap;
                _history =
                   new Lazy<(IReadOnlyDictionary<FilePath, FilePath> renameHistory, IReadOnlyDictionary<FilePath, (FilePath, SourceInfo?)> redirectionHistory)>(
                        () => GetRenameAndRedirectionHistory(redirections, _redirectUrls));
            }
        }

        public bool Contains(FilePath file)
        {
            return _redirectUrls.ContainsKey(file);
        }

        public (Error?, string) GetRedirectUrl(FilePath file)
        {
            var redirectionChain = new Stack<FilePath>();
            var redirectionFile = file;
            while (_history.Value.redirectionHistory.TryGetValue(redirectionFile, out var item))
            {
                var (renamedFrom, source) = item;
                if (redirectionChain.Contains(redirectionFile))
                {
                    redirectionChain.Push(redirectionFile);
                    return (Errors.Redirection.CircularRedirection(source, redirectionChain.Reverse()), _redirectUrls[file]);
                }
                redirectionChain.Push(redirectionFile);
                redirectionFile = renamedFrom;
            }

            return (null, _redirectUrls[file]);
        }

        public FilePath GetOriginalFile(FilePath file)
        {
            var renameChain = new HashSet<FilePath>();
            while (_history.Value.renameHistory.TryGetValue(file, out var renamedFrom))
            {
                if (!renameChain.Add(file))
                {
                    return file;
                }
                file = renamedFrom;
            }
            return file;
        }

        private IReadOnlyDictionary<FilePath, string> GetRedirectUrls(RedirectionItem[] redirections, string hostName)
        {
            var redirectUrls = new Dictionary<FilePath, string>();

            foreach (var item in redirections)
            {
                var path = item.SourcePath;
                var redirectUrl = item.RedirectUrl;

                if (string.IsNullOrEmpty(path) || string.IsNullOrEmpty(redirectUrl))
                {
                    _errors.Add(Errors.Redirection.RedirectionIsNullOrEmpty(redirectUrl, path));
                    continue;
                }

                if (!_buildScope.Glob(path))
                {
                    continue;
                }

                var type = _buildScope.GetContentType(path);
                if (type != ContentType.Page)
                {
                    _errors.Add(Errors.Redirection.RedirectionInvalid(redirectUrl, path));
                    continue;
                }

                var absoluteRedirectUrl = redirectUrl.Value.Trim();

                MonikerList monikers = default;
                if (item.Monikers != null)
                {
                    List<Error> monikerErrors;
                    (monikerErrors, monikers) = _monikerProvider.Validate(item.Monikers);
                    _errorLog.Write(monikerErrors);
                }
                var filePath = FilePath.Redirection(path, monikers);

                if (item.RedirectDocumentId)
                {
                    switch (UrlUtility.GetLinkType(absoluteRedirectUrl))
                    {
                        case LinkType.RelativePath:
                            var siteUrl = _documentProvider.GetDocument(filePath).SiteUrl;
                            absoluteRedirectUrl = PathUtility.Normalize(Path.Combine(Path.GetDirectoryName(siteUrl) ?? "", absoluteRedirectUrl));
                            break;
                        case LinkType.AbsolutePath:
                            break;
                        case LinkType.External:
                            absoluteRedirectUrl = UrlUtility.RemoveLeadingHostName(absoluteRedirectUrl, hostName, removeLocale: true);
                            break;
                        default:
                            _errors.Add(Errors.Redirection.RedirectionUrlNotFound(path, redirectUrl));
                            break;
                    }
                }

                if (!redirectUrls.TryAdd(filePath, absoluteRedirectUrl))
                {
                    _errors.Add(Errors.Redirection.RedirectionConflict(redirectUrl, path));
                }
            }
            return redirectUrls;
        }

        private static RedirectionItem[] LoadRedirectionModel(ErrorBuilder errors, string docsetPath, Repository? repository)
        {
            foreach (var fullPath in ProbeRedirectionFiles(docsetPath, repository))
            {
                if (File.Exists(fullPath))
                {
                    var content = File.ReadAllText(fullPath);
                    var filePath = new FilePath(Path.GetRelativePath(docsetPath, fullPath));
                    var (loadErrors, model) = fullPath.EndsWith(".yml")
                        ? YamlUtility.Deserialize<RedirectionModel>(content, filePath)
                        : JsonUtility.Deserialize<RedirectionModel>(content, filePath);

                    errors.AddRange(loadErrors);

                    // Expand redirect items array or object form
                    var redirections = model.Redirections.arrayForm
                        ?? model.Redirections.objectForm?.Select(
                                pair => new RedirectionItem { SourcePath = pair.Key, RedirectUrl = pair.Value })
                        ?? Array.Empty<RedirectionItem>();

                    var renames = model.Renames.Select(
                        pair => new RedirectionItem
                        {
                            SourcePath = pair.Key,
                            RedirectUrl = pair.Value,
                            RedirectDocumentId = true,
                        });

                    // Rebase source_path based on redirection definition file path
                    var basedir = Path.GetDirectoryName(fullPath) ?? "";

                    return (
                        from item in redirections.Concat(renames)
                        let sourcePath = Path.GetRelativePath(docsetPath, Path.Combine(basedir, item.SourcePath))
                        where !sourcePath.StartsWith(".")
                        select new RedirectionItem
                        {
                            SourcePath = new PathString(sourcePath),
                            Monikers = item.Monikers,
                            RedirectUrl = item.RedirectUrl,
                            RedirectDocumentId = item.RedirectDocumentId,
                        }).OrderBy(item => item.RedirectUrl.Source).ToArray();
                }
            }

            return Array.Empty<RedirectionItem>();
        }

        private static IEnumerable<string> ProbeRedirectionFiles(string docsetPath, Repository? repository)
        {
            yield return Path.Combine(docsetPath, "redirections.yml");
            yield return Path.Combine(docsetPath, "redirections.json");

            if (repository != null)
            {
                yield return Path.Combine(repository.Path, ".openpublishing.redirection.json");
            }
        }

        private (IReadOnlyDictionary<FilePath, FilePath>, IReadOnlyDictionary<FilePath, (FilePath, SourceInfo?)>) GetRenameAndRedirectionHistory(
            RedirectionItem[] redirections, IReadOnlyDictionary<FilePath, string> redirectUrls)
        {
            // Convert the redirection target from redirect url to file path according to the version of redirect source
            var renameHistory = new Dictionary<FilePath, FilePath>();
            var redirectionHistory = new Dictionary<FilePath, (FilePath, SourceInfo?)>();

            foreach (var item in redirections)
            {
                MonikerList monikers = default;
                if (item.Monikers != null)
                {
                    List<Error> monikerErrors;
                    (monikerErrors, monikers) = _monikerProvider.Validate(item.Monikers);
                    _errorLog.Write(monikerErrors);
                }
                var file = FilePath.Redirection(item.SourcePath, monikers);
                if (!redirectUrls.TryGetValue(file, out var value))
                {
                    continue;
                }

                var (trimmedRedirectUrl, redirectQuery) = RemoveTrailingIndex(value);
                var docs = _publishUrlMap.Value.GetFilesByUrl(trimmedRedirectUrl.ToLowerInvariant());
                if (!docs.Any())
                {
                    if (item.RedirectDocumentId)
                    {
                        _errors.Add(Errors.Redirection.RedirectionUrlNotFound(item.SourcePath, item.RedirectUrl));
                    }
                    continue;
                }

                var (errors, redirectionSourceMonikers) = _monikerProvider.GetFileLevelMonikers(file);
                _errors.AddRange(errors);

                var candidates = redirectionSourceMonikers.Count == 0
                                    ? docs.Where(doc => _monikerProvider.GetFileLevelMonikers(doc).monikers.Count == 0).ToList()
                                    : docs.Where(
                                        doc => _monikerProvider.GetFileLevelMonikers(doc).monikers.Intersect(redirectionSourceMonikers).Any()).ToList();

                // skip circular redirection validation for url containing query string
                if (candidates.Count > 0 && string.IsNullOrEmpty(redirectQuery))
                {
                    redirectionHistory.TryAdd(file, (candidates.OrderBy(x => x).Last(), item.RedirectUrl.Source));
                }

                foreach (var candidate in candidates)
                {
                    if (item.RedirectDocumentId && !renameHistory.TryAdd(candidate, file))
                    {
                        _errors.Add(Errors.Redirection.RedirectionUrlConflict(item.RedirectUrl));
                    }
                }
            }
            return (renameHistory, redirectionHistory);
        }

        private static (string path, string query) RemoveTrailingIndex(string redirectionUrl)
        {
            var (path, query, _) = UrlUtility.SplitUrl(redirectionUrl);
            return (path.EndsWith("/index", PathUtility.PathComparison) ? path.Substring(0, path.Length - "index".Length) : path, query);
        }
    }
}<|MERGE_RESOLUTION|>--- conflicted
+++ resolved
@@ -39,13 +39,7 @@
 
             using (Progress.Start("Loading redirections"))
             {
-<<<<<<< HEAD
-                var (errors, redirections) = LoadRedirectionModel(docsetPath, repository);
-
-                _errorLog.Write(errors);
-=======
                 var redirections = LoadRedirectionModel(errors, docsetPath, repository);
->>>>>>> 781fd053
                 _redirectUrls = GetRedirectUrls(redirections, hostName);
                 _publishUrlMap = publishUrlMap;
                 _history =
@@ -126,7 +120,7 @@
                 {
                     List<Error> monikerErrors;
                     (monikerErrors, monikers) = _monikerProvider.Validate(item.Monikers);
-                    _errorLog.Write(monikerErrors);
+                    _errors.AddRange(monikerErrors);
                 }
                 var filePath = FilePath.Redirection(path, monikers);
 
@@ -230,7 +224,7 @@
                 {
                     List<Error> monikerErrors;
                     (monikerErrors, monikers) = _monikerProvider.Validate(item.Monikers);
-                    _errorLog.Write(monikerErrors);
+                    _errors.AddRange(monikerErrors);
                 }
                 var file = FilePath.Redirection(item.SourcePath, monikers);
                 if (!redirectUrls.TryGetValue(file, out var value))
