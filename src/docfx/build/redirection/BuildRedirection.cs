--- conflicted
+++ resolved
@@ -12,17 +12,7 @@
             Build(Document file, MetadataProvider metadataProvider, MonikerProvider monikerProvider)
         {
             Debug.Assert(file.ContentType == ContentType.Redirection);
-<<<<<<< HEAD
-            var (errors, monikers) = monikersProvider.GetFileLevelMonikers(file, metadataProvider);
-=======
-            var errors = new List<Error>();
-
-            var (metaErrors, metadata) = JsonUtility.ToObjectWithSchemaValidation<FileMetadata>(metadataProvider.GetMetadata(file, null));
-            errors.AddRange(metaErrors);
-
-            var (error, monikers) = monikerProvider.GetFileLevelMonikers(file, metadata.MonikerRange);
-            errors.AddIfNotNull(error);
->>>>>>> 9d8d4f83
+            var (errors, monikers) = monikerProvider.GetFileLevelMonikers(file, metadataProvider);
 
             return (errors, new RedirectionModel
             {
