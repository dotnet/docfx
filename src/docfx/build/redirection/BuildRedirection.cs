// Copyright (c) Microsoft. All rights reserved.
// Licensed under the MIT license. See LICENSE file in the project root for full license information.

using System.Collections.Generic;
using System.Diagnostics;

namespace Microsoft.Docs.Build
{
    internal static class BuildRedirection
    {
        internal static List<Error> Build(Context context, Document file)
        {
            Debug.Assert(file.ContentType == ContentType.Redirection);

            var errors = new List<Error>();
            var (monikerErrors, monikers) = context.MonikerProvider.GetFileLevelMonikers(file.FilePath);
            errors.AddRange(monikerErrors);

            var (configMonikerErrors, monikerRange, _) = context.MonikerProvider.GetConfigMonikerRange(file.FilePath);
            errors.AddRange(configMonikerErrors);
            var publishItem = new PublishItem(
                file.SiteUrl,
                context.Config.Legacy ? context.DocumentProvider.GetOutputPath(file.FilePath, monikers) : null,
                file.FilePath.Path,
                context.BuildOptions.Locale,
                monikers,
<<<<<<< HEAD
                monikerRange);
=======
                context.MonikerProvider.GetConfigMonikerRange(file.FilePath),
                file.ContentType,
                file.Mime.Value);
>>>>>>> b76d0fe4

            publishItem.RedirectUrl = context.RedirectionProvider.GetRedirectUrl(file.FilePath);

            context.PublishModelBuilder.Add(file.FilePath, publishItem, () =>
            {
                if (publishItem.Path != null && !context.Config.DryRun)
                {
                    var metadataPath = publishItem.Path.Substring(0, publishItem.Path.Length - ".raw.page.json".Length) + ".mta.json";
                    var metadata = new
                    {
                        locale = context.BuildOptions.Locale,
                        monikers,
                        redirect_url = publishItem.RedirectUrl,
                        is_dynamic_rendering = true,
                    };

                    // Note: produce an empty output to make publish happy
                    context.Output.WriteText(publishItem.Path, "{}");
                    context.Output.WriteJson(metadataPath, metadata);
                }
            });

            return errors;
        }
    }
}<|MERGE_RESOLUTION|>--- conflicted
+++ resolved
@@ -24,13 +24,9 @@
                 file.FilePath.Path,
                 context.BuildOptions.Locale,
                 monikers,
-<<<<<<< HEAD
-                monikerRange);
-=======
-                context.MonikerProvider.GetConfigMonikerRange(file.FilePath),
+                monikerRange,
                 file.ContentType,
                 file.Mime.Value);
->>>>>>> b76d0fe4
 
             publishItem.RedirectUrl = context.RedirectionProvider.GetRedirectUrl(file.FilePath);
 
