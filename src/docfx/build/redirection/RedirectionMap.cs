--- conflicted
+++ resolved
@@ -87,9 +87,6 @@
                     }
                     else if (!redirections.Add(Document.Create(docset, pathToDocset, redirectTo)))
                     {
-<<<<<<< HEAD
-                        errors.Add(Errors.RedirectionConflict(pathToDocset));
-=======
                         if (glob(document.FilePath))
                         {
                             if (!redirections.Add(document))
@@ -101,7 +98,6 @@
                         {
                             errors.Add(Errors.RedirectionOutOfScope(document, docset.Config.ConfigFileName));
                         }
->>>>>>> 106dd27c
                     }
                 }
             }
