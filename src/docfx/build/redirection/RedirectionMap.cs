// Copyright (c) Microsoft. All rights reserved.
// Licensed under the MIT license. See LICENSE file in the project root for full license information.

using System;
using System.Collections.Generic;
using System.Linq;

namespace Microsoft.Docs.Build
{
    internal class RedirectionMap
    {
        private readonly IReadOnlyDictionary<string, Document> _redirectionsBySourcePath;
        private readonly IReadOnlyDictionary<string, Document> _redirectionsByRedirectionUrl;

        public IEnumerable<Document> Files => _redirectionsBySourcePath.Values;

        private RedirectionMap(
            IReadOnlyDictionary<string, Document> redirectionsBySourcePath,
            IReadOnlyDictionary<string, Document> redirectionsByRedirectionUrl)
        {
            _redirectionsBySourcePath = redirectionsBySourcePath;
            _redirectionsByRedirectionUrl = redirectionsByRedirectionUrl;
        }

        public bool TryGetRedirection(string sourcePath, out Document file)
        {
            return _redirectionsBySourcePath.TryGetValue(sourcePath, out file);
        }

        public bool TryGetDocumentId(Document file, out (string id, string versionIndependentId) id)
        {
            if (_redirectionsByRedirectionUrl.TryGetValue(file.SiteUrl, out var doc))
            {
                id = TryGetDocumentId(doc, out var docId) ? docId : doc.Id;
                return true;
            }

            id = default;
            return false;
        }

        public static RedirectionMap Create(
            ErrorLog errorLog,
            Docset docset,
            Func<string, bool> glob,
            Input input,
            TemplateEngine templateEngine,
            IReadOnlyCollection<Document> buildFiles)
        {
            var redirections = new HashSet<Document>();
            var redirectionsWithDocumentId = new List<(SourceInfo<string> redirectUrl, Document redirect)>();

            // load redirections with document id
            AddRedirections(docset.Config.Redirections, redirectDocumentId: true);
            var redirectionsByRedirectionUrl = redirections
                .GroupBy(file => file.RedirectionUrl, PathUtility.PathComparer)
                .ToDictionary(group => group.Key, group => group.First(), PathUtility.PathComparer);

            // load redirections without document id
            AddRedirections(docset.Config.RedirectionsWithoutId);

            var redirectionsBySourcePath = redirections.ToDictionary(file => file.FilePath.Path, PathUtility.PathComparer);

            CheckInvalidRedrectUrl(errorLog, redirectionsWithDocumentId, redirections, buildFiles);
            return new RedirectionMap(redirectionsBySourcePath, redirectionsByRedirectionUrl);

            void AddRedirections(Dictionary<string, SourceInfo<string>> items, bool redirectDocumentId = false)
            {
                foreach (var (path, redirectUrl) in items)
                {
                    // TODO: ensure `SourceInfo<T>` is always not null
                    if (string.IsNullOrEmpty(path) || string.IsNullOrEmpty(redirectUrl))
                    {
                        errorLog.Write(Errors.RedirectionIsNullOrEmpty(redirectUrl, path));
                        continue;
                    }

                    if (!glob(path))
                    {
                        continue;
                    }

                    var pathToDocset = PathUtility.NormalizeFile(path);
                    var type = Document.GetContentType(pathToDocset);
                    if (type != ContentType.Page)
                    {
                        errorLog.Write(Errors.RedirectionInvalid(redirectUrl, path));
                        continue;
                    }

                    var combineRedirectUrl = false;
                    var mutableRedirectUrl = redirectUrl.Value;
                    if (redirectDocumentId)
                    {
                        switch (UrlUtility.GetLinkType(redirectUrl))
                        {
                            case LinkType.RelativePath:
                                combineRedirectUrl = true;
                                break;
                            case LinkType.AbsolutePath:
                                break;
                            default:
                                errorLog.Write(Errors.RedirectionUrlNotExisted(redirectUrl));
                                continue;
                        }
                    }

                    var filePath = new FilePath(pathToDocset, FileOrigin.Redirection);
<<<<<<< HEAD
                    var redirect = Document.Create(
                        docset, filePath, templateEngine, mutableRedirectUrl, combineRedirectUrl);
=======
                    var redirect = Document.Create(docset, filePath, input, templateEngine, mutableRedirectUrl, combineRedirectUrl);
>>>>>>> 54faf8d8
                    if (redirectDocumentId)
                    {
                        redirectionsWithDocumentId.Add((redirectUrl, redirect));
                    }

                    if (!redirections.Add(redirect))
                    {
                        errorLog.Write(Errors.RedirectionConflict(redirectUrl, pathToDocset));
                    }
                }
            }
        }

        private static void CheckInvalidRedrectUrl(
            ErrorLog errorLog,
            List<(SourceInfo<string> redirectUrl, Document redirect)> redirectionsWithDocumentId,
            HashSet<Document> redirections,
            IReadOnlyCollection<Document> buildFiles)
        {
            var redirectUrls = new HashSet<string>(StringComparer.OrdinalIgnoreCase);

            var publishUrls = buildFiles.Select(file => file.SiteUrl)
                .Concat(redirections.Select(redirection => redirection.SiteUrl)).ToHashSet();
            foreach (var (redirectionUrl, redirect) in redirectionsWithDocumentId)
            {
                if (!publishUrls.Contains(redirect.RedirectionUrl))
                {
                    errorLog.Write(Errors.RedirectionUrlNotExisted(redirectionUrl));
                }
                else if (!redirectUrls.Add(redirect.RedirectionUrl))
                {
                    errorLog.Write(Errors.RedirectionUrlConflict(redirectionUrl));
                }
            }
        }
    }
}<|MERGE_RESOLUTION|>--- conflicted
+++ resolved
@@ -106,12 +106,7 @@
                     }
 
                     var filePath = new FilePath(pathToDocset, FileOrigin.Redirection);
-<<<<<<< HEAD
-                    var redirect = Document.Create(
-                        docset, filePath, templateEngine, mutableRedirectUrl, combineRedirectUrl);
-=======
                     var redirect = Document.Create(docset, filePath, input, templateEngine, mutableRedirectUrl, combineRedirectUrl);
->>>>>>> 54faf8d8
                     if (redirectDocumentId)
                     {
                         redirectionsWithDocumentId.Add((redirectUrl, redirect));
