--- conflicted
+++ resolved
@@ -14,11 +14,7 @@
             Context context,
             Document file,
             TableOfContentsMap tocMap,
-<<<<<<< HEAD
             GitRepoInfoProvider repo,
-            RedirectionMap redirectionMap,
-=======
->>>>>>> 9c9db3dc
             Action<Document> buildChild)
         {
             Debug.Assert(file.ContentType == ContentType.Markdown);
@@ -36,6 +32,7 @@
             var metadata = JsonUtility.Merge(Metadata.GetFromConfig(file), markup.Metadata);
             var content = markup.HasHtml ? HtmlUtility.TransformHtml(document.DocumentNode, node => node.StripTags()) : html;
             var (id, versionIndependentId) = file.Docset.Redirections.GetDocumentId(file);
+            var (author, contributors, updatedAt) = repo.GetContributorInfo(file);
 
             var model = new PageModel
             {
@@ -48,7 +45,6 @@
                 Id = id,
                 VersionIndependentId = versionIndependentId,
             };
-            Git.Process(model, file, repo);
 
             // TODO: make build pure by not output using `context.Report/Write/Copy` here
             context.Report(file, markup.Errors);
