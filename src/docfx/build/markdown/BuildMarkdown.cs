// Copyright (c) Microsoft. All rights reserved.
// Licensed under the MIT license. See LICENSE file in the project root for full license information.

using System;
using System.Diagnostics;
using System.Threading.Tasks;
using HtmlAgilityPack;

namespace Microsoft.Docs.Build
{
    internal static class BuildMarkdown
    {
        public static Task<DependencyMap> Build(
            Context context,
            Document file,
            TableOfContentsMap tocMap,
            GitRepoInfoProvider repo,
            Action<Document> buildChild)
        {
            Debug.Assert(file.ContentType == ContentType.Markdown);

            var dependencyMapBuilder = new DependencyMapBuilder();
            var markdown = file.ReadText();

            var (html, markup) = Markup.ToHtml(markdown, file, dependencyMapBuilder, buildChild);

            HtmlDocument document = new HtmlDocument();
            document.LoadHtml(html);

            var wordCount = HtmlUtility.CountWord(html);
            var locale = file.Docset.Config.Locale;
            var metadata = JsonUtility.Merge(Metadata.GetFromConfig(file), markup.Metadata);
            var content = markup.HasHtml ? HtmlUtility.TransformHtml(document.DocumentNode, node => node.StripTags()) : html;
<<<<<<< HEAD
            var (id, versionIndependentId) = file.Docset.Redirections.GetDocumentId(file);
            var (author, contributors, updatedAt) = repo.GetContributorInfo(file);
=======
            var (id, versionIndependentId) = file.Docset.Redirections.TryGetDocumentId(file, out var docId) ? docId : file.Id;
>>>>>>> d3db489f

            var model = new PageModel
            {
                Content = content,
                Metadata = metadata,
                Title = markup.Title,
                WordCount = wordCount,
                Locale = locale,
                TocRelativePath = tocMap.FindTocRelativePath(file),
                Id = id,
                VersionIndependentId = versionIndependentId,
            };

            // TODO: make build pure by not output using `context.Report/Write/Copy` here
            context.Report(file, markup.Errors);
            context.WriteJson(model, file.OutputPath);

            return Task.FromResult(dependencyMapBuilder.Build());
        }
    }
}<|MERGE_RESOLUTION|>--- conflicted
+++ resolved
@@ -31,12 +31,8 @@
             var locale = file.Docset.Config.Locale;
             var metadata = JsonUtility.Merge(Metadata.GetFromConfig(file), markup.Metadata);
             var content = markup.HasHtml ? HtmlUtility.TransformHtml(document.DocumentNode, node => node.StripTags()) : html;
-<<<<<<< HEAD
-            var (id, versionIndependentId) = file.Docset.Redirections.GetDocumentId(file);
+            var (id, versionIndependentId) = file.Docset.Redirections.TryGetDocumentId(file, out var docId) ? docId : file.Id;
             var (author, contributors, updatedAt) = repo.GetContributorInfo(file);
-=======
-            var (id, versionIndependentId) = file.Docset.Redirections.TryGetDocumentId(file, out var docId) ? docId : file.Id;
->>>>>>> d3db489f
 
             var model = new PageModel
             {
