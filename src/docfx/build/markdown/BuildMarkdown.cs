--- conflicted
+++ resolved
@@ -2,10 +2,7 @@
 // Licensed under the MIT license. See LICENSE file in the project root for full license information.
 
 using System;
-<<<<<<< HEAD
 using System.Diagnostics;
-=======
->>>>>>> af7daf06
 using System.Threading.Tasks;
 using HtmlAgilityPack;
 
