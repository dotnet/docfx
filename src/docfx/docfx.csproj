<Project Sdk="Microsoft.NET.Sdk">

  <PropertyGroup>
    <OutputType>Exe</OutputType>
    <AllowUnsafeBlocks>true</AllowUnsafeBlocks>
    <PackAsTool>true</PackAsTool>
    <DefineConstants>DOCFX</DefineConstants>
  </PropertyGroup>

  <ItemGroup>
    <None Include="../../docs/**/*" LinkBase="docs" />
  </ItemGroup>

  <ItemGroup>
    <PackageReference Include="Azure.Identity" Version="1.3.0" />
    <PackageReference Include="Azure.Security.KeyVault.Secrets" Version="4.1.0" />
    <PackageReference Include="docs.validation" Version="1.0.0-beta-00551-f897fd1" />
    <PackageReference Include="DotLiquid" Version="2.1.405" />
    <PackageReference Include="Glob" Version="1.1.8" />
    <PackageReference Include="HtmlReaderWriter" Version="1.0.0-preview-0001-gcf3636c5d9" />
    <PackageReference Include="LibGit2Sharp.NativeBinaries" Version="2.0.312" />
    <PackageReference Include="Microsoft.ApplicationInsights" Version="2.17.0" />
    <PackageReference Include="Microsoft.AspNetCore.TestHost" Version="5.0.4" />
    <PackageReference Include="Microsoft.ChakraCore" Version="1.11.24" />
    <PackageReference Include="Microsoft.DocAsCode.ECMAHelper" Version="1.1.789" />
    <PackageReference Include="Microsoft.DocAsCode.MAML2Yaml.Lib" Version="1.0.74" Aliases="maml" />
    <PackageReference Include="Microsoft.Graph" Version="3.28.0" />
    <PackageReference Include="Microsoft.Experimental.Collections" Version="1.0.6-e190117-3" />
<<<<<<< HEAD
    <PackageReference Include="Microsoft.Identity.Client" Version="4.27.0" />
    <PackageReference Include="Newtonsoft.Json" Version="13.0.1" />
=======
    <PackageReference Include="Microsoft.Identity.Client" Version="4.29.0" />
    <PackageReference Include="Newtonsoft.Json" Version="12.0.3" />
>>>>>>> e0381f72
    <PackageReference Include="Jint" Version="3.0.0-beta-2031" />
    <PackageReference Include="OmniSharp.Extensions.LanguageServer" Version="0.19.0" />
    <PackageReference Include="Polly.Extensions.Http" Version="3.0.0" />
    <PackageReference Include="Quickenshtein" Version="1.5.0" />
    <PackageReference Include="Stubble.Core" Version="1.9.3" />
    <PackageReference Include="System.CommandLine" Version="2.0.0-beta1.20574.7" />
    <PackageReference Include="YamlDotNet" Version="10.0.0" />
    <PackageReference Include="Microsoft.Docs.MetadataService.Models" Version="0.3.6" />
  </ItemGroup>

  <ItemGroup>
    <PackageReference Include="Menees.Analyzers.2017" Version="2.0.3" PrivateAssets="all" />
    <PackageReference Include="Nerdbank.GitVersioning" Version="3.3.37" PrivateAssets="all" />
    <PackageReference Include="docs.validation.analyzer" Version="1.0.0-beta-00558-82cdaba" PrivateAssets="all" />
  </ItemGroup>

  <ItemGroup>
    <ProjectReference Include="../Microsoft.Docs.Template/Microsoft.Docs.Template.csproj" />
    <ProjectReference Include="../Microsoft.Docs.MarkdigExtensions/Microsoft.Docs.MarkdigExtensions.csproj" />
    <ProjectReference Include="../Microsoft.Docs.LearnValidation/Microsoft.Docs.LearnValidation.csproj" />
  </ItemGroup>

</Project><|MERGE_RESOLUTION|>--- conflicted
+++ resolved
@@ -26,13 +26,8 @@
     <PackageReference Include="Microsoft.DocAsCode.MAML2Yaml.Lib" Version="1.0.74" Aliases="maml" />
     <PackageReference Include="Microsoft.Graph" Version="3.28.0" />
     <PackageReference Include="Microsoft.Experimental.Collections" Version="1.0.6-e190117-3" />
-<<<<<<< HEAD
-    <PackageReference Include="Microsoft.Identity.Client" Version="4.27.0" />
+    <PackageReference Include="Microsoft.Identity.Client" Version="4.29.0" />
     <PackageReference Include="Newtonsoft.Json" Version="13.0.1" />
-=======
-    <PackageReference Include="Microsoft.Identity.Client" Version="4.29.0" />
-    <PackageReference Include="Newtonsoft.Json" Version="12.0.3" />
->>>>>>> e0381f72
     <PackageReference Include="Jint" Version="3.0.0-beta-2031" />
     <PackageReference Include="OmniSharp.Extensions.LanguageServer" Version="0.19.0" />
     <PackageReference Include="Polly.Extensions.Http" Version="3.0.0" />
