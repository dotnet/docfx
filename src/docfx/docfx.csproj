--- conflicted
+++ resolved
@@ -14,11 +14,7 @@
   <ItemGroup>
     <PackageReference Include="Azure.Identity" Version="1.2.3" />
     <PackageReference Include="Azure.Security.KeyVault.Secrets" Version="4.1.0" />
-<<<<<<< HEAD
-    <PackageReference Include="docs.validation" Version="1.0.0-beta-00282-990c8dc" />
-=======
     <PackageReference Include="docs.validation" Version="1.0.0-beta-00286-471a710" />
->>>>>>> 7e19214e
     <PackageReference Include="DotLiquid" Version="2.0.366" />
     <PackageReference Include="Glob" Version="1.1.8" />
     <PackageReference Include="HtmlReaderWriter" Version="1.0.0-preview-0001-gcf3636c5d9" />
