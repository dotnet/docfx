--- conflicted
+++ resolved
@@ -14,11 +14,7 @@
   <ItemGroup>
     <PackageReference Include="Azure.Identity" Version="1.3.0" />
     <PackageReference Include="Azure.Security.KeyVault.Secrets" Version="4.1.0" />
-<<<<<<< HEAD
     <PackageReference Include="docs.validation" Version="1.0.0" />
-=======
-    <PackageReference Include="docs.validation" Version="1.0.0-beta-00342-e67a632" />
->>>>>>> 6979d829
     <PackageReference Include="DotLiquid" Version="2.0.366" />
     <PackageReference Include="Glob" Version="1.1.8" />
     <PackageReference Include="HtmlReaderWriter" Version="1.0.0-preview-0001-gcf3636c5d9" />
