--- conflicted
+++ resolved
@@ -14,13 +14,10 @@
   <ItemGroup>
     <PackageReference Include="Azure.Identity" Version="1.3.0" />
     <PackageReference Include="Azure.Security.KeyVault.Secrets" Version="4.1.0" />
-<<<<<<< HEAD
     <PackageReference Include="docs.validation" Version="1.0.0-beta-00505-54cc828" />
     <PackageReference Include="DotLiquid" Version="2.1.400" />
-=======
     <PackageReference Include="docs.validation" Version="1.0.0-beta-00551-f897fd1" />
-    <PackageReference Include="DotLiquid" Version="2.0.366" />
->>>>>>> 26085457
+    <PackageReference Include="DotLiquid" Version="2.1.400" />
     <PackageReference Include="Glob" Version="1.1.8" />
     <PackageReference Include="HtmlReaderWriter" Version="1.0.0-preview-0001-gcf3636c5d9" />
     <PackageReference Include="LibGit2Sharp.NativeBinaries" Version="2.0.312" />
