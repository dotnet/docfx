--- conflicted
+++ resolved
@@ -22,29 +22,16 @@
     <PackageReference Include="Glob" Version="1.1.3" />
     <!-- To keep HTML intact during v3 migration, keep using HtmlAgilityPack 1.4.9 -->
     <PackageReference Include="HtmlAgilityPack" Version="1.4.9" />
-<<<<<<< HEAD
     <PackageReference Include="LibGit2Sharp.NativeBinaries" Version="2.0.278" />
     <PackageReference Include="Microsoft.ApplicationInsights" Version="2.10.0" />
     <PackageReference Include="Microsoft.AspNetCore" Version="2.2.0" />
     <PackageReference Include="Microsoft.AspNetCore.TestHost" Version="2.2.0" />
-    <PackageReference Include="Microsoft.CodeAnalysis.FxCopAnalyzers" Version="2.9.3" PrivateAssets="all" />
-=======
-    <PackageReference Include="LibGit2Sharp.NativeBinaries" Version="2.0.267" />
-    <PackageReference Include="Menees.Analyzers.2017" Version="2.0.3" PrivateAssets="all" />
-    <PackageReference Include="Microsoft.ApplicationInsights" Version="2.9.1" />
-    <PackageReference Include="Microsoft.AspNetCore" Version="2.2.0" />
-    <PackageReference Include="Microsoft.AspNetCore.TestHost" Version="2.2.0" />
->>>>>>> 194576b3
     <PackageReference Include="Microsoft.DocAsCode.MarkdigEngine.Extensions" Version="2.44.0-b-190624001-gf130fb" />
     <PackageReference Include="Microsoft.Graph" Version="1.16.0" />
     <PackageReference Include="Microsoft.Identity.Client" Version="4.1.0" />
     <PackageReference Include="Newtonsoft.Json" Version="12.0.2" />
     <PackageReference Include="Jint" Version="2.11.58" />
     <PackageReference Include="Stubble.Core" Version="1.3.4" />
-<<<<<<< HEAD
-    <PackageReference Include="StyleCop.Analyzers" Version="1.1.118" PrivateAssets="All" />
-=======
->>>>>>> 194576b3
     <PackageReference Include="System.CommandLine" Version="0.1.0-preview2-180503-2" />
     <PackageReference Include="System.Text.Json" Version="4.6.0-preview6.19259.10" />
     <PackageReference Include="System.Threading.Tasks.Dataflow" Version="4.9.0" />
@@ -53,8 +40,8 @@
 
   <ItemGroup>
     <PackageReference Include="Microsoft.SourceLink.GitHub" Version="1.0.0-beta2-19367-01" PrivateAssets="All" />
-    <PackageReference Include="Microsoft.CodeAnalysis.FxCopAnalyzers" Version="2.6.3" PrivateAssets="all" />
-    <PackageReference Include="StyleCop.Analyzers" Version="1.1.1-rc.114" PrivateAssets="All" />
+    <PackageReference Include="Microsoft.CodeAnalysis.FxCopAnalyzers" Version="2.9.3" PrivateAssets="all" />
+    <PackageReference Include="StyleCop.Analyzers" Version="1.1.118" PrivateAssets="All" />
   </ItemGroup>
 
   <ItemGroup>
