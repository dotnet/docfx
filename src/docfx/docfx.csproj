--- conflicted
+++ resolved
@@ -9,14 +9,6 @@
   </PropertyGroup>
 
   <ItemGroup>
-<<<<<<< HEAD
-=======
-    <AdditionalFiles Include="../../stylecop.json" />
-    <AdditionalFiles Include="../../Menees.Analyzers.Settings.xml" />
-  </ItemGroup>
-
-  <ItemGroup>
->>>>>>> 2c863797
     <PackageReference Include="DotLiquid" Version="2.0.314" />
     <PackageReference Include="Glob" Version="1.1.3" />
     <!-- To keep HTML intact during v3 migration, keep using HtmlAgilityPack 1.4.9 -->
@@ -38,15 +30,6 @@
   </ItemGroup>
 
   <ItemGroup>
-<<<<<<< HEAD
-=======
-    <PackageReference Include="Microsoft.SourceLink.GitHub" Version="1.0.0-beta2-19367-01" PrivateAssets="All" />
-    <PackageReference Include="Microsoft.CodeAnalysis.FxCopAnalyzers" Version="2.9.3" PrivateAssets="all" />
-    <PackageReference Include="StyleCop.Analyzers" Version="1.1.118" PrivateAssets="All" />
-  </ItemGroup>
-
-  <ItemGroup>
->>>>>>> 2c863797
     <ProjectReference Include="../Microsoft.Docs.Template/Microsoft.Docs.Template.csproj" />
   </ItemGroup>
 
