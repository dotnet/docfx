--- conflicted
+++ resolved
@@ -22,11 +22,8 @@
     <PackageReference Include="Microsoft.DocAsCode.MarkdigEngine.Extensions" Version="2.38.0-alpha-0018-ga5c5db6" />
     <PackageReference Include="Newtonsoft.Json" Version="11.0.2" />
     <PackageReference Include="Jint" Version="2.11.58" />
-<<<<<<< HEAD
+    <PackageReference Include="Octokit" Version="0.31.0" />
     <PackageReference Include="Newtonsoft.Json.Schema" Version="3.0.10" />
-=======
-    <PackageReference Include="Octokit" Version="0.31.0" />
->>>>>>> 5ed465c7
     <PackageReference Include="StyleCop.Analyzers" Version="1.1.0-beta006" PrivateAssets="All" />
     <PackageReference Include="System.CommandLine" Version="0.1.0-e171109-2" />
     <PackageReference Include="System.Threading.Tasks.Dataflow" Version="4.9.0" />
