--- conflicted
+++ resolved
@@ -1,4 +1,4 @@
-﻿<Project Sdk="Microsoft.NET.Sdk">
+<Project Sdk="Microsoft.NET.Sdk">
 
   <PropertyGroup>
     <OutputType>Exe</OutputType>
@@ -34,12 +34,7 @@
     <PackageReference Include="Quickenshtein" Version="1.5.0" />
     <PackageReference Include="Stubble.Core" Version="1.9.3" />
     <PackageReference Include="System.CommandLine" Version="2.0.0-beta1.20574.7" />
-<<<<<<< HEAD
-    <PackageReference Include="Validations.DocFx.Adapter" Version="1.2.29-beta014" />
-=======
->>>>>>> 1b50cbe1
     <PackageReference Include="YamlDotNet" Version="9.1.4" />
-    <PackageReference Include="Microsoft.Docs.MetadataService.Models" Version="0.3.6" />
   </ItemGroup>
 
   <ItemGroup>
