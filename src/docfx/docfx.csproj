--- conflicted
+++ resolved
@@ -13,13 +13,8 @@
 
   <ItemGroup>
     <PackageReference Include="Azure.Identity" Version="1.2.0" />
-<<<<<<< HEAD
-    <PackageReference Include="Azure.Security.KeyVault.Secrets" Version="4.0.3" />
+    <PackageReference Include="Azure.Security.KeyVault.Secrets" Version="4.1.0" />
     <PackageReference Include="docs.validation" Version="1.0.0-beta-00241-a83077f" />
-=======
-    <PackageReference Include="Azure.Security.KeyVault.Secrets" Version="4.1.0" />
-    <PackageReference Include="docs.validation" Version="1.0.0-beta-00240-d832a2a" />
->>>>>>> 4de4d64b
     <PackageReference Include="DotLiquid" Version="2.0.361" />
     <PackageReference Include="Glob" Version="1.1.7" />
     <PackageReference Include="LibGit2Sharp.NativeBinaries" Version="2.0.298" />
