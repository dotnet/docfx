--- conflicted
+++ resolved
@@ -10,35 +10,17 @@
 {
     internal class MetadataValidator
     {
-<<<<<<< HEAD
-        private readonly ErrorBuilder _errors;
-        private readonly DocumentProvider _documentProvider;
-        private readonly MonikerProvider _monikerProvider;
-        private readonly PublishUrlMap _publishUrlMap;
-        private readonly BuildScope _buildScope;
-=======
->>>>>>> 9686da6d
         private readonly JsonSchemaValidator[] _schemaValidators;
         private readonly HashSet<string> _reservedMetadata;
 
         public JsonSchema[] MetadataSchemas { get; }
 
         public MetadataValidator(
-            ErrorBuilder errors,
             Config config,
             MicrosoftGraphAccessor microsoftGraphAccessor,
             FileResolver fileResolver,
             JsonSchemaValidatorExtension validatorExtension)
         {
-<<<<<<< HEAD
-            _errors = errors;
-            _documentProvider = documentProvider;
-            _monikerProvider = monikerProvider;
-            _publishUrlMap = publishUrlMap;
-            _buildScope = buildScope;
-
-=======
->>>>>>> 9686da6d
             MetadataSchemas = Array.ConvertAll(
                config.MetadataSchema,
                schema => JsonUtility.DeserializeData<JsonSchema>(fileResolver.ReadString(schema), schema.Source?.File));
@@ -68,15 +50,6 @@
                 }
             }
 
-<<<<<<< HEAD
-            var contentType = _buildScope.GetContentType(filePath);
-            var mime = _buildScope.GetMime(contentType, filePath, _errors);
-            var siteUrl = _documentProvider.GetDocsSiteUrl(filePath);
-            var canonicalVersion = _publishUrlMap.GetCanonicalVersion(siteUrl);
-            var isCanonicalVersion = _monikerProvider.GetFileLevelMonikers(errors, filePath).IsCanonicalVersion(canonicalVersion);
-
-=======
->>>>>>> 9686da6d
             foreach (var schemaValidator in _schemaValidators)
             {
                 if (file.PageType != null)
