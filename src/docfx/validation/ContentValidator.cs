// Copyright (c) Microsoft. All rights reserved.
// Licensed under the MIT license. See LICENSE file in the project root for full license information.

using System.Collections.Concurrent;
using System.Diagnostics.CodeAnalysis;
using Microsoft.Docs.Validation;
using Microsoft.Docs.Validation.Common;
<<<<<<< HEAD
=======
using Microsoft.Extensions.Configuration;
>>>>>>> 9019f386

namespace Microsoft.Docs.Build;

internal class ContentValidator : ICollectionFactory
{
    // Now Docs.Validation only support conceptual page, redirection page and toc file. Other type will be supported later.
    // Learn content: "learningpath", "module", "moduleunit"
    private static readonly string[] s_supportedPageTypes =
    {
        "conceptual", "toc", "redirection", "learningpath", "module", "moduleunit", "zonepivotgroups", "post",
    };

    private readonly Config _config;
    private readonly Validator? _validator;
    private readonly ErrorBuilder _errors;
    private readonly DocumentProvider _documentProvider;
    private readonly MonikerProvider _monikerProvider;
    private readonly ZonePivotProvider _zonePivotProvider;
    private readonly MetadataProvider _metadataProvider;
    private readonly PublishUrlMap _publishUrlMap;

    public ContentValidator(
        Config config,
        FileResolver fileResolver,
        ErrorBuilder errors,
        DocumentProvider documentProvider,
        MonikerProvider monikerProvider,
        ZonePivotProvider zonePivotProvider,
        MetadataProvider metadataProvider,
        PublishUrlMap publishUrlMap)
    {
        _config = config;
        _errors = errors;
        _documentProvider = documentProvider;
        _monikerProvider = monikerProvider;
        _zonePivotProvider = zonePivotProvider;
        _metadataProvider = metadataProvider;
        _publishUrlMap = publishUrlMap;

        try
        {
            _validator = new Validator(
                fileResolver.ResolveFilePath(_config.MarkdownValidationRules),
                fileResolver.ResolveFilePath(_config.Allowlists),
                fileResolver.ResolveFilePath(_config.SandboxEnabledModuleList),
                this,
<<<<<<< HEAD
                new UserSetting());
=======
                GetUserSetting(EnvironmentVariable.GetDocsEnvironment()));
>>>>>>> 9019f386
        }
        catch (Exception ex)
        {
            Log.Write(ex);
            _errors.Add(Errors.System.ValidationIncomplete());
        }
    }

    public void ValidateLink(FilePath file, LinkNode node, bool validate404)
    {
        if (TryCreateValidationContext(file, out var validationContext, validate404))
        {
            Write(_validator?.ValidateLink(node, validationContext).GetAwaiter().GetResult());
        }
    }

    public void ValidateCodeBlock(FilePath file, CodeBlockNode codeBlockItem)
    {
        if (TryCreateValidationContext(file, out var validationContext))
        {
            Write(_validator?.ValidateCodeBlock(codeBlockItem, validationContext).GetAwaiter().GetResult());
        }
    }

    public void ValidateHeadings(FilePath file, List<ContentNode> nodes)
    {
        if (TryCreateValidationContext(file, out var validationContext))
        {
            Write(_validator?.ValidateContentNodes(nodes, validationContext).GetAwaiter().GetResult());
        }
    }

    public void ValidateHierarchy(List<HierarchyNode> models)
    {
        Write(_validator?.ValidateHierarchy(models).GetAwaiter().GetResult());
    }

    public void ValidateTitle(FilePath file, SourceInfo<string?> title, string? titleSuffix)
    {
        if (string.IsNullOrWhiteSpace(title.Value))
        {
            return;
        }

        if (TryCreateValidationContext(file, true, out var validationContext))
        {
            var monikers = _monikerProvider.GetFileLevelMonikers(_errors, file);
            var canonicalVersion = _publishUrlMap.GetCanonicalVersion(file);
            var isCanonicalVersion = monikers.IsCanonicalVersion(canonicalVersion);
            var titleItem = new TitleItem
            {
                IsCanonicalVersion = isCanonicalVersion,
                Title = GetOgTitle(title.Value, titleSuffix),
                SourceInfo = title.Source,
            };
            Write(_validator?.ValidateTitle(titleItem, validationContext).GetAwaiter().GetResult());
        }

        static string GetOgTitle(string title, string? titleSuffix)
        {
            // below code logic is copied from docs-ui, but not exactly same
            if (string.IsNullOrWhiteSpace(titleSuffix))
            {
                return title;
            }

            var pipeIndex = title.IndexOf('|');
            if (pipeIndex > 5)
            {
                return $"{title[..pipeIndex]} - {titleSuffix}";
            }
            return $"{title} - {titleSuffix}";
        }
    }

    public void ValidateSensitiveLanguage(FilePath file, string content)
    {
        if (TryCreateValidationContext(file, false, out var validationContext))
        {
            var textItem = new TextNode()
            {
                Content = content,
                SourceInfo = new SourceInfo(file),
            };

            Write(_validator?.ValidateText(textItem, validationContext).GetAwaiter().GetResult());
        }
    }

    public void ValidateManifest(FilePath file)
    {
        if (TryCreateValidationContext(file, false, out var validationContext))
        {
            var manifestItem = new ManifestItem()
            {
                PublishUrl = _documentProvider.GetSiteUrl(file),
                SourceInfo = new SourceInfo(file),
            };

            Write(_validator?.ValidateManifest(manifestItem, validationContext).GetAwaiter().GetResult());
        }
    }

    public void ValidateTocDeprecated(FilePath file)
    {
        if (TryCreateValidationContext(file, false, out var validationContext))
        {
            var tocItem = new DeprecatedTocItem()
            {
                FilePath = file.Path.Value,
                SourceInfo = new SourceInfo(file),
            };
            Write(_validator?.ValidateToc(tocItem, validationContext).GetAwaiter().GetResult());
        }
    }

    public void ValidateTocMissing(FilePath file, bool hasReferencedTocs)
    {
        if (TryCreateValidationContext(file, false, out var validationContext))
        {
            var tocItem = new MissingTocItem()
            {
                FilePath = file.Path.Value,
                HasReferencedTocs = hasReferencedTocs,
                SourceInfo = new SourceInfo(file),
            };
            Write(_validator?.ValidateToc(tocItem, validationContext).GetAwaiter().GetResult());
        }
    }

    public void ValidateTocBreadcrumbLinkExternal(FilePath file, SourceInfo<TocNode> node)
    {
        if (!string.IsNullOrEmpty(node.Value?.Href)
            && TryCreateValidationContext(file, false, out var validationContext))
        {
            var tocItem = new ExternalBreadcrumbTocItem()
            {
                FilePath = node.Value.Href!,
                IsHrefExternal = UrlUtility.GetLinkType(node.Value.Href) == LinkType.External,
                SourceInfo = node.Source,
            };
            Write(_validator?.ValidateToc(tocItem, validationContext).GetAwaiter().GetResult());
        }
    }

    public void ValidateTocEntryDuplicated(FilePath file, List<FilePath> referencedFiles)
    {
        if (TryCreateValidationContext(file, false, out var validationContext))
        {
            var filePaths = referencedFiles
                .Select(item => item.Path.Value)
                .ToList();

            var tocItem = new DuplicatedTocItem()
            {
                FilePaths = filePaths,
                SourceInfo = new SourceInfo(file),
            };
            Write(_validator?.ValidateToc(tocItem, validationContext).GetAwaiter().GetResult());
        }
    }

    public void ValidateZonePivotDefinition(FilePath file, ZonePivotGroupDefinition definition)
    {
        if (TryCreateValidationContext(file, false, out var validationContext))
        {
            Write(_validator?.ValidateZonePivot(definition, validationContext).GetAwaiter().GetResult());
        }
    }

    public void ValidateZonePivots(FilePath file, List<SourceInfo<string>> zonePivotUsages)
    {
        // Build types other than Docs is not supported
        if (_config.UrlType != UrlType.Docs)
        {
            return;
        }

        // No need to run validation if pivot not used in this page
        if (!zonePivotUsages.Any())
        {
            return;
        }

        var zonePivotGroup = _zonePivotProvider.TryGetZonePivotGroups(file);
        if (zonePivotGroup == null)
        {
            // Unable to load definition file or group
            return;
        }

        if (TryCreateValidationContext(file, false, out var validationContext))
        {
            validationContext = validationContext with
            {
                ZonePivotContext = (zonePivotGroup.Value.DefinitionFile, zonePivotGroup.Value.PivotGroups),
            };
            List<(string, object)> usages = zonePivotUsages.Select(u => (u.Value, (object)u.Source!)).ToList();
            Write(_validator?.ValidateZonePivot(usages, validationContext).GetAwaiter().GetResult());
        }
    }

    public void ValidateTable(FilePath file, TableNode tableNode)
    {
        if (TryCreateValidationContext(file, false, out var validationContext))
        {
            Write(_validator?.ValidateTable(tableNode, validationContext).GetAwaiter().GetResult());
        }
    }

    public void PostValidate()
    {
        Write(_validator?.PostValidate().GetAwaiter().GetResult());
    }

    public IProducerConsumerCollection<T> CreateCollection<T>()
    {
        return new ScopedConcurrentBag<T>();
    }

    private void Write(IEnumerable<ValidationError>? validationErrors)
    {
        if (validationErrors == null)
        {
            return;
        }

        _errors.AddRange(validationErrors.Select(ToError));

        static Error ToError(ValidationError e)
        {
            var level = e.Severity switch
            {
                ValidationSeverity.SUGGESTION => ErrorLevel.Suggestion,
                ValidationSeverity.WARNING => ErrorLevel.Warning,
                ValidationSeverity.ERROR => ErrorLevel.Error,
                ValidationSeverity.INFO => ErrorLevel.Info,
                _ => ErrorLevel.Off,
            };

            var source = e.SourceInfo is SourceInfo sourceInfo
                ? e.LineOffset > 0 || e.ColumnOffset > 0 ? sourceInfo.WithOffset(e.LineOffset + 1, e.ColumnOffset + 1) : sourceInfo
                : null;

            return new Error(level, e.Code, $"{e.Message}", source);
        }
    }

    private bool TryGetValidationDocumentType(FilePath file, [NotNullWhen(true)] out string? documentType)
    {
        documentType = _documentProvider.GetPageType(file);

        return documentType != null && s_supportedPageTypes.Contains(documentType);
    }

    private bool TryCreateValidationContext(FilePath file, [NotNullWhen(true)] out ValidationContext? context, bool validate404 = false)
    {
        return TryCreateValidationContext(file, true, out context, validate404);
    }

    private bool TryCreateValidationContext(FilePath file, bool needMonikers, [NotNullWhen(true)] out ValidationContext? context, bool validate404 = false)
    {
        if (TryGetValidationDocumentType(file, out var documentType))
        {
            context = new ValidationContext
            {
                DocumentType = documentType,
                FileSourceInfo = new SourceInfo(file),
                Monikers = GetMonikers(file, needMonikers),
                NoIndex = _metadataProvider.GetMetadata(ErrorBuilder.Null, file).NoIndex(),
                Validate404 = validate404,
            };
            return true;
        }
        else
        {
            context = null;
            return false;
        }

        IReadOnlyCollection<string>? GetMonikers(FilePath file, bool needMonikers)
        {
            if (needMonikers)
            {
                return _monikerProvider.GetFileLevelMonikers(_errors, file);
            }
            else
            {
                return null;
            }
        }
    }

    private static UserSetting GetUserSetting(DocsEnvironment environment)
    {
        var configurationBuilder = new ConfigurationBuilder();
        var configPath = "validation/brokenLinkValidationUserSetting/";
        configurationBuilder.AddJsonFile(configPath + "config.json");

        if (environment == DocsEnvironment.Prod || environment == DocsEnvironment.PPE)
        {
            configurationBuilder.AddJsonFile(configPath + $"config.{environment.ToString().ToLowerInvariant()}.json");
        }

        return configurationBuilder.Build().Get<UserSetting>();
    }
}<|MERGE_RESOLUTION|>--- conflicted
+++ resolved
@@ -5,10 +5,7 @@
 using System.Diagnostics.CodeAnalysis;
 using Microsoft.Docs.Validation;
 using Microsoft.Docs.Validation.Common;
-<<<<<<< HEAD
-=======
 using Microsoft.Extensions.Configuration;
->>>>>>> 9019f386
 
 namespace Microsoft.Docs.Build;
 
@@ -55,11 +52,7 @@
                 fileResolver.ResolveFilePath(_config.Allowlists),
                 fileResolver.ResolveFilePath(_config.SandboxEnabledModuleList),
                 this,
-<<<<<<< HEAD
-                new UserSetting());
-=======
                 GetUserSetting(EnvironmentVariable.GetDocsEnvironment()));
->>>>>>> 9019f386
         }
         catch (Exception ex)
         {
