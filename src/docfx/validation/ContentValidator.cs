// Copyright (c) Microsoft. All rights reserved.
// Licensed under the MIT license. See LICENSE file in the project root for full license information.

using System;
using System.Collections.Concurrent;
using System.Collections.Generic;
using System.Diagnostics.CodeAnalysis;
using System.Linq;
using Markdig.Syntax;
using Microsoft.Docs.Validation;

namespace Microsoft.Docs.Build
{
    internal class ContentValidator
    {
        // Now Docs.Validation only support conceptual page, redirection page and toc file. Other type will be supported later.
        // Learn content: "learningpath", "module", "moduleunit"
        private static readonly string[] s_supportedPageTypes =
        {
            "conceptual", "includes", "toc", "redirection", "learningpath", "module", "moduleunit", "zonepivotgroups",
        };

        private readonly Config _config;
        private readonly Validator _validator;
        private readonly ErrorBuilder _errors;
        private readonly DocumentProvider _documentProvider;
        private readonly MonikerProvider _monikerProvider;
        private readonly ZonePivotProvider _zonePivotProvider;
        private readonly PublishUrlMap _publishUrlMap;
        private readonly ConcurrentHashSet<(FilePath, SourceInfo<string>)> _links = new();

        public ContentValidator(
            Config config,
            FileResolver fileResolver,
            ErrorBuilder errors,
            DocumentProvider documentProvider,
            MonikerProvider monikerProvider,
            ZonePivotProvider zonePivotProvider,
            PublishUrlMap publishUrlMap)
        {
            _config = config;
            _errors = errors;
            _documentProvider = documentProvider;
            _monikerProvider = monikerProvider;
            _zonePivotProvider = zonePivotProvider;
            _publishUrlMap = publishUrlMap;

<<<<<<< HEAD
            _validator = new Validator(
                fileResolver.ResolveFilePath(_config.MarkdownValidationRules),
                fileResolver.ResolveFilePath(_config.Allowlists),
                fileResolver.ResolveFilePath(_config.SandboxEnabledModuleList));
=======
            _validator = new(fileResolver.ResolveFilePath(_config.MarkdownValidationRules), fileResolver.ResolveFilePath(_config.Allowlists));
>>>>>>> dacb3bd3
        }

        public void ValidateLink(FilePath file, SourceInfo<string> link, MarkdownObject origin, bool isImage, string? altText, int imageIndex)
        {
            // validate image link and altText here
            if (_links.TryAdd((file, link)) && TryCreateValidationContext(file, out var validationContext))
            {
                var item = new Link
                {
                    UrlLink = link,
                    AltText = altText,
                    IsImage = isImage,
                    IsInlineImage = origin.IsInlineImage(imageIndex),
                    SourceInfo = link.Source,
                    ParentSourceInfoList = origin.GetInclusionStack(),
                    Monikers = origin.GetZoneLevelMonikers(),
                    ZonePivots = origin.GetZonePivots(),
                    TabbedConceptualHeader = origin.GetTabId(),
                };
                Write(_validator.ValidateLink(item, validationContext).GetAwaiter().GetResult());
            }
        }

        public void ValidateCodeBlock(FilePath file, CodeBlockItem codeBlockItem)
        {
            if (TryCreateValidationContext(file, out var validationContext))
            {
                Write(_validator.ValidateCodeBlock(codeBlockItem, validationContext).GetAwaiter().GetResult());
            }
        }

        public void ValidateHeadings(FilePath file, List<ContentNode> nodes)
        {
            if (TryCreateValidationContext(file, out var validationContext))
            {
                Write(_validator.ValidateContentNodes(nodes, validationContext).GetAwaiter().GetResult());
            }
        }

        public void ValidateHierarchy(List<HierarchyModel> models)
        {
            Write(_validator.ValidateHierarchy(models, new ValidationContext { DocumentType = "learn" }).GetAwaiter().GetResult());
        }

        public void ValidateTitle(FilePath file, SourceInfo<string?> title, string? titleSuffix)
        {
            if (string.IsNullOrWhiteSpace(title.Value))
            {
                return;
            }

            if (TryGetValidationDocumentType(file, out var documentType))
            {
                var monikers = _monikerProvider.GetFileLevelMonikers(_errors, file);
                var canonicalVersion = _publishUrlMap.GetCanonicalVersion(file);
                var isCanonicalVersion = monikers.IsCanonicalVersion(canonicalVersion);
                var titleItem = new TitleItem
                {
                    IsCanonicalVersion = isCanonicalVersion,
                    Title = GetOgTitle(title.Value, titleSuffix),
                    SourceInfo = title.Source,
                };
                var validationContext = new ValidationContext
                {
                    DocumentType = documentType,
                    FileSourceInfo = new SourceInfo(file),
                    Monikers = monikers,
                };
                Write(_validator.ValidateTitle(titleItem, validationContext).GetAwaiter().GetResult());
            }

            static string GetOgTitle(string title, string? titleSuffix)
            {
                // below code logic is copied from docs-ui, but not exactly same
                if (string.IsNullOrWhiteSpace(titleSuffix))
                {
                    return title;
                }

                var pipeIndex = title.IndexOf('|');
                if (pipeIndex > 5)
                {
                    return $"{title.Substring(0, pipeIndex)} - {titleSuffix}";
                }
                return $"{title} - {titleSuffix}";
            }
        }

        public void ValidateSensitiveLanguage(FilePath file, string content)
        {
            if (TryCreateValidationContext(file, false, out var validationContext))
            {
                var textItem = new TextItem()
                {
                    Content = content,
                    SourceInfo = new SourceInfo(file),
                };

                Write(_validator.ValidateText(textItem, validationContext).GetAwaiter().GetResult());
            }
        }

        public void ValidateManifest(FilePath file)
        {
            if (TryCreateValidationContext(file, false, out var validationContext))
            {
                var manifestItem = new ManifestItem()
                {
                    PublishUrl = _documentProvider.GetSiteUrl(file),
                    SourceInfo = new SourceInfo(file),
                };

                Write(_validator.ValidateManifest(manifestItem, validationContext).GetAwaiter().GetResult());
            }
        }

        public void ValidateTocDeprecated(FilePath file)
        {
            if (TryCreateValidationContext(file, false, out var validationContext))
            {
                var tocItem = new DeprecatedTocItem()
                {
                    FilePath = file.Path.Value,
                    SourceInfo = new SourceInfo(file),
                };
                Write(_validator.ValidateToc(tocItem, validationContext).GetAwaiter().GetResult());
            }
        }

        public void ValidateTocMissing(FilePath file, bool hasReferencedTocs)
        {
            if (TryCreateValidationContext(file, false, out var validationContext))
            {
                var tocItem = new MissingTocItem()
                {
                    FilePath = file.Path.Value,
                    HasReferencedTocs = hasReferencedTocs,
                    SourceInfo = new SourceInfo(file),
                };
                Write(_validator.ValidateToc(tocItem, validationContext).GetAwaiter().GetResult());
            }
        }

        public void ValidateTocBreadcrumbLinkExternal(FilePath file, SourceInfo<TocNode> node)
        {
            if (!string.IsNullOrEmpty(node.Value?.Href)
                && TryCreateValidationContext(file, false, out var validationContext))
            {
                var tocItem = new ExternalBreadcrumbTocItem()
                {
                    FilePath = node.Value.Href!,
                    IsHrefExternal = UrlUtility.GetLinkType(node.Value.Href) == LinkType.External,
                    SourceInfo = node.Source,
                };
                Write(_validator.ValidateToc(tocItem, validationContext).GetAwaiter().GetResult());
            }
        }

        public void ValidateTocEntryDuplicated(FilePath file, List<FilePath> referencedFiles)
        {
            if (TryCreateValidationContext(file, false, out var validationContext))
            {
                var filePaths = referencedFiles
                    .Select(item => item.Path.Value)
                    .ToList();

                var tocItem = new DuplicatedTocItem()
                {
                    FilePaths = filePaths,
                    SourceInfo = new SourceInfo(file),
                };
                Write(_validator.ValidateToc(tocItem, validationContext).GetAwaiter().GetResult());
            }
        }

        public void ValidateZonePivotDefinition(FilePath file, ZonePivotGroupDefinition definition)
        {
            if (TryCreateValidationContext(file, false, out var validationContext))
            {
                Write(_validator.ValidateZonePivot(definition, validationContext).GetAwaiter().GetResult());
            }
        }

        public void ValidateZonePivots(FilePath file, List<SourceInfo<string>> zonePivotUsages)
        {
            // Build types other than Docs is not supported
            if (_config.UrlType != UrlType.Docs)
            {
                return;
            }

            // No need to run validation if pivot not used in this page
            if (!zonePivotUsages.Any())
            {
                return;
            }

            var zonePivotGroup = _zonePivotProvider.TryGetZonePivotGroups(file);
            if (zonePivotGroup == null)
            {
                // Unable to load definition file or group
                return;
            }

            if (TryCreateValidationContext(file, false, out var validationContext))
            {
                validationContext.ZonePivotContext = (zonePivotGroup.Value.DefinitionFile, zonePivotGroup.Value.PivotGroups);
                List<(string, object)> usages = zonePivotUsages.Select(u => (u.Value, (object)u.Source!)).ToList();
                Write(_validator.ValidateZonePivot(usages, validationContext).GetAwaiter().GetResult());
            }
        }

        public void PostValidate()
        {
            Write(_validator.PostValidate().GetAwaiter().GetResult());
        }

        private void Write(IEnumerable<ValidationError> validationErrors)
        {
            _errors.AddRange(validationErrors.Select(ToError));

            static Error ToError(ValidationError e)
            {
                var level = e.Severity switch
                {
                    ValidationSeverity.SUGGESTION => ErrorLevel.Suggestion,
                    ValidationSeverity.WARNING => ErrorLevel.Warning,
                    ValidationSeverity.ERROR => ErrorLevel.Error,
                    _ => ErrorLevel.Off,
                };

                var source = e.SourceInfo is SourceInfo sourceInfo
                    ? e.LineOffset > 0 || e.ColumnOffset > 0 ? sourceInfo.WithOffset(e.LineOffset + 1, e.ColumnOffset + 1) : sourceInfo
                    : null;

                return new Error(level, e.Code, $"{e.Message}", source);
            }
        }

        private bool TryGetValidationDocumentType(FilePath file, [NotNullWhen(true)] out string? documentType)
        {
            return TryGetValidationDocumentType(file, false, out documentType);
        }

        private bool TryGetValidationDocumentType(FilePath file, bool isInclude, [NotNullWhen(true)] out string? documentType)
        {
            documentType = _documentProvider.GetPageType(file);
            if (isInclude && documentType == "conceptual")
            {
                documentType = "includes";
                return true;
            }

            return documentType != null && s_supportedPageTypes.Contains(documentType);
        }

        private bool TryCreateValidationContext(FilePath file, [NotNullWhen(true)] out ValidationContext? context)
        {
            return TryCreateValidationContext(file, true, out context);
        }

        private bool TryCreateValidationContext(FilePath file, bool needMonikers, [NotNullWhen(true)] out ValidationContext? context)
        {
            if (TryGetValidationDocumentType(file, out var documentType))
            {
                context = new ValidationContext
                {
                    DocumentType = documentType,
                    FileSourceInfo = new SourceInfo(file),
                    Monikers = GetMonikers(file, needMonikers),
                };
                return true;
            }
            else
            {
                context = null;
                return false;
            }

            IReadOnlyCollection<string>? GetMonikers(FilePath file, bool needMonikers)
            {
                if (needMonikers)
                {
                    return _monikerProvider.GetFileLevelMonikers(_errors, file);
                }
                else
                {
                    return null;
                }
            }
        }
    }
}<|MERGE_RESOLUTION|>--- conflicted
+++ resolved
@@ -45,14 +45,10 @@
             _zonePivotProvider = zonePivotProvider;
             _publishUrlMap = publishUrlMap;
 
-<<<<<<< HEAD
             _validator = new Validator(
                 fileResolver.ResolveFilePath(_config.MarkdownValidationRules),
                 fileResolver.ResolveFilePath(_config.Allowlists),
                 fileResolver.ResolveFilePath(_config.SandboxEnabledModuleList));
-=======
-            _validator = new(fileResolver.ResolveFilePath(_config.MarkdownValidationRules), fileResolver.ResolveFilePath(_config.Allowlists));
->>>>>>> dacb3bd3
         }
 
         public void ValidateLink(FilePath file, SourceInfo<string> link, MarkdownObject origin, bool isImage, string? altText, int imageIndex)
