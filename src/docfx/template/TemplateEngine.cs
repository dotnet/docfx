--- conflicted
+++ resolved
@@ -212,13 +212,6 @@
                 return null;
             }
 
-<<<<<<< HEAD
-            var jsonSchema = JsonUtility.DeserializeData<JsonSchema>(schemaString, new FilePath(schemaFilePath));
-=======
-            // temporary mapping, will retired after we support config it in UI portal
-            jsonSchema = LearnErrorMapping(mime, jsonSchema);
->>>>>>> 64bebb7c
-
             return new JsonSchemaValidator(jsonSchema, forceError: true);
         }
 
