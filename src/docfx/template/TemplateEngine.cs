// Copyright (c) Microsoft. All rights reserved.
// Licensed under the MIT license. See LICENSE file in the project root for full license information.

using System;
using System.Collections.Generic;
using System.Diagnostics;
using System.IO;
using System.Linq;
using System.Text;
using System.Threading.Tasks;
using System.Web;
using Newtonsoft.Json.Linq;

namespace Microsoft.Docs.Build
{
    internal class TemplateEngine
    {
        private static readonly string[] s_resourceFolders = new[] { "global", "css", "fonts" };

        private static readonly HashSet<string> s_metadataBlacklist = new HashSet<string>()
        {
            "fileRelativePath",
        };

        private static readonly HashSet<string> s_htmlMetaTagsBlacklist = new HashSet<string>()
        {
            "absolutePath",
            "original_content_git_url_template",
            "fileRelativePath",
            "title",
            "internal_document_id",
            "product_family",
            "product_version",
            "redirect_url",
            "redirect_document_id",
            "toc_asset_id",
            "content_git_url",
            "open_to_public_contributors",
            "area",
            "theme",
            "theme_branch",
            "theme_url",
            "layout",
            "is_active",
            "api_scan",
            "publish_version",
            "canonical_url",
            "f1_keywords",
            "dev_langs",
            "is_dynamic_rendering",
            "helpviewer_keywords",
            "need_preview_pull_request",
            "contributors_to_exclude",
            "titleSuffix",
            "moniker_type",
            "is_significant_update",
            "archive_url",
            "serviceData",
            "is_hidden",
        };

        private static readonly Dictionary<string, string> s_displayNameMapping = new Dictionary<string, string>()
        {
            { "product", "Product" },
            { "topic_type", "TopicType" },
            { "api_type", "APIType" },
            { "api_location", "APILocation" },
            { "api_name", "APIName" },
            { "api_extra_info", "APIExtraInfo" },
            { "target_os", "TargetOS" },
        };

        private readonly string _templateDir;
        private readonly string _locale;
        private readonly LiquidTemplate _liquid;
        private readonly JavascriptEngine _js;

        public JObject Global { get; }

        private TemplateEngine(string templateDir, string locale)
        {
            var contentTemplateDir = Path.Combine(templateDir, "ContentTemplate");

            _templateDir = templateDir;
            _locale = locale.ToLowerInvariant();
            _liquid = new LiquidTemplate(templateDir);
            _js = new JavascriptEngine(contentTemplateDir);
            Global = LoadGlobalTokens(templateDir, _locale);
        }

        public static TemplateEngine Create(Docset docset)
        {
            Debug.Assert(docset != null);

            if (string.IsNullOrEmpty(docset.Config.Theme))
            {
                return null;
            }

            var (themeRemote, themeBranch) = LocalizationUtility.GetLocalizedTheme(docset.Config.Theme, docset.Locale, docset.Config.Localization.DefaultLocale);
            var (themePath, themeLock) = docset.RestoreMap.GetGitRestorePath($"{themeRemote}#{themeBranch}", docset.DependencyLock);
            Log.Write($"Using theme '{themeRemote}#{themeLock.Commit}' at '{themePath}'");

            return new TemplateEngine(themePath, docset.Locale);
        }

        public string Render(PageModel model, Document file, JObject rawMetadata)
        {
            // TODO: only works for conceptual
            var content = model.Content.ToString();
            rawMetadata = TransformPageMetadata(rawMetadata, model);
            var metadata = CreateMetadata(rawMetadata);

            var layout = rawMetadata.Value<string>("layout");
            var themeRelativePath = PathUtility.GetRelativePathToFile(file.SitePath, "_themes");

            var liquidModel = new JObject
            {
                ["content"] = content,
                ["page"] = rawMetadata,
                ["metadata"] = metadata,
                ["theme_rel"] = themeRelativePath,
            };

            return _liquid.Render(layout, liquidModel);
        }

        public (TemplateModel model, JObject metadata) Transform(PageModel pageModel, JObject rawMetadata)
        {
            rawMetadata = TransformPageMetadata(rawMetadata, pageModel);
            var metadata = CreateMetadata(rawMetadata);
            var pageMetadata = CreateHtmlMetaTags(metadata);

            var model = new TemplateModel
            {
                Content = pageModel.Content as string,
                RawMetadata = rawMetadata,
                PageMetadata = pageMetadata,
                ThemesRelativePathToOutputRoot = "_themes/",
            };

            return (model, metadata);
        }

        public void CopyTo(string outputPath)
        {
            foreach (var resourceDir in s_resourceFolders)
            {
                var srcDir = Path.Combine(_templateDir, resourceDir);
                if (Directory.Exists(srcDir))
                {
                    Parallel.ForEach(Directory.EnumerateFiles(srcDir, "*", SearchOption.AllDirectories), file =>
                    {
                        var outputFilePath = Path.Combine(outputPath, "_themes", file.Substring(_templateDir.Length + 1));
                        PathUtility.CreateDirectoryFromFilePath(outputFilePath);
                        File.Copy(file, outputFilePath, overwrite: true);
                    });
                }
            }
        }

        public string GetToken(string key)
        {
            return Global[key]?.ToString();
        }

        public JObject CreateRawMetadata(PageModel pageModel, Document file)
        {
            var docset = file.Docset;
            var rawMetadata = JsonUtility.ToJObject(pageModel);
<<<<<<< HEAD
=======

            JsonUtility.Merge(rawMetadata, JsonUtility.ToJObject(pageModel.Metadata ?? new FileMetadata()));
            rawMetadata.Remove("metadata");
>>>>>>> 24897af5

            rawMetadata["depot_name"] = $"{docset.Config.Product}.{docset.Config.Name}";

            rawMetadata["search.ms_docsetname"] = docset.Config.Name;
            rawMetadata["search.ms_product"] = docset.Config.Product;
            rawMetadata["search.ms_sitename"] = "Docs";

            rawMetadata["site_name"] = "Docs";

            rawMetadata["__global"] = Global;
            rawMetadata["conceptual"] = pageModel.Content as string;
            rawMetadata.Remove("content");

            var siteBasePath = file.Docset.Config.Output.LowerCaseUrl ? file.Docset.Config.DocumentId.SiteBasePath.ToLowerInvariant() : file.Docset.Config.DocumentId.SiteBasePath;
            var path = PathUtility.NormalizeFile(Path.GetRelativePath(siteBasePath, file.SitePath));

            rawMetadata["_path"] = path;
            rawMetadata["wordCount"] = pageModel.WordCount;

            rawMetadata["_op_canonicalUrlPrefix"] = $"{docset.Config.BaseUrl}/{docset.Locale}/{docset.Config.DocumentId.SiteBasePath}/";

            if (pageModel?.Monikers?.Count > 0)
            {
                rawMetadata["monikers"] = new JArray(pageModel.Monikers);
            }

            if (docset.Config.Output.Pdf)
            {
                rawMetadata["_op_pdfUrlPrefixTemplate"] = $"{docset.Config.BaseUrl}/pdfstore/{pageModel.Locale}/{docset.Config.Product}.{docset.Config.Name}/{{branchName}}";
            }

            rawMetadata["layout"] = rawMetadata.TryGetValue("layout", out JToken layout) ? layout : "Conceptual";
            rawMetadata.Remove("schema_type");

            if (pageModel.UpdatedAt != default)
            {
                rawMetadata["_op_gitContributorInformation"] = new JObject
                {
                    ["contributors"] = pageModel.Contributors != null
                        ? new JArray(pageModel.Contributors.Select(ToJObject))
                        : new JArray(),
                    ["update_at"] = pageModel.UpdatedAt.ToString(docset.Culture.DateTimeFormat.ShortDatePattern),
                    ["updated_at_date_time"] = pageModel.UpdatedAt,
                };
                if (pageModel.Author != null)
                {
                    rawMetadata["_op_gitContributorInformation"]["author"] = ToJObject(pageModel.Author);
                }
            }

            if (!string.IsNullOrEmpty(pageModel.Author?.Name))
                rawMetadata["author"] = pageModel.Author?.Name;
            rawMetadata.Remove("contributors");

            if (pageModel.UpdatedAt != default)
                rawMetadata["updated_at"] = pageModel.UpdatedAt.ToString("yyyy-MM-dd hh:mm tt");

            if (pageModel.Bilingual)
                rawMetadata["bilingual_type"] = "hover over";
            rawMetadata.Remove("bilingual");

            return rawMetadata;
        }

        public JObject TransformTocMetadata(object model)
            => TransformMetadata("toc.json.js", JsonUtility.ToJObject(model));

        private JObject TransformPageMetadata(JObject rawMetadata, PageModel pageModel)
        {
            return RemoveUpdatedAtDateTime(
                TransformSchema(
                    TransformMetadata("Conceptual.mta.json.js", rawMetadata), pageModel));
        }

        private JObject LoadGlobalTokens(string templateDir, string locale)
        {
            var path = Path.Combine(templateDir, $"LocalizedTokens/docs({locale}).html/tokens.json");
            return File.Exists(path) ? JObject.Parse(File.ReadAllText(path)) : new JObject();
        }

        private JObject TransformMetadata(string scriptPath, JObject model)
        {
            return JObject.Parse(((JObject)_js.Run(scriptPath, "transform", model)).Value<string>("content"));
        }

        private static JObject TransformSchema(JObject metadata, PageModel model)
        {
            switch (model.SchemaType)
            {
                case "LandingData":
                    metadata["_op_layout"] = "LandingPage";
                    metadata["layout"] = "LandingPage";
                    metadata["page_type"] = "landingdata";

                    metadata.Remove("_op_gitContributorInformation");
                    metadata.Remove("_op_allContributorsStr");
                    break;

                case "Conceptual":
                case "ContextObject":
                    break;

                default:
                    throw new NotImplementedException($"Unknown page type {model.SchemaType}");
            }

            return metadata;
        }

        private static JObject CreateMetadata(JObject rawMetadata)
        {
            var metadata = new JObject();

            foreach (var (key, value) in rawMetadata)
            {
                if (!key.StartsWith("_op_") && !s_metadataBlacklist.Contains(key))
                {
                    metadata[key] = value;
                }
            }

            metadata["is_dynamic_rendering"] = true;

            return metadata;
        }

        private static string CreateHtmlMetaTags(JObject metadata)
        {
            var result = new StringBuilder();

            foreach (var property in metadata.Properties().OrderBy(p => p.Name))
            {
                var key = property.Name;
                var value = property.Value;
                if (value is JObject || s_htmlMetaTagsBlacklist.Contains(key))
                {
                    continue;
                }

                var name = s_displayNameMapping.TryGetValue(key, out var diplayName) ? diplayName : key;

                var content = "";
                if (value is JArray arr)
                {
                    foreach (var v in value)
                    {
                        if (v is JValue)
                        {
                            result.AppendLine($"<meta name=\"{HttpUtility.HtmlEncode(name)}\" content=\"{HttpUtility.HtmlEncode(v)}\" />");
                        }
                    }
                    continue;
                }
                else if (value.Type == JTokenType.Boolean)
                {
                    content = (bool)value ? "true" : "false";
                }
                else
                {
                    content = value.ToString();
                }

                result.AppendLine($"<meta name=\"{HttpUtility.HtmlEncode(name)}\" content=\"{HttpUtility.HtmlEncode(content)}\" />");
            }

            return result.ToString();
        }

        private static JObject RemoveUpdatedAtDateTime(JObject rawMetadata)
        {
            JToken gitContributorInformation;
            if (rawMetadata.TryGetValue("_op_gitContributorInformation", out gitContributorInformation)
                && ((JObject)gitContributorInformation).ContainsKey("updated_at_date_time"))
            {
                ((JObject)rawMetadata["_op_gitContributorInformation"]).Remove("updated_at_date_time");
            }
            return rawMetadata;
        }

        private static JObject ToJObject(Contributor info)
        {
            return new JObject
            {
                ["display_name"] = !string.IsNullOrEmpty(info.DisplayName) ? info.DisplayName : info.Name,
                ["id"] = info.Id,
                ["profile_url"] = info.ProfileUrl,
            };
        }
    }
}<|MERGE_RESOLUTION|>--- conflicted
+++ resolved
@@ -168,12 +168,6 @@
         {
             var docset = file.Docset;
             var rawMetadata = JsonUtility.ToJObject(pageModel);
-<<<<<<< HEAD
-=======
-
-            JsonUtility.Merge(rawMetadata, JsonUtility.ToJObject(pageModel.Metadata ?? new FileMetadata()));
-            rawMetadata.Remove("metadata");
->>>>>>> 24897af5
 
             rawMetadata["depot_name"] = $"{docset.Config.Product}.{docset.Config.Name}";
 
