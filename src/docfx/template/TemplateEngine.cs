// Copyright (c) Microsoft. All rights reserved.
// Licensed under the MIT license. See LICENSE file in the project root for full license information.

using System;
using System.Collections.Generic;
using System.Diagnostics;
using System.IO;
using System.Linq;
using System.Text;
using System.Threading.Tasks;
using System.Web;
using Newtonsoft.Json.Linq;

namespace Microsoft.Docs.Build
{
    internal class TemplateEngine
    {
        private const string DefaultTemplateDir = "_themes";
        private static readonly string[] s_resourceFolders = new[] { "global", "css", "fonts" };
        private static IReadOnlyDictionary<string, Lazy<TemplateSchema>> _schemas;

        private readonly string _templateDir;
<<<<<<< HEAD
=======
        private readonly string _schemaDir;
        private readonly JObject _global;
>>>>>>> 2ca6f998
        private readonly LiquidTemplate _liquid;
        private readonly JavascriptEngine _js;
        private readonly HashSet<string> _htmlMetaHidden;
        private readonly Dictionary<string, string> _htmlMetaNames;

        private TemplateEngine(string templateDir, JsonSchema metadataSchema)
        {
            var contentTemplateDir = Path.Combine(templateDir, "ContentTemplate");
            var schemaDir = Path.Combine(contentTemplateDir, "schemas");

<<<<<<< HEAD
            Global = LoadGlobalTokens(contentTemplateDir);
            _schemas = LoadSchemas(schemaDir, contentTemplateDir);
=======
            _global = LoadGlobalTokens(contentTemplateDir);

>>>>>>> 2ca6f998
            _templateDir = templateDir;
            _liquid = new LiquidTemplate(templateDir);
<<<<<<< HEAD
            _js = new JavascriptEngine(contentTemplateDir);
=======
            _js = new JavascriptEngine(contentTemplateDir, _global);
            _schemas = Directory.Exists(schemaDir) ? Directory.EnumerateFiles(schemaDir, "*.schema.json", SearchOption.TopDirectoryOnly)
                                                    .Select(k => Path.GetFileNameWithoutExtension(k))
                                                    .Select(k => k.Substring(0, k.Length - ".schema".Length)).ToHashSet() : new HashSet<string>();
            _schemas.Add("LandingData");
>>>>>>> 2ca6f998

            _htmlMetaHidden = metadataSchema.HtmlMetaHidden.ToHashSet();
            _htmlMetaNames = metadataSchema.Properties
                .Where(prop => !string.IsNullOrEmpty(prop.Value.HtmlMetaName))
                .ToDictionary(prop => prop.Key, prop => prop.Value.HtmlMetaName);
        }

        public bool IsData(string mime)
        {
            if (mime != null && _schemas.TryGetValue(mime, out var schemaTemplate) && schemaTemplate.Value.IsData)
            {
                return true;
            }

            return false;
        }

        public static bool IsLandingData(string mime)
        {
            if (mime != null)
            {
                return string.Equals(typeof(LandingData).Name, mime, StringComparison.OrdinalIgnoreCase);
            }

            return false;
        }

        public TemplateSchema GetJsonSchema(string schemaName)
        {
            return !string.IsNullOrEmpty(schemaName) && _schemas.TryGetValue(schemaName, out var schemaTemplate) ? schemaTemplate.Value : default;
        }

        public static TemplateEngine Create(Docset docset)
        {
            Debug.Assert(docset != null);

            if (string.IsNullOrEmpty(docset.Config.Template))
            {
                return new TemplateEngine(Path.Combine(docset.DocsetPath, DefaultTemplateDir), new JsonSchema());
            }

            var (themeRemote, themeBranch) = LocalizationUtility.GetLocalizedTheme(docset.Config.Template, docset.Locale, docset.Config.Localization.DefaultLocale);
            var (themePath, themeRestoreMap) = docset.RestoreMap.GetGitRestorePath(themeRemote, themeBranch, docset.DocsetPath);
            Log.Write($"Using theme '{themeRemote}#{themeRestoreMap.DependencyLock?.Commit}' at '{themePath}'");

            return new TemplateEngine(themePath, docset.MetadataSchema);
        }

        public string GenerateHtml(JToken xxx)
        {
            // TODO: run JINT + mustache
            throw new NotImplementedException();
        }

        public string Render(string content, Document file, JObject rawMetadata, string mime)
        {
            // TODO: only works for conceptual
            rawMetadata = TransformPageMetadata(rawMetadata, mime);
            var metadata = CreateMetadata(rawMetadata);

            var layout = rawMetadata.Value<string>("layout") ?? "";
            var themeRelativePath = PathUtility.GetRelativePathToFile(file.SitePath, "_themes");

            var liquidModel = new JObject
            {
                ["content"] = content,
                ["page"] = rawMetadata,
                ["metadata"] = metadata,
                ["theme_rel"] = themeRelativePath,
            };

            return _liquid.Render(layout, liquidModel);
        }

        public (TemplateModel model, JObject metadata) TransformToTemplateModel(string conceptual, JObject rawMetadata, string mime)
        {
            rawMetadata = TransformPageMetadata(rawMetadata, mime);
            var metadata = CreateMetadata(rawMetadata);
            var pageMetadata = CreateHtmlMetaTags(metadata);

            var model = new TemplateModel
            {
                Content = conceptual,
                RawMetadata = rawMetadata,
                PageMetadata = pageMetadata,
                ThemesRelativePathToOutputRoot = "_themes/",
            };

            return (model, metadata);
        }

        public void CopyTo(string outputPath)
        {
            foreach (var resourceDir in s_resourceFolders)
            {
                var srcDir = Path.Combine(_templateDir, resourceDir);
                if (Directory.Exists(srcDir))
                {
                    Parallel.ForEach(Directory.EnumerateFiles(srcDir, "*", SearchOption.AllDirectories), file =>
                    {
                        var outputFilePath = Path.Combine(outputPath, "_themes", file.Substring(_templateDir.Length + 1));
                        PathUtility.CreateDirectoryFromFilePath(outputFilePath);
                        File.Copy(file, outputFilePath, overwrite: true);
                    });
                }
            }
        }

        public string GetToken(string key)
        {
            return _global[key]?.ToString();
        }

        public JObject TransformTocMetadata(object model)
            => TransformMetadata("toc.json.js", JsonUtility.ToJObject(model));

        private IReadOnlyDictionary<string, Lazy<TemplateSchema>>
            LoadSchemas(string schemaDir, string contentTemplateDir)
        {
            var schemas = Directory.Exists(schemaDir) ? (from k in Directory.EnumerateFiles(schemaDir, "*.schema.json", SearchOption.TopDirectoryOnly)
                                                         let fileName = Path.GetFileName(k)
                                                         select fileName.Substring(0, fileName.Length - ".schema.json".Length))
                                                         .ToDictionary(schemaName => schemaName, schemaName => new Lazy<TemplateSchema>(() => new TemplateSchema(schemaName, schemaDir, contentTemplateDir)))
                                                         : new Dictionary<string, Lazy<TemplateSchema>>();

            schemas.Add("LandingData", new Lazy<TemplateSchema>(() => new TemplateSchema("LandingData", schemaDir, contentTemplateDir)));
            return schemas;
        }

        private JObject TransformPageMetadata(JObject rawMetadata, string mime)
        {
            // TODO: transform based on mime
            rawMetadata = TransformMetadata("Conceptual.mta.json.js", rawMetadata);

            if (IsLandingData(mime))
            {
                rawMetadata["_op_layout"] = "LandingPage";
                rawMetadata["layout"] = "LandingPage";
                rawMetadata["page_type"] = "landingdata";

                rawMetadata.Remove("_op_gitContributorInformation");
                rawMetadata.Remove("_op_allContributorsStr");
            }

            return RemoveUpdatedAtDateTime(rawMetadata);
        }

        private JObject LoadGlobalTokens(string contentTemplateDir)
        {
            var path = Path.Combine(contentTemplateDir, "token.json");
            return File.Exists(path) ? JObject.Parse(File.ReadAllText(path)) : new JObject();
        }

        private JObject TransformMetadata(string scriptPath, JObject model)
        {
            return JObject.Parse(((JObject)_js.Run(scriptPath, "transform", model)).Value<string>("content"));
        }

        private static JObject CreateMetadata(JObject rawMetadata)
        {
            var metadata = new JObject();

            foreach (var (key, value) in rawMetadata)
            {
                if (!key.StartsWith("_"))
                {
                    metadata[key] = value;
                }
            }

            metadata["is_dynamic_rendering"] = true;

            return metadata;
        }

        private string CreateHtmlMetaTags(JObject metadata)
        {
            var result = new StringBuilder();

            foreach (var property in metadata.Properties().OrderBy(p => p.Name))
            {
                var key = property.Name;
                var value = property.Value;
                if (value is JObject || _htmlMetaHidden.Contains(key))
                {
                    continue;
                }

                var content = "";
                var name = _htmlMetaNames.TryGetValue(key, out var diplayName) ? diplayName : key;

                if (value is JArray arr)
                {
                    foreach (var v in value)
                    {
                        if (v is JValue)
                        {
                            result.AppendLine($"<meta name=\"{HttpUtility.HtmlEncode(name)}\" content=\"{HttpUtility.HtmlEncode(v)}\" />");
                        }
                    }
                    continue;
                }
                else if (value.Type == JTokenType.Boolean)
                {
                    content = (bool)value ? "true" : "false";
                }
                else
                {
                    content = value.ToString();
                }

                result.AppendLine($"<meta name=\"{HttpUtility.HtmlEncode(name)}\" content=\"{HttpUtility.HtmlEncode(content)}\" />");
            }

            return result.ToString();
        }

        private static JObject RemoveUpdatedAtDateTime(JObject rawMetadata)
        {
            JToken gitContributorInformation;
            if (rawMetadata.TryGetValue("_op_gitContributorInformation", out gitContributorInformation)
                && ((JObject)gitContributorInformation).ContainsKey("updated_at_date_time"))
            {
                ((JObject)rawMetadata["_op_gitContributorInformation"]).Remove("updated_at_date_time");
            }
            return rawMetadata;
        }
    }
}<|MERGE_RESOLUTION|>--- conflicted
+++ resolved
@@ -17,42 +17,25 @@
     {
         private const string DefaultTemplateDir = "_themes";
         private static readonly string[] s_resourceFolders = new[] { "global", "css", "fonts" };
-        private static IReadOnlyDictionary<string, Lazy<TemplateSchema>> _schemas;
 
         private readonly string _templateDir;
-<<<<<<< HEAD
-=======
-        private readonly string _schemaDir;
         private readonly JObject _global;
->>>>>>> 2ca6f998
         private readonly LiquidTemplate _liquid;
         private readonly JavascriptEngine _js;
         private readonly HashSet<string> _htmlMetaHidden;
         private readonly Dictionary<string, string> _htmlMetaNames;
+        private readonly IReadOnlyDictionary<string, Lazy<TemplateSchema>> _schemas;
 
         private TemplateEngine(string templateDir, JsonSchema metadataSchema)
         {
             var contentTemplateDir = Path.Combine(templateDir, "ContentTemplate");
             var schemaDir = Path.Combine(contentTemplateDir, "schemas");
 
-<<<<<<< HEAD
-            Global = LoadGlobalTokens(contentTemplateDir);
+            _global = LoadGlobalTokens(contentTemplateDir);
             _schemas = LoadSchemas(schemaDir, contentTemplateDir);
-=======
-            _global = LoadGlobalTokens(contentTemplateDir);
-
->>>>>>> 2ca6f998
             _templateDir = templateDir;
             _liquid = new LiquidTemplate(templateDir);
-<<<<<<< HEAD
-            _js = new JavascriptEngine(contentTemplateDir);
-=======
             _js = new JavascriptEngine(contentTemplateDir, _global);
-            _schemas = Directory.Exists(schemaDir) ? Directory.EnumerateFiles(schemaDir, "*.schema.json", SearchOption.TopDirectoryOnly)
-                                                    .Select(k => Path.GetFileNameWithoutExtension(k))
-                                                    .Select(k => k.Substring(0, k.Length - ".schema".Length)).ToHashSet() : new HashSet<string>();
-            _schemas.Add("LandingData");
->>>>>>> 2ca6f998
 
             _htmlMetaHidden = metadataSchema.HtmlMetaHidden.ToHashSet();
             _htmlMetaNames = metadataSchema.Properties
@@ -70,41 +53,9 @@
             return false;
         }
 
-        public static bool IsLandingData(string mime)
-        {
-            if (mime != null)
-            {
-                return string.Equals(typeof(LandingData).Name, mime, StringComparison.OrdinalIgnoreCase);
-            }
-
-            return false;
-        }
-
         public TemplateSchema GetJsonSchema(string schemaName)
         {
             return !string.IsNullOrEmpty(schemaName) && _schemas.TryGetValue(schemaName, out var schemaTemplate) ? schemaTemplate.Value : default;
-        }
-
-        public static TemplateEngine Create(Docset docset)
-        {
-            Debug.Assert(docset != null);
-
-            if (string.IsNullOrEmpty(docset.Config.Template))
-            {
-                return new TemplateEngine(Path.Combine(docset.DocsetPath, DefaultTemplateDir), new JsonSchema());
-            }
-
-            var (themeRemote, themeBranch) = LocalizationUtility.GetLocalizedTheme(docset.Config.Template, docset.Locale, docset.Config.Localization.DefaultLocale);
-            var (themePath, themeRestoreMap) = docset.RestoreMap.GetGitRestorePath(themeRemote, themeBranch, docset.DocsetPath);
-            Log.Write($"Using theme '{themeRemote}#{themeRestoreMap.DependencyLock?.Commit}' at '{themePath}'");
-
-            return new TemplateEngine(themePath, docset.MetadataSchema);
-        }
-
-        public string GenerateHtml(JToken xxx)
-        {
-            // TODO: run JINT + mustache
-            throw new NotImplementedException();
         }
 
         public string Render(string content, Document file, JObject rawMetadata, string mime)
@@ -169,7 +120,62 @@
         public JObject TransformTocMetadata(object model)
             => TransformMetadata("toc.json.js", JsonUtility.ToJObject(model));
 
-        private IReadOnlyDictionary<string, Lazy<TemplateSchema>>
+        public static bool IsLandingData(string mime)
+        {
+            if (mime != null)
+            {
+                return string.Equals(typeof(LandingData).Name, mime, StringComparison.OrdinalIgnoreCase);
+            }
+
+            return false;
+        }
+
+        public static TemplateEngine Create(Docset docset)
+        {
+            Debug.Assert(docset != null);
+
+            if (string.IsNullOrEmpty(docset.Config.Template))
+            {
+                return new TemplateEngine(Path.Combine(docset.DocsetPath, DefaultTemplateDir), new JsonSchema());
+            }
+
+            var (themeRemote, themeBranch) = LocalizationUtility.GetLocalizedTheme(docset.Config.Template, docset.Locale, docset.Config.Localization.DefaultLocale);
+            var (themePath, themeRestoreMap) = docset.RestoreMap.GetGitRestorePath(themeRemote, themeBranch, docset.DocsetPath);
+            Log.Write($"Using theme '{themeRemote}#{themeRestoreMap.DependencyLock?.Commit}' at '{themePath}'");
+
+            return new TemplateEngine(themePath, docset.MetadataSchema);
+        }
+
+        private JObject TransformPageMetadata(JObject rawMetadata, string mime)
+        {
+            // TODO: transform based on mime
+            rawMetadata = TransformMetadata("Conceptual.mta.json.js", rawMetadata);
+
+            if (IsLandingData(mime))
+            {
+                rawMetadata["_op_layout"] = "LandingPage";
+                rawMetadata["layout"] = "LandingPage";
+                rawMetadata["page_type"] = "landingdata";
+
+                rawMetadata.Remove("_op_gitContributorInformation");
+                rawMetadata.Remove("_op_allContributorsStr");
+            }
+
+            return RemoveUpdatedAtDateTime(rawMetadata);
+        }
+
+        private JObject LoadGlobalTokens(string contentTemplateDir)
+        {
+            var path = Path.Combine(contentTemplateDir, "token.json");
+            return File.Exists(path) ? JObject.Parse(File.ReadAllText(path)) : new JObject();
+        }
+
+        private JObject TransformMetadata(string scriptPath, JObject model)
+        {
+            return JObject.Parse(((JObject)_js.Run(scriptPath, "transform", model)).Value<string>("content"));
+        }
+
+        private static IReadOnlyDictionary<string, Lazy<TemplateSchema>>
             LoadSchemas(string schemaDir, string contentTemplateDir)
         {
             var schemas = Directory.Exists(schemaDir) ? (from k in Directory.EnumerateFiles(schemaDir, "*.schema.json", SearchOption.TopDirectoryOnly)
@@ -180,35 +186,6 @@
 
             schemas.Add("LandingData", new Lazy<TemplateSchema>(() => new TemplateSchema("LandingData", schemaDir, contentTemplateDir)));
             return schemas;
-        }
-
-        private JObject TransformPageMetadata(JObject rawMetadata, string mime)
-        {
-            // TODO: transform based on mime
-            rawMetadata = TransformMetadata("Conceptual.mta.json.js", rawMetadata);
-
-            if (IsLandingData(mime))
-            {
-                rawMetadata["_op_layout"] = "LandingPage";
-                rawMetadata["layout"] = "LandingPage";
-                rawMetadata["page_type"] = "landingdata";
-
-                rawMetadata.Remove("_op_gitContributorInformation");
-                rawMetadata.Remove("_op_allContributorsStr");
-            }
-
-            return RemoveUpdatedAtDateTime(rawMetadata);
-        }
-
-        private JObject LoadGlobalTokens(string contentTemplateDir)
-        {
-            var path = Path.Combine(contentTemplateDir, "token.json");
-            return File.Exists(path) ? JObject.Parse(File.ReadAllText(path)) : new JObject();
-        }
-
-        private JObject TransformMetadata(string scriptPath, JObject model)
-        {
-            return JObject.Parse(((JObject)_js.Run(scriptPath, "transform", model)).Value<string>("content"));
         }
 
         private static JObject CreateMetadata(JObject rawMetadata)
