// Copyright (c) Microsoft. All rights reserved.
// Licensed under the MIT license. See LICENSE file in the project root for full license information.

using System;
using System.Collections.Concurrent;
using System.IO;
using System.Threading;
using System.Threading.Tasks;
using Newtonsoft.Json.Linq;

namespace Microsoft.Docs.Build
{
    internal class TemplateEngine : IDisposable
    {
        private readonly string _templateDir;
        private readonly string _schemaDir;
        private readonly string _contentTemplateDir;
        private readonly Config _config;
        private readonly Output _output;
        private readonly TemplateDefinition _templateDefinition;
        private readonly JObject _global;
        private readonly LiquidTemplate _liquid;
        private readonly ThreadLocal<JavaScriptEngine> _js;
        private readonly MustacheTemplate _mustacheTemplate;

        private readonly ConcurrentDictionary<string, JsonSchemaValidator?> _schemas
                   = new ConcurrentDictionary<string, JsonSchemaValidator?>(StringComparer.OrdinalIgnoreCase);

        public TemplateEngine(
            ErrorBuilder errors,
            Config config,
            BuildOptions buildOptions,
            Output output,
            PackageResolver packageResolver,
            Lazy<JsonSchemaTransformer> jsonSchemaTransformer)
        {
            _config = config;
            _output = output;

            _templateDir = config.Template.Type switch
            {
                PackageType.None => Path.Combine(buildOptions.DocsetPath, "_themes"),
                _ => packageResolver.ResolvePackage(config.Template, PackageFetchOptions.DepthOne),
            };

            _contentTemplateDir = Path.Combine(_templateDir, "ContentTemplate");
            _schemaDir = Path.Combine(_contentTemplateDir, "schemas");

            _templateDefinition = PathUtility.LoadYamlOrJson<TemplateDefinition>(errors, _templateDir, "template") ?? new TemplateDefinition();

            _global = LoadGlobalTokens();
            _liquid = new LiquidTemplate(_templateDir, _global);
            _js = new ThreadLocal<JavaScriptEngine>(() => JavaScriptEngine.Create(_contentTemplateDir, _global));
            _mustacheTemplate = new MustacheTemplate(_contentTemplateDir, _global, jsonSchemaTransformer);
        }

        public bool IsHtml(ContentType contentType, SourceInfo<string?> mime)
        {
            return contentType switch
            {
                ContentType.Redirection => true,
                ContentType.Page => IsConceptual(mime) || IsLandingData(mime) || IsContentScheme(mime),
                ContentType.TableOfContents => true,
                _ => false,
            };
        }

        public static bool IsConceptual(string? mime) => "Conceptual".Equals(mime, StringComparison.OrdinalIgnoreCase);

        public static bool IsLandingData(string? mime) => "LandingData".Equals(mime, StringComparison.OrdinalIgnoreCase);

        public static bool IsMigratedFromMarkdown(string? mime)
        {
            return "Hub".Equals(mime, StringComparison.OrdinalIgnoreCase) ||
                   "Landing".Equals(mime, StringComparison.OrdinalIgnoreCase) ||
                   "LandingData".Equals(mime, StringComparison.OrdinalIgnoreCase);
        }

<<<<<<< HEAD
        public bool IsContentScheme(SourceInfo<string?> mime)
        {
            if (mime == null)
            {
                return false;
            }
            var schema = GetSchema(mime);
            return schema.RenderType == RenderType.Content;
        }

        public JsonSchema GetSchema(SourceInfo<string?> schemaName)
=======
        public JsonSchema GetSchema(SourceInfo<string?> mime)
>>>>>>> 4f29f1dc
        {
            return GetSchemaValidator(mime).Schema;
        }

        public JsonSchemaValidator GetSchemaValidator(SourceInfo<string?> mime)
        {
            var name = mime.Value ?? throw Errors.Yaml.SchemaNotFound(mime).ToException();

            return _schemas.GetOrAdd(name, GetSchemaCore) ?? throw Errors.Yaml.SchemaNotFound(mime).ToException();
        }

        public string RunLiquid(SourceInfo<string?> mime, TemplateModel model)
        {
            var layout = model.RawMetadata?.Value<string>("layout") ?? mime.Value ?? throw new InvalidOperationException();
            var themeRelativePath = _templateDir;

            var liquidModel = new JObject
            {
                ["content"] = model.Content,
                ["page"] = model.RawMetadata,
                ["metadata"] = model.PageMetadata,
                ["theme_rel"] = themeRelativePath,
            };

            return _liquid.Render(layout, mime, liquidModel);
        }

        public string RunMustache(string templateName, JToken pageModel, FilePath file)
        {
            return _mustacheTemplate.Render(templateName, pageModel, file);
        }

        public JToken RunJavaScript(string scriptName, JObject model, string methodName = "transform")
        {
            var scriptPath = Path.Combine(_contentTemplateDir, scriptName);
            if (!File.Exists(scriptPath))
            {
                return model;
            }

            var result = _js.Value!.Run(scriptPath, methodName, model);
            if (result is JObject obj && obj.TryGetValue("content", out var token) &&
                token is JValue value && value.Value is string content)
            {
                try
                {
                    return JToken.Parse(content);
                }
                catch
                {
                    return result;
                }
            }
            return result;
        }

        public void CopyAssetsToOutput()
        {
            if (!_config.SelfContained || _templateDefinition.Assets.Length <= 0)
            {
                return;
            }

            var glob = GlobUtility.CreateGlobMatcher(_templateDefinition.Assets);

            Parallel.ForEach(PathUtility.GetFiles(_templateDir), file =>
            {
                if (glob(file))
                {
                    _output.Copy(file, new FilePath(Path.Combine(_templateDir, file)));
                }
            });
        }

        public string? GetToken(string key)
        {
            return _global[key]?.ToString();
        }

        public void Dispose()
        {
            _js.Dispose();
        }

        private JObject LoadGlobalTokens()
        {
            var path = Path.Combine(_contentTemplateDir, "token.json");
            return File.Exists(path) ? JObject.Parse(File.ReadAllText(path)) : new JObject();
        }

        private JsonSchemaValidator? GetSchemaCore(string mime)
        {
            var schemaFilePath = IsLandingData(mime)
                ? Path.Combine(AppContext.BaseDirectory, "data/schemas/LandingData.json")
                : Path.Combine(_schemaDir, $"{mime}.schema.json");

            if (!File.Exists(schemaFilePath))
            {
                return null;
            }

            var jsonSchema = JsonUtility.DeserializeData<JsonSchema>(File.ReadAllText(schemaFilePath), new FilePath(schemaFilePath));

            return new JsonSchemaValidator(jsonSchema, forceError: true);
        }
    }
}<|MERGE_RESOLUTION|>--- conflicted
+++ resolved
@@ -76,7 +76,6 @@
                    "LandingData".Equals(mime, StringComparison.OrdinalIgnoreCase);
         }
 
-<<<<<<< HEAD
         public bool IsContentScheme(SourceInfo<string?> mime)
         {
             if (mime == null)
@@ -87,10 +86,7 @@
             return schema.RenderType == RenderType.Content;
         }
 
-        public JsonSchema GetSchema(SourceInfo<string?> schemaName)
-=======
         public JsonSchema GetSchema(SourceInfo<string?> mime)
->>>>>>> 4f29f1dc
         {
             return GetSchemaValidator(mime).Schema;
         }
