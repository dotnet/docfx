--- conflicted
+++ resolved
@@ -54,11 +54,7 @@
         private static JObject CreateRawMetadata(PageModel pageModel, Document file)
         {
             var docset = file.Docset;
-<<<<<<< HEAD
-            var rawMetadata = pageModel.Metadata != null ? JObject.FromObject(pageModel.Metadata) : new JObject();
-=======
             var rawMetadata = pageModel.Metadata != null ? JsonUtility.FromObject(pageModel.Metadata) : new JObject();
->>>>>>> ca8766a3
             rawMetadata["depot_name"] = $"{docset.Config.Product}.{docset.Config.Name}";
 
             rawMetadata["search.ms_docsetname"] = docset.Config.Name;
