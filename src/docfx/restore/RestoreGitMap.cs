--- conflicted
+++ resolved
@@ -11,43 +11,26 @@
     internal class RestoreGitMap : IDisposable
     {
         private readonly string _docsetPath;
-<<<<<<< HEAD
         private readonly List<SharedAndExclusiveLock> _sharedLocks = new List<SharedAndExclusiveLock>();
-        private readonly IReadOnlyDictionary<PackageUrl, DependencyGitLock> _dependencyGitLock;
+        private readonly DependencyLockProvider _dependencyLockProvider;
 
-        private RestoreGitMap(Dictionary<PackageUrl, DependencyGitLock> gitLock, string docsetPath)
-=======
-        private readonly DependencyLockProvider _dependencyLockProvider;
-        private readonly IReadOnlyDictionary<(string url, string branch, string commit), (string path, DependencyGit git)> _acquiredGits;
-
-        private RestoreGitMap(
-            string docsetPath,
-            DependencyLockProvider dependencyLockProvider,
-            IReadOnlyDictionary<(string url, string branch, string commit), (string path, DependencyGit git)> acquiredGits)
->>>>>>> 8cef87fb
+        private RestoreGitMap(DependencyLockProvider dependencyLockProvider, string docsetPath)
         {
-            Debug.Assert(gitLock != null);
+            Debug.Assert(dependencyLockProvider != null);
             Debug.Assert(!string.IsNullOrEmpty(docsetPath));
 
             _docsetPath = docsetPath;
-<<<<<<< HEAD
-            _dependencyGitLock = gitLock;
+            _dependencyLockProvider = dependencyLockProvider;
 
-            foreach (var (packageUrl, _) in gitLock)
+            foreach (var (url, _, _) in _dependencyLockProvider.ListAll())
             {
-                var sharedLock = new SharedAndExclusiveLock(packageUrl.Url, shared: true);
+                var sharedLock = new SharedAndExclusiveLock(url, shared: true);
                 _sharedLocks.Add(sharedLock);
             }
-=======
-            _dependencyLockProvider = dependencyLockProvider;
-            _acquiredGits = acquiredGits;
->>>>>>> 8cef87fb
         }
 
         public (string path, string commit) GetRestoreGitPath(PackageUrl packageUrl, bool bare /* remove this flag once all dependency repositories are bare cloned*/)
         {
-            Debug.Assert(_dependencyGitLock != null);
-
             switch (packageUrl.Type)
             {
                 case PackageType.Folder:
@@ -69,14 +52,7 @@
                         throw Errors.NeedRestore($"{packageUrl}").ToException();
                     }
 
-<<<<<<< HEAD
                     var path = AppData.GetGitDir(packageUrl.Url);
-=======
-                    if (!_acquiredGits.TryGetValue((packageUrl.Url, packageUrl.Branch, gitLock.Commit), out var gitInfo))
-                    {
-                        throw Errors.NeedRestore($"{packageUrl}").ToException();
-                    }
->>>>>>> 8cef87fb
 
                     if (!bare)
                     {
@@ -97,24 +73,9 @@
 
         public bool IsBranchRestored(string remote, string branch)
         {
-            var packageUrl = new PackageUrl(remote, branch);
             var gitLock = _dependencyLockProvider.GetGitLock(remote, branch);
 
-<<<<<<< HEAD
             if (gitLock is null || gitLock.Commit is null)
-=======
-            if (gitLock is null)
-            {
-                return false;
-            }
-
-            if (!_acquiredGits.TryGetValue((packageUrl.Url, packageUrl.Branch, gitLock.Commit), out var gitInfo))
-            {
-                return false;
-            }
-
-            if (string.IsNullOrEmpty(gitInfo.path) || gitInfo.git is null)
->>>>>>> 8cef87fb
             {
                 return false;
             }
@@ -136,57 +97,11 @@
         /// </summary>
         public static RestoreGitMap Create(string docsetPath, Config config, string locale)
         {
-<<<<<<< HEAD
             var dependencyLockPath = string.IsNullOrEmpty(config.DependencyLock)
                     ? new SourceInfo<string>(AppData.GetDependencyLockFile(docsetPath, locale)) : config.DependencyLock;
-            var dependencyLock = DependencyLockProvider.LoadGitLock(docsetPath, dependencyLockPath)
-                ?? new Dictionary<PackageUrl, DependencyGitLock>();
-=======
-            var acquired = new Dictionary<(string url, string branch, string commit), (string path, DependencyGit git)>();
+            var dependencyLockProvider = DependencyLockProvider.Create(docsetPath, dependencyLockPath);
 
-            try
-            {
-                var dependencyLockPath = string.IsNullOrEmpty(config.DependencyLock)
-                    ? new SourceInfo<string>(AppData.GetDependencyLockFile(docsetPath, locale)) : config.DependencyLock;
-
-                var dependencyLockProvider = DependencyLockProvider.Create(docsetPath, dependencyLockPath);
-
-                foreach (var (url, branch, gitLock) in dependencyLockProvider.ListAll())
-                {
-                    if (!acquired.ContainsKey((url, branch, gitLock.Commit)))
-                    {
-                        var (path, git) = AcquireGit(url, branch, gitLock.Commit, LockType.Shared);
-                        acquired[(url, branch, gitLock.Commit)] = (path, git);
-                    }
-                }
-
-                return new RestoreGitMap(docsetPath, dependencyLockProvider, acquired);
-            }
-            catch
-            {
-                foreach (var (k, v) in acquired)
-                {
-                    ReleaseGit(v.git, LockType.Shared, false);
-                }
-                throw;
-            }
-        }
-
-        /// <summary>
-        /// Try get git dependency repository path and git slot with remote, branch and dependency version(commit).
-        /// If the dependency version is null, get the latest one(order by last write time).
-        /// If the dependency version is not null, get the one matched with the version(commit).
-        /// </summary>
-        public static (string path, DependencyGit git) TryGetGitRestorePath(string remote, string branch, string commit)
-        {
-            Debug.Assert(!string.IsNullOrEmpty(remote));
-            Debug.Assert(!string.IsNullOrEmpty(branch));
-            Debug.Assert(!string.IsNullOrEmpty(commit));
-
-            var restoreDir = AppData.GetGitDir(remote);
->>>>>>> 8cef87fb
-
-            return new RestoreGitMap(dependencyLock, docsetPath);
+            return new RestoreGitMap(dependencyLockProvider, docsetPath);
         }
     }
 }