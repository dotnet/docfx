// Copyright (c) Microsoft. All rights reserved.
// Licensed under the MIT license. See LICENSE file in the project root for full license information.

using System;
using System.Collections.Generic;
using System.Diagnostics;
using System.IO;
using System.Linq;

namespace Microsoft.Docs.Build
{
    internal class RestoreGitMap : IDisposable
    {
        private readonly string _docsetPath;
        private readonly IReadOnlyDictionary<PackageUrl, DependencyGitLock> _dependencyGitLock;
        private readonly IReadOnlyDictionary<(PackageUrl packageUrl, string commit), (string path, DependencyGit git)> _acquiredGits;

        public RestoreGitMap(
            string docsetPath,
            IReadOnlyDictionary<PackageUrl, DependencyGitLock> dependencyGitLock,
            IReadOnlyDictionary<(PackageUrl packageUrl, string commit), (string path, DependencyGit git)> acquiredGits)
        {
            _docsetPath = docsetPath;
            _dependencyGitLock = dependencyGitLock;
            _acquiredGits = acquiredGits;
        }

        public string GetGitRestorePath(PackageUrl packageUrl)
        {
            switch (packageUrl.Type)
            {
                case PackageType.Folder:
                    var fullPath = Path.Combine(_docsetPath, packageUrl.Path);
                    if (Directory.Exists(fullPath))
                    {
                        return fullPath;
                    }

                    // TODO: Intentionally don't fallback to fallbackDocset for git restore path,
                    // TODO: populate source info
                    throw Errors.FileNotFound(new SourceInfo<string>(packageUrl.Path)).ToException();

                case PackageType.Git:
                    var gitLock = _dependencyGitLock.GetGitLock(packageUrl);

                    if (gitLock is null)
                    {
                        throw Errors.NeedRestore($"{packageUrl}").ToException();
                    }

                    if (!_acquiredGits.TryGetValue((packageUrl, gitLock.Commit), out var gitInfo))
                    {
                        throw Errors.NeedRestore($"{packageUrl}").ToException();
                    }

                    if (string.IsNullOrEmpty(gitInfo.path) || gitInfo.git is null)
                    {
                        throw Errors.NeedRestore($"{packageUrl}").ToException();
                    }

                    var path = Path.Combine(AppData.GetGitDir(packageUrl.Remote), gitInfo.path);
                    if (!Directory.Exists(path))
                    {
                        throw Errors.NeedRestore($"{packageUrl}").ToException();
                    }

                    return path;

                default:
                    throw new NotSupportedException($"Unknown package url: '{packageUrl}'");
            }
        }

        public bool BranchExists(string remote, string branch)
        {
            var packageUrl = new PackageUrl(remote, branch);
            var gitLock = _dependencyGitLock.GetGitLock(packageUrl);

            if (gitLock is null)
            {
                return false;
            }

            if (!_acquiredGits.TryGetValue((packageUrl, gitLock.Commit), out var gitInfo))
            {
                return false;
            }

            if (string.IsNullOrEmpty(gitInfo.path) || gitInfo.git is null)
            {
                return false;
            }

<<<<<<< HEAD
            return true;
=======
            var path = Path.Combine(AppData.GetGitDir(packageUrl.RemoteUrl), gitInfo.path);
            Debug.Assert(Directory.Exists(path));

            return path;
>>>>>>> 7a46e570
        }

        public void Dispose()
        {
            var released = true;
            foreach (var (k, v) in _acquiredGits)
            {
                released &= ReleaseGit(v.git, LockType.Shared);
            }

            Debug.Assert(released);
        }

        /// <summary>
        /// Acquired all shared git based on dependency lock
        /// The dependency lock must be loaded before using this method
        /// </summary>
        public static RestoreGitMap Create(string docsetPath, Config config, string locale)
        {
            var acquired = new Dictionary<(PackageUrl packageUrl, string commit), (string path, DependencyGit git)>();

            try
            {
                var dependencyLockPath = string.IsNullOrEmpty(config.DependencyLock)
                    ? new SourceInfo<string>(AppData.GetDependencyLockFile(docsetPath, locale)) : config.DependencyLock;
                var dependencyLock = DependencyLockProvider.LoadGitLock(docsetPath, dependencyLockPath)
                    ?? new Dictionary<PackageUrl, DependencyGitLock>();

                foreach (var (packageUrl, gitLock) in dependencyLock)
                {
                    if (!acquired.ContainsKey((packageUrl, gitLock.Commit)))
                    {
                        var (path, git) = AcquireGit(packageUrl.RemoteUrl, packageUrl.Branch, gitLock.Commit, LockType.Shared);
                        acquired[(packageUrl, gitLock.Commit)] = (path, git);
                    }
                }

                return new RestoreGitMap(docsetPath, dependencyLock, acquired);
            }
            catch
            {
                foreach (var (k, v) in acquired)
                {
                    ReleaseGit(v.git, LockType.Shared, false);
                }
                throw;
            }
        }

        /// <summary>
        /// Try get git dependency repository path and git slot with remote, branch and dependency version(commit).
        /// If the dependency version is null, get the latest one(order by last write time).
        /// If the dependency version is not null, get the one matched with the version(commit).
        /// </summary>
        public static (string path, DependencyGit git) TryGetGitRestorePath(string remote, string branch, string commit)
        {
            Debug.Assert(!string.IsNullOrEmpty(remote));
            Debug.Assert(!string.IsNullOrEmpty(branch));
            Debug.Assert(!string.IsNullOrEmpty(commit));

            var restoreDir = AppData.GetGitDir(remote);

            var (path, slot) = DependencySlotPool<DependencyGit>.TryGetSlot(remote, gits => gits.Where(i => i.Branch == branch && i.Commit == commit).OrderByDescending(g => g.LastAccessDate).ToList());

            if (!string.IsNullOrEmpty(path))
                path = Path.Combine(restoreDir, path);

            return !Directory.Exists(path) ? default : (path, slot);
        }

        public static (string path, DependencyGit git) AcquireExclusiveGit(string remote, string branch, string commit)
        {
            var (path, git) = AcquireGit(remote, branch, commit, LockType.Exclusive);

            Debug.Assert(path != null && git != null);
            path = Path.Combine(AppData.GetGitDir(remote), path);

            return (path, git);
        }

        public static bool ReleaseGit(DependencyGit git, LockType lockType, bool successed = true)
            => DependencySlotPool<DependencyGit>.ReleaseSlot(git, lockType, successed);

        private static (string path, DependencyGit git) AcquireGit(string remote, string branch, string commit, LockType type)
        {
            Debug.Assert(!string.IsNullOrEmpty(branch));
            Debug.Assert(!string.IsNullOrEmpty(commit));

            return DependencySlotPool<DependencyGit>.AcquireSlot(
                remote,
                type,
                slot =>
                {
                    // update branch and commit info to new rented slot
                    slot.Commit = commit;
                    slot.Branch = branch;
                    return slot;
                },
                existingSlot => existingSlot.Branch == branch && existingSlot.Commit == commit);
        }
    }
}<|MERGE_RESOLUTION|>--- conflicted
+++ resolved
@@ -15,7 +15,7 @@
         private readonly IReadOnlyDictionary<PackageUrl, DependencyGitLock> _dependencyGitLock;
         private readonly IReadOnlyDictionary<(PackageUrl packageUrl, string commit), (string path, DependencyGit git)> _acquiredGits;
 
-        public RestoreGitMap(
+        private RestoreGitMap(
             string docsetPath,
             IReadOnlyDictionary<PackageUrl, DependencyGitLock> dependencyGitLock,
             IReadOnlyDictionary<(PackageUrl packageUrl, string commit), (string path, DependencyGit git)> acquiredGits)
@@ -58,7 +58,7 @@
                         throw Errors.NeedRestore($"{packageUrl}").ToException();
                     }
 
-                    var path = Path.Combine(AppData.GetGitDir(packageUrl.Remote), gitInfo.path);
+                    var path = Path.Combine(AppData.GetGitDir(packageUrl.RemoteUrl), gitInfo.path);
                     if (!Directory.Exists(path))
                     {
                         throw Errors.NeedRestore($"{packageUrl}").ToException();
@@ -71,7 +71,7 @@
             }
         }
 
-        public bool BranchExists(string remote, string branch)
+        public bool IsBranchRestored(string remote, string branch)
         {
             var packageUrl = new PackageUrl(remote, branch);
             var gitLock = _dependencyGitLock.GetGitLock(packageUrl);
@@ -91,14 +91,7 @@
                 return false;
             }
 
-<<<<<<< HEAD
             return true;
-=======
-            var path = Path.Combine(AppData.GetGitDir(packageUrl.RemoteUrl), gitInfo.path);
-            Debug.Assert(Directory.Exists(path));
-
-            return path;
->>>>>>> 7a46e570
         }
 
         public void Dispose()
