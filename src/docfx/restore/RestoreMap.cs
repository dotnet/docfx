// Copyright (c) Microsoft. All rights reserved.
// Licensed under the MIT license. See LICENSE file in the project root for full license information.

using System;
using System.Collections.Concurrent;
using System.Diagnostics;
using System.IO;
using System.Linq;

namespace Microsoft.Docs.Build
{
    internal static class RestoreMap
    {
        private static readonly ConcurrentDictionary<(string remote, string branch), Lazy<string>> s_gitPath = new ConcurrentDictionary<(string remote, string branch), Lazy<string>>();
        private static readonly ConcurrentDictionary<string, Lazy<string>> s_downloadPath = new ConcurrentDictionary<string, Lazy<string>>();

        public static string GetGitRestorePath(string url)
        {
            var (remote, branch) = GitUtility.GetGitRemoteInfo(url);
            return GetGitRestorePath(remote, branch);
        }

        public static string GetGitRestorePath(string remote, string branch)
        {
            if (!TryGetGitRestorePath(remote, branch, out var result))
            {
                throw Errors.NeedRestore($"{remote}#{branch}").ToException();
            }
            return result;
        }

        public static bool TryGetGitRestorePath(string remote, string branch, out string result)
        {
            result = s_gitPath.GetOrAdd((remote, branch), new Lazy<string>(FindLastModifiedGitRepository)).Value;

            // GetOrAdd and TryRemove together are not atomic operation,
            // but because we only call TryGetGitRestorePath in implicit restore,
            // it is very unlikely to cause a problem.
            if (result == null)
            {
                s_gitPath.TryRemove((remote, branch), out _);
            }

            return Directory.Exists(result);

            string FindLastModifiedGitRepository()
            {
<<<<<<< HEAD
                var restoreDir = AppData.GetGitDir(remote);
=======
                var (remote, branch) = HrefUtility.SplitGitHref(url);
                var repoPath = AppData.GetGitDir(remote);
>>>>>>> ba782e9c

                if (!Directory.Exists(repoPath))
                {
                    return null;
                }

                return (
                    from path in Directory.EnumerateDirectories(repoPath, "*", SearchOption.TopDirectoryOnly)
                    let name = Path.GetFileName(path)
                    where name.StartsWith(HrefUtility.EscapeUrlSegment(branch) + "-") &&
                          GitUtility.IsWorkTreeCheckoutComplete(repoPath, name)
                    orderby new DirectoryInfo(path).LastWriteTimeUtc
                    select path).FirstOrDefault();
            }
        }

        public static string GetFileRestorePath(this Docset docset, string url)
        {
            return GetFileRestorePath(docset.FallbackDocset?.DocsetPath ?? docset.DocsetPath, url);
        }

        public static string GetFileRestorePath(string docsetPath, string url)
        {
            if (!HrefUtility.IsHttpHref(url))
            {
                // directly return the relative path
                var fullPath = Path.Combine(docsetPath, url);
                return File.Exists(fullPath) ? fullPath : throw Errors.FileNotFound(docsetPath, url).ToException();
            }

            if (!TryGetFileRestorePath(url, out var result))
            {
                throw Errors.NeedRestore(url).ToException();
            }

            return result;
        }

        public static bool TryGetFileRestorePath(string url, out string result)
        {
            Debug.Assert(!string.IsNullOrEmpty(url));
            Debug.Assert(HrefUtility.IsHttpHref(url));

            result = s_downloadPath.GetOrAdd(url, new Lazy<string>(FindLastModifiedFile)).Value;
            if (result == null)
            {
                s_downloadPath.TryRemove(url, out _);
            }

            return File.Exists(result);

            string FindLastModifiedFile()
            {
                // get the file path from restore map
                var restoreDir = AppData.GetFileDownloadDir(url);

                if (!Directory.Exists(restoreDir))
                {
                    return null;
                }

                return Directory.EnumerateFiles(restoreDir, "*", SearchOption.TopDirectoryOnly)
                       .OrderByDescending(f => new FileInfo(f).LastWriteTimeUtc)
                       .FirstOrDefault();
            }
        }
    }
}<|MERGE_RESOLUTION|>--- conflicted
+++ resolved
@@ -16,7 +16,7 @@
 
         public static string GetGitRestorePath(string url)
         {
-            var (remote, branch) = GitUtility.GetGitRemoteInfo(url);
+            var (remote, branch) = HrefUtility.SplitGitHref(url);
             return GetGitRestorePath(remote, branch);
         }
 
@@ -45,12 +45,7 @@
 
             string FindLastModifiedGitRepository()
             {
-<<<<<<< HEAD
-                var restoreDir = AppData.GetGitDir(remote);
-=======
-                var (remote, branch) = HrefUtility.SplitGitHref(url);
                 var repoPath = AppData.GetGitDir(remote);
->>>>>>> ba782e9c
 
                 if (!Directory.Exists(repoPath))
                 {
