// Copyright (c) Microsoft. All rights reserved.
// Licensed under the MIT license. See LICENSE file in the project root for full license information.

using System;
using System.Collections.Concurrent;
using System.Diagnostics;
using System.IO;
using System.Linq;

namespace Microsoft.Docs.Build
{
    internal static class RestoreMap
    {
        private static readonly ConcurrentDictionary<(string remote, string branch), Lazy<string>> s_gitPath = new ConcurrentDictionary<(string remote, string branch), Lazy<string>>();
        private static readonly ConcurrentDictionary<string, Lazy<string>> s_downloadPath = new ConcurrentDictionary<string, Lazy<string>>();

        public static string GetGitRestorePath(string url)
        {
            var (remote, branch) = HrefUtility.SplitGitHref(url);
            return GetGitRestorePath(remote, branch);
        }

        public static string GetGitRestorePath(string remote, string branch)
        {
            if (!TryGetGitRestorePath(remote, branch, out var result))
            {
                throw Errors.NeedRestore($"{remote}#{branch}").ToException();
            }
            return result;
        }

        public static bool TryGetGitRestorePath(string remote, string branch, out string result)
        {
            result = s_gitPath.AddOrUpdate(
                (remote, branch),
                new Lazy<string>(FindLastModifiedGitRepository),
                (_, existing) => existing.Value != null ? existing : new Lazy<string>(FindLastModifiedGitRepository)).Value;

            return Directory.Exists(result);

            string FindLastModifiedGitRepository()
            {
                var repoPath = AppData.GetGitDir(remote);

                if (!Directory.Exists(repoPath))
                {
                    return null;
                }

                return (
                    from path in Directory.EnumerateDirectories(repoPath, "*", SearchOption.TopDirectoryOnly)
                    let name = Path.GetFileName(path)
                    where name.StartsWith(HrefUtility.EscapeUrlSegment(branch) + "-") &&
                          GitUtility.IsWorkTreeCheckoutComplete(repoPath, name)
                    orderby new DirectoryInfo(path).LastWriteTimeUtc
                    select path).FirstOrDefault();
            }
        }

<<<<<<< HEAD
        public (string path, bool isFromUrl) GetFileRestorePath(string url)
=======
        public static string GetFileRestorePath(this Docset docset, string url)
>>>>>>> ab5111d4
        {
            return GetFileRestorePath(docset.FallbackDocset?.DocsetPath ?? docset.DocsetPath, url);
        }

        public static string GetFileRestorePath(string docsetPath, string url)
        {
            if (!HrefUtility.IsHttpHref(url))
            {
                // directly return the relative path
<<<<<<< HEAD
                var fullPath = Path.Combine(_docsetPath, url);
                return File.Exists(fullPath) ? (fullPath, false) : throw Errors.FileNotFound(_docsetPath, url).ToException();
=======
                var fullPath = Path.Combine(docsetPath, url);
                return File.Exists(fullPath) ? fullPath : throw Errors.FileNotFound(docsetPath, url).ToException();
>>>>>>> ab5111d4
            }

            if (!TryGetFileRestorePath(url, out var result))
            {
                throw Errors.NeedRestore(url).ToException();
            }

<<<<<<< HEAD
            return (downloadPath, true);
=======
            return result;
        }

        public static bool TryGetFileRestorePath(string url, out string result)
        {
            Debug.Assert(!string.IsNullOrEmpty(url));
            Debug.Assert(HrefUtility.IsHttpHref(url));

            result = s_downloadPath.AddOrUpdate(
                url,
                new Lazy<string>(FindLastModifiedFile),
                (_, existing) => existing.Value != null ? existing : new Lazy<string>(FindLastModifiedFile)).Value;

            return File.Exists(result);
>>>>>>> ab5111d4

            string FindLastModifiedFile()
            {
                // get the file path from restore map
                var restoreDir = AppData.GetFileDownloadDir(url);

                if (!Directory.Exists(restoreDir))
                {
                    return null;
                }

                return Directory.EnumerateFiles(restoreDir, "*", SearchOption.TopDirectoryOnly)
                       .OrderByDescending(f => new FileInfo(f).LastWriteTimeUtc)
                       .FirstOrDefault();
            }
        }
    }
}<|MERGE_RESOLUTION|>--- conflicted
+++ resolved
@@ -57,11 +57,7 @@
             }
         }
 
-<<<<<<< HEAD
-        public (string path, bool isFromUrl) GetFileRestorePath(string url)
-=======
         public static string GetFileRestorePath(this Docset docset, string url)
->>>>>>> ab5111d4
         {
             return GetFileRestorePath(docset.FallbackDocset?.DocsetPath ?? docset.DocsetPath, url);
         }
@@ -71,13 +67,8 @@
             if (!HrefUtility.IsHttpHref(url))
             {
                 // directly return the relative path
-<<<<<<< HEAD
-                var fullPath = Path.Combine(_docsetPath, url);
-                return File.Exists(fullPath) ? (fullPath, false) : throw Errors.FileNotFound(_docsetPath, url).ToException();
-=======
                 var fullPath = Path.Combine(docsetPath, url);
                 return File.Exists(fullPath) ? fullPath : throw Errors.FileNotFound(docsetPath, url).ToException();
->>>>>>> ab5111d4
             }
 
             if (!TryGetFileRestorePath(url, out var result))
@@ -85,9 +76,6 @@
                 throw Errors.NeedRestore(url).ToException();
             }
 
-<<<<<<< HEAD
-            return (downloadPath, true);
-=======
             return result;
         }
 
@@ -102,7 +90,6 @@
                 (_, existing) => existing.Value != null ? existing : new Lazy<string>(FindLastModifiedFile)).Value;
 
             return File.Exists(result);
->>>>>>> ab5111d4
 
             string FindLastModifiedFile()
             {
