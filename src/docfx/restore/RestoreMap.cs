// Copyright (c) Microsoft. All rights reserved.
// Licensed under the MIT license. See LICENSE file in the project root for full license information.

using System;
using System.Collections.Concurrent;
using System.Diagnostics;
using System.IO;
using System.Linq;

namespace Microsoft.Docs.Build
{
    internal class RestoreMap
    {
        private static readonly ConcurrentDictionary<string, Lazy<string>> s_gitPath = new ConcurrentDictionary<string, Lazy<string>>();
        private static readonly ConcurrentDictionary<string, Lazy<string>> s_downloadPath = new ConcurrentDictionary<string, Lazy<string>>();

        private readonly string _docsetPath;

        public RestoreMap(string docsetPath)
        {
            Debug.Assert(!string.IsNullOrEmpty(docsetPath));
            _docsetPath = docsetPath;
        }

        public string GetGitRestorePath(string url)
        {
            Debug.Assert(!string.IsNullOrEmpty(url));

            var gitRestorePath = s_gitPath.GetOrAdd(url, new Lazy<string>(FindLastModifiedGitRepository)).Value;

            if (!Directory.Exists(gitRestorePath))
            {
                throw Errors.NeedRestore(url).ToException();
            }

            return gitRestorePath;

            string FindLastModifiedGitRepository()
            {
<<<<<<< HEAD
                var (remote, branch) = HrefUtility.SplitGitHref(url);
                var restoreDir = AppData.GetGitDir(url);
=======
                var (remote, branch) = GitUtility.GetGitRemoteInfo(url);
                var restoreDir = AppData.GetGitDir(remote);
>>>>>>> cbe2a7fb

                if (!Directory.Exists(restoreDir))
                {
                    throw Errors.NeedRestore(url).ToException();
                }

                return (
                    from path in Directory.EnumerateDirectories(restoreDir, "*", SearchOption.TopDirectoryOnly)
                    let name = Path.GetFileName(path)
                    where name.StartsWith(HrefUtility.EscapeUrlSegment(branch) + "-") &&

                        // Adding the HEAD file is the last step in a worktree checkout, use it to
                        // filter out worktrees that are still in progress.
                        File.Exists(Path.Combine(restoreDir, ".git/worktrees", name, "HEAD"))
                    orderby new DirectoryInfo(path).LastWriteTimeUtc
                    select path).FirstOrDefault();
            }
        }

        public string GetFileRestorePath(string url)
        {
            Debug.Assert(!string.IsNullOrEmpty(url));

            if (!HrefUtility.IsHttpHref(url))
            {
                // directly return the relative path
                var fullPath = Path.Combine(_docsetPath, url);
                return File.Exists(fullPath) ? fullPath : throw Errors.FileNotFound(_docsetPath, url).ToException();
            }

            var downloadPath = s_downloadPath.GetOrAdd(url, new Lazy<string>(FindLastModifiedFile)).Value;

            if (!File.Exists(downloadPath))
            {
                throw Errors.NeedRestore(url).ToException();
            }

            return downloadPath;

            string FindLastModifiedFile()
            {
                // get the file path from restore map
                var restoreDir = AppData.GetFileDownloadDir(url);

                if (!Directory.Exists(restoreDir))
                {
                    throw Errors.NeedRestore(url).ToException();
                }

                return Directory.EnumerateFiles(restoreDir, "*", SearchOption.TopDirectoryOnly)
                       .OrderByDescending(f => new FileInfo(f).LastWriteTimeUtc)
                       .FirstOrDefault();
            }
        }
    }
}<|MERGE_RESOLUTION|>--- conflicted
+++ resolved
@@ -37,13 +37,8 @@
 
             string FindLastModifiedGitRepository()
             {
-<<<<<<< HEAD
                 var (remote, branch) = HrefUtility.SplitGitHref(url);
-                var restoreDir = AppData.GetGitDir(url);
-=======
-                var (remote, branch) = GitUtility.GetGitRemoteInfo(url);
                 var restoreDir = AppData.GetGitDir(remote);
->>>>>>> cbe2a7fb
 
                 if (!Directory.Exists(restoreDir))
                 {
