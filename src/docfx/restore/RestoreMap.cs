// Copyright (c) Microsoft. All rights reserved.
// Licensed under the MIT license. See LICENSE file in the project root for full license information.

using System;
using System.Collections.Generic;
using System.Diagnostics;
using System.IO;
using System.Linq;
using System.Threading.Tasks;

namespace Microsoft.Docs.Build
{
    internal class RestoreMap
    {
        private IReadOnlyDictionary<(string remote, string branch, string commit), (string path, DependencyGit git)> _acquiredGits;

        public RestoreMap(IReadOnlyDictionary<(string remote, string branch, string commit), (string path, DependencyGit git)> acquiredGits)
        {
            _acquiredGits = acquiredGits ?? new Dictionary<(string remote, string branch, string commit), (string path, DependencyGit git)>();
        }

        /// <summary>
        /// Acquire restored git repository path, dependencyLock and git slot with url and dependency lock
        /// The dependency lock must be loaded before using this method
        /// </summary>
        public (string path, DependencyLockModel subDependencyLock) GetGitRestorePath(string url, DependencyLockModel dependencyLock)
        {
            var (remote, branch, _) = HrefUtility.SplitGitHref(url);
            return GetGitRestorePath(remote, branch, dependencyLock);
        }

        /// <summary>
        /// The dependency lock must be loaded before using this method
        /// </summary>
        public (string path, DependencyLockModel subDependencyLock) GetGitRestorePath(string remote, string branch, DependencyLockModel dependencyLock)
        {
            Debug.Assert(dependencyLock != null);

            var gitVersion = dependencyLock.GetGitLock(remote, branch);

            if (gitVersion is null)
            {
                throw Errors.NeedRestore($"{remote}#{branch}").ToException();
            }

            if (!_acquiredGits.TryGetValue((remote, branch, gitVersion.Commit), out var gitInfo))
            {
                throw Errors.NeedRestore($"{remote}#{branch}").ToException();
            }

            if (string.IsNullOrEmpty(gitInfo.path) || gitInfo.git is null)
            {
                throw Errors.NeedRestore($"{remote}#{branch}").ToException();
            }

            var path = Path.Combine(AppData.GetGitDir(remote), gitInfo.path);
            Debug.Assert(Directory.Exists(path));

            return (path, gitVersion);
        }

        public bool Release()
        {
            var released = true;
            foreach (var (k, v) in _acquiredGits)
            {
                released &= ReleaseGit(v.git, LockType.Shared);
            }

            Debug.Assert(released);

            return released;
        }

        public static (string localPath, string content, string etag) GetRestoredFileContent(Docset docset, SourceInfo<string> url)
        {
            return GetRestoredFileContent(docset.DocsetPath, url, docset.FallbackDocset?.DocsetPath);
        }

        public static (string localPath, string content, string etag) GetRestoredFileContent(string docsetPath, SourceInfo<string> url, string fallbackDocset = null)
        {
            var fromUrl = HrefUtility.IsHttpHref(url);
            if (!fromUrl)
            {
                // directly return the relative path
                var fullPath = Path.Combine(docsetPath, url);
                if (File.Exists(fullPath))
                {
                    return (fullPath, File.ReadAllText(fullPath), null);
                }

                if (!string.IsNullOrEmpty(fallbackDocset))
                {
                    return GetRestoredFileContent(fallbackDocset, url);
                }

<<<<<<< HEAD
                throw Errors.FileNotFound(docsetPath, new SourceInfo<string>(url)).ToException();
=======
                throw Errors.FileNotFound(docsetPath, url, url?.Range ?? default).ToException();
>>>>>>> b0db95d7
            }

            var (content, etag) = TryGetRestoredFileContent(url);
            if (string.IsNullOrEmpty(content))
            {
                throw Errors.NeedRestore(url).ToException();
            }

            return (null, content, etag);
        }

        public static (string content, string etag) TryGetRestoredFileContent(string url)
        {
            Debug.Assert(!string.IsNullOrEmpty(url));
            Debug.Assert(HrefUtility.IsHttpHref(url));

            var filePath = RestoreFile.GetRestoreContentPath(url);
            var etagPath = RestoreFile.GetRestoreEtagPath(url);
            string etag = null;
            string content = null;

            ProcessUtility.RunInsideMutex(filePath, () =>
            {
                content = GetFileContentIfExists(filePath);
                etag = GetFileContentIfExists(etagPath);

                string GetFileContentIfExists(string file)
                {
                    if (File.Exists(file))
                    {
                        return File.ReadAllText(file);
                    }

                    return null;
                }
            });

            return (content, etag);
        }

        /// <summary>
        /// Acquired all shared git based on dependency lock
        /// The dependency lock must be loaded before using this method
        /// </summary>
        public static RestoreMap
            Create(
            DependencyLockModel dependencyLock,
            Dictionary<(string remote, string branch, string commit), (string path, DependencyGit git)> acquired = null)
        {
            Debug.Assert(dependencyLock != null);

            RestoreMap gitPool = null;
            var root = acquired is null;
            acquired = acquired ?? new Dictionary<(string remote, string branch, string commit), (string path, DependencyGit git)>();

            var successed = true;
            try
            {
                foreach (var gitVersion in dependencyLock.Git)
                {
                    var (remote, branch, _) = HrefUtility.SplitGitHref(gitVersion.Key);
                    if (!acquired.ContainsKey((remote, branch, gitVersion.Value.Commit/*commit*/)))
                    {
                        var (path, git) = AcquireGit(remote, branch, gitVersion.Value.Commit, LockType.Shared);
                        acquired[(remote, branch, gitVersion.Value.Commit/*commit*/)] = (path, git);
                    }

                    Create(gitVersion.Value, acquired);
                }

                gitPool = new RestoreMap(acquired);
                return gitPool;
            }
            catch
            {
                successed = false;
                throw;
            }
            finally
            {
                if (!successed && root)
                {
                    foreach (var (k, v) in acquired)
                    {
                        ReleaseGit(v.git, LockType.Shared, false);
                    }
                }
            }
        }

        /// <summary>
        /// Try get git dependency repository path and git slot with remote, branch and dependency version(commit).
        /// If the dependency version is null, get the latest one(order by last write time).
        /// If the dependency version is not null, get the one matched with the version(commit).
        /// </summary>
        public static (string path, DependencyGit git) TryGetGitRestorePath(string remote, string branch, string commit)
        {
            var restoreDir = AppData.GetGitDir(remote);

            var (path, slot) = DependencySlotPool<DependencyGit>.TryGetSlot(
                remote,
                gits =>
                {
                    var filteredGits = gits.Where(i => i.Branch == branch);

                    if (!string.IsNullOrEmpty(commit))
                    {
                        // found commit matched slot
                        filteredGits = filteredGits.Where(i => i.Commit == commit);
                    }

                    var commits = Array.Empty<string>();
                    if (filteredGits.Count() > 1)
                    {
                        commits = GitUtility.GetCommits(restoreDir, branch, 1000/*top 1000 should be enough for comparing*/);
                    }

                    return filteredGits.OrderBy(g => Array.IndexOf(commits, g.Commit)).ThenByDescending(g => g.LastAccessDate).ToList();
                });

            if (!string.IsNullOrEmpty(path))
                path = Path.Combine(AppData.GetGitDir(remote), path);

            return !Directory.Exists(path) ? default : (path, slot);
        }

        public static (string path, DependencyGit git) AcquireExclusiveGit(string remote, string branch, string commit)
        {
            var (path, git) = AcquireGit(remote, branch, commit, LockType.Exclusive);

            Debug.Assert(path != null && git != null);
            path = Path.Combine(AppData.GetGitDir(remote), path);

            return (path, git);
        }

        public static bool ReleaseGit(DependencyGit git, LockType lockType, bool successed = true)
            => DependencySlotPool<DependencyGit>.ReleaseSlot(git, lockType, successed);

        private static (string path, DependencyGit git) AcquireGit(string remote, string branch, string commit, LockType type)
        {
            Debug.Assert(!string.IsNullOrEmpty(branch));
            Debug.Assert(!string.IsNullOrEmpty(commit));

            return DependencySlotPool<DependencyGit>.AcquireSlot(
                remote,
                type,
                slot =>
                {
                    // update branch and commit info to new rented slot
                    slot.Commit = commit;
                    slot.Branch = branch;
                    return slot;
                },
                existingSlot => existingSlot.Branch == branch && existingSlot.Commit == commit);
        }
    }
}<|MERGE_RESOLUTION|>--- conflicted
+++ resolved
@@ -94,11 +94,7 @@
                     return GetRestoredFileContent(fallbackDocset, url);
                 }
 
-<<<<<<< HEAD
                 throw Errors.FileNotFound(docsetPath, new SourceInfo<string>(url)).ToException();
-=======
-                throw Errors.FileNotFound(docsetPath, url, url?.Range ?? default).ToException();
->>>>>>> b0db95d7
             }
 
             var (content, etag) = TryGetRestoredFileContent(url);
