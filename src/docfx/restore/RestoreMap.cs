--- conflicted
+++ resolved
@@ -22,36 +22,11 @@
             _docsetPath = docsetPath;
         }
 
-<<<<<<< HEAD
         public string GetGitRepositoryPath(string remote)
-=======
-        public string GetGitRestorePath(string url)
->>>>>>> 3b4983ba
         {
             Debug.Assert(!string.IsNullOrEmpty(url));
 
-<<<<<<< HEAD
             var gitRestorePath = s_gitPath.GetOrAdd(remote, new Lazy<string>(FindLastModifiedGitRepository)).Value;
-=======
-            var gitRestorePath = s_mappings.GetOrAdd(
-                $"{url}",
-                new Lazy<string>(() =>
-                {
-                    var (remote, branch) = GitUtility.GetGitRemoteInfo(url);
-                    var restoreDir = AppData.GetGitDir(remote);
-
-                    if (!Directory.Exists(restoreDir))
-                    {
-                        throw Errors.NeedRestore(url).ToException();
-                    }
-
-                    return Directory.EnumerateDirectories(restoreDir, "*", SearchOption.TopDirectoryOnly)
-                        .Select(f => PathUtility.NormalizeFolder(f))
-                        .Where(f => f.EndsWith($"{HrefUtility.EscapeUrlSegment(branch)}/"))
-                        .OrderByDescending(f => new DirectoryInfo(f).LastAccessTimeUtc)
-                        .FirstOrDefault();
-                })).Value;
->>>>>>> 3b4983ba
 
             if (!Directory.Exists(gitRestorePath))
             {
@@ -78,11 +53,7 @@
             }
         }
 
-<<<<<<< HEAD
         public string GetFileDownloadPath(string path)
-=======
-        public string GetFileRestorePath(string url)
->>>>>>> 3b4983ba
         {
             Debug.Assert(!string.IsNullOrEmpty(url));
 
@@ -93,26 +64,7 @@
                 return File.Exists(fullPath) ? fullPath : throw Errors.FileNotFound(_docsetPath, url).ToException();
             }
 
-<<<<<<< HEAD
             var downloadPath = s_downloadPath.GetOrAdd(path, new Lazy<string>(FindLastModifiedFile)).Value;
-=======
-            var urlRestorePath = s_mappings.GetOrAdd(
-                $"{_docsetPath}:{url}",
-                new Lazy<string>(() =>
-                {
-                    // get the file path from restore map
-                    var restoreDir = AppData.GetFileDownloadDir(url);
-
-                    if (!Directory.Exists(restoreDir))
-                    {
-                        throw Errors.NeedRestore(url).ToException();
-                    }
-
-                    return Directory.EnumerateFiles(restoreDir, "*", SearchOption.TopDirectoryOnly)
-                           .OrderByDescending(f => new FileInfo(f)
-                           .LastAccessTimeUtc).FirstOrDefault();
-                })).Value;
->>>>>>> 3b4983ba
 
             if (!File.Exists(downloadPath))
             {
