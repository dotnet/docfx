// Copyright (c) Microsoft. All rights reserved.
// Licensed under the MIT license. See LICENSE file in the project root for full license information.

using System;
using System.Collections.Generic;
using System.Diagnostics;
using System.Linq;
using System.Threading.Tasks;

namespace Microsoft.Docs.Build
{
    internal static class Restore
    {
        public static async Task<int> Run(string workingDirectory, CommandLineOptions options)
        {
            var docsets = ConfigLoader.FindDocsets(workingDirectory, options);
            if (docsets.Length == 0)
            {
                ErrorLog.PrintError(Errors.ConfigNotFound(workingDirectory));
                return 1;
            }

            var result = await Task.WhenAll(docsets.Select(docset => RestoreDocset(docset.docsetPath, docset.outputPath, options)));
            return result.All(x => x) ? 0 : 1;
        }

        private static async Task<bool> RestoreDocset(string docsetPath, string outputPath, CommandLineOptions options)
        {
            List<Error> errors;
            Config config = null;

            // Restore has to use Config directly, it cannot depend on Docset,
            // because Docset assumes the repo to physically exist on disk.
            using (var errorLog = new ErrorLog(docsetPath, outputPath, () => config, options.Legacy))
            using (Progress.Start("Restore dependencies"))
            {
                var stopwatch = Stopwatch.StartNew();

                try
                {
                    // load and trace entry repository
                    var repository = Repository.Create(docsetPath);
                    var repositoryProvider = new RepositoryProvider(docsetPath, repository, options);
                    Telemetry.SetRepository(repository?.Remote, repository?.Branch);
                    var locale = LocalizationUtility.GetLocale(repository, options);

                    // load configuration from current entry or fallback repository
                    var input = new Input(docsetPath, repositoryProvider);
<<<<<<< HEAD
                    var configLoader = new ConfigLoader(repositoryProvider);
                    (errors, config) = configLoader.Load(docsetPath, options);
=======
                    var restoreFileMap = new RestoreFileMap(docsetPath);
                    var configLoader = new ConfigLoader(docsetPath, restoreFileMap, repository);

                    var configPath = docsetPath;
                    (errors, config) = configLoader.TryLoad(options, extend: false);
>>>>>>> a8038c27
                    var restoreFallbackResult = RestoreFallbackRepo(config, repository);

                    // config error log, and return if config has errors
                    if (errorLog.Write(errors))
                        return false;

                    var fileDownloader = new FileDownloader(docsetPath, config);
                    await ParallelUtility.ForEach(config.GetFileReferences(), url => fileDownloader.Download(url));

                    // restore git repos includes dependency repos, theme repo and loc repos
                    var restoreDependencyResults = RestoreGit.Restore(config, locale, repository, DependencyLockProvider.CreateFromConfig(docsetPath, config));

                    // save dependency lock
                    var restoredGitLock = new List<DependencyGitLock>();
                    foreach (var restoreResult in restoreDependencyResults.Concat(new[] { restoreFallbackResult }))
                    {
                        if (restoreResult != null)
                            restoredGitLock.Add(new DependencyGitLock { Url = restoreResult.Remote, Branch = restoreResult.Branch, Commit = restoreResult.Commit });
                    }

                    DependencyLockProvider.SaveGitLock(docsetPath, locale, config.DependencyLock, restoredGitLock);
                }
                catch (Exception ex) when (DocfxException.IsDocfxException(ex, out var dex))
                {
                    Log.Write(dex);
                    errorLog.Write(dex.Error, isException: true);
                    return false;
                }
                finally
                {
                    Telemetry.TrackOperationTime("restore", stopwatch.Elapsed);
                    Log.Important($"Restore '{config?.Name}' done in {Progress.FormatTimeSpan(stopwatch.Elapsed)}", ConsoleColor.Green);
                    errorLog.PrintSummary();
                }
                return true;
            }
        }

        private static RestoreGitResult RestoreFallbackRepo(Config config, Repository repository)
        {
            if (LocalizationUtility.TryGetFallbackRepository(repository, out var fallbackRemote, out var fallbackBranch, out _))
            {
                // fallback to master
                if (fallbackBranch != "master" &&
                    !GitUtility.RemoteBranchExists(fallbackRemote, fallbackBranch, config))
                {
                    fallbackBranch = "master";
                }

                var restoredResult = RestoreGit.RestoreGitRepo(config, fallbackRemote, new List<(string branch, RestoreGitFlags flags)> { (fallbackBranch, RestoreGitFlags.None) }, null);
                Debug.Assert(restoredResult.Count == 1);

                return restoredResult[0];
            }

            return default;
        }
    }
}<|MERGE_RESOLUTION|>--- conflicted
+++ resolved
@@ -46,16 +46,8 @@
 
                     // load configuration from current entry or fallback repository
                     var input = new Input(docsetPath, repositoryProvider);
-<<<<<<< HEAD
-                    var configLoader = new ConfigLoader(repositoryProvider);
+                    var configLoader = new ConfigLoader(repository);
                     (errors, config) = configLoader.Load(docsetPath, options);
-=======
-                    var restoreFileMap = new RestoreFileMap(docsetPath);
-                    var configLoader = new ConfigLoader(docsetPath, restoreFileMap, repository);
-
-                    var configPath = docsetPath;
-                    (errors, config) = configLoader.TryLoad(options, extend: false);
->>>>>>> a8038c27
                     var restoreFallbackResult = RestoreFallbackRepo(config, repository);
 
                     // config error log, and return if config has errors
