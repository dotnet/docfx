--- conflicted
+++ resolved
@@ -22,21 +22,16 @@
             using (Progress.Start("Restore dependencies"))
             {
                 var restoredDocsets = new ConcurrentDictionary<string, int>(PathUtility.PathComparer);
+                var localeToRestore = LocalizationConvention.GetBuildLocale(docsetPath, options);
 
                 await RestoreDocset(docsetPath);
 
-                async Task RestoreDocset(string docset, bool root = true, string locale = null)
+                async Task RestoreDocset(string docset, bool root = true)
                 {
                     if (restoredDocsets.TryAdd(docset, 0))
                     {
-<<<<<<< HEAD
-                        var (errors, config) = Config.TryLoad(docset, options, locale, extend: false);
-                        ReportErrors(report, errors);
-                        locale = locale ?? LocalizationConvention.GetBuildLocale(docset, config, options);
-=======
-                        var (errors, config) = Config.TryLoad(docset, options, extend: false);
+                        var (errors, config) = Config.TryLoad(docset, options, localeToRestore, extend: false);
                         report.Write(errors);
->>>>>>> 7e79c14d
 
                         if (root)
                         {
@@ -44,7 +39,7 @@
                         }
 
                         // no need to restore child docsets' loc repository
-                        await RestoreOneDocset(docset, locale, config, async subDocset => await RestoreDocset(subDocset, root: false, locale: locale), isDependencyRepo: !root);
+                        await RestoreOneDocset(docset, localeToRestore, config, async subDocset => await RestoreDocset(subDocset, root: false), isDependencyRepo: !root);
                     }
                 }
             }
@@ -54,11 +49,7 @@
                 string locale,
                 Config config,
                 Func<string, Task> restoreChild,
-<<<<<<< HEAD
                 bool isDependencyRepo)
-=======
-                bool restoreLocRepo = false)
->>>>>>> 7e79c14d
             {
                 // restore extend url firstly
                 // no need to extend config
@@ -67,35 +58,16 @@
                     restoreUrl => RestoreFile.Restore(restoreUrl, config, @implicit));
 
                 // extend the config before loading
-<<<<<<< HEAD
                 var (errors, extendedConfig) = Config.TryLoad(docset, options, locale, extend: true);
-                ReportErrors(report, errors);
+                report.Write(errors);
 
                 // restore git repos includes dependency repos and loc repos
                 await RestoreGit.Restore(docset, extendedConfig, restoreChild, locale, @implicit, isDependencyRepo);
-=======
-                var (errors, extendedConfig) = Config.TryLoad(docset, options, extend: true);
-                report.Write(errors);
-
-                // restore git repos includes dependency repos and loc repos
-                await RestoreGit.Restore(docset, extendedConfig, restoreChild, restoreLocRepo ? options.Locale : null, @implicit);
->>>>>>> 7e79c14d
 
                 // restore urls except extend url
                 await ParallelUtility.ForEach(
                     extendedConfig.GetFileReferences().Where(HrefUtility.IsHttpHref),
                     restoreUrl => RestoreFile.Restore(restoreUrl, extendedConfig, @implicit));
-<<<<<<< HEAD
-            }
-        }
-
-        private static void ReportErrors(Report report, List<Error> errors)
-        {
-            foreach (var error in errors)
-            {
-                report.Write(error);
-=======
->>>>>>> 7e79c14d
             }
         }
     }
