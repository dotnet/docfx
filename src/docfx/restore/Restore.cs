--- conflicted
+++ resolved
@@ -44,12 +44,8 @@
 
                 report.Configure(docsetPath, config);
 
-<<<<<<< HEAD
-                var restoredDirs = new HashSet<string>();
+                var restoredDirs = new HashSet<string>(PathUtility.PathComparer);
                 var workTreeMappings = new ConcurrentDictionary<string, Dictionary<string, string>>();
-=======
-                var restoredDirs = new HashSet<string>(PathUtility.PathComparer);
->>>>>>> a4d69690
 
                 await ParallelUtility.ForEach(
                     config.Dependencies.Values.Select(href => (docsetPath, href)),
