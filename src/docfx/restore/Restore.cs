// Copyright (c) Microsoft. All rights reserved.
// Licensed under the MIT license. See LICENSE file in the project root for full license information.

using System;
using System.Collections.Generic;
using System.Diagnostics;
using System.Linq;
using System.Threading.Tasks;

namespace Microsoft.Docs.Build
{
    internal static class Restore
    {
        public static async Task<int> Run(string workingDirectory, CommandLineOptions options)
        {
            var docsets = ConfigLoader.FindDocsets(workingDirectory, options);
            if (docsets.Length == 0)
            {
                ErrorLog.PrintError(Errors.ConfigNotFound(workingDirectory));
                return 1;
            }

            var result = await Task.WhenAll(docsets.Select(docset => RestoreDocset(docset.docsetPath, docset.outputPath, options)));
            return result.All(x => x) ? 0 : 1;
        }

        private static async Task<bool> RestoreDocset(string docsetPath, string outputPath, CommandLineOptions options)
        {
            List<Error> errors;
            Config config = null;

            // Restore has to use Config directly, it cannot depend on Docset,
            // because Docset assumes the repo to physically exist on disk.
            using (var errorLog = new ErrorLog(docsetPath, outputPath, () => config, options.Legacy))
            using (Progress.Start("Restore dependencies"))
            {
                var stopwatch = Stopwatch.StartNew();

                try
                {
                    // load and trace entry repository
                    var repository = Repository.Create(docsetPath);
                    Telemetry.SetRepository(repository?.Remote, repository?.Branch);
                    var locale = LocalizationUtility.GetLocale(repository, options);

                    // load configuration from current entry or fallback repository
<<<<<<< HEAD
                    var input = new Input(docsetPath, repositoryProvider);
                    var configLoader = new ConfigLoader(repository);
                    (errors, config) = configLoader.Load(docsetPath, options);
                    var restoreFallbackResult = RestoreFallbackRepo(config, repository);

                    // config error log, and return if config has errors
                    if (errorLog.Write(errors))
                        return false;

                    var fileDownloader = new FileDownloader(docsetPath, config);
                    await ParallelUtility.ForEach(config.GetFileReferences(), url => fileDownloader.Download(url));

                    // restore git repos includes dependency repos, theme repo and loc repos
=======
                    var configLoader = new ConfigLoader(repository);
                    (errors, config) = configLoader.Load(docsetPath, options);
                    if (errorLog.Write(errors))
                        return false;

                    var fileResolver = new FileResolver(docsetPath, config);
                    await ParallelUtility.ForEach(config.GetFileReferences(), fileResolver.Download);

                    // restore git repos includes dependency repos, theme repo and loc repos
                    var restoreFallbackResult = RestoreFallbackRepo(config, repository);
>>>>>>> dd9f401f
                    var restoreDependencyResults = RestoreGit.Restore(config, locale, repository, DependencyLockProvider.CreateFromConfig(docsetPath, config));

                    // save dependency lock
                    var restoredGitLock = new List<DependencyGitLock>();
                    foreach (var restoreResult in restoreDependencyResults.Concat(new[] { restoreFallbackResult }))
                    {
                        if (restoreResult != null)
                            restoredGitLock.Add(new DependencyGitLock { Url = restoreResult.Remote, Branch = restoreResult.Branch, Commit = restoreResult.Commit });
                    }

                    DependencyLockProvider.SaveGitLock(docsetPath, locale, config.DependencyLock, restoredGitLock);
                }
                catch (Exception ex) when (DocfxException.IsDocfxException(ex, out var dex))
                {
                    Log.Write(dex);
                    errorLog.Write(dex.Error, isException: true);
                    return false;
                }
                finally
                {
                    Telemetry.TrackOperationTime("restore", stopwatch.Elapsed);
                    Log.Important($"Restore '{config?.Name}' done in {Progress.FormatTimeSpan(stopwatch.Elapsed)}", ConsoleColor.Green);
                    errorLog.PrintSummary();
                }
                return true;
            }
        }

        private static RestoreGitResult RestoreFallbackRepo(Config config, Repository repository)
        {
            if (LocalizationUtility.TryGetFallbackRepository(repository, out var fallbackRemote, out var fallbackBranch, out _))
            {
                // fallback to master
                if (fallbackBranch != "master" &&
                    !GitUtility.RemoteBranchExists(fallbackRemote, fallbackBranch, config))
                {
                    fallbackBranch = "master";
                }

                var restoredResult = RestoreGit.RestoreGitRepo(config, fallbackRemote, new List<(string branch, RestoreGitFlags flags)> { (fallbackBranch, RestoreGitFlags.None) }, null);
                Debug.Assert(restoredResult.Count == 1);

                return restoredResult[0];
            }

            return default;
        }
    }
}<|MERGE_RESOLUTION|>--- conflicted
+++ resolved
@@ -44,21 +44,6 @@
                     var locale = LocalizationUtility.GetLocale(repository, options);
 
                     // load configuration from current entry or fallback repository
-<<<<<<< HEAD
-                    var input = new Input(docsetPath, repositoryProvider);
-                    var configLoader = new ConfigLoader(repository);
-                    (errors, config) = configLoader.Load(docsetPath, options);
-                    var restoreFallbackResult = RestoreFallbackRepo(config, repository);
-
-                    // config error log, and return if config has errors
-                    if (errorLog.Write(errors))
-                        return false;
-
-                    var fileDownloader = new FileDownloader(docsetPath, config);
-                    await ParallelUtility.ForEach(config.GetFileReferences(), url => fileDownloader.Download(url));
-
-                    // restore git repos includes dependency repos, theme repo and loc repos
-=======
                     var configLoader = new ConfigLoader(repository);
                     (errors, config) = configLoader.Load(docsetPath, options);
                     if (errorLog.Write(errors))
@@ -69,7 +54,6 @@
 
                     // restore git repos includes dependency repos, theme repo and loc repos
                     var restoreFallbackResult = RestoreFallbackRepo(config, repository);
->>>>>>> dd9f401f
                     var restoreDependencyResults = RestoreGit.Restore(config, locale, repository, DependencyLockProvider.CreateFromConfig(docsetPath, config));
 
                     // save dependency lock
