// Copyright (c) Microsoft. All rights reserved.
// Licensed under the MIT license. See LICENSE file in the project root for full license information.

using System;
using System.Collections.Generic;
using System.Diagnostics;
using System.IO;
using System.Linq;
using System.Threading.Tasks;

namespace Microsoft.Docs.Build
{
    internal static class Restore
    {
        public static bool Run(CommandLineOptions options)
        {
            var stopwatch = Stopwatch.StartNew();
            using var errors = new ErrorWriter(options.Log);

            var docsets = ConfigLoader.FindDocsets(errors, new LocalPackage(options.WorkingDirectory), options);
            if (docsets.Length == 0)
            {
                errors.Add(Errors.Config.ConfigNotFound(options.WorkingDirectory));
                return errors.HasError;
            }

            Parallel.ForEach(docsets, docset =>
            {
                RestoreDocset(errors, docset.docsetPath, docset.outputPath, options, FetchOptions.Latest);
            });

            Telemetry.TrackOperationTime("restore", stopwatch.Elapsed);
            Log.Important($"Restore done in {Progress.FormatTimeSpan(stopwatch.Elapsed)}", ConsoleColor.Green);
            errors.PrintSummary();
            return errors.HasError;
        }

        public static void RestoreDocset(
            ErrorBuilder errors, string docsetPath, string? outputPath, CommandLineOptions options, FetchOptions fetchOptions)
        {
            var errorLog = new ErrorLog(errors, options.WorkingDirectory, docsetPath);

            try
            {
                // load configuration from current entry or fallback repository
<<<<<<< HEAD
                var (config, buildOptions, packageResolver, fileResolver, _, _) = ConfigLoader.Load(
                    errorLog, docsetPath, outputPath, options, fetchOptions, new LocalPackage(Path.Combine(workingDirectory, docsetPath)));
=======
                var (config, buildOptions, packageResolver, fileResolver, _) = ConfigLoader.Load(
                    errorLog, docsetPath, outputPath, options, fetchOptions, new LocalPackage(Path.Combine(options.WorkingDirectory, docsetPath)));
>>>>>>> 3a0902ca

                if (errorLog.HasError)
                {
                    return;
                }

                errorLog.Config = config;
                RestoreDocset(errorLog, config, buildOptions, packageResolver, fileResolver);
            }
            catch (Exception ex) when (DocfxException.IsDocfxException(ex, out var dex))
            {
                errorLog.AddRange(dex);
            }
        }

        public static void RestoreDocset(
            ErrorBuilder errors, Config config, BuildOptions buildOptions, PackageResolver packageResolver, FileResolver fileResolver)
        {
            // download dependencies to disk
            Parallel.Invoke(
                () => RestoreFiles(errors, config, fileResolver),
                () => RestorePackages(errors, buildOptions, config, packageResolver));
        }

        private static void RestoreFiles(ErrorBuilder errors, Config config, FileResolver fileResolver)
        {
            using var scope = Progress.Start("Restoring files");
            ParallelUtility.ForEach(scope, errors, config.GetFileReferences(), fileResolver.Download);
        }

        private static void RestorePackages(ErrorBuilder errors, BuildOptions buildOptions, Config config, PackageResolver packageResolver)
        {
            using (var scope = Progress.Start("Restoring packages"))
            {
                ParallelUtility.ForEach(
                    scope,
                    errors,
                    GetPackages(config).Distinct(),
                    item => packageResolver.DownloadPackage(item.package, item.flags));
            }
            LocalizationUtility.EnsureLocalizationContributionBranch(config, buildOptions.Repository);
        }

        private static IEnumerable<(PackagePath package, PackageFetchOptions flags)> GetPackages(Config config)
        {
            foreach (var (_, package) in config.Dependencies)
            {
                yield return (package, package.PackageFetchOptions);
            }

            if (config.Template.Type == PackageType.Git)
            {
                yield return (config.Template, PackageFetchOptions.DepthOne);
            }
        }
    }
}<|MERGE_RESOLUTION|>--- conflicted
+++ resolved
@@ -43,13 +43,8 @@
             try
             {
                 // load configuration from current entry or fallback repository
-<<<<<<< HEAD
                 var (config, buildOptions, packageResolver, fileResolver, _, _) = ConfigLoader.Load(
-                    errorLog, docsetPath, outputPath, options, fetchOptions, new LocalPackage(Path.Combine(workingDirectory, docsetPath)));
-=======
-                var (config, buildOptions, packageResolver, fileResolver, _) = ConfigLoader.Load(
                     errorLog, docsetPath, outputPath, options, fetchOptions, new LocalPackage(Path.Combine(options.WorkingDirectory, docsetPath)));
->>>>>>> 3a0902ca
 
                 if (errorLog.HasError)
                 {
