// Copyright (c) Microsoft. All rights reserved.
// Licensed under the MIT license. See LICENSE file in the project root for full license information.

using System;
using System.Collections.Generic;
using System.Diagnostics;
using System.Linq;
using System.Threading.Tasks;

namespace Microsoft.Docs.Build
{
    internal static class Restore
    {
        public static async Task Run(string docsetPath, CommandLineOptions options)
        {
            List<Error> errors;
            Config config = null;

            // Restore has to use Config directly, it cannot depend on Docset,
            // because Docset assumes the repo to physically exist on disk.
            using (var errorLog = new ErrorLog("restore", docsetPath, options.Output, () => config, options.Legacy))
            using (Progress.Start("Restore dependencies"))
            {
<<<<<<< HEAD
                try
                {
                    var repository = Repository.Create(docsetPath);
                    Telemetry.SetRepository(repository?.Remote, repository?.Branch);

                    var localeToRestore = LocalizationUtility.GetLocale(repository?.Remote, repository?.Branch, options);

                    var configPath = docsetPath;
                    (errors, config) = ConfigLoader.TryLoad(configPath, options, localeToRestore, extend: false);

                    var restoreFallbackResult = RestoreFallbackRepo(config, repository);
                    if (!ConfigLoader.TryGetConfigPath(docsetPath, out _))
                    {
                        // build from loc directly with overwrite config
                        // use the fallback config
                        Log.Write("Use config from fallback repository");
                        List<Error> fallbackConfigErrors;
                        configPath = restoreFallbackResult.Path;
                        (fallbackConfigErrors, config) = ConfigLoader.Load(configPath, options, localeToRestore, extend: false);
                        errors.AddRange(fallbackConfigErrors);
                    }

                    if (errorLog.Write(errors))
                        return;

                    // restore extend url firstly
                    await ParallelUtility.ForEach(
                        config.Extend.Where(UrlUtility.IsHttp),
                        restoreUrl => RestoreFile.Restore(restoreUrl, config));

                    // extend the config after the extend url being restored
                    var (extendConfigErrors, extendedConfig) = ConfigLoader.Load(configPath, options, localeToRestore, extend: true);
                    errorLog.Write(extendConfigErrors);

                    // restore urls except extend url
                    var restoreUrls = extendedConfig.GetFileReferences().Where(UrlUtility.IsHttp).ToList();
                    await RestoreFile.Restore(restoreUrls, extendedConfig);

                    // restore git repos includes dependency repos, theme repo and loc repos
                    var restoreDependencyResults = RestoreGit.Restore(extendedConfig, localeToRestore, repository, DependencyLockProvider.Create(docsetPath, extendedConfig.DependencyLock));

                    // save dependency lock
                    var restoredGitLock = new List<DependencyGitLock>();
                    foreach (var restoreResult in restoreDependencyResults.Concat(new[] { restoreFallbackResult }))
                    {
                        if (restoreResult != null)
                            restoredGitLock.Add(new DependencyGitLock { Url = restoreResult.Remote, Branch = restoreResult.Branch, Commit = restoreResult.Commit });
                    }

                    var dependencyLockFilePath = string.IsNullOrEmpty(extendedConfig.DependencyLock)
                        ? AppData.GetDependencyLockFile(docsetPath, localeToRestore)
                        : extendedConfig.DependencyLock;

                    DependencyLockProvider.SaveGitLock(docsetPath, dependencyLockFilePath, restoredGitLock);
                }
                catch (Exception ex) when (DocfxException.IsDocfxException(ex, out var dex))
=======
                // load and trace entry repository
                var repositoryProvider = new RepositoryProvider(docsetPath, options);
                var repository = repositoryProvider.GetRepository(FileOrigin.Default);
                Telemetry.SetRepository(repository?.Remote, repository?.Branch);
                var locale = LocalizationUtility.GetLocale(repository, options);

                // load configuration from current entry or fallback repository
                var input = new Input(docsetPath, repositoryProvider);
                var configLoader = new ConfigLoader(docsetPath, input, repositoryProvider);

                var configPath = docsetPath;
                var (errors, config) = configLoader.TryLoad(options, extend: false);
                var restoreFallbackResult = RestoreFallbackRepo(config, repository);
                if (restoreFallbackResult != null)
                    repositoryProvider.ConfigFallbackRepository(Repository.Create(restoreFallbackResult.Path, restoreFallbackResult.Branch, restoreFallbackResult.Remote, restoreFallbackResult.Commit));

                List<Error> fallbackConfigErrors;
                (fallbackConfigErrors, config) = configLoader.Load(options, extend: false);
                errors.AddRange(fallbackConfigErrors);

                // config error log, and return if config has errors
                errorLog.Configure(config);
                if (errorLog.Write(errors))
                    return;

                // restore extend url firstly
                await ParallelUtility.ForEach(
                    config.Extend.Where(UrlUtility.IsHttp),
                    restoreUrl => RestoreFile.Restore(restoreUrl, config));

                // extend the config after the extend url being restored
                var (extendConfigErrors, extendedConfig) = configLoader.Load(options, extend: true);
                errorLog.Write(extendConfigErrors);

                // restore urls except extend url
                var restoreUrls = extendedConfig.GetFileReferences().Where(UrlUtility.IsHttp).ToList();
                await RestoreFile.Restore(restoreUrls, extendedConfig);

                // restore git repos includes dependency repos, theme repo and loc repos
                var restoreDependencyResults = RestoreGit.Restore(extendedConfig, locale, repository, DependencyLockProvider.CreateFromConfig(input, extendedConfig));

                // save dependency lock
                var restoredGitLock = new List<DependencyGitLock>();
                foreach (var restoreResult in restoreDependencyResults.Concat(new[] { restoreFallbackResult }))
>>>>>>> 5c3b1ad9
                {
                    Log.Write(dex);
                    errorLog.Write(dex.Error, isException: true);
                }
<<<<<<< HEAD
=======

                DependencyLockProvider.SaveGitLock(docsetPath, locale, extendedConfig.DependencyLock, restoredGitLock);
>>>>>>> 5c3b1ad9
            }
        }

        private static RestoreGitResult RestoreFallbackRepo(Config config, Repository repository)
        {
            if (LocalizationUtility.TryGetFallbackRepository(repository, out var fallbackRemote, out var fallbackBranch, out _))
            {
                // fallback to master
                if (fallbackBranch != "master" &&
                    !GitUtility.RemoteBranchExists(fallbackRemote, fallbackBranch, config))
                {
                    fallbackBranch = "master";
                }

                var restoredResult = RestoreGit.RestoreGitRepo(config, fallbackRemote, new List<(string branch, RestoreGitFlags flags)> { (fallbackBranch, RestoreGitFlags.None) }, null);
                Debug.Assert(restoredResult.Count == 1);

                return restoredResult[0];
            }

            return default;
        }
    }
}<|MERGE_RESOLUTION|>--- conflicted
+++ resolved
@@ -21,29 +21,29 @@
             using (var errorLog = new ErrorLog("restore", docsetPath, options.Output, () => config, options.Legacy))
             using (Progress.Start("Restore dependencies"))
             {
-<<<<<<< HEAD
                 try
                 {
-                    var repository = Repository.Create(docsetPath);
+                    // load and trace entry repository
+                    var repositoryProvider = new RepositoryProvider(docsetPath, options);
+                    var repository = repositoryProvider.GetRepository(FileOrigin.Default);
                     Telemetry.SetRepository(repository?.Remote, repository?.Branch);
+                    var locale = LocalizationUtility.GetLocale(repository, options);
 
-                    var localeToRestore = LocalizationUtility.GetLocale(repository?.Remote, repository?.Branch, options);
+                    // load configuration from current entry or fallback repository
+                    var input = new Input(docsetPath, repositoryProvider);
+                    var configLoader = new ConfigLoader(docsetPath, input, repositoryProvider);
 
                     var configPath = docsetPath;
-                    (errors, config) = ConfigLoader.TryLoad(configPath, options, localeToRestore, extend: false);
+                    (errors, config) = configLoader.TryLoad(options, extend: false);
+                    var restoreFallbackResult = RestoreFallbackRepo(config, repository);
+                    if (restoreFallbackResult != null)
+                        repositoryProvider.ConfigFallbackRepository(Repository.Create(restoreFallbackResult.Path, restoreFallbackResult.Branch, restoreFallbackResult.Remote, restoreFallbackResult.Commit));
 
-                    var restoreFallbackResult = RestoreFallbackRepo(config, repository);
-                    if (!ConfigLoader.TryGetConfigPath(docsetPath, out _))
-                    {
-                        // build from loc directly with overwrite config
-                        // use the fallback config
-                        Log.Write("Use config from fallback repository");
-                        List<Error> fallbackConfigErrors;
-                        configPath = restoreFallbackResult.Path;
-                        (fallbackConfigErrors, config) = ConfigLoader.Load(configPath, options, localeToRestore, extend: false);
-                        errors.AddRange(fallbackConfigErrors);
-                    }
+                    List<Error> fallbackConfigErrors;
+                    (fallbackConfigErrors, config) = configLoader.Load(options, extend: false);
+                    errors.AddRange(fallbackConfigErrors);
 
+                    // config error log, and return if config has errors
                     if (errorLog.Write(errors))
                         return;
 
@@ -53,7 +53,7 @@
                         restoreUrl => RestoreFile.Restore(restoreUrl, config));
 
                     // extend the config after the extend url being restored
-                    var (extendConfigErrors, extendedConfig) = ConfigLoader.Load(configPath, options, localeToRestore, extend: true);
+                    var (extendConfigErrors, extendedConfig) = configLoader.Load(options, extend: true);
                     errorLog.Write(extendConfigErrors);
 
                     // restore urls except extend url
@@ -61,78 +61,20 @@
                     await RestoreFile.Restore(restoreUrls, extendedConfig);
 
                     // restore git repos includes dependency repos, theme repo and loc repos
-                    var restoreDependencyResults = RestoreGit.Restore(extendedConfig, localeToRestore, repository, DependencyLockProvider.Create(docsetPath, extendedConfig.DependencyLock));
+                    var restoreDependencyResults = RestoreGit.Restore(extendedConfig, locale, repository, DependencyLockProvider.CreateFromConfig(input, extendedConfig));
 
                     // save dependency lock
                     var restoredGitLock = new List<DependencyGitLock>();
                     foreach (var restoreResult in restoreDependencyResults.Concat(new[] { restoreFallbackResult }))
                     {
-                        if (restoreResult != null)
-                            restoredGitLock.Add(new DependencyGitLock { Url = restoreResult.Remote, Branch = restoreResult.Branch, Commit = restoreResult.Commit });
+                        DependencyLockProvider.SaveGitLock(docsetPath, locale, extendedConfig.DependencyLock, restoredGitLock);
                     }
-
-                    var dependencyLockFilePath = string.IsNullOrEmpty(extendedConfig.DependencyLock)
-                        ? AppData.GetDependencyLockFile(docsetPath, localeToRestore)
-                        : extendedConfig.DependencyLock;
-
-                    DependencyLockProvider.SaveGitLock(docsetPath, dependencyLockFilePath, restoredGitLock);
                 }
                 catch (Exception ex) when (DocfxException.IsDocfxException(ex, out var dex))
-=======
-                // load and trace entry repository
-                var repositoryProvider = new RepositoryProvider(docsetPath, options);
-                var repository = repositoryProvider.GetRepository(FileOrigin.Default);
-                Telemetry.SetRepository(repository?.Remote, repository?.Branch);
-                var locale = LocalizationUtility.GetLocale(repository, options);
-
-                // load configuration from current entry or fallback repository
-                var input = new Input(docsetPath, repositoryProvider);
-                var configLoader = new ConfigLoader(docsetPath, input, repositoryProvider);
-
-                var configPath = docsetPath;
-                var (errors, config) = configLoader.TryLoad(options, extend: false);
-                var restoreFallbackResult = RestoreFallbackRepo(config, repository);
-                if (restoreFallbackResult != null)
-                    repositoryProvider.ConfigFallbackRepository(Repository.Create(restoreFallbackResult.Path, restoreFallbackResult.Branch, restoreFallbackResult.Remote, restoreFallbackResult.Commit));
-
-                List<Error> fallbackConfigErrors;
-                (fallbackConfigErrors, config) = configLoader.Load(options, extend: false);
-                errors.AddRange(fallbackConfigErrors);
-
-                // config error log, and return if config has errors
-                errorLog.Configure(config);
-                if (errorLog.Write(errors))
-                    return;
-
-                // restore extend url firstly
-                await ParallelUtility.ForEach(
-                    config.Extend.Where(UrlUtility.IsHttp),
-                    restoreUrl => RestoreFile.Restore(restoreUrl, config));
-
-                // extend the config after the extend url being restored
-                var (extendConfigErrors, extendedConfig) = configLoader.Load(options, extend: true);
-                errorLog.Write(extendConfigErrors);
-
-                // restore urls except extend url
-                var restoreUrls = extendedConfig.GetFileReferences().Where(UrlUtility.IsHttp).ToList();
-                await RestoreFile.Restore(restoreUrls, extendedConfig);
-
-                // restore git repos includes dependency repos, theme repo and loc repos
-                var restoreDependencyResults = RestoreGit.Restore(extendedConfig, locale, repository, DependencyLockProvider.CreateFromConfig(input, extendedConfig));
-
-                // save dependency lock
-                var restoredGitLock = new List<DependencyGitLock>();
-                foreach (var restoreResult in restoreDependencyResults.Concat(new[] { restoreFallbackResult }))
->>>>>>> 5c3b1ad9
                 {
                     Log.Write(dex);
                     errorLog.Write(dex.Error, isException: true);
                 }
-<<<<<<< HEAD
-=======
-
-                DependencyLockProvider.SaveGitLock(docsetPath, locale, extendedConfig.DependencyLock, restoredGitLock);
->>>>>>> 5c3b1ad9
             }
         }
 
