--- conflicted
+++ resolved
@@ -78,11 +78,7 @@
                     await RestoreFile.Restore(extendedConfig.DependencyLock, extendedConfig, @implicit);
 
                 if (root)
-<<<<<<< HEAD
-                    dependencyLock = await DependencyLock.Load(docset, extendedConfig.DependencyLock, JsonUtility.ToRange(extendedConfigObject["dependencyLock"]));
-=======
                     dependencyLock = DependencyLock.Load(docset, extendedConfig.DependencyLock);
->>>>>>> 308ded7e
 
                 // restore git repos includes dependency repos, theme repo and loc repos
                 var gitVersions = await RestoreGit.Restore(extendedConfig, restoreChild, locale, @implicit, rootRepository, dependencyLock);
