--- conflicted
+++ resolved
@@ -15,11 +15,7 @@
         public static string GetRestoreRootDir(string url)
             => Docs.Build.Restore.GetRestoreRootDir(url, AppData.GitRestoreDir);
 
-<<<<<<< HEAD
-        public static async Task<IEnumerable<(string href, string workTreeHead)>> Restore(Config config, Func<string, Task> restoreChild)
-=======
-        public static async Task<IEnumerable<(string href, string workTreeHead)>> Restore(string docsetPath, Config config, Func<string, Task> restoreChild, string token, string locale)
->>>>>>> a6088945
+        public static async Task<IEnumerable<(string href, string workTreeHead)>> Restore(string docsetPath, Config config, Func<string, Task> restoreChild, string locale)
         {
             var workTreeMappings = new ConcurrentBag<(string href, string workTreeHead)>();
 
@@ -41,11 +37,7 @@
 
             async Task<List<(string href, string head)>> RestoreGitRepo(string restoreDir, List<string> hrefs)
             {
-<<<<<<< HEAD
-                var workTreeHeads = await AddWorkTrees(restoreDir, hrefs, config);
-=======
-                var workTreeHeads = await RestoreWorkTree.AddWorkTrees(restoreDir, hrefs, token);
->>>>>>> a6088945
+                var workTreeHeads = await RestoreWorkTree.AddWorkTrees(restoreDir, hrefs, config);
 
                 foreach (var (_, workTreeHead) in workTreeHeads)
                 {
@@ -56,50 +48,6 @@
                 return workTreeHeads;
             }
 
-<<<<<<< HEAD
-        // Restore dependent repo to local and create work tree
-        private static async Task<List<(string href, string head)>> AddWorkTrees(string restoreDir, List<string> hrefs, Config config)
-        {
-            var restorePath = PathUtility.NormalizeFolder(Path.Combine(restoreDir, ".git"));
-            var (url, _) = GitUtility.GetGitRemoteInfo(hrefs.First());
-            var workTreeHeads = new ConcurrentBag<(string href, string head)>();
-
-            await ProcessUtility.RunInsideMutex(
-                PathUtility.NormalizeFile(Path.GetRelativePath(AppData.GitRestoreDir, restorePath)),
-                async () =>
-                {
-                    try
-                    {
-                        await FetchOrCloneRepo();
-                        await AddWorkTrees();
-                    }
-                    catch (InvalidOperationException ex)
-                    {
-                        throw Errors.GitCloneFailed(hrefs.First()).ToException(ex);
-                    }
-                });
-
-            Task FetchOrCloneRepo()
-            {
-                var gitConfigs =
-                    from http in config.Http
-                    where url.StartsWith(http.Key)
-                    from header in http.Value.Headers
-                    select $"-c http.{http.Key}.extraheader=\"{header.Key}: {header.Value}\"";
-
-                var gitConfig = string.Join(' ', gitConfigs);
-
-                if (GitUtility.IsRepo(restoreDir))
-                {
-                    // already exists, just pull the new updates from remote
-                    // fetch bare repo: https://stackoverflow.com/questions/3382679/how-do-i-update-my-bare-repo
-                    return GitUtility.Fetch(restorePath, url, "+refs/heads/*:refs/heads/*", gitConfig);
-                }
-                else
-                {
-                    // doesn't exist yet, clone this repo to a specified branch
-                    return GitUtility.Clone(restoreDir, url, restorePath, gitConfig: gitConfig, bare: true);
-=======
             List<(string restoreDir, List<string> hrefs)> GetRestoreItems()
             {
                 // restore dependency repositories
@@ -110,7 +58,6 @@
                 if (!string.IsNullOrEmpty(locRepoHref) && !string.IsNullOrEmpty(locRestoreDir))
                 {
                     restoreItems.Add((locRestoreDir, new List<string> { locRepoHref }));
->>>>>>> a6088945
                 }
 
                 return restoreItems;
