--- conflicted
+++ resolved
@@ -146,11 +146,7 @@
             {
                 if (url.Type == PackageType.Git)
                 {
-<<<<<<< HEAD
-                    yield return (url.RemoteUrl, url.Branch, RestoreGitFlags.NoCheckout);
-=======
-                    yield return (dependency.Url, dependency.Branch, RestoreGitFlags.None);
->>>>>>> 4ab5a1fd
+                    yield return (url.Url, url.Branch, RestoreGitFlags.NoCheckout);
                 }
             }
 
