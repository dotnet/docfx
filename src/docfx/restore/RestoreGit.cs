--- conflicted
+++ resolved
@@ -12,30 +12,12 @@
 {
     internal static class RestoreGit
     {
-<<<<<<< HEAD
-        [Flags]
-        private enum GitFlags
-        {
-            None = 0,
-            NoCheckout = 0b0010,
-        }
-
-        public static async Task<IReadOnlyDictionary<string, GitLock>> Restore(
-            Config config,
-            Func<string, GitLock, Task<GitLock>> restoreChild,
-            string locale,
-            Repository rootRepository,
-            GitLock gitLock)
-        {
-            var gitVersions = new Dictionary<string, GitLock>();
-=======
         internal static IReadOnlyList<RestoreGitResult> Restore(
             Config config,
             string locale,
             Repository repository,
             Dictionary<PackageUrl, DependencyGitLock> dependencyLock)
         {
->>>>>>> 54faf8d8
             var gitDependencies =
                 from git in GetGitDependencies(config, locale, repository)
                 group (git.branch, git.flags)
@@ -58,24 +40,8 @@
                 GitUtility.Fetch(repository.Path, repository.Remote, contributionBranch, config);
             }
 
-<<<<<<< HEAD
-            // restore sub-level children
-            foreach (var child in children.ToList())
-            {
-                // todo: remove restoring for sub children
-                var subGitLock = await restoreChild(child.ToRestore.path, child.ToRestore.gitLock);
-                gitVersions.TryAdd(
-                    $"{child.Restored.remote}#{child.Restored.branch}",
-                    new GitLock
-                    {
-                        Git = subGitLock.Git,
-                        Commit = child.Restored.commit,
-                    });
-            }
-=======
             return results.ToList();
         }
->>>>>>> 54faf8d8
 
         internal static IReadOnlyList<RestoreGitResult> RestoreGitRepo(
             Config config,
@@ -87,22 +53,9 @@
             var repoDir = AppData.GetGitDir(remote);
             var repoPath = Path.GetFullPath(Path.Combine(repoDir, ".git"));
 
-            using (InterProcessMutex.Create(remote))
-            {
-<<<<<<< HEAD
-                var subChildren = new ListBuilder<RestoreChild>();
-                var remote = group.Key;
-                var branches = group.Select(g => g.branch).ToArray();
-                var branchesToFetch = new HashSet<string>(branches);
-
-                var repoDir = AppData.GetGitDir(remote);
-                var repoPath = Path.GetFullPath(Path.Combine(repoDir, ".git"));
-                var childRepos = new List<string>();
-
-                using (new SharedAndExclusiveLock(remote, shared: false))
-=======
+            using (new SharedAndExclusiveLock(remote, shared: false))
+            {
                 if (branchesToFetch.Count > 0)
->>>>>>> 54faf8d8
                 {
                     try
                     {
@@ -116,16 +69,9 @@
                         throw Errors.GitCloneFailed(remote, branches.Select(b => b.branch)).ToException(ex);
                     }
 
-<<<<<<< HEAD
-                        using (Progress.Start($"Manage worktree for '{remote}'"))
-                        {
-                            AddWorkTrees(gitLock, group, subChildren, remote, branchesToFetch, repoPath);
-                        }
-=======
                     using (Progress.Start($"Manage worktree for '{remote}'"))
                     {
-                        return AddWorkTrees(repoPath, remote, branches, branchesToFetch, dependencyLock);
->>>>>>> 54faf8d8
+                        return AddWorkTrees(repoPath, remote, branches, dependencyLock);
                     }
                 }
             }
@@ -133,65 +79,41 @@
             return new List<RestoreGitResult>();
         }
 
-<<<<<<< HEAD
-        private static void AddWorkTrees(
-            GitLock gitLock,
-            IGrouping<string, (string branch, GitFlags flags)> group,
-            ListBuilder<RestoreChild> subChildren,
-            string remote,
-=======
         private static IReadOnlyList<RestoreGitResult> AddWorkTrees(
             string repoPath,
             string remote,
             List<(string branch, RestoreGitFlags flags)> branches,
->>>>>>> 54faf8d8
-            HashSet<string> branchesToFetch,
-            Dictionary<PackageUrl, DependencyGitLock> dependencyLock)
-        {
+            Dictionary<PackageUrl, DependencyGitLock> dependencyGitLok)
+        {
+            var branchesToFetch = new HashSet<string>(branches.Select(b => b.branch));
             var results = new ListBuilder<RestoreGitResult>();
             ParallelUtility.ForEach(branchesToFetch, branch =>
             {
-<<<<<<< HEAD
-                var subGitLock = gitLock?.GetGitVersion(remote, branch);
-                var headCommit = GitUtility.RevParse(repoPath, subGitLock?.Commit ?? branch);
+                var gitLock = dependencyGitLok?.GetGitLock(new PackageUrl(remote, branch));
+                var headCommit = GitUtility.RevParse(repoPath, gitLock?.Commit ?? branch);
                 if (string.IsNullOrEmpty(headCommit))
                 {
-                    throw Errors.CommittishNotFound(remote, subGitLock?.Commit ?? branch).ToException();
-                }
-
-                var nocheckout = group.Where(g => g.branch == branch).All(g => (g.flags & GitFlags.NoCheckout) != 0);
+                    throw Errors.CommittishNotFound(remote, gitLock?.Commit ?? branch).ToException();
+                }
+
+                var nocheckout = branches.Where(g => g.branch == branch).All(g => (g.flags & RestoreGitFlags.NoCheckout) != 0);
                 if (nocheckout)
                 {
-                    subChildren.Add(new RestoreChild(repoPath, remote, branch, subGitLock, headCommit));
+                    results.Add(new RestoreGitResult(repoPath, remote, branch, headCommit));
                     return;
                 }
 
                 // always share the same worktree
                 // todo: remove worktree once we can get files from git for Template and Localization/Fallback repo.
-=======
-                var gitLock = dependencyLock.GetGitLock(new PackageUrl(remote, branch));
-                var headCommit = GitUtility.RevParse(repoPath, gitLock?.Commit ?? branch);
-
->>>>>>> 54faf8d8
                 Log.Write($"Add worktree for `{remote}` `{headCommit}`");
                 var workTreePath = Path.Combine(repoPath.Substring(0, repoPath.Length - ".git".Length), "1");
                 if (!Directory.Exists(workTreePath))
                 {
-<<<<<<< HEAD
                     using (Progress.Start($"Create new worktree: {workTreePath}"))
                     {
                         GitUtility.PruneWorkTree(repoPath);
                         GitUtility.AddWorkTree(repoPath, headCommit, workTreePath);
                     }
-=======
-                    throw Errors.CommittishNotFound(remote, gitLock?.Commit ?? branch).ToException();
-                }
-
-                var nocheckout = branches.Where(g => g.branch == branch).All(g => (g.flags & RestoreGitFlags.NoCheckout) != 0);
-                if (nocheckout)
-                {
-                    return;
->>>>>>> 54faf8d8
                 }
                 else
                 {
@@ -202,28 +124,7 @@
                     {
                         using (Progress.Start($"Checkout worktree {workTreePath} to {headCommit}"))
                         {
-<<<<<<< HEAD
                             GitUtility.Checkout(workTreePath, headCommit);
-=======
-                            // create new worktree
-                            try
-                            {
-                                // clean existing work tree folder
-                                // it may be dirty caused by last failed restore action
-                                CleanWorkTreePathIfExists(workTreePath);
-
-                                Debug.Assert(!Directory.Exists(workTreePath));
-                                using (Progress.Start($"Create new worktree: {workTreePath}"))
-                                {
-                                    GitUtility.PruneWorkTree(repoPath);
-                                    GitUtility.AddWorkTree(repoPath, headCommit, workTreePath);
-                                }
-                            }
-                            catch (Exception ex)
-                            {
-                                throw Errors.GitCloneFailed(remote, branches.Select(b => b.branch)).ToException(ex);
-                            }
->>>>>>> 54faf8d8
                         }
                     }
                     else
@@ -233,26 +134,10 @@
                 }
 
                 Debug.Assert(workTreePath != null);
-<<<<<<< HEAD
-                subChildren.Add(new RestoreChild(workTreePath, remote, branch, subGitLock, headCommit));
-            });
-=======
                 results.Add(new RestoreGitResult(workTreePath, remote, branch, headCommit));
             });
 
             return results.ToList();
-
-            void CleanWorkTreePathIfExists(string workTreePath)
-            {
-                if (Directory.Exists(workTreePath))
-                {
-                    // https://stackoverflow.com/questions/24265481/after-directory-delete-the-directory-exists-returning-true-sometimes
-                    var toDeleteDir = $"{workTreePath}-{Guid.NewGuid()}";
-                    Directory.Move(workTreePath, toDeleteDir);
-                    Directory.Delete(toDeleteDir, true);
-                }
-            }
->>>>>>> 54faf8d8
         }
 
         private static IEnumerable<(string remote, string branch, RestoreGitFlags flags)> GetGitDependencies(Config config, string locale, Repository rootRepository)
@@ -261,27 +146,17 @@
             {
                 if (url.Type == PackageType.Git)
                 {
-<<<<<<< HEAD
-                    yield return (url.Remote, url.Branch, GitFlags.NoCheckout);
-=======
-                    yield return (dependency.Remote, dependency.Branch, RestoreGitFlags.None);
->>>>>>> 54faf8d8
+                    yield return (url.Remote, url.Branch, RestoreGitFlags.NoCheckout);
                 }
             }
 
             if (config.Template.Type == PackageType.Git)
             {
-<<<<<<< HEAD
-                var templateUrl = LocalizationUtility.GetLocalizedTheme(config.Template, locale, config.Localization.DefaultLocale);
-
-                yield return (templateUrl.Remote, templateUrl.Branch, GitFlags.None);
-=======
                 var localizedTemplate = LocalizationUtility.GetLocalizedTheme(config.Template, locale, config.Localization.DefaultLocale);
                 if (localizedTemplate.Type == PackageType.Git)
                 {
                     yield return (localizedTemplate.Remote, localizedTemplate.Branch, RestoreGitFlags.None);
                 }
->>>>>>> 54faf8d8
             }
 
             foreach (var item in GetLocalizationGitDependencies(rootRepository, config, locale))
@@ -332,29 +207,7 @@
             if (config.Localization.Bilingual && LocalizationUtility.TryGetContributionBranch(branch, out var contributionBranch))
             {
                 // Bilingual repos also depend on non bilingual branch for commit history
-<<<<<<< HEAD
-                yield return (remote, contributionBranch, GitFlags.NoCheckout);
-            }
-        }
-
-        private class RestoreChild
-        {
-            public (string path, GitLock gitLock) ToRestore { get; private set; }
-
-            public (string remote, string branch, string commit) Restored { get; private set; }
-
-            public RestoreChild(string path, string remote, string branch, GitLock gitLock, string commit)
-            {
-                Debug.Assert(!string.IsNullOrEmpty(path));
-                Debug.Assert(!string.IsNullOrEmpty(remote));
-                Debug.Assert(!string.IsNullOrEmpty(branch));
-                Debug.Assert(!string.IsNullOrEmpty(commit));
-
-                Restored = (remote, branch, commit);
-                ToRestore = (path, gitLock);
-=======
                 yield return (remote, contributionBranch, RestoreGitFlags.NoCheckout);
->>>>>>> 54faf8d8
             }
         }
     }
