--- conflicted
+++ resolved
@@ -8,97 +8,16 @@
 {
     internal static class RestoreGit
     {
-<<<<<<< HEAD
-=======
-        public static IReadOnlyList<RestoreGitResult> Restore(
+        public static void Restore(
             Config config, string locale, Repository repository, DependencyLockProvider dependencyLockProvider)
         {
-            var results = new ListBuilder<RestoreGitResult>();
-
             ParallelUtility.ForEach(
                 GetGitDependencies(config, locale, repository).Distinct(),
-                git => results.Add(RestoreGitRepo(config, git.remote, git.branch, git.flags, dependencyLockProvider)),
+                git => RestoreGitRepo(config, git.remote, git.branch, git.flags, dependencyLockProvider),
                 Progress.Update,
                 maxDegreeOfParallelism: 8);
 
             EnsureLocalizationContributionBranch(config, repository);
-
-            return results.ToList();
-        }
-
-        private static RestoreGitResult RestoreGitRepo(
-            Config config, string remote, string branch, RestoreGitFlags flags, DependencyLockProvider dependencyLockProvider)
-        {
-            var repoDir = AppData.GetGitDir(remote);
-            var repoPath = Path.GetFullPath(Path.Combine(repoDir, ".git"));
-            var committish = dependencyLockProvider?.GetGitLock(remote, branch)?.Commit ?? branch;
-
-            using (InterProcessReaderWriterLock.CreateWriterLock(remote))
-            {
-                try
-                {
-                    using (PerfScope.Start($"Fetch '{remote}'"))
-                    {
-                        GitUtility.InitFetchBare(config, repoPath, remote, committish, flags.HasFlag(RestoreGitFlags.DepthOne));
-                    }
-                }
-                catch (Exception ex)
-                {
-                    throw Errors.GitCloneFailed(remote, branch).ToException(ex);
-                }
-
-                var headCommit = GitUtility.RevParse(repoPath, committish);
-                if (string.IsNullOrEmpty(headCommit))
-                {
-                    throw Errors.CommittishNotFound(remote, committish).ToException();
-                }
-
-                if (flags.HasFlag(RestoreGitFlags.Bare))
-                {
-                    return new RestoreGitResult(repoPath, remote, branch, headCommit);
-                }
-
-                using (PerfScope.Start($"Manage worktree for '{remote}'"))
-                {
-                    var workTreePath = AddWorkTrees(repoPath, remote, headCommit);
-                    return new RestoreGitResult(workTreePath, remote, branch, headCommit);
-                }
-            }
-        }
-
-        private static string AddWorkTrees(string repoPath, string remote, string headCommit)
-        {
-            // always share the same worktree
-            // todo: remove worktree once we can get files from git for Template and Localization/Fallback repo.
-            Log.Write($"Add worktree for `{remote}` `{headCommit}`");
-            var workTreePath = Path.Combine(repoPath.Substring(0, repoPath.Length - ".git".Length), "1");
-            if (!Directory.Exists(workTreePath))
-            {
-                using (PerfScope.Start($"Create new worktree: {workTreePath}"))
-                {
-                    GitUtility.PruneWorkTree(repoPath);
-                    GitUtility.AddWorkTree(repoPath, headCommit, workTreePath);
-                }
-            }
-            else
-            {
-                // re-use existing work tree
-                // checkout to {headCommit}, no need to fetch
-                Debug.Assert(!GitUtility.IsDirty(workTreePath));
-                if (GitUtility.RevParse(workTreePath) != headCommit)
-                {
-                    using (PerfScope.Start($"Checkout worktree {workTreePath} to {headCommit}"))
-                    {
-                        GitUtility.Checkout(workTreePath, headCommit);
-                    }
-                }
-                else
-                {
-                    Log.Write($"Worktree already exists: {workTreePath}");
-                }
-            }
-
-            return workTreePath;
         }
 
         private static void EnsureLocalizationContributionBranch(Config config, Repository repository)
@@ -112,7 +31,6 @@
             }
         }
 
->>>>>>> a68410f4
         private static IEnumerable<(string remote, string branch, RestoreGitFlags flags)> GetGitDependencies(
             Config config, string locale, Repository repository)
         {
