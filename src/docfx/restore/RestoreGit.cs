--- conflicted
+++ resolved
@@ -8,130 +8,6 @@
 {
     internal static class RestoreGit
     {
-<<<<<<< HEAD
-=======
-        internal static IReadOnlyList<RestoreGitResult> Restore(
-            Config config,
-            string locale,
-            Repository repository,
-            DependencyLockProvider dependencyLockProvider)
-        {
-            var gitDependencies =
-                from git in GetGitDependencies(config, locale, repository)
-                group (git.branch, git.flags)
-                by git.remote;
-
-            var results = new ListBuilder<RestoreGitResult>();
-            ParallelUtility.ForEach(
-                gitDependencies,
-                group =>
-                {
-                    results.AddRange(RestoreGitRepo(config, group.Key, group.ToList(), dependencyLockProvider));
-                },
-                Progress.Update,
-                maxDegreeOfParallelism: 8);
-
-            return results.ToList();
-        }
-
-        internal static IReadOnlyList<RestoreGitResult> RestoreGitRepo(
-            Config config,
-            string remote,
-            List<(string branch, RestoreGitFlags flags)> branches,
-            DependencyLockProvider dependencyLockProvider)
-        {
-            var branchesToFetch = new HashSet<string>(branches.Select(b => b.branch));
-            var repoDir = AppData.GetGitDir(remote);
-            var repoPath = Path.GetFullPath(Path.Combine(repoDir, ".git"));
-
-            using (InterProcessReaderWriterLock.CreateWriterLock(remote))
-            {
-                if (branchesToFetch.Count > 0)
-                {
-                    try
-                    {
-                        using (PerfScope.Start($"Fetch '{remote}'"))
-                        {
-                            GitUtility.InitFetchBare(repoPath, remote, branchesToFetch, config);
-                        }
-                    }
-                    catch (Exception ex)
-                    {
-                        throw Errors.GitCloneFailed(remote, branches.Select(b => b.branch)).ToException(ex);
-                    }
-
-                    using (PerfScope.Start($"Manage worktree for '{remote}'"))
-                    {
-                        return AddWorkTrees(repoPath, remote, branches, dependencyLockProvider);
-                    }
-                }
-            }
-
-            return new List<RestoreGitResult>();
-        }
-
-        private static IReadOnlyList<RestoreGitResult> AddWorkTrees(
-            string repoPath,
-            string remote,
-            List<(string branch, RestoreGitFlags flags)> branches,
-            DependencyLockProvider dependencyLockProvider)
-        {
-            var branchesToFetch = new HashSet<string>(branches.Select(b => b.branch));
-            var results = new ListBuilder<RestoreGitResult>();
-            ParallelUtility.ForEach(branchesToFetch, branch =>
-            {
-                var gitLock = dependencyLockProvider?.GetGitLock(remote, branch);
-                var headCommit = GitUtility.RevParse(repoPath, gitLock?.Commit ?? branch);
-                if (string.IsNullOrEmpty(headCommit))
-                {
-                    throw Errors.CommittishNotFound(remote, gitLock?.Commit ?? branch).ToException();
-                }
-
-                var nocheckout = branches.Where(g => g.branch == branch).All(g => (g.flags & RestoreGitFlags.NoCheckout) != 0);
-                if (nocheckout)
-                {
-                    results.Add(new RestoreGitResult(repoPath, remote, branch, headCommit));
-                    return;
-                }
-
-                // always share the same worktree
-                // todo: remove worktree once we can get files from git for Template and Localization/Fallback repo.
-                Log.Write($"Add worktree for `{remote}` `{headCommit}`");
-                var workTreePath = Path.Combine(repoPath.Substring(0, repoPath.Length - ".git".Length), "1");
-                if (!Directory.Exists(workTreePath))
-                {
-                    using (PerfScope.Start($"Create new worktree: {workTreePath}"))
-                    {
-                        GitUtility.PruneWorkTree(repoPath);
-                        GitUtility.AddWorkTree(repoPath, headCommit, workTreePath);
-                    }
-                }
-                else
-                {
-                    // re-use existing work tree
-                    // checkout to {headCommit}, no need to fetch
-                    Debug.Assert(!GitUtility.IsDirty(workTreePath));
-                    if (GitUtility.RevParse(workTreePath) != headCommit)
-                    {
-                        using (PerfScope.Start($"Checkout worktree {workTreePath} to {headCommit}"))
-                        {
-                            GitUtility.Checkout(workTreePath, headCommit);
-                        }
-                    }
-                    else
-                    {
-                        Log.Write($"Worktree already exists: {workTreePath}");
-                    }
-                }
-
-                Debug.Assert(workTreePath != null);
-                results.Add(new RestoreGitResult(workTreePath, remote, branch, headCommit));
-            });
-
-            return results.ToList();
-        }
-
->>>>>>> 8012a54b
         private static IEnumerable<(string remote, string branch, RestoreGitFlags flags)> GetGitDependencies(
             Config config, string locale, Repository repository)
         {
@@ -152,11 +28,7 @@
                 }
             }
 
-<<<<<<< HEAD
-            foreach (var item in GetLocalizationGitDependencies(repository, config, locale))
-=======
             foreach (var item in GetLocalizationGitDependencies(config, locale, repository))
->>>>>>> 8012a54b
             {
                 yield return item;
             }
@@ -166,11 +38,7 @@
         /// Get source repository or localized repository
         /// </summary>
         private static IEnumerable<(string remote, string branch, RestoreGitFlags flags)> GetLocalizationGitDependencies(
-<<<<<<< HEAD
-            Repository repository, Config config, string locale)
-=======
             Config config, string locale, Repository repository)
->>>>>>> 8012a54b
         {
             if (string.IsNullOrEmpty(locale))
             {
