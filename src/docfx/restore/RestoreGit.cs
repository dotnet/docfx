// Copyright (c) Microsoft. All rights reserved.
// Licensed under the MIT license. See LICENSE file in the project root for full license information.

using System;
using System.Collections.Concurrent;
using System.Collections.Generic;
using System.Diagnostics;
using System.IO;
using System.Linq;

namespace Microsoft.Docs.Build
{
    internal static class RestoreGit
    {
        internal static IReadOnlyList<RestoreGitResult> Restore(
            Config config,
            string locale,
            Repository repository,
            Dictionary<PackageUrl, DependencyGitLock> dependencyLock)
        {
            var gitDependencies =
                from git in GetGitDependencies(config, locale, repository)
                group (git.branch, git.flags)
                by git.remote;

            var results = new ListBuilder<RestoreGitResult>();

            ParallelUtility.ForEach(
                gitDependencies,
                group =>
                {
                    results.AddRange(RestoreGitRepo(config, group.Key, group.ToList(), dependencyLock));
                },
                Progress.Update,
                maxDegreeOfParallelism: 8);

            // fetch contribution branch
            if (repository != null && LocalizationUtility.TryGetContributionBranch(repository, out var contributionBranch))
            {
                GitUtility.Fetch(repository.Path, repository.Remote, contributionBranch, config);
            }

            return results.ToList();
        }

        internal static IReadOnlyList<RestoreGitResult> RestoreGitRepo(
            Config config,
            string remote,
            List<(string branch, RestoreGitFlags flags)> branches,
            Dictionary<PackageUrl, DependencyGitLock> dependencyLock)
        {
            var branchesToFetch = new HashSet<string>(branches.Select(b => b.branch));
            var repoDir = AppData.GetGitDir(remote);
            var repoPath = Path.GetFullPath(Path.Combine(repoDir, ".git"));

            using (new SharedAndExclusiveLock(remote, shared: false))
            {
                if (branchesToFetch.Count > 0)
                {
                    try
                    {
                        using (Progress.Start($"Fetch '{remote}'"))
                        {
                            GitUtility.InitFetchBare(repoPath, remote, branchesToFetch, config);
                        }
                    }
                    catch (Exception ex)
                    {
                        throw Errors.GitCloneFailed(remote, branches.Select(b => b.branch)).ToException(ex);
                    }

                    using (Progress.Start($"Manage worktree for '{remote}'"))
                    {
                        return AddWorkTrees(repoPath, remote, branches, dependencyLock);
                    }
                }
            }

            return new List<RestoreGitResult>();
        }

        private static IReadOnlyList<RestoreGitResult> AddWorkTrees(
            string repoPath,
            string remote,
            List<(string branch, RestoreGitFlags flags)> branches,
            Dictionary<PackageUrl, DependencyGitLock> dependencyGitLok)
        {
            var branchesToFetch = new HashSet<string>(branches.Select(b => b.branch));
            var results = new ListBuilder<RestoreGitResult>();
            ParallelUtility.ForEach(branchesToFetch, branch =>
            {
                var gitLock = dependencyGitLok?.GetGitLock(new PackageUrl(remote, branch));
                var headCommit = GitUtility.RevParse(repoPath, gitLock?.Commit ?? branch);
                if (string.IsNullOrEmpty(headCommit))
                {
                    throw Errors.CommittishNotFound(remote, gitLock?.Commit ?? branch).ToException();
                }

                var nocheckout = branches.Where(g => g.branch == branch).All(g => (g.flags & RestoreGitFlags.NoCheckout) != 0);
                if (nocheckout)
                {
                    results.Add(new RestoreGitResult(repoPath, remote, branch, headCommit));
                    return;
                }

                // always share the same worktree
                // todo: remove worktree once we can get files from git for Template and Localization/Fallback repo.
                Log.Write($"Add worktree for `{remote}` `{headCommit}`");
                var workTreePath = Path.Combine(repoPath.Substring(0, repoPath.Length - ".git".Length), "1");
                if (!Directory.Exists(workTreePath))
                {
                    using (Progress.Start($"Create new worktree: {workTreePath}"))
                    {
                        GitUtility.PruneWorkTree(repoPath);
                        GitUtility.AddWorkTree(repoPath, headCommit, workTreePath);
                    }
                }
                else
                {
                    // re-use existing work tree
                    // checkout to {headCommit}, no need to fetch
                    Debug.Assert(!GitUtility.IsDirty(workTreePath));
                    if (GitUtility.RevParse(workTreePath) != headCommit)
                    {
                        using (Progress.Start($"Checkout worktree {workTreePath} to {headCommit}"))
                        {
                            GitUtility.Checkout(workTreePath, headCommit);
                        }
                    }
                    else
                    {
                        Log.Write($"Worktree already exists: {workTreePath}");
                    }
                }

                Debug.Assert(workTreePath != null);
                results.Add(new RestoreGitResult(workTreePath, remote, branch, headCommit));
            });

            return results.ToList();
        }

        private static IEnumerable<(string remote, string branch, RestoreGitFlags flags)> GetGitDependencies(Config config, string locale, Repository rootRepository)
        {
            foreach (var (_, url) in config.Dependencies)
            {
                if (url.Type == PackageType.Git)
                {
<<<<<<< HEAD
                    yield return (url.Remote, url.Branch, RestoreGitFlags.NoCheckout);
=======
                    yield return (dependency.RemoteUrl, dependency.Branch, RestoreGitFlags.None);
>>>>>>> 7a46e570
                }
            }

            if (config.Template.Type == PackageType.Git)
            {
                var localizedTemplate = LocalizationUtility.GetLocalizedTheme(config.Template, locale, config.Localization.DefaultLocale);
                if (localizedTemplate.Type == PackageType.Git)
                {
                    yield return (localizedTemplate.RemoteUrl, localizedTemplate.Branch, RestoreGitFlags.None);
                }
            }

            foreach (var item in GetLocalizationGitDependencies(rootRepository, config, locale))
            {
                yield return item;
            }
        }

        /// <summary>
        /// Get source repository or localized repository
        /// </summary>
        private static IEnumerable<(string remote, string branch, RestoreGitFlags flags)> GetLocalizationGitDependencies(Repository repo, Config config, string locale)
        {
            if (string.IsNullOrEmpty(locale))
            {
                yield break;
            }

            if (string.Equals(locale, config.Localization.DefaultLocale, StringComparison.OrdinalIgnoreCase))
            {
                yield break;
            }

            if (repo is null || string.IsNullOrEmpty(repo.Remote))
            {
                yield break;
            }

            if (LocalizationUtility.TryGetFallbackRepository(repo, out _, out _, out _))
            {
                yield break;
            }
            if (config.Localization.Mapping == LocalizationMapping.Folder)
            {
                yield break;
            }

            var (remote, branch) = LocalizationUtility.GetLocalizedRepo(
                config.Localization.Mapping,
                config.Localization.Bilingual,
                repo.Remote,
                repo.Branch,
                locale,
                config.Localization.DefaultLocale);

            yield return (remote, branch, RestoreGitFlags.None);

            if (config.Localization.Bilingual && LocalizationUtility.TryGetContributionBranch(branch, out var contributionBranch))
            {
                // Bilingual repos also depend on non bilingual branch for commit history
                yield return (remote, contributionBranch, RestoreGitFlags.NoCheckout);
            }
        }
    }
}<|MERGE_RESOLUTION|>--- conflicted
+++ resolved
@@ -146,11 +146,7 @@
             {
                 if (url.Type == PackageType.Git)
                 {
-<<<<<<< HEAD
-                    yield return (url.Remote, url.Branch, RestoreGitFlags.NoCheckout);
-=======
-                    yield return (dependency.RemoteUrl, dependency.Branch, RestoreGitFlags.None);
->>>>>>> 7a46e570
+                    yield return (url.RemoteUrl, url.Branch, RestoreGitFlags.NoCheckout);
                 }
             }
 
