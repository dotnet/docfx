// Copyright (c) Microsoft. All rights reserved.
// Licensed under the MIT license. See LICENSE file in the project root for full license information.

using System;
using System.Collections;
using System.CommandLine;
using System.Diagnostics;
using System.IO;
using System.Linq;
using System.Reflection;
using System.Runtime.InteropServices;
using System.Threading.Tasks;

namespace Microsoft.Docs.Build
{
    internal static class Program
    {
        internal static async Task<int> Main(string[] args)
        {
            try
            {
                return await Run(args);
            }
            catch (Exception ex)
            {
                try
                {
                    PrintFatalErrorMessage(ex);
                    Telemetry.TrackException(ex);
                }
                catch
                {
                }
                return 1;
            }
            finally
            {
                try
                {
                    Telemetry.Flush();
                }
                catch (Exception ex)
                {
                    PrintFatalErrorMessage(ex);
                }
            }
        }

        internal static async Task<int> Run(string[] args)
        {
            if (args.Length == 1 && args[0] == "--version")
            {
                Console.WriteLine(GetDocfxVersion());
                return 0;
            }

            var stopwatch = Stopwatch.StartNew();
            var (command, docset, options) = ParseCommandLineOptions(args);
            if (string.IsNullOrEmpty(command))
            {
                return 1;
            }

            using (Log.BeginScope(options.Verbose))
            using (var errorLog = new ErrorLog(docset, options.Legacy))
            {
                Log.Write($"Using docfx {GetDocfxVersion()}");

                try
                {
                    switch (command)
                    {
                        case "restore":
                            await Restore.Run(docset, options, errorLog);
                            Done(command, stopwatch.Elapsed, errorLog);
                            break;
                        case "build":
<<<<<<< HEAD
                            if (!options.NoRestore)
                                await Restore.Run(docset, options, errorLog);
                            await Build.Run(docset, options, errorLog);
                            Done(command, stopwatch.Elapsed, errorLog);
                            break;
                        case "watch":
                            if (!options.NoRestore)
                                await Restore.Run(docset, options, errorLog);
=======
                            await Build.Run(docset, options, report);
                            Done(command, stopwatch.Elapsed, report);
                            break;
                        case "watch":
>>>>>>> cc169d89
                            await Watch.Run(docset, options);
                            break;
                    }
                    return 0;
                }
                catch (Exception ex) when (DocfxException.IsDocfxException(ex, out var dex))
                {
                    Log.Write(dex);
                    errorLog.Write(dex.Error, true);
                    return 1;
                }
            }
        }

        private static (string command, string docset, CommandLineOptions options) ParseCommandLineOptions(string[] args)
        {
            var command = "build";
            var docset = ".";
            var options = new CommandLineOptions();

            if (args.Length == 0)
            {
                // Show usage when just running `docfx`
                args = new[] { "--help" };
            }

            try
            {
                ArgumentSyntax.Parse(args, syntax =>
                {
                    // Handle parse errors by us
                    syntax.HandleErrors = false;

                    // Restore command
                    syntax.DefineCommand("restore", ref command, "Restores dependencies before build.");
                    syntax.DefineOption("locale", ref options.Locale, "The locale of the docset to build");
                    syntax.DefineOption("o|output", ref options.Output, "Output directory in which to place restore log.");
                    syntax.DefineOption("legacy", ref options.Legacy, "Enable legacy output for backward compatibility.");
                    syntax.DefineOption("v|verbose", ref options.Verbose, "Enable diagnostics console output.");
                    syntax.DefineParameter("docset", ref docset, "Docset directory that contains docfx.yml/docfx.json.");

                    // Build command
                    syntax.DefineCommand("build", ref command, "Builds a docset.");
                    syntax.DefineOption("o|output", ref options.Output, "Output directory in which to place built artifacts.");
                    syntax.DefineOption("legacy", ref options.Legacy, "Enable legacy output for backward compatibility.");
                    syntax.DefineOption("locale", ref options.Locale, "The locale of the docset to build.");
                    syntax.DefineOption("v|verbose", ref options.Verbose, "Enable diagnostics console output.");
                    syntax.DefineParameter("docset", ref docset, "Docset directory that contains docfx.yml/docfx.json.");

                    // Watch command
                    syntax.DefineCommand("watch", ref command, "Previews a docset and watch changes interactively.");
                    syntax.DefineOption("locale", ref options.Locale, "The locale of the docset to build.");
                    syntax.DefineOption("port", ref options.Port, "The port of the launched website.");
                    syntax.DefineOption("v|verbose", ref options.Verbose, "Enable diagnostics console output.");
                    syntax.DefineParameter("docset", ref docset, "Docset directory that contains docfx.yml/docfx.json.");
                });

                options.Locale = options.Locale?.ToLowerInvariant();
                return (command, docset, options);
            }
            catch (ArgumentSyntaxException ex)
            {
                Console.Write(ex.Message);
                return default;
            }
        }

        private static void Done(string command, TimeSpan duration, ErrorLog errorLog)
        {
            Telemetry.TrackOperationTime(command, duration);

#pragma warning disable CA2002 // Do not lock on objects with weak identity
            lock (Console.Out)
#pragma warning restore CA2002
            {
                Console.ResetColor();
                Console.ForegroundColor = ConsoleColor.Green;
                Console.WriteLine($"{char.ToUpperInvariant(command[0])}{command.Substring(1)} done in {Progress.FormatTimeSpan(duration)}");

                if (errorLog.ErrorCount > 0 || errorLog.WarningCount > 0 || errorLog.SuggestionCount > 0)
                {
                    Console.ForegroundColor = errorLog.ErrorCount > 0 ? ConsoleColor.Red
                                            : errorLog.WarningCount > 0 ? ConsoleColor.Yellow
                                            : ConsoleColor.Magenta;
                    Console.WriteLine();
                    Console.WriteLine($"  {errorLog.ErrorCount} Error(s), {errorLog.WarningCount} Warning(s), {errorLog.SuggestionCount} Suggestion(s)");
                }

                Console.ResetColor();
            }
        }

        private static void PrintFatalErrorMessage(Exception exception)
        {
            Console.ResetColor();
            Console.WriteLine();

            // windows command line does not have good emoji support
            // https://github.com/Microsoft/console/issues/190
            var showEmoji = !RuntimeInformation.IsOSPlatform(OSPlatform.Windows);
            if (showEmoji)
                Console.Write("🚘💥🚗 ");
            Console.Write("docfx has crashed");
            if (showEmoji)
                Console.Write(" 🚘💥🚗");

            Console.WriteLine();
            Console.WriteLine("Help us improve by creating an issue at https://github.com/dotnet/docfx:");
            Console.WriteLine();
            Console.ForegroundColor = ConsoleColor.Gray;
            Console.WriteLine($@"
# docfx crash report: {exception.GetType()}

docfx: `{GetDocfxVersion()}`
x64: `{Environment.Is64BitProcess}`
cmd: `{Environment.CommandLine}`
cwd: `{Directory.GetCurrentDirectory()}`
git: `{GetGitVersion()}`
{GetDocfxEnvironmentVariables()}
## repro steps

## callstack

```
{exception}
```

## dotnet --info

```
{GetDotnetInfo()}
```
");
            Console.ResetColor();
        }

        private static string GetDocfxEnvironmentVariables()
        {
            try
            {
                return string.Concat(
                from entry in Environment.GetEnvironmentVariables().Cast<DictionaryEntry>()
                where entry.Key.ToString().StartsWith("DOCFX_")
                select $"{entry.Key}: `{entry.Value}`\n");
            }
            catch (Exception ex)
            {
                return ex.Message;
            }
        }

        private static string GetDocfxVersion()
        {
            try
            {
                return typeof(Program).Assembly.GetCustomAttribute<AssemblyInformationalVersionAttribute>()?.InformationalVersion;
            }
            catch (Exception ex)
            {
                return ex.Message;
            }
        }

        private static string GetDotnetInfo()
        {
            try
            {
                var process = Process.Start(new ProcessStartInfo { FileName = "dotnet", Arguments = "--info", RedirectStandardOutput = true });
                process.WaitForExit(2000);
                return process.StandardOutput.ReadToEnd().Trim();
            }
            catch (Exception ex)
            {
                return ex.Message;
            }
        }

        private static string GetGitVersion()
        {
            try
            {
                var process = Process.Start(new ProcessStartInfo { FileName = "git", Arguments = "--version", RedirectStandardOutput = true });
                process.WaitForExit(2000);
                return process.StandardOutput.ReadToEnd().Trim();
            }
            catch (Exception ex)
            {
                return ex.Message;
            }
        }
    }
}<|MERGE_RESOLUTION|>--- conflicted
+++ resolved
@@ -75,21 +75,10 @@
                             Done(command, stopwatch.Elapsed, errorLog);
                             break;
                         case "build":
-<<<<<<< HEAD
-                            if (!options.NoRestore)
-                                await Restore.Run(docset, options, errorLog);
                             await Build.Run(docset, options, errorLog);
                             Done(command, stopwatch.Elapsed, errorLog);
                             break;
                         case "watch":
-                            if (!options.NoRestore)
-                                await Restore.Run(docset, options, errorLog);
-=======
-                            await Build.Run(docset, options, report);
-                            Done(command, stopwatch.Elapsed, report);
-                            break;
-                        case "watch":
->>>>>>> cc169d89
                             await Watch.Run(docset, options);
                             break;
                     }
