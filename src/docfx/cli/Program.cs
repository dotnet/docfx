--- conflicted
+++ resolved
@@ -15,16 +15,11 @@
     {
         internal static async Task<int> Main(string[] args)
         {
-<<<<<<< HEAD
-            var log = new ConsoleLog();
-=======
             var (command, docset, options) = ParseCommandLineOptions(args);
             var reporter = new ConsoleReporter();
->>>>>>> b9e1afc3
 
             try
             {
-<<<<<<< HEAD
                 var (command, docset, options) = ParseCommandLineOptions(args);
 
                 switch (command)
@@ -47,17 +42,7 @@
             {
                 log.ReportDiagnostics("fatal", CreateFatalErrorMessage(ex, args));
                 return 1;
-=======
-                case "restore":
-                    await Restore.Run(docset, options, reporter);
-                    break;
-                case "build":
-                    await Build.Run(docset, options, reporter);
-                    break;
->>>>>>> b9e1afc3
             }
-
-            // TODO: try catch all unhandled exception here with error handling
         }
 
         private static (string command, string docset, CommandLineOptions options) ParseCommandLineOptions(string[] args)
@@ -104,7 +89,7 @@
 
 **Version**: {GetVersion()}
 
-**Steps to Reproduce**: 
+**Steps to Reproduce**:
 
 1. Run `docfx {commandLine}` in `{Directory.GetCurrentDirectory()}`
 
