// Copyright (c) Microsoft. All rights reserved.
// Licensed under the MIT license. See LICENSE file in the project root for full license information.

using System;
using System.Collections;
using System.CommandLine;
using System.Diagnostics;
using System.IO;
using System.Linq;
using System.Reflection;
using System.Runtime.InteropServices;
using System.Threading.Tasks;

namespace Microsoft.Docs.Build
{
    internal static class Program
    {
        internal static async Task<int> Main(string[] args)
        {
            try
            {
                return await Run(args);
            }
            catch (Exception ex)
            {
                try
                {
                    PrintFatalErrorMessage(ex);
                }
                catch
                {
                }
                return 1;
            }
        }

        internal static async Task<int> Run(string[] args)
        {
            if (args.Length == 1 && args[0] == "--version")
            {
                Console.WriteLine(GetDocfxVersion());
                return 0;
            }

            var stopwatch = Stopwatch.StartNew();
            var (command, docset, options) = ParseCommandLineOptions(args);

            using (var report = new Report(options.Legacy))
            {
                try
                {
                    switch (command)
                    {
                        case "restore":
                            await Restore.Run(docset, options, report);
                            Done(stopwatch.Elapsed, report);
                            break;
                        case "build":
                            await Build.Run(docset, options, report);
                            Done(stopwatch.Elapsed, report);
                            break;
                        case "watch":
                            await Watch.Run(docset, options);
                            break;
                    }
                    return 0;
                }
                catch (DocfxException ex)
                {
                    report.Write(ex.Error);
                    return 1;
                }
            }
        }

        private static (string command, string docset, CommandLineOptions options) ParseCommandLineOptions(string[] args)
        {
            var command = "build";
            var docset = ".";
            var options = new CommandLineOptions();

            if (args.Length == 0)
            {
                // Show usage when just running `docfx`
                args = new[] { "--help" };
            }

            ArgumentSyntax.Parse(args, syntax =>
            {
                // Restore command
                syntax.DefineCommand("restore", ref command, "Restores dependencies before build.");
<<<<<<< HEAD
                syntax.DefineOption("git-token", ref options.GitToken, "The git token used to restore dependency repositories");
                syntax.DefineOption("locale", ref options.Locale, "The locale of the docset to build.");
                syntax.DefineParameter("docset", ref docset, "Docset directory that contains docfx.yml.");
=======
                syntax.DefineOption("locale", ref options.Locale, "The locale of the docset to build");
                syntax.DefineParameter("docset", ref docset, "Docset directory that contains docfx.yml/docfx.json.");
>>>>>>> d9ed185c

                // Build command
                syntax.DefineCommand("build", ref command, "Builds a docset.");
                syntax.DefineOption("o|output", ref options.Output, "Output directory in which to place built artifacts.");
                syntax.DefineOption("legacy", ref options.Legacy, "Enable legacy output for backward compatibility.");
<<<<<<< HEAD
                syntax.DefineOption("locale", ref options.Locale, "The locale of the docset to build.");
                syntax.DefineParameter("docset", ref docset, "Docset directory that contains docfx.yml.");

                // Watch command
                syntax.DefineCommand("watch", ref command, "Previews a docset and watch changes interactively.");
                syntax.DefineOption("locale", ref options.Locale, "The locale of the docset to build.");
                syntax.DefineOption("port", ref options.Port, "The port of the launched website.");
                syntax.DefineParameter("docset", ref docset, "Docset directory that contains docfx.yml.");
=======
                syntax.DefineOption("github-token", ref options.GitHubToken, "The GitHub token used to get contribution information from GitHub API");
                syntax.DefineOption("locale", ref options.Locale, "The locale of the docset to build");
                syntax.DefineParameter("docset", ref docset, "Docset directory that contains docfx.yml/docfx.json.");
>>>>>>> d9ed185c
            });

            return (command, docset, options);
        }

        private static void Done(TimeSpan duration, Report report)
        {
#pragma warning disable CA2002 // Do not lock on objects with weak identity
            lock (Console.Out)
#pragma warning restore CA2002
            {
                Console.ResetColor();
                Console.ForegroundColor = ConsoleColor.Green;
                Console.WriteLine($"Done in {Progress.FormatTimeSpan(duration)}");

                if (report.ErrorCount > 0 || report.WarningCount > 0)
                {
                    Console.ForegroundColor = report.ErrorCount > 0 ? ConsoleColor.Red : ConsoleColor.Yellow;
                    Console.WriteLine();
                    Console.WriteLine($"  {report.ErrorCount} Error(s), {report.WarningCount} Warning(s)");
                }

                Console.ResetColor();
            }
        }

        private static void PrintFatalErrorMessage(Exception exception)
        {
            Console.ResetColor();
            Console.WriteLine();

            // windows command line does not have good emoji support
            // https://github.com/Microsoft/console/issues/190
            var showEmoji = !RuntimeInformation.IsOSPlatform(OSPlatform.Windows);
            if (showEmoji)
                Console.Write("🚘💥🚗 ");
            Console.Write("docfx has crashed");
            if (showEmoji)
                Console.Write(" 🚘💥🚗");

            Console.WriteLine();
            Console.WriteLine("Help us improve by creating an issue at https://github.com/dotnet/docfx:");
            Console.WriteLine();
            Console.ForegroundColor = ConsoleColor.Gray;
            Console.WriteLine($@"
# docfx crash report: {exception.GetType()}

docfx: `{GetDocfxVersion()}`
cmd: `{Environment.CommandLine}`
cwd: `{Directory.GetCurrentDirectory()}`
git: `{GetGitVersion()}`
{GetDocfxEnvironmentVariables()}
## repro steps

## callstack

```
{exception}
```

## dotnet --info

```
{GetDotnetInfo()}
```
");
            Console.ResetColor();
        }

        private static string GetDocfxEnvironmentVariables()
        {
            try
            {
                return string.Concat(
                from entry in Environment.GetEnvironmentVariables().Cast<DictionaryEntry>()
                where entry.Key.ToString().StartsWith("DOCFX_")
                select $"{entry.Key}: `{entry.Value}`\n");
            }
            catch (Exception ex)
            {
                return ex.Message;
            }
        }

        private static string GetDocfxVersion()
        {
            try
            {
                return typeof(Program).Assembly.GetCustomAttribute<AssemblyInformationalVersionAttribute>()?.InformationalVersion;
            }
            catch (Exception ex)
            {
                return ex.Message;
            }
        }

        private static string GetDotnetInfo()
        {
            try
            {
                var process = Process.Start(new ProcessStartInfo { FileName = "dotnet", Arguments = "--info", RedirectStandardOutput = true });
                process.WaitForExit(2000);
                return process.StandardOutput.ReadToEnd().Trim();
            }
            catch (Exception ex)
            {
                return ex.Message;
            }
        }

        private static string GetGitVersion()
        {
            try
            {
                var process = Process.Start(new ProcessStartInfo { FileName = "git", Arguments = "--version", RedirectStandardOutput = true });
                process.WaitForExit(2000);
                return process.StandardOutput.ReadToEnd().Trim();
            }
            catch (Exception ex)
            {
                return ex.Message;
            }
        }
    }
}<|MERGE_RESOLUTION|>--- conflicted
+++ resolved
@@ -89,20 +89,13 @@
             {
                 // Restore command
                 syntax.DefineCommand("restore", ref command, "Restores dependencies before build.");
-<<<<<<< HEAD
-                syntax.DefineOption("git-token", ref options.GitToken, "The git token used to restore dependency repositories");
-                syntax.DefineOption("locale", ref options.Locale, "The locale of the docset to build.");
-                syntax.DefineParameter("docset", ref docset, "Docset directory that contains docfx.yml.");
-=======
                 syntax.DefineOption("locale", ref options.Locale, "The locale of the docset to build");
                 syntax.DefineParameter("docset", ref docset, "Docset directory that contains docfx.yml/docfx.json.");
->>>>>>> d9ed185c
 
                 // Build command
                 syntax.DefineCommand("build", ref command, "Builds a docset.");
                 syntax.DefineOption("o|output", ref options.Output, "Output directory in which to place built artifacts.");
                 syntax.DefineOption("legacy", ref options.Legacy, "Enable legacy output for backward compatibility.");
-<<<<<<< HEAD
                 syntax.DefineOption("locale", ref options.Locale, "The locale of the docset to build.");
                 syntax.DefineParameter("docset", ref docset, "Docset directory that contains docfx.yml.");
 
@@ -111,11 +104,6 @@
                 syntax.DefineOption("locale", ref options.Locale, "The locale of the docset to build.");
                 syntax.DefineOption("port", ref options.Port, "The port of the launched website.");
                 syntax.DefineParameter("docset", ref docset, "Docset directory that contains docfx.yml.");
-=======
-                syntax.DefineOption("github-token", ref options.GitHubToken, "The GitHub token used to get contribution information from GitHub API");
-                syntax.DefineOption("locale", ref options.Locale, "The locale of the docset to build");
-                syntax.DefineParameter("docset", ref docset, "Docset directory that contains docfx.yml/docfx.json.");
->>>>>>> d9ed185c
             });
 
             return (command, docset, options);
