// Copyright (c) Microsoft. All rights reserved.
// Licensed under the MIT license. See LICENSE file in the project root for full license information.

using System;
using System.Collections;
using System.CommandLine;
using System.Diagnostics;
using System.IO;
using System.Linq;
using System.Reflection;
using System.Runtime.InteropServices;
using System.Threading.Tasks;

namespace Microsoft.Docs.Build
{
    internal static class Program
    {
        internal static async Task<int> Main(string[] args)
        {
            try
            {
                return await Run(args);
            }
            catch (Exception ex)
            {
                try
                {
                    PrintFatalErrorMessage(ex);
                }
                catch
                {
                }
                return 1;
            }
        }

        internal static async Task<int> Run(string[] args)
        {
            if (args.Length == 1 && args[0] == "--version")
            {
                Console.WriteLine(GetDocfxVersion());
                return 0;
            }

            var stopwatch = Stopwatch.StartNew();
            var (command, docset, options) = ParseCommandLineOptions(args);

            using (var report = new Report(options.Legacy))
            {
                try
                {
                    switch (command)
                    {
                        case "restore":
                            await Restore.Run(docset, options, report);
                            Done(stopwatch.Elapsed, report);
                            break;
                        case "build":
                            await Build.Run(docset, options, report);
                            Done(stopwatch.Elapsed, report);
                            break;
<<<<<<< HEAD
                        case "watch":
                            await Watch.Run(docset, options);
=======
                        case "gc":
                            await GarbageCollector.Collect(options.RetentionDays);
                            Done(stopwatch.Elapsed, report);
>>>>>>> 11ebb4b1
                            break;
                    }
                    return 0;
                }
                catch (Exception ex) when (DocfxException.IsDocfxException(ex, out var dex))
                {
                    report.Write(dex.Error, true);
                    return 1;
                }
            }
        }

        private static (string command, string docset, CommandLineOptions options) ParseCommandLineOptions(string[] args)
        {
            var command = "build";
            var docset = ".";
            var options = new CommandLineOptions();

            if (args.Length == 0)
            {
                // Show usage when just running `docfx`
                args = new[] { "--help" };
            }

            ArgumentSyntax.Parse(args, syntax =>
            {
                // Restore command
                syntax.DefineCommand("restore", ref command, "Restores dependencies before build.");
                syntax.DefineOption("locale", ref options.Locale, "The locale of the docset to build");
                syntax.DefineParameter("docset", ref docset, "Docset directory that contains docfx.yml/docfx.json.");

                // Build command
                syntax.DefineCommand("build", ref command, "Builds a docset.");
                syntax.DefineOption("o|output", ref options.Output, "Output directory in which to place built artifacts.");
                syntax.DefineOption("legacy", ref options.Legacy, "Enable legacy output for backward compatibility.");
<<<<<<< HEAD
                syntax.DefineOption("locale", ref options.Locale, "The locale of the docset to build.");
                syntax.DefineParameter("docset", ref docset, "Docset directory that contains docfx.yml.");

                // Watch command
                syntax.DefineCommand("watch", ref command, "Previews a docset and watch changes interactively.");
                syntax.DefineOption("locale", ref options.Locale, "The locale of the docset to build.");
                syntax.DefineOption("port", ref options.Port, "The port of the launched website.");
                syntax.DefineParameter("docset", ref docset, "Docset directory that contains docfx.yml.");
=======
                syntax.DefineOption("github-token", ref options.GitHubToken, "The GitHub token used to get contribution information from GitHub API");
                syntax.DefineOption("locale", ref options.Locale, "The locale of the docset to build");
                syntax.DefineParameter("docset", ref docset, "Docset directory that contains docfx.yml/docfx.json.");

                // GC command
                // usage: docfx gc [--retention-days days]
                syntax.DefineCommand("gc", ref command, "Grabage collect for `AppData` folder");
                syntax.DefineOption("retention-days", ref options.RetentionDays, "Keep the files accessed/written within <d> days");
>>>>>>> 11ebb4b1
            });

            return (command, docset, options);
        }

        private static void Done(TimeSpan duration, Report report)
        {
#pragma warning disable CA2002 // Do not lock on objects with weak identity
            lock (Console.Out)
#pragma warning restore CA2002
            {
                Console.ResetColor();
                Console.ForegroundColor = ConsoleColor.Green;
                Console.WriteLine($"Done in {Progress.FormatTimeSpan(duration)}");

                if (report.ErrorCount > 0 || report.WarningCount > 0)
                {
                    Console.ForegroundColor = report.ErrorCount > 0 ? ConsoleColor.Red : ConsoleColor.Yellow;
                    Console.WriteLine();
                    Console.WriteLine($"  {report.ErrorCount} Error(s), {report.WarningCount} Warning(s)");
                }

                Console.ResetColor();
            }
        }

        private static void PrintFatalErrorMessage(Exception exception)
        {
            Console.ResetColor();
            Console.WriteLine();

            // windows command line does not have good emoji support
            // https://github.com/Microsoft/console/issues/190
            var showEmoji = !RuntimeInformation.IsOSPlatform(OSPlatform.Windows);
            if (showEmoji)
                Console.Write("🚘💥🚗 ");
            Console.Write("docfx has crashed");
            if (showEmoji)
                Console.Write(" 🚘💥🚗");

            Console.WriteLine();
            Console.WriteLine("Help us improve by creating an issue at https://github.com/dotnet/docfx:");
            Console.WriteLine();
            Console.ForegroundColor = ConsoleColor.Gray;
            Console.WriteLine($@"
# docfx crash report: {exception.GetType()}

docfx: `{GetDocfxVersion()}`
x64: `{Environment.Is64BitProcess}`
cmd: `{Environment.CommandLine}`
cwd: `{Directory.GetCurrentDirectory()}`
git: `{GetGitVersion()}`
{GetDocfxEnvironmentVariables()}
## repro steps

## callstack

```
{exception}
```

## dotnet --info

```
{GetDotnetInfo()}
```
");
            Console.ResetColor();
        }

        private static string GetDocfxEnvironmentVariables()
        {
            try
            {
                return string.Concat(
                from entry in Environment.GetEnvironmentVariables().Cast<DictionaryEntry>()
                where entry.Key.ToString().StartsWith("DOCFX_")
                select $"{entry.Key}: `{entry.Value}`\n");
            }
            catch (Exception ex)
            {
                return ex.Message;
            }
        }

        private static string GetDocfxVersion()
        {
            try
            {
                return typeof(Program).Assembly.GetCustomAttribute<AssemblyInformationalVersionAttribute>()?.InformationalVersion;
            }
            catch (Exception ex)
            {
                return ex.Message;
            }
        }

        private static string GetDotnetInfo()
        {
            try
            {
                var process = Process.Start(new ProcessStartInfo { FileName = "dotnet", Arguments = "--info", RedirectStandardOutput = true });
                process.WaitForExit(2000);
                return process.StandardOutput.ReadToEnd().Trim();
            }
            catch (Exception ex)
            {
                return ex.Message;
            }
        }

        private static string GetGitVersion()
        {
            try
            {
                var process = Process.Start(new ProcessStartInfo { FileName = "git", Arguments = "--version", RedirectStandardOutput = true });
                process.WaitForExit(2000);
                return process.StandardOutput.ReadToEnd().Trim();
            }
            catch (Exception ex)
            {
                return ex.Message;
            }
        }
    }
}<|MERGE_RESOLUTION|>--- conflicted
+++ resolved
@@ -59,14 +59,12 @@
                             await Build.Run(docset, options, report);
                             Done(stopwatch.Elapsed, report);
                             break;
-<<<<<<< HEAD
                         case "watch":
                             await Watch.Run(docset, options);
-=======
+                            break;
                         case "gc":
                             await GarbageCollector.Collect(options.RetentionDays);
                             Done(stopwatch.Elapsed, report);
->>>>>>> 11ebb4b1
                             break;
                     }
                     return 0;
@@ -102,7 +100,6 @@
                 syntax.DefineCommand("build", ref command, "Builds a docset.");
                 syntax.DefineOption("o|output", ref options.Output, "Output directory in which to place built artifacts.");
                 syntax.DefineOption("legacy", ref options.Legacy, "Enable legacy output for backward compatibility.");
-<<<<<<< HEAD
                 syntax.DefineOption("locale", ref options.Locale, "The locale of the docset to build.");
                 syntax.DefineParameter("docset", ref docset, "Docset directory that contains docfx.yml.");
 
@@ -111,16 +108,11 @@
                 syntax.DefineOption("locale", ref options.Locale, "The locale of the docset to build.");
                 syntax.DefineOption("port", ref options.Port, "The port of the launched website.");
                 syntax.DefineParameter("docset", ref docset, "Docset directory that contains docfx.yml.");
-=======
-                syntax.DefineOption("github-token", ref options.GitHubToken, "The GitHub token used to get contribution information from GitHub API");
-                syntax.DefineOption("locale", ref options.Locale, "The locale of the docset to build");
-                syntax.DefineParameter("docset", ref docset, "Docset directory that contains docfx.yml/docfx.json.");
 
                 // GC command
                 // usage: docfx gc [--retention-days days]
                 syntax.DefineCommand("gc", ref command, "Grabage collect for `AppData` folder");
                 syntax.DefineOption("retention-days", ref options.RetentionDays, "Keep the files accessed/written within <d> days");
->>>>>>> 11ebb4b1
             });
 
             return (command, docset, options);
