--- conflicted
+++ resolved
@@ -84,20 +84,10 @@
             else
             {
                 var directory = Path.GetDirectoryName(targetFullPath) ?? ".";
-<<<<<<< HEAD
-                if (!Directory.Exists(directory))
-                {
-                    Directory.CreateDirectory(directory);
-                    if (TestQuirks.Initializable ?? false)
-                    {
-                        GitUtility.Init(directory);
-                    }
-=======
                 Directory.CreateDirectory(directory);
                 if (options.GitInit)
                 {
                     GitUtility.Init(directory);
->>>>>>> 7a6d911e
                 }
                 File.Copy(file, targetFullPath, overwrite: options.Force);
             }
