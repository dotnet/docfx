--- conflicted
+++ resolved
@@ -59,16 +59,7 @@
         public Docset FallbackDocset { get; }
 
         /// <summary>
-<<<<<<< HEAD
         /// Gets the reversed <see cref="Config.Routes"/> for faster lookup.
-=======
-        /// Gets the restore path mappings
-        /// </summary>
-        public RestoreMap RestoreMap { get; }
-
-        /// <summary>
-        /// Gets the reversed and normalized <see cref="Config.Routes"/> for faster lookup.
->>>>>>> 5964267a
         /// </summary>
         public IReadOnlyDictionary<string, string> Routes { get; }
 
@@ -129,12 +120,7 @@
             DocsetPath = PathUtility.NormalizeFolder(Path.GetFullPath(docsetPath));
             Locale = locale.ToLowerInvariant();
             Culture = CreateCultureInfo(locale);
-<<<<<<< HEAD
             ReversedRoutes = new Dictionary<string, string>(config.Routes.Reverse());
-=======
-            Routes = NormalizeRoutes(config.Routes);
-            RestoreMap = restoreMap ?? new RestoreMap(DocsetPath);
->>>>>>> 5964267a
             FallbackDocset = fallbackDocset;
 
             var configErrors = new List<Error>();
