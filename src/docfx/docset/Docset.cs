// Copyright (c) Microsoft. All rights reserved.
// Licensed under the MIT license. See LICENSE file in the project root for full license information.

using System;
using System.Collections.Generic;
using System.IO;
using System.Linq;

namespace Microsoft.Docs.Build
{
    /// <summary>
    /// A docset is a collection of documents in the folder identified by `docfx.yml`.
    /// </summary>
    internal class Docset
    {
        /// <summary>
        /// Gets the absolute path to folder containing `docfx.yml`, it is not necessarily the path to git repository.
        /// </summary>
        public string DocsetPath { get; }

        /// <summary>
        /// Gets the config associated with this docset, loaded from `docfx.yml`.
        /// </summary>
        public Config Config { get; }

        /// <summary>
        /// Gets the dependent docsets
        /// </summary>
        public IReadOnlyDictionary<string, Docset> DependentDocset => _dependentDocsets.Value;

        /// <summary>
        /// Gets the combined redirection rules 'source file' -> 'absolute path'
        /// </summary>
        public IReadOnlyDictionary<string, string> CombinedRedirections { get; }

        /// <summary>
        /// Gets the initial build scope.
        /// </summary>
        public HashSet<Document> BuildScope => _buildScope.Value;

        private readonly CommandLineOptions _options;
<<<<<<< HEAD
        private readonly Lazy<Dictionary<string, Docset>> _dependentDocsets;
        private readonly Lazy<Dictionary<Document, string>> _redirections;
        private readonly Lazy<HashSet<Document>> _buildScope;
=======
        private Lazy<Dictionary<string, Docset>> _dependentDocsets;
>>>>>>> dcbbb10a

        public Docset(string docsetPath, CommandLineOptions options)
            : this(docsetPath, Config.Load(docsetPath, options), options)
        {
            _dependentDocsets = new Lazy<Dictionary<string, Docset>>(() => LoadDependencies());
<<<<<<< HEAD
            _redirections = new Lazy<Dictionary<Document, string>>(() => LoadRedirectionMappings());
            _buildScope = new Lazy<HashSet<Document>>(() => GlobFiles());
=======
>>>>>>> dcbbb10a
        }

        public Docset(string docsetPath, Config config, CommandLineOptions options)
        {
            DocsetPath = Path.GetFullPath(docsetPath);
            Config = config;
            CombinedRedirections = CombineRedirections(config);

            // pass on the command line options to its children
            _options = options;
        }

        private Dictionary<string, Docset> LoadDependencies()
        {
            var result = new Dictionary<string, Docset>(Config.Dependencies.Count);
            foreach (var (name, url) in Config.Dependencies)
            {
                var (dir, _, _) = Restore.GetGitRestoreInfo(url);

                // get dependent docset config or default config
                // todo: what parent config should be pass on its children
                Config.LoadIfExists(dir, _options, out var config);
                result.TryAdd(PathUtility.NormalizeFolder(name), new Docset(dir, config, _options));
            }
            return result;
        }

        private Dictionary<string, string> CombineRedirections(Config config)
        {
            var redirections = new Dictionary<string, string>(config.Redirections, StringComparer.OrdinalIgnoreCase);
            foreach (var (redirectFrom, redirectTo) in config.RedirectionsWithoutId)
            {
<<<<<<< HEAD
                var (error, document) = Document.TryCreate(this, pathToDocset, true);
                if (error != null)
=======
                if (redirections.ContainsKey(redirectFrom))
>>>>>>> dcbbb10a
                {
                    // just abort the whole process
                    throw Errors.RedirectionConflict(redirectFrom);
                }

                redirections.Add(redirectFrom, redirectTo);
            }

            return redirections;
        }

        private HashSet<Document> GlobFiles()
        {
            return FileGlob.GetFiles(DocsetPath, Config.Content.Include, Config.Content.Exclude)
                           .Select(file => Document.TryCreateFromFile(this, Path.GetRelativePath(DocsetPath, file)))
                           .Concat(Redirections.Keys)
                           .ToHashSet();
        }
    }
}<|MERGE_RESOLUTION|>--- conflicted
+++ resolved
@@ -29,9 +29,9 @@
         public IReadOnlyDictionary<string, Docset> DependentDocset => _dependentDocsets.Value;
 
         /// <summary>
-        /// Gets the combined redirection rules 'source file' -> 'absolute path'
+        /// Gets the redirection map.
         /// </summary>
-        public IReadOnlyDictionary<string, string> CombinedRedirections { get; }
+        public RedirectionMap Redirections => _redirections.Value;
 
         /// <summary>
         /// Gets the initial build scope.
@@ -39,33 +39,27 @@
         public HashSet<Document> BuildScope => _buildScope.Value;
 
         private readonly CommandLineOptions _options;
-<<<<<<< HEAD
+        private readonly Context _context;
         private readonly Lazy<Dictionary<string, Docset>> _dependentDocsets;
-        private readonly Lazy<Dictionary<Document, string>> _redirections;
         private readonly Lazy<HashSet<Document>> _buildScope;
-=======
-        private Lazy<Dictionary<string, Docset>> _dependentDocsets;
->>>>>>> dcbbb10a
+        private readonly Lazy<RedirectionMap> _redirections;
 
-        public Docset(string docsetPath, CommandLineOptions options)
-            : this(docsetPath, Config.Load(docsetPath, options), options)
-        {
-            _dependentDocsets = new Lazy<Dictionary<string, Docset>>(() => LoadDependencies());
-<<<<<<< HEAD
-            _redirections = new Lazy<Dictionary<Document, string>>(() => LoadRedirectionMappings());
-            _buildScope = new Lazy<HashSet<Document>>(() => GlobFiles());
-=======
->>>>>>> dcbbb10a
-        }
-
-        public Docset(string docsetPath, Config config, CommandLineOptions options)
+        public Docset(Context context, string docsetPath, Config config, CommandLineOptions options)
         {
             DocsetPath = Path.GetFullPath(docsetPath);
             Config = config;
-            CombinedRedirections = CombineRedirections(config);
 
             // pass on the command line options to its children
             _options = options;
+            _context = context;
+            _buildScope = new Lazy<HashSet<Document>>(() => GlobFiles());
+            _dependentDocsets = new Lazy<Dictionary<string, Docset>>(() => LoadDependencies());
+            _redirections = new Lazy<RedirectionMap>(() =>
+            {
+                var (errors, map) = RedirectionMap.Create(this);
+                context.Report("docfx.yml", errors);
+                return map;
+            });
         }
 
         private Dictionary<string, Docset> LoadDependencies()
@@ -78,38 +72,16 @@
                 // get dependent docset config or default config
                 // todo: what parent config should be pass on its children
                 Config.LoadIfExists(dir, _options, out var config);
-                result.TryAdd(PathUtility.NormalizeFolder(name), new Docset(dir, config, _options));
+                result.TryAdd(PathUtility.NormalizeFolder(name), new Docset(_context, dir, config, _options));
             }
             return result;
-        }
-
-        private Dictionary<string, string> CombineRedirections(Config config)
-        {
-            var redirections = new Dictionary<string, string>(config.Redirections, StringComparer.OrdinalIgnoreCase);
-            foreach (var (redirectFrom, redirectTo) in config.RedirectionsWithoutId)
-            {
-<<<<<<< HEAD
-                var (error, document) = Document.TryCreate(this, pathToDocset, true);
-                if (error != null)
-=======
-                if (redirections.ContainsKey(redirectFrom))
->>>>>>> dcbbb10a
-                {
-                    // just abort the whole process
-                    throw Errors.RedirectionConflict(redirectFrom);
-                }
-
-                redirections.Add(redirectFrom, redirectTo);
-            }
-
-            return redirections;
         }
 
         private HashSet<Document> GlobFiles()
         {
             return FileGlob.GetFiles(DocsetPath, Config.Content.Include, Config.Content.Exclude)
                            .Select(file => Document.TryCreateFromFile(this, Path.GetRelativePath(DocsetPath, file)))
-                           .Concat(Redirections.Keys)
+                           .Concat(Redirections.Files)
                            .ToHashSet();
         }
     }
