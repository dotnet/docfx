// Copyright (c) Microsoft. All rights reserved.
// Licensed under the MIT license. See LICENSE file in the project root for full license information.

using System;
using System.Collections.Concurrent;
using System.Collections.Generic;
using System.Diagnostics;
using System.Globalization;
using System.IO;
using System.Linq;

namespace Microsoft.Docs.Build
{
    /// <summary>
    /// A docset is a collection of documents in the folder identified by `docfx.yml/docfx.json`.
    /// </summary>
    internal class Docset : IEquatable<Docset>, IComparable<Docset>
    {
        /// <summary>
        /// Gets the absolute path to folder containing `docfx.yml/docfx.json`, it is not necessarily the path to git repository.
        /// </summary>
        public string DocsetPath { get; }

        /// <summary>
        /// Gets the config associated with this docset, loaded from `docfx.yml/docfx.json`.
        /// </summary>
        public Config Config { get; }

        /// <summary>
        /// Gets the culture computed from <see cref="Locale"/>/>.
        /// </summary>
        public CultureInfo Culture { get; }

        /// <summary>
        /// Gets the lower-case culture name computed from <see cref="CommandLineOptions.Locale" or <see cref="Config.DefaultLocale"/>/>
        /// </summary>
        public string Locale { get; }

        /// <summary>
        /// Gets a value indicating whether enable legacy output.
        /// </summary>
        public bool Legacy => Config.Legacy;

        /// <summary>
        /// Gets the reversed <see cref="Config.Routes"/> for faster lookup.
        /// </summary>
        public IReadOnlyDictionary<string, string> Routes { get; }

        /// <summary>
        /// Gets the root repository of docset
        /// </summary>
        public Repository Repository { get; }

        /// <summary>
        /// Gets the site base path
        /// </summary>
        public string SiteBasePath { get; }

        /// <summary>
        /// Gets the {Schema}://{HostName}
        /// </summary>
        public string HostName { get; }

        private readonly ConcurrentDictionary<string, Lazy<Repository>> _repositories;
<<<<<<< HEAD
        private readonly Lazy<IReadOnlyDictionary<string, Docset>> _dependencyDocsets;

        public Docset(
            ErrorLog errorLog,
            string docsetPath,
            string locale,
            Config config,
            CommandLineOptions options,
            Repository repository,
            DependencyGitLock dependencyLockModel)
        {
            Debug.Assert(dependencyLockModel != null);

            _options = options;
            _errorLog = errorLog;
=======

        public Docset(string docsetPath, string locale, Config config, Repository repository = null)
        {
>>>>>>> 2422e324
            Config = config;
            DocsetPath = PathUtility.NormalizeFolder(Path.GetFullPath(docsetPath));
            Locale = !string.IsNullOrEmpty(locale) ? locale.ToLowerInvariant() : config.Localization.DefaultLocale;
            Routes = NormalizeRoutes(config.Routes);
            Culture = CreateCultureInfo(Locale);
            (HostName, SiteBasePath) = SplitBaseUrl(config.BaseUrl);

            Repository = repository ?? Repository.Create(DocsetPath, branch: null);

<<<<<<< HEAD
            _dependencyDocsets = new Lazy<IReadOnlyDictionary<string, Docset>>(() =>
            {
                var (errors, dependencies) = LoadDependencies(_errorLog, docsetPath, Config, Locale, _options, dependencyLockModel);
                _errorLog.Write(errors);
                return dependencies;
            });

=======
>>>>>>> 2422e324
            _repositories = new ConcurrentDictionary<string, Lazy<Repository>>();
        }

        public Repository GetRepository(string filePath)
        {
            return GetRepositoryInternal(Path.Combine(DocsetPath, filePath));

            Repository GetRepositoryInternal(string fullPath)
            {
                if (GitUtility.IsRepo(fullPath))
                {
                    if (string.Equals(fullPath, DocsetPath.Substring(0, DocsetPath.Length - 1), PathUtility.PathComparison))
                    {
                        return Repository;
                    }

                    return Repository.Create(fullPath, branch: null);
                }

                var parent = Path.GetDirectoryName(fullPath);
                return !string.IsNullOrEmpty(parent)
                    ? _repositories.GetOrAdd(PathUtility.NormalizeFile(parent), k => new Lazy<Repository>(() => GetRepositoryInternal(k))).Value
                    : null;
            }
        }

        private static IReadOnlyDictionary<string, string> NormalizeRoutes(Dictionary<string, string> routes)
        {
            var result = new Dictionary<string, string>();
            foreach (var (key, value) in routes.Reverse())
            {
                result.Add(
                    key.EndsWith('/') || key.EndsWith('\\') ? PathUtility.NormalizeFolder(key) : PathUtility.NormalizeFile(key),
                    PathUtility.NormalizeFile(value));
            }
            return result;
        }

        private CultureInfo CreateCultureInfo(string locale)
        {
            try
            {
                return new CultureInfo(locale);
            }
            catch (CultureNotFoundException)
            {
                throw Errors.LocaleInvalid(locale).ToException();
            }
        }

<<<<<<< HEAD
        private static (List<Error>, Dictionary<string, Docset>) LoadDependencies(
            ErrorLog errorLog, string docsetPath, Config config, string locale, CommandLineOptions options, DependencyGitLock gitLock)
        {
            var errors = new List<Error>();
            var result = new Dictionary<string, Docset>(config.Dependencies.Count, PathUtility.PathComparer);
            foreach (var (name, url) in config.Dependencies)
            {
                var (remote, branch, _) = UrlUtility.SplitGitUrl(url);
                var (dir, commit) = RestoreGitMap.GetRestoreGitPath(gitLock, remote, branch, docsetPath, true);

                var repo = Repository.Create(dir, branch, remote, commit);
                result.TryAdd(PathUtility.NormalizeFolder(name), new Docset(errorLog, dir, locale, new Config(), options, repo, gitLock.GetGitLock(remote, branch)));
            }
            return (errors, result);
        }

=======
>>>>>>> 2422e324
        private static (string hostName, string siteBasePath) SplitBaseUrl(string baseUrl)
        {
            string hostName = string.Empty;
            string siteBasePath = ".";
            if (!string.IsNullOrEmpty(baseUrl)
                && Uri.TryCreate(baseUrl, UriKind.Absolute, out var uriResult))
            {
                if (uriResult.AbsolutePath != "/")
                {
                    siteBasePath = uriResult.AbsolutePath.Substring(1);
                }
                hostName = $"{uriResult.Scheme}://{uriResult.Host}";
            }
            return (hostName, siteBasePath);
        }

        public int CompareTo(Docset other)
        {
            return PathUtility.PathComparer.Compare(DocsetPath, other.DocsetPath);
        }

        public override int GetHashCode()
        {
            return PathUtility.PathComparer.GetHashCode(DocsetPath);
        }

        public override bool Equals(object obj)
        {
            return Equals(obj as Docset);
        }

        public bool Equals(Docset other)
        {
            if (other == null)
            {
                return false;
            }

            return PathUtility.PathComparer.Equals(DocsetPath, other.DocsetPath);
        }

        public static bool operator ==(Docset obj1, Docset obj2)
        {
            return Equals(obj1, obj2);
        }

        public static bool operator !=(Docset obj1, Docset obj2)
        {
            return !Equals(obj1, obj2);
        }
    }
}<|MERGE_RESOLUTION|>--- conflicted
+++ resolved
@@ -4,7 +4,6 @@
 using System;
 using System.Collections.Concurrent;
 using System.Collections.Generic;
-using System.Diagnostics;
 using System.Globalization;
 using System.IO;
 using System.Linq;
@@ -62,27 +61,9 @@
         public string HostName { get; }
 
         private readonly ConcurrentDictionary<string, Lazy<Repository>> _repositories;
-<<<<<<< HEAD
-        private readonly Lazy<IReadOnlyDictionary<string, Docset>> _dependencyDocsets;
 
-        public Docset(
-            ErrorLog errorLog,
-            string docsetPath,
-            string locale,
-            Config config,
-            CommandLineOptions options,
-            Repository repository,
-            DependencyGitLock dependencyLockModel)
+        public Docset(string docsetPath, string locale, Config config, Repository repository)
         {
-            Debug.Assert(dependencyLockModel != null);
-
-            _options = options;
-            _errorLog = errorLog;
-=======
-
-        public Docset(string docsetPath, string locale, Config config, Repository repository = null)
-        {
->>>>>>> 2422e324
             Config = config;
             DocsetPath = PathUtility.NormalizeFolder(Path.GetFullPath(docsetPath));
             Locale = !string.IsNullOrEmpty(locale) ? locale.ToLowerInvariant() : config.Localization.DefaultLocale;
@@ -92,16 +73,6 @@
 
             Repository = repository ?? Repository.Create(DocsetPath, branch: null);
 
-<<<<<<< HEAD
-            _dependencyDocsets = new Lazy<IReadOnlyDictionary<string, Docset>>(() =>
-            {
-                var (errors, dependencies) = LoadDependencies(_errorLog, docsetPath, Config, Locale, _options, dependencyLockModel);
-                _errorLog.Write(errors);
-                return dependencies;
-            });
-
-=======
->>>>>>> 2422e324
             _repositories = new ConcurrentDictionary<string, Lazy<Repository>>();
         }
 
@@ -152,25 +123,6 @@
             }
         }
 
-<<<<<<< HEAD
-        private static (List<Error>, Dictionary<string, Docset>) LoadDependencies(
-            ErrorLog errorLog, string docsetPath, Config config, string locale, CommandLineOptions options, DependencyGitLock gitLock)
-        {
-            var errors = new List<Error>();
-            var result = new Dictionary<string, Docset>(config.Dependencies.Count, PathUtility.PathComparer);
-            foreach (var (name, url) in config.Dependencies)
-            {
-                var (remote, branch, _) = UrlUtility.SplitGitUrl(url);
-                var (dir, commit) = RestoreGitMap.GetRestoreGitPath(gitLock, remote, branch, docsetPath, true);
-
-                var repo = Repository.Create(dir, branch, remote, commit);
-                result.TryAdd(PathUtility.NormalizeFolder(name), new Docset(errorLog, dir, locale, new Config(), options, repo, gitLock.GetGitLock(remote, branch)));
-            }
-            return (errors, result);
-        }
-
-=======
->>>>>>> 2422e324
         private static (string hostName, string siteBasePath) SplitBaseUrl(string baseUrl)
         {
             string hostName = string.Empty;
