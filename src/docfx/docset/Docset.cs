--- conflicted
+++ resolved
@@ -190,25 +190,7 @@
                         }
                     });
 
-<<<<<<< HEAD
                 return new HashSet<Document>(files.Concat(redirections));
-=======
-                var result = new HashSet<Document>(files);
-
-                foreach (var redirection in redirections)
-                {
-                    if (glob(redirection.FilePath))
-                    {
-                        result.Add(redirection);
-                    }
-                    else
-                    {
-                        _report.Write(Errors.RedirectionOutOfScope(redirection, Config.ConfigFileName));
-                    }
-                }
-
-                return result;
->>>>>>> 7e79c14d
             }
         }
     }
