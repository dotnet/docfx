--- conflicted
+++ resolved
@@ -156,20 +156,15 @@
             });
             _scanScope = new Lazy<HashSet<Document>>(() => CreateScanScope());
             _metadata = new Lazy<MetadataProvider>(() => new MetadataProvider(config));
-<<<<<<< HEAD
             _monikerRangeParser = new Lazy<MonikerRangeParser>(() => new MonikerRangeParser(monikerDefinition));
             _monikerAscendingComparer = new Lazy<MonikerComparer>(() => new MonikerComparer(monikerDefinition));
             _monikerDescendingComparer = new Lazy<MonikerComparer>(() => new MonikerComparer(monikerDefinition, false));
-            _legacyTemplate = new Lazy<LegacyTemplate>(() => new LegacyTemplate(RestoreMap.GetGitRestorePath(LocalizationConvention.GetLocalizationTheme(Config.Theme, Locale, Config.Localization.DefaultLocale)), Locale));
-=======
             _legacyTemplate = new Lazy<LegacyTemplate>(() =>
             {
                 Debug.Assert(!string.IsNullOrEmpty(Config.Theme));
                 var (themeRemote, branch) = LocalizationConvention.GetLocalizationTheme(Config.Theme, Locale, Config.Localization.DefaultLocale);
                 return new LegacyTemplate(RestoreMap.GetGitRestorePath($"{themeRemote}#{branch}"), Locale);
             });
-            _monikerRangeParser = new Lazy<MonikerRangeParser>(() => CreateMonikerRangeParser());
->>>>>>> c416cc3c
             _monikersProvider = new Lazy<MonikersProvider>(() => new MonikersProvider(Config));
         }
 
