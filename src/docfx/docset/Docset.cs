--- conflicted
+++ resolved
@@ -142,13 +142,9 @@
             });
             _scanScope = new Lazy<HashSet<Document>>(() => CreateScanScope());
             _metadata = new Lazy<MetadataProvider>(() => new MetadataProvider(config));
-<<<<<<< HEAD
             _legacyTemplate = new Lazy<LegacyTemplate>(() => new LegacyTemplate(RestoreMap.GetGitRepositoryPath(Config.Dependencies["_themes"]), Locale));
-=======
-            _legacyTemplate = new Lazy<LegacyTemplate>(() => new LegacyTemplate(RestoreMap.GetGitRestorePath(Config.Dependencies["_themes"]), Locale));
             _monikerRangeParser = new Lazy<MonikerRangeParser>(() => CreateMonikerRangeParser());
             _monikersProvider = new Lazy<MonikersProvider>(() => new MonikersProvider(Config, MonikerRangeParser));
->>>>>>> 0bd12bf5
         }
 
         private CultureInfo CreateCultureInfo(string locale)
