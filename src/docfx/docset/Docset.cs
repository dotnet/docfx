--- conflicted
+++ resolved
@@ -25,11 +25,7 @@
         public Config Config { get; }
 
         /// <summary>
-<<<<<<< HEAD
         /// Gets the culture info computed from <see cref="Config.Locale"/>.
-=======
-        /// Gets the culture computed from <see cref="Config.Locale"/>.
->>>>>>> 97c663e6
         /// </summary>
         public CultureInfo Culture { get; }
 
