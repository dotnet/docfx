--- conflicted
+++ resolved
@@ -1,4 +1,4 @@
-// Copyright (c) Microsoft. All rights reserved.
+﻿// Copyright (c) Microsoft. All rights reserved.
 // Licensed under the MIT license. See LICENSE file in the project root for full license information.
 
 using System;
@@ -68,9 +68,14 @@
         public DependencyLockModel DependencyLock { get; }
 
         /// <summary>
-        /// Gets the dependency repos/file mappings
-        /// </summary>
-        public RestoreGitMap RestoreMap { get; }
+        /// Gets the dependency git repository mappings
+        /// </summary>
+        public RestoreGitMap RestoreGitMap { get; }
+
+        /// <summary>
+        /// Gets the dependency file mappings
+        /// </summary>
+        public RestoreFileMap RestoreFileMap { get; }
 
         /// <summary>
         /// Gets the site base path
@@ -98,15 +103,15 @@
             string locale,
             Config config,
             CommandLineOptions options,
-            RestoreGitMap restoreMap,
+            RestoreGitMap restoreGitMap,
             Repository repository = null,
             Repository fallbackRepo = default,
             Docset localizedDocset = null,
             Docset fallbackDocset = null,
             bool isDependency = false)
-            : this(errorLog, docsetPath, !string.IsNullOrEmpty(locale) ? locale : config.Localization.DefaultLocale, config, options, restoreMap, repository, fallbackDocset, localizedDocset)
-        {
-            Debug.Assert(restoreMap != null);
+            : this(errorLog, docsetPath, !string.IsNullOrEmpty(locale) ? locale : config.Localization.DefaultLocale, config, options, restoreGitMap, repository, fallbackDocset, localizedDocset)
+        {
+            Debug.Assert(restoreGitMap != null);
 
             if (!isDependency && !string.Equals(Locale, Config.Localization.DefaultLocale, StringComparison.OrdinalIgnoreCase))
             {
@@ -114,12 +119,12 @@
                 // source docset configuration will be overwritten by build locale overwrite configuration
                 if (fallbackRepo != default)
                 {
-                    FallbackDocset = new Docset(_errorLog, fallbackRepo.Path, Locale, Config, _options, RestoreMap, fallbackRepo, localizedDocset: this, isDependency: true);
-                }
-                else if (LocalizationUtility.TryGetLocalizedDocsetPath(this, restoreMap, Config, Locale, out var localizationDocsetPath, out var localizationBranch))
+                    FallbackDocset = new Docset(_errorLog, fallbackRepo.Path, Locale, Config, _options, RestoreGitMap, fallbackRepo, localizedDocset: this, isDependency: true);
+                }
+                else if (LocalizationUtility.TryGetLocalizedDocsetPath(this, restoreGitMap, Config, Locale, out var localizationDocsetPath, out var localizationBranch))
                 {
                     var repo = Repository.Create(localizationDocsetPath, localizationBranch);
-                    LocalizationDocset = new Docset(_errorLog, localizationDocsetPath, Locale, Config, _options, RestoreMap, repo, fallbackDocset: this, isDependency: true);
+                    LocalizationDocset = new Docset(_errorLog, localizationDocsetPath, Locale, Config, _options, RestoreGitMap, repo, fallbackDocset: this, isDependency: true);
                 }
             }
         }
@@ -130,7 +135,7 @@
             string locale,
             Config config,
             CommandLineOptions options,
-            RestoreGitMap restoreMap,
+            RestoreGitMap restoreGitMap,
             Repository repository = null,
             Docset fallbackDocset = null,
             Docset localizedDocset = null)
@@ -139,7 +144,6 @@
 
             _options = options;
             _errorLog = errorLog;
-            RestoreMap = restoreMap;
             Config = config;
             DocsetPath = PathUtility.NormalizeFolder(Path.GetFullPath(docsetPath));
             Locale = locale.ToLowerInvariant();
@@ -151,9 +155,12 @@
 
             Repository = repository ?? Repository.Create(DocsetPath, branch: null);
 
+            RestoreGitMap = restoreGitMap;
+            RestoreFileMap = new RestoreFileMap(this);
+
             _dependencyDocsets = new Lazy<IReadOnlyDictionary<string, Docset>>(() =>
             {
-                var (errors, dependencies) = LoadDependencies(_errorLog, docsetPath, Config, Locale, RestoreMap, _options);
+                var (errors, dependencies) = LoadDependencies(_errorLog, docsetPath, Config, Locale, RestoreGitMap, _options);
                 _errorLog.Write(errors);
                 return dependencies;
             });
@@ -208,20 +215,6 @@
             }
         }
 
-<<<<<<< HEAD
-        private JsonSchema LoadMetadataSchema(Config config)
-        {
-            var token = new JObject();
-            foreach (var metadataSchema in config.MetadataSchema)
-            {
-                var content = RestoreFileMap.GetRestoredFileContent(this, metadataSchema);
-                JsonUtility.Merge(token, JsonUtility.Parse(content, new FilePath(metadataSchema)).value as JObject);
-            }
-            return JsonUtility.ToObject<JsonSchema>(token).value;
-        }
-
-=======
->>>>>>> 495d166a
         private static (List<Error>, Dictionary<string, Docset>) LoadDependencies(
             ErrorLog errorLog, string docsetPath, Config config, string locale, RestoreGitMap restoreMap, CommandLineOptions options)
         {
