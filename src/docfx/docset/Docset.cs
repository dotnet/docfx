// Copyright (c) Microsoft. All rights reserved.
// Licensed under the MIT license. See LICENSE file in the project root for full license information.

using System;
using System.Collections.Concurrent;
using System.Collections.Generic;
using System.Diagnostics;
using System.Globalization;
using System.IO;
using System.Linq;
using System.Threading.Tasks;

namespace Microsoft.Docs.Build
{
    /// <summary>
    /// A docset is a collection of documents in the folder identified by `docfx.yml/docfx.json`.
    /// </summary>
    internal class Docset
    {
        /// <summary>
        /// Gets the absolute path to folder containing `docfx.yml/docfx.json`, it is not necessarily the path to git repository.
        /// </summary>
        public string DocsetPath { get; }

        /// <summary>
        /// Gets the config associated with this docset, loaded from `docfx.yml/docfx.json`.
        /// </summary>
        public Config Config { get; }

        /// <summary>
        /// Gets the culture computed from <see cref="Locale"/>/>.
        /// </summary>
        public CultureInfo Culture { get; }

        /// <summary>
        /// Gets the lower-case culture name computed from <see cref="CommandLineOptions.Locale" or <see cref="Config.DefaultLocale"/>/>
        /// </summary>
        public string Locale { get; }

        /// <summary>
        /// Gets a value indicating whether enable legacy output.
        /// </summary>
        public bool Legacy => _options.Legacy;

        /// <summary>
        /// Gets the resolve alias
        /// </summary>
        public IReadOnlyDictionary<string, string> ResolveAlias { get; }

        /// <summary>
        /// Gets the localization docset, it will be set when the current build locale is different with default locale
        /// </summary>
        public Docset LocalizationDocset { get; private set; }

        /// <summary>
        /// Gets the fallback docset, usually is English docset. It will be set when the current docset is localization docset.
        /// </summary>
        public Docset FallbackDocset { get; private set; }

        /// <summary>
        /// Gets the reversed <see cref="Config.Routes"/> for faster lookup.
        /// </summary>
        public IReadOnlyDictionary<string, string> Routes { get; }

        /// <summary>
        /// Gets the root repository of docset
        /// </summary>
        public Repository Repository { get; }

        /// <summary>
        /// Gets the dependency repos/files locked version
        /// </summary>
        public DependencyLockModel DependencyLock { get; }

        /// <summary>
        /// Gets the dependent docsets
        /// </summary>
        public IReadOnlyDictionary<string, Docset> DependencyDocsets => _dependencyDocsets.Value;

        /// <summary>
        /// Gets the redirection map.
        /// </summary>
        public RedirectionMap Redirections => _redirections.Value;

        /// <summary>
        /// Gets the initial build scope.
        /// </summary>
        public HashSet<Document> BuildScope => _buildScope.Value;

        /// <summary>
        /// Gets the scan scope used to generate toc map, xref map, xxx map before build
        /// </summary>
        public HashSet<Document> ScanScope => _scanScope.Value;

        public TemplateEngine Template => _template.Value;

        private readonly CommandLineOptions _options;
        private readonly Report _report;
        private readonly DependencyGitPool _dependencyGitPool;
        private readonly ConcurrentDictionary<string, Lazy<Repository>> _repositories;
        private readonly Lazy<HashSet<Document>> _buildScope;
        private readonly Lazy<HashSet<Document>> _scanScope;
        private readonly Lazy<RedirectionMap> _redirections;
        private readonly Lazy<TemplateEngine> _template;
        private readonly Lazy<IReadOnlyDictionary<string, Docset>> _dependencyDocsets;

        public Docset(
            Report report,
            string docsetPath,
            string locale,
            Config config,
            CommandLineOptions options,
            DependencyLockModel dependencyLock,
            DependencyGitPool dependencyGitPool,
            Repository repository = null,
            Docset localizedDocset = null,
            Docset fallbackDocset = null,
            bool isDependency = false)
            : this(report, docsetPath, !string.IsNullOrEmpty(locale) ? locale : config.Localization.DefaultLocale, config, options, dependencyLock, dependencyGitPool, repository, fallbackDocset, localizedDocset)
        {
            Debug.Assert(dependencyLock != null);
            Debug.Assert(dependencyGitPool != null);

            if (!isDependency && !string.Equals(Locale, Config.Localization.DefaultLocale, StringComparison.OrdinalIgnoreCase))
            {
                // localization/fallback docset will share the same context, config, build locale and options with source docset
                // source docset configuration will be overwritten by build locale overwrite configuration
                if (LocalizationUtility.TryGetSourceDocsetPath(this, dependencyGitPool, out var sourceDocsetPath, out var sourceBranch, out _))
                {
                    var repo = Repository.Create(sourceDocsetPath, sourceBranch);
                    FallbackDocset = new Docset(_report, sourceDocsetPath, Locale, Config, _options, DependencyLock, _dependencyGitPool, repo, localizedDocset: this, isDependency: true);
                }
                else if (LocalizationUtility.TryGetLocalizedDocsetPath(this, dependencyGitPool, Config, Locale, out var localizationDocsetPath, out var localizationBranch, out var localizationDependencyLock))
                {
                    var repo = Repository.Create(localizationDocsetPath, localizationBranch);
                    LocalizationDocset = new Docset(_report, localizationDocsetPath, Locale, Config, _options, DependencyLock, _dependencyGitPool, repo, fallbackDocset: this, isDependency: true);
                }
            }
        }

        private Docset(
            Report report,
            string docsetPath,
            string locale,
            Config config,
            CommandLineOptions options,
            DependencyLockModel dependencyLock,
            DependencyGitPool dependencyGitPool,
            Repository repository = null,
            Docset fallbackDocset = null,
            Docset localizedDocset = null)
        {
            Debug.Assert(fallbackDocset == null || localizedDocset == null);

            _options = options;
            _report = report;
            _dependencyGitPool = dependencyGitPool;
            Config = config;
            DocsetPath = PathUtility.NormalizeFolder(Path.GetFullPath(docsetPath));
            Locale = locale.ToLowerInvariant();
            Routes = NormalizeRoutes(config.Routes);
            Culture = CreateCultureInfo(locale);
            LocalizationDocset = localizedDocset;
            FallbackDocset = fallbackDocset;
            DependencyLock = dependencyLock;

            ResolveAlias = LoadResolveAlias(Config);
            Repository = repository ?? Repository.Create(DocsetPath, branch: null);

            // pass on the command line options to its children
            _buildScope = new Lazy<HashSet<Document>>(() => CreateBuildScope(Redirections.Files));
            _redirections = new Lazy<RedirectionMap>(() =>
            {
                var (errors, map) = RedirectionMap.Create(this);
                report.Write(Config.ConfigFileName, errors);
                return map;
            });
            _scanScope = new Lazy<HashSet<Document>>(() => GetScanScope(this));

<<<<<<< HEAD
            _template = new Lazy<TemplateEngine>(CreateTemplate);
=======
            _template = new Lazy<TemplateEngine>(() =>
            {
                Debug.Assert(!string.IsNullOrEmpty(Config.Theme));

                var (themeRemote, themeBranch) = LocalizationUtility.GetLocalizedTheme(Config.Theme, Locale, Config.Localization.DefaultLocale);
                var (themePath, themeLock) = _dependencyGitPool.GetGitRestorePath($"{themeRemote}#{themeBranch}", DependencyLock);
                Log.Write($"Using theme '{themeRemote}#{themeLock.Commit}' at '{themePath}'");

                return new TemplateEngine(themePath, Locale);
            });
>>>>>>> b8748238

            _dependencyDocsets = new Lazy<IReadOnlyDictionary<string, Docset>>(() =>
            {
                var (errors, dependencies) = LoadDependencies(_report, Config, Locale, DependencyLock, _dependencyGitPool, _options);
                _report.Write(Config.ConfigFileName, errors);
                return dependencies;
            });

            _repositories = new ConcurrentDictionary<string, Lazy<Repository>>();
        }

        public Repository GetRepository(string filePath)
        {
            return GetRepositoryInternal(Path.Combine(DocsetPath, filePath));

            Repository GetRepositoryInternal(string fullPath)
            {
                if (GitUtility.IsRepo(fullPath))
                {
                    if (string.Equals(fullPath, DocsetPath.Substring(0, DocsetPath.Length - 1), PathUtility.PathComparison))
                    {
                        return Repository;
                    }

                    return Repository.Create(fullPath, branch: null);
                }

                var parent = Path.GetDirectoryName(fullPath);
                return !string.IsNullOrEmpty(parent)
                    ? _repositories.GetOrAdd(PathUtility.NormalizeFile(parent), k => new Lazy<Repository>(() => GetRepositoryInternal(k))).Value
                    : null;
            }
        }

        private static IReadOnlyDictionary<string, string> NormalizeRoutes(Dictionary<string, string> routes)
        {
            var result = new Dictionary<string, string>();
            foreach (var (key, value) in routes.Reverse())
            {
                result.Add(
                    key.EndsWith('/') || key.EndsWith('\\') ? PathUtility.NormalizeFolder(key) : PathUtility.NormalizeFile(key),
                    PathUtility.NormalizeFile(value));
            }
            return result;
        }

        private CultureInfo CreateCultureInfo(string locale)
        {
            try
            {
                return new CultureInfo(locale);
            }
            catch (CultureNotFoundException)
            {
                throw Errors.InvalidLocale(locale).ToException();
            }
        }

        private Dictionary<string, string> LoadResolveAlias(Config config)
        {
            var result = new Dictionary<string, string>(PathUtility.PathComparer);

            foreach (var (alias, aliasPath) in config.ResolveAlias)
            {
                result.TryAdd(PathUtility.NormalizeFolder(alias), PathUtility.NormalizeFolder(aliasPath));
            }

            return result.Reverse().ToDictionary(item => item.Key, item => item.Value);
        }

        private HashSet<Document> CreateBuildScope(IEnumerable<Document> redirections)
        {
            using (Progress.Start("Globbing files"))
            {
                var glob = GlobUtility.CreateGlobMatcher(Config.Files, Config.Exclude.Concat(Config.DefaultExclude).ToArray());
                var files = new ConcurrentBag<Document>();

                ParallelUtility.ForEach(
                    Directory.EnumerateFiles(DocsetPath, "*.*", SearchOption.AllDirectories),
                    file =>
                    {
                        var relativePath = Path.GetRelativePath(DocsetPath, file);
                        if (glob(relativePath))
                        {
                            files.Add(Document.TryCreateFromFile(this, relativePath));
                        }
                    });

                var result = new HashSet<Document>(files);

                foreach (var redirection in redirections)
                {
                    if (glob(redirection.FilePath))
                    {
                        result.Add(redirection);
                    }
                    else
                    {
                        _report.Write(Errors.RedirectionOutOfScope(redirection, Config.ConfigFileName));
                    }
                }

                return result;
            }
        }

<<<<<<< HEAD
        private TemplateEngine CreateTemplate()
        {
            if (string.IsNullOrEmpty(Config.Theme))
            {
                return new TemplateEngine(Path.Combine(AppContext.BaseDirectory, "theme"), Locale);
            }

            var (themeRemote, themeBranch) = LocalizationUtility.GetLocalizedTheme(Config.Theme, Locale, Config.Localization.DefaultLocale);
            var (themePath, themeLock) = RestoreMap.GetGitRestorePath($"{themeRemote}#{themeBranch}", DependencyLock);
            Log.Write($"Using theme '{themeRemote}#{themeLock.Commit}' at '{themePath}'");

            return new TemplateEngine(themePath, Locale);
        }

        private static async Task<(List<Error>, Dictionary<string, Docset>)> LoadDependencies(Report report, Config config, string locale, DependencyLockModel dependencyLock, CommandLineOptions options)
=======
        private static (List<Error>, Dictionary<string, Docset>) LoadDependencies(Report report, Config config, string locale, DependencyLockModel dependencyLock, DependencyGitPool dependencyGitPool, CommandLineOptions options)
>>>>>>> b8748238
        {
            var errors = new List<Error>();
            var result = new Dictionary<string, Docset>(config.Dependencies.Count, PathUtility.PathComparer);
            foreach (var (name, url) in config.Dependencies)
            {
                var (dir, subLock) = dependencyGitPool.GetGitRestorePath(url, dependencyLock);

                // get dependent docset config or default config
                // todo: what parent config should be pass on its children
                var (loadErrors, subConfig) = ConfigLoader.TryLoad(dir, options, locale);
                errors.AddRange(loadErrors);

                result.TryAdd(PathUtility.NormalizeFolder(name), new Docset(report, dir, locale, subConfig, options, subLock, dependencyGitPool, isDependency: true));
            }
            return (errors, result);
        }

        private static HashSet<Document> GetScanScope(Docset docset)
        {
            var scanScopeFilePaths = new HashSet<string>(PathUtility.PathComparer);
            var scanScope = new HashSet<Document>();

            foreach (var buildScope in new[] { docset.LocalizationDocset?.BuildScope, docset.BuildScope, docset.FallbackDocset?.BuildScope })
            {
                if (buildScope == null)
                {
                    continue;
                }

                foreach (var document in buildScope)
                {
                    if (scanScopeFilePaths.Add(document.FilePath))
                    {
                        scanScope.Add(document);
                    }
                }
            }

            return scanScope;
        }
    }
}<|MERGE_RESOLUTION|>--- conflicted
+++ resolved
@@ -177,9 +177,6 @@
             });
             _scanScope = new Lazy<HashSet<Document>>(() => GetScanScope(this));
 
-<<<<<<< HEAD
-            _template = new Lazy<TemplateEngine>(CreateTemplate);
-=======
             _template = new Lazy<TemplateEngine>(() =>
             {
                 Debug.Assert(!string.IsNullOrEmpty(Config.Theme));
@@ -190,7 +187,6 @@
 
                 return new TemplateEngine(themePath, Locale);
             });
->>>>>>> b8748238
 
             _dependencyDocsets = new Lazy<IReadOnlyDictionary<string, Docset>>(() =>
             {
@@ -297,25 +293,7 @@
             }
         }
 
-<<<<<<< HEAD
-        private TemplateEngine CreateTemplate()
-        {
-            if (string.IsNullOrEmpty(Config.Theme))
-            {
-                return new TemplateEngine(Path.Combine(AppContext.BaseDirectory, "theme"), Locale);
-            }
-
-            var (themeRemote, themeBranch) = LocalizationUtility.GetLocalizedTheme(Config.Theme, Locale, Config.Localization.DefaultLocale);
-            var (themePath, themeLock) = RestoreMap.GetGitRestorePath($"{themeRemote}#{themeBranch}", DependencyLock);
-            Log.Write($"Using theme '{themeRemote}#{themeLock.Commit}' at '{themePath}'");
-
-            return new TemplateEngine(themePath, Locale);
-        }
-
-        private static async Task<(List<Error>, Dictionary<string, Docset>)> LoadDependencies(Report report, Config config, string locale, DependencyLockModel dependencyLock, CommandLineOptions options)
-=======
         private static (List<Error>, Dictionary<string, Docset>) LoadDependencies(Report report, Config config, string locale, DependencyLockModel dependencyLock, DependencyGitPool dependencyGitPool, CommandLineOptions options)
->>>>>>> b8748238
         {
             var errors = new List<Error>();
             var result = new Dictionary<string, Docset>(config.Dependencies.Count, PathUtility.PathComparer);
