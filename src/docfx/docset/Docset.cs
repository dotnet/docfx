--- conflicted
+++ resolved
@@ -244,41 +244,5 @@
                 return result;
             }
         }
-
-<<<<<<< HEAD
-        private MonikerRangeParser CreateMonikerRangeParser()
-        {
-            var monikerDefinition = new MonikerDefinitionModel();
-            if (!string.IsNullOrEmpty(Config.MonikerDefinition))
-            {
-                var path = RestoreMap.GetFileRestorePath(Config.MonikerDefinition);
-                monikerDefinition = JsonUtility.Deserialize<MonikerDefinitionModel>(File.ReadAllText(path));
-            }
-            return new MonikerRangeParser(monikerDefinition);
-=======
-        private HashSet<Document> CreateScanScope()
-        {
-            var scanScopeFilePaths = new HashSet<string>(PathUtility.PathComparer);
-            var scanScope = new HashSet<Document>();
-
-            foreach (var buildScope in new[] { LocalizationDocset?.BuildScope, BuildScope, FallbackDocset?.BuildScope })
-            {
-                if (buildScope == null)
-                {
-                    continue;
-                }
-
-                foreach (var document in buildScope)
-                {
-                    if (scanScopeFilePaths.Add(document.FilePath))
-                    {
-                        scanScope.Add(document);
-                    }
-                }
-            }
-
-            return scanScope;
->>>>>>> 5654aa36
-        }
     }
 }