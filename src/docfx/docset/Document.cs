--- conflicted
+++ resolved
@@ -93,11 +93,7 @@
             string siteUrl,
             string outputPath,
             ContentType contentType,
-<<<<<<< HEAD
-=======
-            bool isMasterContent,
             bool isExperimental,
->>>>>>> 189f11be
             string redirectionUrl = null)
         {
             Debug.Assert(!Path.IsPathRooted(filePath));
@@ -109,11 +105,7 @@
             SiteUrl = siteUrl;
             OutputPath = outputPath;
             ContentType = contentType;
-<<<<<<< HEAD
-=======
-            IsMasterContent = isMasterContent;
             IsExperimental = isExperimental;
->>>>>>> 189f11be
             RedirectionUrl = redirectionUrl;
 
             _id = new Lazy<(string docId, string versionId)>(() => LoadDocumentId());
@@ -197,11 +189,7 @@
 
             var filePath = PathUtility.NormalizeFile(path);
             var type = GetContentType(filePath);
-<<<<<<< HEAD
-=======
-            var isMasterContent = type == ContentType.Markdown || type == ContentType.SchemaDocument;
             var isExperimental = Path.GetFileNameWithoutExtension(filePath).EndsWith("experimental", PathUtility.PathComparison);
->>>>>>> 189f11be
             var routedFilePath = ApplyRoutes(filePath, docset.Config.Routes);
 
             var sitePath = FilePathToSitePath(routedFilePath, type);
@@ -214,11 +202,7 @@
                 return (Errors.InvalidRedirection(filePath, type), null);
             }
 
-<<<<<<< HEAD
-            return (null, new Document(docset, filePath, sitePath, siteUrl, outputPath, contentType, redirectionUrl));
-=======
-            return (null, new Document(docset, filePath, sitePath, siteUrl, outputPath, contentType, isMasterContent, isExperimental, redirectionUrl));
->>>>>>> 189f11be
+            return (null, new Document(docset, filePath, sitePath, siteUrl, outputPath, contentType, isExperimental, redirectionUrl));
         }
 
         /// <summary>
@@ -271,37 +255,17 @@
                 !path.EndsWith(".json", PathUtility.PathComparison) &&
                 !path.EndsWith(".yml", PathUtility.PathComparison))
             {
-<<<<<<< HEAD
                 return ContentType.Resource;
-=======
-                if (name.Equals("TOC", PathUtility.PathComparison) || name.Equals("TOC.experimental", PathUtility.PathComparison))
-                {
-                    return ContentType.TableOfContents;
-                }
-                return ContentType.Markdown;
->>>>>>> 189f11be
             }
 
             var name = Path.GetFileNameWithoutExtension(path);
             if (name.Equals("TOC", PathUtility.PathComparison))
             {
-<<<<<<< HEAD
                 return ContentType.TableOfContents;
             }
             if (name.Equals("docfx", PathUtility.PathComparison))
             {
                 return ContentType.Unknown;
-=======
-                if (name.Equals("TOC", PathUtility.PathComparison) || name.Equals("TOC.experimental", PathUtility.PathComparison))
-                {
-                    return ContentType.TableOfContents;
-                }
-                if (name.Equals("docfx", PathUtility.PathComparison))
-                {
-                    return ContentType.Unknown;
-                }
-                return ContentType.SchemaDocument;
->>>>>>> 189f11be
             }
 
             return ContentType.Page;
