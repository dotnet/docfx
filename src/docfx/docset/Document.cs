// Copyright (c) Microsoft. All rights reserved.
// Licensed under the MIT license. See LICENSE file in the project root for full license information.

using System;
using System.Collections.Generic;
using System.Diagnostics;
using System.IO;
using System.Linq;
using System.Text;

namespace Microsoft.Docs.Build
{
    internal class Document : IEquatable<Document>, IComparable<Document>
    {
        /// <summary>
        /// Gets the owning docset of this document. A document can only belong to one docset.
        /// TODO: Split data and behaviorial objects from Document and Docset
        /// </summary>
        public Docset Docset { get; }

        /// <summary>
        /// Gets the content type of this document.
        /// </summary>
        public ContentType ContentType { get; }

        /// <summary>
        /// Gets the MIME type specifed in YAML header or JSON $schema.
        /// </summary>
        public SourceInfo<string> Mime { get; }

        /// <summary>
        /// Gets the source file path relative to docset folder that is:
        ///
        ///  - Normalized using <see cref="PathUtility.NormalizeFile(string)"/>
        ///  - Does not start with '/'
        ///  - Does not end with '/'
        /// </summary>
        public FilePath FilePath { get; }

        /// <summary>
        /// Gets file path relative to site root that is:
        /// For dynamic rendering:
        ///       locale  moniker-list-hash    site-path
        ///       |-^-| |--^---| |----------------^----------------|
        /// _site/en-us/603b739b/dotnet/api/system.string/index.json
        ///
        ///  - Normalized using <see cref="PathUtility.NormalizeFile(string)"/>
        ///  - Does not start with '/'
        ///  - Does not end with '/'
        /// </summary>
        public string SitePath { get; }

        /// <summary>
        /// Gets the Url relative to site root that is:
        /// For dynamic rendering:
        ///       locale moniker-list-hash    site-url
        ///       |-^-| |---^--| |----------------^-----|
        /// _site/en-us/603b739b/dotnet/api/system.string
        ///
        ///  - Normalized using <see cref="PathUtility.NormalizeFile(string)"/>
        ///  - Always start with '/'
        ///  - May end with '/' if it is index.html
        ///  - Does not escape with <see cref="UrlUtility.EscapeUrl(string)"/>
        /// </summary>
        public string SiteUrl { get; }

        /// <summary>
        /// Gets the canonical URL without locale
        /// </summary>
        public string CanonicalUrlWithoutLocale { get; }

        /// <summary>
        /// Gets the canonical URL
        /// </summary>
        public string CanonicalUrl { get; }

        /// <summary>
        /// Gets the document id and version independent id
        /// </summary>
        public (string id, string versionIndependentId) Id => _id.Value;

        /// <summary>
        /// Gets the redirection URL if <see cref="ContentType"/> is <see cref="ContentType.Redirection"/>
        /// </summary>
        public string RedirectionUrl { get; }

        /// <summary>
        /// Gets a value indicating whether it's an experimental content
        /// </summary>
        public bool IsExperimental { get; }

        /// <summary>
        /// Gets a value indicating whether the current document is schema data
        /// </summary>
        public bool IsPage { get; }

        /// <summary>
        /// Gets the repository
        /// </summary>
        public Repository Repository => _repository.Value;

        private readonly Lazy<(string docId, string versionIndependentId)> _id;
        private readonly Lazy<Repository> _repository;
        private readonly byte[] _bytes;

        /// <summary>
        /// Intentionally left as private. Use <see cref="Document.CreateFromFile(Docset, string)"/> instead.
        /// </summary>
        private Document(
            Docset docset,
            FilePath filePath,
            string sitePath,
            string siteUrl,
            string canonicalUrlWithoutLocale,
            string canonicalUrl,
            ContentType contentType,
            SourceInfo<string> mime,
            bool isExperimental,
            string redirectionUrl = null,
<<<<<<< HEAD
            bool isPage = true,
            byte[] bytes = null)
=======
            bool isPage = true)
>>>>>>> 54faf8d8
        {
            Debug.Assert(!Path.IsPathRooted(filePath.Path));
            Debug.Assert(ContentType == ContentType.Redirection ? redirectionUrl != null : true);

            Docset = docset;
            FilePath = filePath;
            SitePath = sitePath;
            SiteUrl = siteUrl;
            CanonicalUrlWithoutLocale = canonicalUrlWithoutLocale;
            CanonicalUrl = canonicalUrl;
            ContentType = contentType;
            Mime = mime;
            IsExperimental = isExperimental;
            RedirectionUrl = redirectionUrl;
            IsPage = isPage;

            _id = new Lazy<(string docId, string versionId)>(() => LoadDocumentId());
            _repository = new Lazy<Repository>(() => Docset.GetRepository(FilePath.Path));
            _bytes = bytes;

            Debug.Assert(IsValidRelativePath(FilePath.Path));
            Debug.Assert(IsValidRelativePath(SitePath));

            Debug.Assert(SiteUrl.StartsWith('/'));
            Debug.Assert(!SiteUrl.EndsWith('/') || Path.GetFileNameWithoutExtension(SitePath) == "index");
        }

<<<<<<< HEAD
        public Stream ReadStream()
        {
            Debug.Assert(ContentType != ContentType.Redirection);
            if (_bytes != null)
            {
                return new MemoryStream(_bytes);
            }

            return File.OpenRead(Path.Combine(Docset.DocsetPath, FilePath.Path));
        }

        /// <summary>
        /// Reads this document as text, throws if it does not exists.
        /// </summary>
        public string ReadText()
        {
            Debug.Assert(ContentType != ContentType.Redirection);

            using (var reader = new StreamReader(ReadStream()))
            {
                return reader.ReadToEnd();
            }
        }

=======
>>>>>>> 54faf8d8
        public string GetOutputPath(List<string> monikers, string siteBasePath, bool isPage = true)
        {
            var outputPath = PathUtility.NormalizeFile(Path.Combine(
                siteBasePath,
                $"{MonikerUtility.GetGroup(monikers)}",
                Path.GetRelativePath(siteBasePath, SitePath)));

            return Docset.Legacy && isPage ? LegacyUtility.ChangeExtension(outputPath, ".raw.page.json") : outputPath;
        }

        public int CompareTo(Document other)
        {
            var result = PathUtility.PathComparer.Compare(Docset.DocsetPath, other.Docset.DocsetPath);
            if (result == 0)
                result = ContentType.CompareTo(other.ContentType);
            if (result == 0)
                result = FilePath.CompareTo(other.FilePath);
            return result;
        }

        public override int GetHashCode()
        {
            return HashCode.Combine(
                PathUtility.PathComparer.GetHashCode(Docset.DocsetPath),
                PathUtility.PathComparer.GetHashCode(FilePath),
                ContentType);
        }

        public bool Equals(Document other)
        {
            if (other is null)
            {
                return false;
            }

            return string.Equals(Docset.DocsetPath, other.Docset.DocsetPath, PathUtility.PathComparison) &&
                   Equals(FilePath, other.FilePath) &&
                   ContentType == other.ContentType;
        }

        public override bool Equals(object obj)
        {
            return Equals(obj as Document);
        }

        public override string ToString()
        {
            return FilePath.ToString();
        }

        public static bool operator ==(Document obj1, Document obj2)
        {
            return Equals(obj1, obj2);
        }

        public static bool operator !=(Document obj1, Document obj2)
        {
            return !Equals(obj1, obj2);
        }

        /// <summary>
        /// Opens a new <see cref="Document"/> based on the path relative to docset.
        /// </summary>
        /// <param name="docset">The current docset</param>
        /// <param name="path">The path relative to docset root</param>
<<<<<<< HEAD
        public static Document Create(
            Docset docset,
            FilePath path,
            TemplateEngine templateEngine,
            string redirectionUrl = null,
            bool combineRedirectUrl = false,
            byte[] bytes = null)
=======
        public static Document Create(Docset docset, FilePath path, Input input, TemplateEngine templateEngine, string redirectionUrl = null, bool combineRedirectUrl = false)
>>>>>>> 54faf8d8
        {
            Debug.Assert(docset != null);

            var isConfigReference = docset.Config.Extend.Concat(docset.Config.GetFileReferences()).Contains(path.Path, PathUtility.PathComparer);
            var type = isConfigReference ? ContentType.Unknown : GetContentType(path.Path);
            var mime = type == ContentType.Page ? ReadMimeFromFile(input, path) : default;
            var isPage = templateEngine.IsPage(mime);
            var isExperimental = Path.GetFileNameWithoutExtension(path.Path).EndsWith(".experimental", PathUtility.PathComparison);
            var routedFilePath = ApplyRoutes(path.Path, docset.Routes, docset.SiteBasePath);

            var sitePath = FilePathToSitePath(routedFilePath, type, mime, docset.Config.Output.Json, docset.Config.Output.UglifyUrl, isPage);
            if (docset.Config.Output.LowerCaseUrl)
            {
                sitePath = sitePath.ToLowerInvariant();
            }

            var siteUrl = PathToAbsoluteUrl(sitePath, type, mime, docset.Config.Output.Json, isPage);
            var contentType = type;
            if (redirectionUrl != null)
            {
                contentType = ContentType.Redirection;
                redirectionUrl = combineRedirectUrl ? PathUtility.Normalize(Path.Combine(Path.GetDirectoryName(siteUrl), redirectionUrl)) : redirectionUrl;
                redirectionUrl = redirectionUrl.EndsWith("/index") ? redirectionUrl.Substring(0, redirectionUrl.Length - "index".Length) : redirectionUrl;
            }

            var canonicalUrl = GetCanonicalUrl(siteUrl, sitePath, docset, isExperimental, contentType, mime, isPage);
            var canonicalUrlWithoutLocale = GetCanonicalUrl(siteUrl, sitePath, docset, isExperimental, contentType, mime, isPage, withLocale: false);

<<<<<<< HEAD
            return new Document(docset, path, sitePath, siteUrl, canonicalUrlWithoutLocale, canonicalUrl, contentType, mime, isExperimental, redirectionUrl, isPage, bytes);
=======
            return new Document(docset, path, sitePath, siteUrl, canonicalUrlWithoutLocale, canonicalUrl, contentType, mime, isExperimental, redirectionUrl, isPage);
>>>>>>> 54faf8d8
        }

        internal static ContentType GetContentType(string path)
        {
            if (!path.EndsWith(".md", PathUtility.PathComparison) &&
                !path.EndsWith(".json", PathUtility.PathComparison) &&
                !path.EndsWith(".yml", PathUtility.PathComparison))
            {
                return ContentType.Resource;
            }

            var name = Path.GetFileNameWithoutExtension(path);
            if (name.Equals("TOC", PathUtility.PathComparison) || name.Equals("TOC.experimental", PathUtility.PathComparison))
            {
                return ContentType.TableOfContents;
            }
            if (name.Equals("docfx", PathUtility.PathComparison))
            {
                return ContentType.Unknown;
            }

            return ContentType.Page;
        }

        internal static string FilePathToSitePath(string path, ContentType contentType, string mime, bool json, bool uglifyUrl, bool isPage)
        {
            switch (contentType)
            {
                case ContentType.Page:
                    if (mime is null || isPage)
                    {
                        if (Path.GetFileNameWithoutExtension(path).Equals("index", PathUtility.PathComparison))
                        {
                            var extension = json ? ".json" : ".html";
                            return Path.Combine(Path.GetDirectoryName(path), "index" + extension).Replace('\\', '/');
                        }
                        if (json)
                        {
                            return Path.ChangeExtension(path, ".json");
                        }
                        if (uglifyUrl)
                        {
                            return Path.ChangeExtension(path, ".html");
                        }
                        return Path.Combine(Path.GetDirectoryName(path), Path.GetFileNameWithoutExtension(path), "index.html").Replace('\\', '/');
                    }
                    return Path.ChangeExtension(path, ".json");
                case ContentType.TableOfContents:
                    return Path.ChangeExtension(path, ".json");
                default:
                    return path;
            }
        }

        internal static string PathToAbsoluteUrl(string path, ContentType contentType, string mime, bool json, bool isPage)
        {
            var url = PathToRelativeUrl(path, contentType, mime, json, isPage);
            return url == "./" ? "/" : "/" + url;
        }

        internal static string PathToRelativeUrl(string path, ContentType contentType, string mime, bool json, bool isPage)
        {
            var url = path.Replace('\\', '/');

            switch (contentType)
            {
                case ContentType.Redirection:
                case ContentType.Page:
                    if (mime is null || isPage)
                    {
                        var fileName = Path.GetFileNameWithoutExtension(path);
                        if (fileName.Equals("index", PathUtility.PathComparison))
                        {
                            var i = url.LastIndexOf('/');
                            return i >= 0 ? url.Substring(0, i + 1) : "./";
                        }
                        if (json)
                        {
                            var i = url.LastIndexOf('.');
                            return i >= 0 ? url.Substring(0, i) : url;
                        }
                        return url;
                    }
                    return url;
                default:
                    return url;
            }
        }

        private static string GetCanonicalUrl(string siteUrl, string sitePath, Docset docset, bool isExperimental, ContentType contentType, string mime, bool isPage, bool withLocale = true)
        {
            var config = docset.Config;
            if (isExperimental)
            {
                sitePath = ReplaceLast(sitePath, ".experimental", "");
                siteUrl = PathToAbsoluteUrl(sitePath, contentType, mime, config.Output.Json, isPage);
            }

            return withLocale ? $"{docset.HostName}/{docset.Locale}{siteUrl}" : $"{docset.HostName}{siteUrl}";

            string ReplaceLast(string source, string find, string replace)
            {
                var i = source.LastIndexOf(find);
                return i >= 0 ? source.Remove(i, find.Length).Insert(i, replace) : source;
            }
        }

        private static string ApplyRoutes(string path, IReadOnlyDictionary<string, string> routes, string siteBasePath)
        {
            // the latter rule takes precedence of the former rule
            foreach (var (source, dest) in routes)
            {
                var result = ApplyRoutes(path, source, dest);
                if (result != null)
                {
                    path = result;
                    break;
                }
            }
            return PathUtility.NormalizeFile(Path.Combine(siteBasePath, path));
        }

        private static string ApplyRoutes(string path, string source, string dest)
        {
            Debug.Assert(!string.IsNullOrEmpty(path));

            var (match, isFileMatch, remainingPath) = PathUtility.Match(path, source);

            if (match)
            {
                if (isFileMatch)
                {
                    return Path.Combine(dest, Path.GetFileName(path));
                }

                return Path.Combine(dest, remainingPath);
            }

            return null;
        }

        private static bool IsValidRelativePath(string path)
        {
            return path != null && path.IndexOf('\\') == -1 && !path.StartsWith('/');
        }

        private (string docId, string versionIndependentId) LoadDocumentId()
        {
            var sourcePath = PathUtility.NormalizeFile(Path.GetRelativePath(Docset.Config.DocumentId.SourceBasePath, FilePath.Path));

            var (mappedDepotName, mappedSourcePath) = Docset.Config.DocumentId.GetMapping(sourcePath);

            // get depot name from config or depot mapping
            var depotName = string.IsNullOrEmpty(mappedDepotName)
                ? !string.IsNullOrEmpty(Docset.Config.Product)
                    ? $"{Docset.Config.Product}.{Docset.Config.Name}"
                    : Docset.Config.Name
                : mappedDepotName;

            // get source path from source file path or directory mapping
            sourcePath = string.IsNullOrEmpty(mappedSourcePath)
                ? sourcePath
                : mappedSourcePath;

            // if source is landing page, change it to *.md
            if (TemplateEngine.IsLandingData(Mime))
            {
                sourcePath = Path.ChangeExtension(sourcePath, ".md");
            }

            // get set path from site path
            // site path doesn't contain version info according to the output spec
            var sitePathWithoutExtension = Path.Combine(Path.GetDirectoryName(SitePath), Path.GetFileNameWithoutExtension(SitePath));
            var sitePath = PathUtility.NormalizeFile(Path.GetRelativePath(Docset.SiteBasePath, sitePathWithoutExtension));

            return (
                HashUtility.GetMd5Guid($"{depotName}|{sourcePath.ToLowerInvariant()}").ToString(),
                HashUtility.GetMd5Guid($"{depotName}|{sitePath.ToLowerInvariant()}").ToString());
        }

        private static SourceInfo<string> ReadMimeFromFile(Input input, FilePath filePath)
        {
            SourceInfo<string> mime = default;

            if (filePath.Path.EndsWith(".json", PathUtility.PathComparison))
            {
                // TODO: we could have not depend on this exists check, but currently
                //       DependencyResolver works with Document and return a Document for token files,
                //       thus we are forced to get the mime type of a token file here even if it's not useful.
                //
                //       After token resolve does not create Document, this Exists check can be removed.
                if (input.Exists(filePath))
                {
                    using (var reader = input.ReadText(filePath))
                    {
                        mime = JsonUtility.ReadMime(reader, filePath);
                    }
                }
            }
            else if (filePath.Path.EndsWith(".yml", PathUtility.PathComparison))
            {
                if (input.Exists(filePath))
                {
                    using (var reader = input.ReadText(filePath))
                    {
                        mime = new SourceInfo<string>(YamlUtility.ReadMime(reader), new SourceInfo(filePath, 1, 1));
                    }
                }
            }

            return mime;
        }
    }
}<|MERGE_RESOLUTION|>--- conflicted
+++ resolved
@@ -101,7 +101,6 @@
 
         private readonly Lazy<(string docId, string versionIndependentId)> _id;
         private readonly Lazy<Repository> _repository;
-        private readonly byte[] _bytes;
 
         /// <summary>
         /// Intentionally left as private. Use <see cref="Document.CreateFromFile(Docset, string)"/> instead.
@@ -117,12 +116,7 @@
             SourceInfo<string> mime,
             bool isExperimental,
             string redirectionUrl = null,
-<<<<<<< HEAD
-            bool isPage = true,
-            byte[] bytes = null)
-=======
             bool isPage = true)
->>>>>>> 54faf8d8
         {
             Debug.Assert(!Path.IsPathRooted(filePath.Path));
             Debug.Assert(ContentType == ContentType.Redirection ? redirectionUrl != null : true);
@@ -141,7 +135,6 @@
 
             _id = new Lazy<(string docId, string versionId)>(() => LoadDocumentId());
             _repository = new Lazy<Repository>(() => Docset.GetRepository(FilePath.Path));
-            _bytes = bytes;
 
             Debug.Assert(IsValidRelativePath(FilePath.Path));
             Debug.Assert(IsValidRelativePath(SitePath));
@@ -150,33 +143,6 @@
             Debug.Assert(!SiteUrl.EndsWith('/') || Path.GetFileNameWithoutExtension(SitePath) == "index");
         }
 
-<<<<<<< HEAD
-        public Stream ReadStream()
-        {
-            Debug.Assert(ContentType != ContentType.Redirection);
-            if (_bytes != null)
-            {
-                return new MemoryStream(_bytes);
-            }
-
-            return File.OpenRead(Path.Combine(Docset.DocsetPath, FilePath.Path));
-        }
-
-        /// <summary>
-        /// Reads this document as text, throws if it does not exists.
-        /// </summary>
-        public string ReadText()
-        {
-            Debug.Assert(ContentType != ContentType.Redirection);
-
-            using (var reader = new StreamReader(ReadStream()))
-            {
-                return reader.ReadToEnd();
-            }
-        }
-
-=======
->>>>>>> 54faf8d8
         public string GetOutputPath(List<string> monikers, string siteBasePath, bool isPage = true)
         {
             var outputPath = PathUtility.NormalizeFile(Path.Combine(
@@ -242,17 +208,7 @@
         /// </summary>
         /// <param name="docset">The current docset</param>
         /// <param name="path">The path relative to docset root</param>
-<<<<<<< HEAD
-        public static Document Create(
-            Docset docset,
-            FilePath path,
-            TemplateEngine templateEngine,
-            string redirectionUrl = null,
-            bool combineRedirectUrl = false,
-            byte[] bytes = null)
-=======
         public static Document Create(Docset docset, FilePath path, Input input, TemplateEngine templateEngine, string redirectionUrl = null, bool combineRedirectUrl = false)
->>>>>>> 54faf8d8
         {
             Debug.Assert(docset != null);
 
@@ -281,11 +237,7 @@
             var canonicalUrl = GetCanonicalUrl(siteUrl, sitePath, docset, isExperimental, contentType, mime, isPage);
             var canonicalUrlWithoutLocale = GetCanonicalUrl(siteUrl, sitePath, docset, isExperimental, contentType, mime, isPage, withLocale: false);
 
-<<<<<<< HEAD
-            return new Document(docset, path, sitePath, siteUrl, canonicalUrlWithoutLocale, canonicalUrl, contentType, mime, isExperimental, redirectionUrl, isPage, bytes);
-=======
             return new Document(docset, path, sitePath, siteUrl, canonicalUrlWithoutLocale, canonicalUrl, contentType, mime, isExperimental, redirectionUrl, isPage);
->>>>>>> 54faf8d8
         }
 
         internal static ContentType GetContentType(string path)
