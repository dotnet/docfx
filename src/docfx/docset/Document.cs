// Copyright (c) Microsoft. All rights reserved.
// Licensed under the MIT license. See LICENSE file in the project root for full license information.

using System;
using System.Collections.Generic;
using System.Diagnostics;
using System.IO;
using System.Linq;

namespace Microsoft.Docs.Build
{
    internal class Document
    {
        /// <summary>
        /// Gets the owning docset of this document. A document can only belong to one docset.
        /// </summary>
        public Docset Docset { get; }

        /// <summary>
        /// Gets the content type of this document.
        /// </summary>
        public ContentType ContentType { get; }

        /// <summary>
        /// Gets the MIME type specifed in YAML header or JSON $schema.
        /// </summary>
        public string Mime { get; }

        /// <summary>
        /// Gets the schema identified by <see cref="Mime"/>.
        /// </summary>
        public Schema Schema { get; }

        /// <summary>
        /// Gets the source file path relative to docset folder that is:
        ///
        ///  - Normalized using <see cref="PathUtility.NormalizeFile(string)"/>
        ///  - Does not start with '/'
        ///  - Does not end with '/'
        /// </summary>
        public string FilePath { get; }

        /// <summary>
        /// Gets file path relative to site root that is:
        /// For dynamic rendering:
        ///       locale  moniker-list-hash    site-path
        ///       |-^-| |--^---| |----------------^----------------|
        /// _site/en-us/603b739b/dotnet/api/system.string/index.json
        ///
        ///  - Normalized using <see cref="PathUtility.NormalizeFile(string)"/>
        ///  - Docs not start with '/'
        ///  - Does not end with '/'
        /// </summary>
        public string SitePath { get; }

        /// <summary>
        /// Gets the Url relative to site root that is:
        /// For dynamic rendering:
        ///       locale moniker-list-hash    site-url
        ///       |-^-| |---^--| |----------------^-----|
        /// _site/en-us/603b739b/dotnet/api/system.string
        ///
        ///  - Normalized using <see cref="PathUtility.NormalizeFile(string)"/>
        ///  - Always start with '/'
        ///  - May end with '/' if it is index.html
        ///  - Does not escape with <see cref="HrefUtility.EscapeUrl(string)"/>
        /// </summary>
        public string SiteUrl { get; }

        /// <summary>
<<<<<<< HEAD
        /// Gets the output file path relative to output directory that is:
        /// For dynamic rendering:
        ///       |                output-path                     |
        ///       locale  moniker-list-hash    site-path
        ///       |-^-| |--^---| |----------------^----------------|
        /// _site/en-us/603b739b/dotnet/api/system.string/index.json
        ///
        ///  - Normalized using <see cref="PathUtility.NormalizeFile(string)"/>
        ///  - Does not start with '/'
        ///  - Does not end with '/'
        /// </summary>
        public string OutputPath => Docset.OutputProvider.GetOutputPath(this);

        /// <summary>
=======
>>>>>>> 4b2e5182
        /// Gets the document id and version independent id
        /// </summary>
        public (string id, string versionIndependentId) Id => _id.Value;

        /// <summary>
        /// Gets the redirection URL if <see cref="ContentType"/> is <see cref="ContentType.Redirection"/>
        /// </summary>
        public string RedirectionUrl { get; }

        /// <summary>
        /// Gets a value indicating whether it's an experimental content
        /// </summary>
        public bool IsExperimental { get; }

        /// <summary>
        /// Gets a value indicating whether the current document is schema data
        /// </summary>
        public bool IsSchemaData => Schema != null && Schema.Attribute as PageSchemaAttribute == null;

        private readonly Lazy<(string docId, string versionIndependentId)> _id;

        // TODO:
        // This is a temporary property just so that legacy can access OutputPath,
        // I'll slowly converge legacy into main build and remove this property eventually.
        // Do not use this property in main build.
        internal string OutputPath;

        /// <summary>
        /// Intentionally left as private. Use <see cref="Document.TryCreateFromFile(Docset, string)"/> instead.
        /// </summary>
        private Document(
            Docset docset,
            string filePath,
            string sitePath,
            string siteUrl,
            ContentType contentType,
            string mime,
            Schema schema,
            bool isExperimental,
            string redirectionUrl = null)
        {
            Debug.Assert(!Path.IsPathRooted(filePath));
            Debug.Assert(ContentType == ContentType.Redirection ? redirectionUrl != null : true);

            Docset = docset;
            FilePath = filePath;
            SitePath = sitePath;
            SiteUrl = siteUrl;
            ContentType = contentType;
            Mime = mime;
            Schema = schema;
            IsExperimental = isExperimental;
            RedirectionUrl = redirectionUrl;

            _id = new Lazy<(string docId, string versionId)>(() => LoadDocumentId());

            Debug.Assert(IsValidRelativePath(FilePath));
            Debug.Assert(IsValidRelativePath(SitePath));

            Debug.Assert(SiteUrl.StartsWith('/'));
            Debug.Assert(!SiteUrl.EndsWith('/') || Path.GetFileNameWithoutExtension(SitePath) == "index");
        }

        /// <summary>
        /// Reads this document as stream, throws if it does not exists.
        /// </summary>
        public Stream ReadStream()
        {
            Debug.Assert(ContentType != ContentType.Redirection);
            return File.OpenRead(Path.Combine(Docset.DocsetPath, FilePath));
        }

        /// <summary>
        /// Reads this document as text, throws if it does not exists.
        /// </summary>
        public string ReadText()
        {
            Debug.Assert(ContentType != ContentType.Redirection);
            using (var reader = new StreamReader(ReadStream()))
            {
                return reader.ReadToEnd();
            }
        }

        public override int GetHashCode()
        {
            return HashCode.Combine(Docset, PathUtility.PathComparer.GetHashCode(FilePath), ContentType);
        }

        public bool Equals(Document other)
        {
            if (other == null)
            {
                return false;
            }

            return Docset == other.Docset &&
                   ContentType == other.ContentType &&
                   string.Equals(FilePath, other.FilePath, PathUtility.PathComparison);
        }

        public override bool Equals(object obj)
        {
            return Equals(obj as Document);
        }

        public override string ToString()
        {
            return FilePath;
        }

        public static bool operator ==(Document obj1, Document obj2)
        {
            return Equals(obj1, obj2);
        }

        public static bool operator !=(Document obj1, Document obj2)
        {
            return !Equals(obj1, obj2);
        }

        /// <summary>
        /// Opens a new <see cref="Document"/> based on the path relative to docset.
        /// </summary>
        /// <param name="docset">The current docset</param>
        /// <param name="path">The path relative to docset root</param>
        public static (Error error, Document doc) TryCreate(Docset docset, string path, string redirectionUrl = null)
        {
            Debug.Assert(docset != null);
            Debug.Assert(!string.IsNullOrEmpty(path));
            Debug.Assert(!Path.IsPathRooted(path));

            var filePath = PathUtility.NormalizeFile(path);
            var isConfigReference = docset.Config.Extend.Concat(docset.Config.GetExternalReferences()).Contains(filePath, PathUtility.PathComparer);
            var type = isConfigReference ? ContentType.Unknown : GetContentType(filePath);
            var (mime, schema) = type == ContentType.Page ? Schema.ReadFromFile(Path.Combine(docset.DocsetPath, filePath)) : default;
            var isExperimental = Path.GetFileNameWithoutExtension(filePath).EndsWith(".experimental", PathUtility.PathComparison);
            var routedFilePath = ApplyRoutes(filePath, docset.ReversedRoutes);

            var sitePath = FilePathToSitePath(routedFilePath, type, schema, docset.Config.Output.Json, docset.Config.Output.UglifyUrl);
            if (docset.Config.Output.LowerCaseUrl)
            {
                sitePath = sitePath.ToLowerInvariant();
            }

            var siteUrl = PathToAbsoluteUrl(sitePath, type, schema, docset.Config.Output.Json);
            var contentType = redirectionUrl != null ? ContentType.Redirection : type;

            if (contentType == ContentType.Redirection && type != ContentType.Page)
            {
                return (Errors.InvalidRedirection(filePath, type), null);
            }

            return (null, new Document(docset, filePath, sitePath, siteUrl, contentType, mime, schema, isExperimental, redirectionUrl));
        }

        /// <summary>
        /// Opens a new <see cref="Document"/> based on the path relative to docset.
        /// </summary>
        /// <param name="docset">The current docset</param>
        /// <param name="pathToDocset">The path relative to docset root</param>
        /// <returns>A new document, or null if not found</returns>
        public static Document TryCreateFromFile(Docset docset, string pathToDocset)
        {
            Debug.Assert(docset != null);
            Debug.Assert(!string.IsNullOrEmpty(pathToDocset));
            Debug.Assert(!Path.IsPathRooted(pathToDocset));

            pathToDocset = PathUtility.NormalizeFile(pathToDocset);

            if (TryResolveDocset(docset, pathToDocset, out var resolvedDocset))
            {
                var (error, file) = TryCreate(resolvedDocset, pathToDocset);
                return error == null ? file : null;
            }

            // resolve from dependent docsets
            foreach (var (dependencyName, dependentDocset) in docset.DependentDocset)
            {
                Debug.Assert(dependencyName.EndsWith('/'));

                if (!pathToDocset.StartsWith(dependencyName, PathUtility.PathComparison))
                {
                    // the file stored in the dependent docset should start with dependency name
                    continue;
                }

                var dependencyFile = TryCreateFromFile(dependentDocset, pathToDocset.Substring(dependencyName.Length));
                if (dependencyFile != null)
                {
                    return dependencyFile;
                }
            }

            return default;
        }

        internal static ContentType GetContentType(string path)
        {
            if (!path.EndsWith(".md", PathUtility.PathComparison) &&
                !path.EndsWith(".json", PathUtility.PathComparison) &&
                !path.EndsWith(".yml", PathUtility.PathComparison))
            {
                return ContentType.Resource;
            }

            var name = Path.GetFileNameWithoutExtension(path);
            if (name.Equals("TOC", PathUtility.PathComparison) || name.Equals("TOC.experimental", PathUtility.PathComparison))
            {
                return ContentType.TableOfContents;
            }
            if (name.Equals("docfx", PathUtility.PathComparison))
            {
                return ContentType.Unknown;
            }

            return ContentType.Page;
        }

        internal static string FilePathToSitePath(string path, ContentType contentType, Schema schema, bool json, bool uglifyUrl)
        {
            switch (contentType)
            {
                case ContentType.Page:
                    if (schema == null || schema.Attribute is PageSchemaAttribute)
                    {
                        if (Path.GetFileNameWithoutExtension(path).Equals("index", PathUtility.PathComparison))
                        {
                            var extension = json ? ".json" : ".html";
                            return Path.Combine(Path.GetDirectoryName(path), "index" + extension).Replace('\\', '/');
                        }
                        if (json)
                        {
                            return Path.ChangeExtension(path, ".json");
                        }
                        if (uglifyUrl)
                        {
                            return Path.ChangeExtension(path, ".html");
                        }
                        return Path.Combine(Path.GetDirectoryName(path), Path.GetFileNameWithoutExtension(path), "index.html").Replace('\\', '/');
                    }
                    return Path.ChangeExtension(path, ".json");
                case ContentType.TableOfContents:
                    return Path.ChangeExtension(path, ".json");
                default:
                    return path;
            }
        }

        internal static string PathToAbsoluteUrl(string path, ContentType contentType, Schema schema, bool json)
        {
            var url = PathToRelativeUrl(path, contentType, schema, json);
            return url == "." ? "/" : "/" + url;
        }

        internal static string PathToRelativeUrl(string path, ContentType contentType, Schema schema, bool json)
        {
            var url = path.Replace('\\', '/');

            switch (contentType)
            {
                case ContentType.Page:
                    if (schema == null || schema.Attribute is PageSchemaAttribute)
                    {
                        var fileName = Path.GetFileNameWithoutExtension(path);
                        if (fileName.Equals("index", PathUtility.PathComparison))
                        {
                            var i = url.LastIndexOf('/');
                            return i >= 0 ? url.Substring(0, i + 1) : ".";
                        }
                        if (json)
                        {
                            var i = url.LastIndexOf('.');
                            return i >= 0 ? url.Substring(0, i) : url;
                        }
                        return url;
                    }
                    return url;
                default:
                    return url;
            }
        }

        // TODO: report the fallback info
        private static bool TryResolveDocset(Docset docset, string file, out Docset resolvedDocset)
        {
            // resolve from localization docset
            if (docset.LocalizationDocset != null && File.Exists(Path.Combine(docset.LocalizationDocset.DocsetPath, file)))
            {
                resolvedDocset = docset.LocalizationDocset;
                return true;
            }

            // resolve from current docset
            if (File.Exists(Path.Combine(docset.DocsetPath, file)))
            {
                resolvedDocset = docset;
                return true;
            }

            // resolve from fallback docset
            if (docset.FallbackDocset != null && File.Exists(Path.Combine(docset.FallbackDocset.DocsetPath, file)))
            {
                resolvedDocset = docset.FallbackDocset;
                return true;
            }

            resolvedDocset = null;
            return false;
        }

        private static string ApplyRoutes(string path, IReadOnlyDictionary<string, string> reversedRoutes)
        {
            // the latter rule takes precedence of the former rule
            foreach (var (source, dest) in reversedRoutes)
            {
                var result = ApplyRoutes(path, source, dest);
                if (result != null)
                {
                    return result.Replace('\\', '/');
                }
            }
            return path;
        }

        private static string ApplyRoutes(string path, string source, string dest)
        {
            Debug.Assert(!string.IsNullOrEmpty(path));

            var (match, isFileMatch, remainingPath) = PathUtility.Match(path, source);

            if (match)
            {
                if (isFileMatch)
                {
                    return Path.Combine(dest, Path.GetFileName(path));
                }

                return Path.Combine(dest, remainingPath);
            }

            return null;
        }

        private static bool IsValidRelativePath(string path)
        {
            return path != null && path.IndexOf('\\') == -1 && !path.StartsWith('/');
        }

        private (string docId, string versionIndependentId) LoadDocumentId()
        {
            var sourcePath = PathUtility.NormalizeFile(Path.GetRelativePath(Docset.Config.DocumentId.SourceBasePath, FilePath));

            var (mappedDepotName, mappedSourcePath) = Docset.Config.DocumentId.GetMapping(sourcePath);

            // get depot name from config or depot mapping
            var depotName = string.IsNullOrEmpty(mappedDepotName)
                ? !string.IsNullOrEmpty(Docset.Config.Product)
                    ? $"{Docset.Config.Product}.{Docset.Config.Name}"
                    : Docset.Config.Name
                : mappedDepotName;

            // get source path from source file path or directory mapping
            sourcePath = string.IsNullOrEmpty(mappedSourcePath)
                ? sourcePath
                : mappedSourcePath;

            // if source ends with index.yml, change it to index.md
            if ("index.yml".Equals(Path.GetFileName(sourcePath).ToLowerInvariant()))
            {
                sourcePath = Path.ChangeExtension(sourcePath, ".md");
            }

            // get set path from site path
            // site path doesn't contain version info according to the output spec
            var sitePathWithoutExtension = Path.Combine(Path.GetDirectoryName(SitePath), Path.GetFileNameWithoutExtension(SitePath));
            var sitePath = PathUtility.NormalizeFile(Path.GetRelativePath(Docset.Config.DocumentId.SiteBasePath, sitePathWithoutExtension));

            return (
                HashUtility.GetMd5Guid($"{depotName}|{sourcePath.ToLowerInvariant()}").ToString(),
                HashUtility.GetMd5Guid($"{depotName}|{sitePath.ToLowerInvariant()}").ToString());
        }
    }
}<|MERGE_RESOLUTION|>--- conflicted
+++ resolved
@@ -68,23 +68,6 @@
         public string SiteUrl { get; }
 
         /// <summary>
-<<<<<<< HEAD
-        /// Gets the output file path relative to output directory that is:
-        /// For dynamic rendering:
-        ///       |                output-path                     |
-        ///       locale  moniker-list-hash    site-path
-        ///       |-^-| |--^---| |----------------^----------------|
-        /// _site/en-us/603b739b/dotnet/api/system.string/index.json
-        ///
-        ///  - Normalized using <see cref="PathUtility.NormalizeFile(string)"/>
-        ///  - Does not start with '/'
-        ///  - Does not end with '/'
-        /// </summary>
-        public string OutputPath => Docset.OutputProvider.GetOutputPath(this);
-
-        /// <summary>
-=======
->>>>>>> 4b2e5182
         /// Gets the document id and version independent id
         /// </summary>
         public (string id, string versionIndependentId) Id => _id.Value;
