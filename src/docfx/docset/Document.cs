--- conflicted
+++ resolved
@@ -243,22 +243,15 @@
                 sitePath = sitePath.ToLowerInvariant();
             }
 
-<<<<<<< HEAD
             var siteUrl = PathToAbsoluteUrl(sitePath, type, mime, docset.Config.Output.Json);
-            var contentType = redirectionUrl != null ? ContentType.Redirection : type;
+            var contentType = type;
+            if (redirectionUrl != null)
+            {
+                contentType = ContentType.Redirection;
+                redirectionUrl = combineRedirectUrl ? PathUtility.Normalize(Path.Combine(Path.GetDirectoryName(siteUrl), redirectionUrl)) : redirectionUrl;
+            }
             var canonicalUrl = GetCanonicalUrl(siteUrl, sitePath, docset, isExperimental, contentType, mime);
             var canonicalUrlWithoutLocale = GetCanonicalUrl(siteUrl, sitePath, docset, isExperimental, contentType, mime, false);
-=======
-            var siteUrl = PathToAbsoluteUrl(sitePath, type, schema, docset.Config.Output.Json);
-            var contentType = type;
-            if (redirectionUrl != null)
-            {
-                contentType = ContentType.Redirection;
-                redirectionUrl = combineRedirectUrl ? PathUtility.Normalize(Path.Combine(Path.GetDirectoryName(siteUrl), redirectionUrl)) : redirectionUrl;
-            }
-            var canonicalUrl = GetCanonicalUrl(siteUrl, sitePath, docset, isExperimental, contentType, schema);
-            var canonicalUrlWithoutLocale = GetCanonicalUrl(siteUrl, sitePath, docset, isExperimental, contentType, schema, false);
->>>>>>> deef4471
 
             return new Document(docset, filePath, sitePath, siteUrl, canonicalUrlWithoutLocale, canonicalUrl, contentType, mime, isExperimental, redirectionUrl, isFromHistory);
         }
@@ -396,7 +389,7 @@
             if (isExperimental)
             {
                 sitePath = ReplaceLast(sitePath, ".experimental", "");
-                siteUrl = Document.PathToAbsoluteUrl(sitePath, contentType, mime, config.Output.Json);
+                siteUrl = PathToAbsoluteUrl(sitePath, contentType, mime, config.Output.Json);
             }
 
             return withLocale ? $"{docset.HostName}/{docset.Locale}{siteUrl}" : $"{config.BaseUrl}{siteUrl}";
