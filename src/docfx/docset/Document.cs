--- conflicted
+++ resolved
@@ -63,9 +63,6 @@
         /// </summary>
         public bool IsMasterContent { get; }
 
-<<<<<<< HEAD
-        private Document(Docset docset, string filePath, bool isRedirection = false)
-=======
         /// <summary>
         /// Gets the document id and version independent id
         /// </summary>
@@ -77,7 +74,6 @@
         /// Intentionally left as private. Use <see cref="Document.TryCreateFromFile(Docset, string)"/> instead.
         /// </summary>
         private Document(Docset docset, string filePath, string sitePath, string siteUrl, string outputPath, ContentType contentType, bool isMasterContent)
->>>>>>> af7daf06
         {
             Debug.Assert(!Path.IsPathRooted(filePath));
 
@@ -89,25 +85,7 @@
             ContentType = contentType;
             IsMasterContent = isMasterContent;
 
-<<<<<<< HEAD
-            FilePath = PathUtility.NormalizeFile(filePath);
-            ContentType = GetContentType(filePath);
-
-            var routedFilePath = ApplyRoutes(filePath, docset.Config.Routes);
-
-            SitePath = FilePathToSitePath(routedFilePath, ContentType);
-            SiteUrl = PathToAbsoluteUrl(SitePath, ContentType);
-            OutputPath = SitePath;
-
-            IsMasterContent = ContentType == ContentType.Markdown || ContentType == ContentType.SchemaDocument;
-
-            if (isRedirection)
-            {
-                ContentType = ContentType.Redirection;
-            }
-=======
             _id = new Lazy<(string docId, string versionId)>(() => LoadDocumentId());
->>>>>>> af7daf06
 
             Debug.Assert(IsValidRelativePath(FilePath));
             Debug.Assert(IsValidRelativePath(OutputPath));
@@ -184,10 +162,6 @@
             Debug.Assert(!string.IsNullOrEmpty(path));
             Debug.Assert(!Path.IsPathRooted(path));
 
-<<<<<<< HEAD
-            path = PathUtility.NormalizeFile(path);
-            return new Document(docset, path, isRedirection: true);
-=======
             var filePath = PathUtility.NormalizeFile(path);
             var type = GetContentType(filePath);
             var isMasterContent = type == ContentType.Markdown || type == ContentType.SchemaDocument;
@@ -204,7 +178,6 @@
             }
 
             return (new Document(docset, filePath, sitePath, siteUrl, outputPath, contentType, isMasterContent), default);
->>>>>>> af7daf06
         }
 
         /// <summary>
