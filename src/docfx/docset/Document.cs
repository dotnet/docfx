// Copyright (c) Microsoft. All rights reserved.
// Licensed under the MIT license. See LICENSE file in the project root for full license information.

using System;
using System.Collections.Generic;
using System.Diagnostics;
using System.IO;
using System.Linq;

namespace Microsoft.Docs.Build
{
    internal class Document : IEquatable<Document>, IComparable<Document>
    {
        /// <summary>
        /// Gets the owning docset of this document. A document can only belong to one docset.
        /// TODO: Split data and behaviorial objects from Document and Docset
        /// </summary>
        public Docset Docset { get; }

        /// <summary>
        /// Gets the content type of this document.
        /// </summary>
        public ContentType ContentType { get; }

        /// <summary>
        /// Gets the MIME type specifed in YAML header or JSON $schema.
        /// </summary>
        public SourceInfo<string> Mime { get; }

        /// <summary>
        /// Gets the source file path relative to docset folder that is:
        ///
        ///  - Normalized using <see cref="PathUtility.NormalizeFile(string)"/>
        ///  - Does not start with '/'
        ///  - Does not end with '/'
        /// </summary>
        public FilePath FilePath { get; }

        /// <summary>
        /// Gets file path relative to site root that is:
        /// For dynamic rendering:
        ///       locale  moniker-list-hash    site-path
        ///       |-^-| |--^---| |----------------^----------------|
        /// _site/en-us/603b739b/dotnet/api/system.string/index.json
        ///
        ///  - Normalized using <see cref="PathUtility.NormalizeFile(string)"/>
        ///  - Does not start with '/'
        ///  - Does not end with '/'
        /// </summary>
        public string SitePath { get; }

        /// <summary>
        /// Gets the Url relative to site root that is:
        /// For dynamic rendering:
        ///       locale moniker-list-hash    site-url
        ///       |-^-| |---^--| |----------------^-----|
        /// _site/en-us/603b739b/dotnet/api/system.string
        ///
        ///  - Normalized using <see cref="PathUtility.NormalizeFile(string)"/>
        ///  - Always start with '/'
        ///  - May end with '/' if it is index.html
        ///  - Does not escape with <see cref="UrlUtility.EscapeUrl(string)"/>
        /// </summary>
        public string SiteUrl { get; }

        /// <summary>
        /// Gets the canonical URL without locale
        /// </summary>
        public string CanonicalUrlWithoutLocale { get; }

        /// <summary>
        /// Gets the canonical URL
        /// </summary>
        public string CanonicalUrl { get; }

        /// <summary>
        /// Gets the document id and version independent id
        /// </summary>
        public (string id, string versionIndependentId) Id => _id.Value;

        /// <summary>
        /// Gets the redirection URL if <see cref="ContentType"/> is <see cref="ContentType.Redirection"/>
        /// </summary>
        public string RedirectionUrl { get; }

        /// <summary>
        /// Gets a value indicating whether it's an experimental content
        /// </summary>
        public bool IsExperimental { get; }

        /// <summary>
        /// Gets a value indicating whether it's from git history(deleted/moved/renamed)
        /// </summary>
        public bool IsFromHistory { get; }

        /// <summary>
        /// Gets a value indicating whether the current document is schema data
        /// </summary>
        public bool IsPage { get; }

        /// <summary>
        /// Gets the repository
        /// </summary>
        public Repository Repository => _repository.Value;

        private readonly Lazy<(string docId, string versionIndependentId)> _id;
        private readonly Lazy<Repository> _repository;
        private readonly Func<Stream> _readStream;

        /// <summary>
        /// Intentionally left as private. Use <see cref="Document.CreateFromFile(Docset, string)"/> instead.
        /// </summary>
        private Document(
            Docset docset,
            FilePath filePath,
            string sitePath,
            string siteUrl,
            string canonicalUrlWithoutLocale,
            string canonicalUrl,
            ContentType contentType,
            SourceInfo<string> mime,
            bool isExperimental,
            string redirectionUrl = null,
            bool isFromHistory = false,
            bool isPage = true,
            Func<Stream> readStream = null)
        {
            Debug.Assert(!Path.IsPathRooted(filePath.Path));
            Debug.Assert(ContentType == ContentType.Redirection ? redirectionUrl != null : true);

            Docset = docset;
            FilePath = filePath;
            SitePath = sitePath;
            SiteUrl = siteUrl;
            CanonicalUrlWithoutLocale = canonicalUrlWithoutLocale;
            CanonicalUrl = canonicalUrl;
            ContentType = contentType;
            Mime = mime;
            IsExperimental = isExperimental;
            RedirectionUrl = redirectionUrl;
            IsFromHistory = isFromHistory;
            IsPage = isPage;

            _id = new Lazy<(string docId, string versionId)>(() => LoadDocumentId());
            _repository = new Lazy<Repository>(() => Docset.GetRepository(FilePath.Path));
            _readStream = readStream;

            Debug.Assert(!isFromHistory || _readStream != null);
            Debug.Assert(IsValidRelativePath(FilePath.Path));
            Debug.Assert(IsValidRelativePath(SitePath));

            Debug.Assert(SiteUrl.StartsWith('/'));
            Debug.Assert(!SiteUrl.EndsWith('/') || Path.GetFileNameWithoutExtension(SitePath) == "index");
        }

        public Stream ReadStream()
        {
            Debug.Assert(ContentType != ContentType.Redirection);
            if (IsFromHistory)
            {
                return _readStream();
            }

            return File.OpenRead(Path.Combine(Docset.DocsetPath, FilePath.Path));
        }

        /// <summary>
        /// Reads this document as text, throws if it does not exists.
        /// </summary>
        public string ReadText()
        {
            Debug.Assert(ContentType != ContentType.Redirection);

            using (var reader = new StreamReader(ReadStream()))
            {
                return reader.ReadToEnd();
            }
        }

        public string GetOutputPath(List<string> monikers, string siteBasePath, bool isPage = true)
        {
            var outputPath = PathUtility.NormalizeFile(Path.Combine(
                siteBasePath,
                $"{MonikerUtility.GetGroup(monikers)}",
                Path.GetRelativePath(siteBasePath, SitePath)));

            return Docset.Legacy && isPage ? LegacyUtility.ChangeExtension(outputPath, ".raw.page.json") : outputPath;
        }

        public int CompareTo(Document other)
        {
            var result = PathUtility.PathComparer.Compare(Docset.DocsetPath, other.Docset.DocsetPath);
            if (result == 0)
                result = ContentType.CompareTo(other.ContentType);
            if (result == 0)
                result = FilePath.CompareTo(other.FilePath);
            return result;
        }

        public override int GetHashCode()
        {
            return HashCode.Combine(
                PathUtility.PathComparer.GetHashCode(Docset.DocsetPath),
                PathUtility.PathComparer.GetHashCode(FilePath),
                ContentType);
        }

        public bool Equals(Document other)
        {
            if (other is null)
            {
                return false;
            }

            return string.Equals(Docset.DocsetPath, other.Docset.DocsetPath, PathUtility.PathComparison) &&
                   Equals(FilePath, other.FilePath) &&
                   ContentType == other.ContentType;
        }

        public override bool Equals(object obj)
        {
            return Equals(obj as Document);
        }

        public override string ToString()
        {
            return FilePath.ToString();
        }

        public static bool operator ==(Document obj1, Document obj2)
        {
            return Equals(obj1, obj2);
        }

        public static bool operator !=(Document obj1, Document obj2)
        {
            return !Equals(obj1, obj2);
        }

        /// <summary>
        /// Opens a new <see cref="Document"/> based on the path relative to docset.
        /// </summary>
        /// <param name="docset">The current docset</param>
        /// <param name="path">The path relative to docset root</param>
<<<<<<< HEAD
        public static Document Create(
            Docset docset,
            string path,
            TemplateEngine templateEngine,
            FileOrigin origin = FileOrigin.Current,
            string redirectionUrl = null,
            bool isFromHistory = false,
            bool combineRedirectUrl = false,
            Func<Stream> readStream = null)
=======
        public static Document Create(Docset docset, FilePath path, TemplateEngine templateEngine, string redirectionUrl = null, bool isFromHistory = false, bool combineRedirectUrl = false)
>>>>>>> 2422e324
        {
            Debug.Assert(docset != null);

            var isConfigReference = docset.Config.Extend.Concat(docset.Config.GetFileReferences()).Contains(path.Path, PathUtility.PathComparer);
            var type = isConfigReference ? ContentType.Unknown : GetContentType(path.Path);
            var mime = type == ContentType.Page ? ReadMimeFromFile(docset.DocsetPath, path) : default;
            var isPage = templateEngine.IsPage(mime);
            var isExperimental = Path.GetFileNameWithoutExtension(path.Path).EndsWith(".experimental", PathUtility.PathComparison);
            var routedFilePath = ApplyRoutes(path.Path, docset.Routes, docset.SiteBasePath);

            var sitePath = FilePathToSitePath(routedFilePath, type, mime, docset.Config.Output.Json, docset.Config.Output.UglifyUrl, isPage);
            if (docset.Config.Output.LowerCaseUrl)
            {
                sitePath = sitePath.ToLowerInvariant();
            }

            var siteUrl = PathToAbsoluteUrl(sitePath, type, mime, docset.Config.Output.Json, isPage);
            var contentType = type;
            if (redirectionUrl != null)
            {
                contentType = ContentType.Redirection;
                redirectionUrl = combineRedirectUrl ? PathUtility.Normalize(Path.Combine(Path.GetDirectoryName(siteUrl), redirectionUrl)) : redirectionUrl;
                redirectionUrl = redirectionUrl.EndsWith("/index") ? redirectionUrl.Substring(0, redirectionUrl.Length - "index".Length) : redirectionUrl;
            }
            var canonicalUrl = GetCanonicalUrl(siteUrl, sitePath, docset, isExperimental, contentType, mime, isPage);
            var canonicalUrlWithoutLocale = GetCanonicalUrl(siteUrl, sitePath, docset, isExperimental, contentType, mime, isPage, withLocale: false);

<<<<<<< HEAD
            return new Document(docset, filePath, sitePath, siteUrl, canonicalUrlWithoutLocale, canonicalUrl, contentType, mime, isExperimental, redirectionUrl, isFromHistory, isPage, readStream);
=======
            return new Document(docset, path, sitePath, siteUrl, canonicalUrlWithoutLocale, canonicalUrl, contentType, mime, isExperimental, redirectionUrl, isFromHistory, isPage);
>>>>>>> 2422e324
        }

        internal static ContentType GetContentType(string path)
        {
            if (!path.EndsWith(".md", PathUtility.PathComparison) &&
                !path.EndsWith(".json", PathUtility.PathComparison) &&
                !path.EndsWith(".yml", PathUtility.PathComparison))
            {
                return ContentType.Resource;
            }

            var name = Path.GetFileNameWithoutExtension(path);
            if (name.Equals("TOC", PathUtility.PathComparison) || name.Equals("TOC.experimental", PathUtility.PathComparison))
            {
                return ContentType.TableOfContents;
            }
            if (name.Equals("docfx", PathUtility.PathComparison))
            {
                return ContentType.Unknown;
            }

            return ContentType.Page;
        }

        internal static string FilePathToSitePath(string path, ContentType contentType, string mime, bool json, bool uglifyUrl, bool isPage)
        {
            switch (contentType)
            {
                case ContentType.Page:
                    if (mime is null || isPage)
                    {
                        if (Path.GetFileNameWithoutExtension(path).Equals("index", PathUtility.PathComparison))
                        {
                            var extension = json ? ".json" : ".html";
                            return Path.Combine(Path.GetDirectoryName(path), "index" + extension).Replace('\\', '/');
                        }
                        if (json)
                        {
                            return Path.ChangeExtension(path, ".json");
                        }
                        if (uglifyUrl)
                        {
                            return Path.ChangeExtension(path, ".html");
                        }
                        return Path.Combine(Path.GetDirectoryName(path), Path.GetFileNameWithoutExtension(path), "index.html").Replace('\\', '/');
                    }
                    return Path.ChangeExtension(path, ".json");
                case ContentType.TableOfContents:
                    return Path.ChangeExtension(path, ".json");
                default:
                    return path;
            }
        }

        internal static string PathToAbsoluteUrl(string path, ContentType contentType, string mime, bool json, bool isPage)
        {
            var url = PathToRelativeUrl(path, contentType, mime, json, isPage);
            return url == "./" ? "/" : "/" + url;
        }

        internal static string PathToRelativeUrl(string path, ContentType contentType, string mime, bool json, bool isPage)
        {
            var url = path.Replace('\\', '/');

            switch (contentType)
            {
                case ContentType.Redirection:
                case ContentType.Page:
                    if (mime is null || isPage)
                    {
                        var fileName = Path.GetFileNameWithoutExtension(path);
                        if (fileName.Equals("index", PathUtility.PathComparison))
                        {
                            var i = url.LastIndexOf('/');
                            return i >= 0 ? url.Substring(0, i + 1) : "./";
                        }
                        if (json)
                        {
                            var i = url.LastIndexOf('.');
                            return i >= 0 ? url.Substring(0, i) : url;
                        }
                        return url;
                    }
                    return url;
                default:
                    return url;
            }
        }

        private static string GetCanonicalUrl(string siteUrl, string sitePath, Docset docset, bool isExperimental, ContentType contentType, string mime, bool isPage, bool withLocale = true)
        {
            var config = docset.Config;
            if (isExperimental)
            {
                sitePath = ReplaceLast(sitePath, ".experimental", "");
                siteUrl = PathToAbsoluteUrl(sitePath, contentType, mime, config.Output.Json, isPage);
            }

            return withLocale ? $"{docset.HostName}/{docset.Locale}{siteUrl}" : $"{docset.HostName}{siteUrl}";

            string ReplaceLast(string source, string find, string replace)
            {
                var i = source.LastIndexOf(find);
                return i >= 0 ? source.Remove(i, find.Length).Insert(i, replace) : source;
            }
        }

        private static string ApplyRoutes(string path, IReadOnlyDictionary<string, string> routes, string siteBasePath)
        {
            // the latter rule takes precedence of the former rule
            foreach (var (source, dest) in routes)
            {
                var result = ApplyRoutes(path, source, dest);
                if (result != null)
                {
                    path = result;
                    break;
                }
            }
            return PathUtility.NormalizeFile(Path.Combine(siteBasePath, path));
        }

        private static string ApplyRoutes(string path, string source, string dest)
        {
            Debug.Assert(!string.IsNullOrEmpty(path));

            var (match, isFileMatch, remainingPath) = PathUtility.Match(path, source);

            if (match)
            {
                if (isFileMatch)
                {
                    return Path.Combine(dest, Path.GetFileName(path));
                }

                return Path.Combine(dest, remainingPath);
            }

            return null;
        }

        private static bool IsValidRelativePath(string path)
        {
            return path != null && path.IndexOf('\\') == -1 && !path.StartsWith('/');
        }

        private (string docId, string versionIndependentId) LoadDocumentId()
        {
            var sourcePath = PathUtility.NormalizeFile(Path.GetRelativePath(Docset.Config.DocumentId.SourceBasePath, FilePath.Path));

            var (mappedDepotName, mappedSourcePath) = Docset.Config.DocumentId.GetMapping(sourcePath);

            // get depot name from config or depot mapping
            var depotName = string.IsNullOrEmpty(mappedDepotName)
                ? !string.IsNullOrEmpty(Docset.Config.Product)
                    ? $"{Docset.Config.Product}.{Docset.Config.Name}"
                    : Docset.Config.Name
                : mappedDepotName;

            // get source path from source file path or directory mapping
            sourcePath = string.IsNullOrEmpty(mappedSourcePath)
                ? sourcePath
                : mappedSourcePath;

            // if source is landing page, change it to *.md
            if (TemplateEngine.IsLandingData(Mime))
            {
                sourcePath = Path.ChangeExtension(sourcePath, ".md");
            }

            // get set path from site path
            // site path doesn't contain version info according to the output spec
            var sitePathWithoutExtension = Path.Combine(Path.GetDirectoryName(SitePath), Path.GetFileNameWithoutExtension(SitePath));
            var sitePath = PathUtility.NormalizeFile(Path.GetRelativePath(Docset.SiteBasePath, sitePathWithoutExtension));

            return (
                HashUtility.GetMd5Guid($"{depotName}|{sourcePath.ToLowerInvariant()}").ToString(),
                HashUtility.GetMd5Guid($"{depotName}|{sitePath.ToLowerInvariant()}").ToString());
        }

        private static SourceInfo<string> ReadMimeFromFile(string docsetPath, FilePath filePath)
        {
            SourceInfo<string> mime = default;

            var fullPath = Path.Combine(docsetPath, filePath.Path);
            if (fullPath.EndsWith(".json", PathUtility.PathComparison))
            {
                if (File.Exists(fullPath))
                {
                    using (var reader = new StreamReader(fullPath))
                    {
                        mime = JsonUtility.ReadMime(reader, filePath);
                    }
                }
            }
            else if (fullPath.EndsWith(".yml", PathUtility.PathComparison))
            {
                if (File.Exists(fullPath))
                {
                    using (var reader = new StreamReader(fullPath))
                    {
                        mime = new SourceInfo<string>(YamlUtility.ReadMime(reader), new SourceInfo(filePath, 1, 1));
                    }
                }
            }

            return mime;
        }
    }
}<|MERGE_RESOLUTION|>--- conflicted
+++ resolved
@@ -242,19 +242,14 @@
         /// </summary>
         /// <param name="docset">The current docset</param>
         /// <param name="path">The path relative to docset root</param>
-<<<<<<< HEAD
         public static Document Create(
             Docset docset,
-            string path,
+            FilePath path,
             TemplateEngine templateEngine,
-            FileOrigin origin = FileOrigin.Current,
             string redirectionUrl = null,
             bool isFromHistory = false,
             bool combineRedirectUrl = false,
             Func<Stream> readStream = null)
-=======
-        public static Document Create(Docset docset, FilePath path, TemplateEngine templateEngine, string redirectionUrl = null, bool isFromHistory = false, bool combineRedirectUrl = false)
->>>>>>> 2422e324
         {
             Debug.Assert(docset != null);
 
@@ -282,11 +277,7 @@
             var canonicalUrl = GetCanonicalUrl(siteUrl, sitePath, docset, isExperimental, contentType, mime, isPage);
             var canonicalUrlWithoutLocale = GetCanonicalUrl(siteUrl, sitePath, docset, isExperimental, contentType, mime, isPage, withLocale: false);
 
-<<<<<<< HEAD
-            return new Document(docset, filePath, sitePath, siteUrl, canonicalUrlWithoutLocale, canonicalUrl, contentType, mime, isExperimental, redirectionUrl, isFromHistory, isPage, readStream);
-=======
-            return new Document(docset, path, sitePath, siteUrl, canonicalUrlWithoutLocale, canonicalUrl, contentType, mime, isExperimental, redirectionUrl, isFromHistory, isPage);
->>>>>>> 2422e324
+            return new Document(docset, path, sitePath, siteUrl, canonicalUrlWithoutLocale, canonicalUrl, contentType, mime, isExperimental, redirectionUrl, isFromHistory, isPage, readStream);
         }
 
         internal static ContentType GetContentType(string path)
