// Copyright (c) Microsoft. All rights reserved.
// Licensed under the MIT license. See LICENSE file in the project root for full license information.

using Markdig.Helpers;
using Markdig.Parsers;
using Markdig.Renderers.Html;
using Markdig.Syntax;

namespace Microsoft.Docs.MarkdigExtensions;

internal class XrefInlineShortParser : InlineParser
{
    private const string ContinuableCharacters = ".,;:!?~";
    private const string StopCharacters = @"""'<>[]|";

    public XrefInlineShortParser()
    {
        OpeningCharacters = new[] { '@' };
    }

    public override bool Match(InlineProcessor processor, ref StringSlice slice)
    {
        var c = slice.PeekCharExtra(-1);

        if (!c.IsWhiteSpaceOrZero() && !ContinuableCharacters.Contains(c))
        {
            return false;
        }

        c = slice.NextChar();

        if (c == '\'' || c == '"')
        {
            return MatchXrefShortcutWithQuote(processor, ref slice);
        }
        else
        {
            return MatchXrefShortcut(processor, ref slice);
        }
    }

    private static bool MatchXrefShortcut(InlineProcessor processor, ref StringSlice slice)
    {
        if (!slice.CurrentChar.IsAlpha())
        {
            return false;
        }

        var saved = slice;

        var c = slice.CurrentChar;
        var href = StringBuilderCache.Local();

        while (!c.IsZero())
        {
            // Meet line ends or whitespace
            if (c.IsWhiteSpaceOrZero() || StopCharacters.Contains(c))
            {
                break;
            }

            var nextChar = slice.PeekCharExtra(1);
            if (ContinuableCharacters.Contains(c) && (nextChar.IsWhiteSpaceOrZero() || StopCharacters.Contains(nextChar) || ContinuableCharacters.Contains(nextChar)))
            {
                break;
            }

            href.Append(c);
            c = slice.NextChar();
        }

        var xrefInline = new XrefInline
        {
            Href = href.ToString(),
            Span = new SourceSpan(processor.GetSourcePosition(saved.Start, out var line, out var column), processor.GetSourcePosition(slice.Start - 1)),
            Line = line,
            Column = column,
        };

        var htmlAttributes = xrefInline.GetAttributes();

        var sourceContent = href.Insert(0, '@');
        htmlAttributes.AddPropertyIfNotExist("data-throw-if-not-resolved", "False");
        htmlAttributes.AddPropertyIfNotExist("data-raw-source", sourceContent.ToString());
        processor.Inline = xrefInline;

        return true;
    }

    private static bool MatchXrefShortcutWithQuote(InlineProcessor processor, ref StringSlice slice)
    {
        var saved = slice;

        var startChar = slice.CurrentChar;
        var href = StringBuilderCache.Local();

        var c = slice.NextChar();

        while (c != startChar && !c.IsNewLine() && !c.IsZero())
        {
            href.Append(c);
            c = slice.NextChar();
        }

        if (c != startChar)
        {
<<<<<<< HEAD
            var saved = slice;

            var startChar = slice.CurrentChar;
            var href = StringBuilderCache.Local();

            var c = slice.NextChar();

            while (c != startChar && !c.IsNewLineOrLineFeed() && !c.IsZero())
            {
                href.Append(c);
                c = slice.NextChar();
            }

            if (c != startChar)
            {
                return false;
            }
=======
            return false;
        }
>>>>>>> 370698cd

        slice.NextChar();

        var xrefInline = new XrefInline
        {
            Href = href.ToString(),
            Span = new SourceSpan(processor.GetSourcePosition(saved.Start, out var line, out var column), processor.GetSourcePosition(slice.Start - 1)),
            Line = line,
            Column = column,
        };

        var htmlAttributes = xrefInline.GetAttributes();

        var sourceContent = href.Insert(0, startChar).Insert(0, '@').Append(startChar);
        htmlAttributes.AddPropertyIfNotExist("data-throw-if-not-resolved", "False");
        htmlAttributes.AddPropertyIfNotExist("data-raw-source", sourceContent.ToString());
        processor.Inline = xrefInline;

        return true;
    }
}<|MERGE_RESOLUTION|>--- conflicted
+++ resolved
@@ -96,7 +96,7 @@
 
         var c = slice.NextChar();
 
-        while (c != startChar && !c.IsNewLine() && !c.IsZero())
+        while (c != startChar && !c.IsNewLineOrLineFeed() && !c.IsZero())
         {
             href.Append(c);
             c = slice.NextChar();
@@ -104,28 +104,8 @@
 
         if (c != startChar)
         {
-<<<<<<< HEAD
-            var saved = slice;
-
-            var startChar = slice.CurrentChar;
-            var href = StringBuilderCache.Local();
-
-            var c = slice.NextChar();
-
-            while (c != startChar && !c.IsNewLineOrLineFeed() && !c.IsZero())
-            {
-                href.Append(c);
-                c = slice.NextChar();
-            }
-
-            if (c != startChar)
-            {
-                return false;
-            }
-=======
             return false;
         }
->>>>>>> 370698cd
 
         slice.NextChar();
 
