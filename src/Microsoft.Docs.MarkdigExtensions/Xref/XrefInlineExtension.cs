--- conflicted
+++ resolved
@@ -11,17 +11,9 @@
 {
     public void Setup(MarkdownPipelineBuilder pipeline)
     {
-<<<<<<< HEAD
-        public void Setup(MarkdownPipelineBuilder pipeline)
-        {
-            pipeline.InlineParsers.InsertBefore<AutolinkInlineParser>(new XrefInlineParser());
-            pipeline.InlineParsers.AddIfNotAlready(new XrefInlineShortParser());
-        }
-=======
-        pipeline.InlineParsers.InsertBefore<AutolineInlineParser>(new XrefInlineParser());
+        pipeline.InlineParsers.InsertBefore<AutolinkInlineParser>(new XrefInlineParser());
         pipeline.InlineParsers.AddIfNotAlready(new XrefInlineShortParser());
     }
->>>>>>> 370698cd
 
     public void Setup(MarkdownPipeline pipeline, IMarkdownRenderer renderer)
     {
