--- conflicted
+++ resolved
@@ -2,11 +2,8 @@
 // Licensed under the MIT license. See LICENSE file in the project root for full license information.
 
 using System;
-<<<<<<< HEAD
 using System.Collections.Generic;
-=======
 using Newtonsoft.Json;
->>>>>>> 1cb1ee7c
 using Newtonsoft.Json.Linq;
 using Newtonsoft.Json.Serialization;
 
@@ -39,11 +36,7 @@
 
         public Contributor Author { get; set; }
 
-<<<<<<< HEAD
         public List<Contributor> Contributors { get; set; }
-=======
-        public Contributor[] Contributors { get; set; }
->>>>>>> 1cb1ee7c
 
         public DateTime UpdatedAt { get; set; }
 
@@ -58,10 +51,7 @@
         public JObject Metadata { get; set; }
     }
 
-<<<<<<< HEAD
-=======
     [JsonObject(NamingStrategyType = typeof(SnakeCaseNamingStrategy))]
->>>>>>> 1cb1ee7c
     public class Contributor
     {
         public string Name { get; set; }
