// Copyright (c) Microsoft. All rights reserved.
// Licensed under the MIT license. See LICENSE file in the project root for full license information.

using System;

namespace Microsoft.Docs.Build
{
    /// <summary>
    /// Exports a type to be processed by build pipeline into a JSON model.
    /// </summary>
    [AttributeUsage(AttributeTargets.Class)]
    public class DataSchemaAttribute : Attribute { }

    /// <summary>
    /// Exports a type to be processed by build pipeline into an HTML page.
    /// </summary>
    [AttributeUsage(AttributeTargets.Class)]
    public class PageSchemaAttribute : DataSchemaAttribute { }

    [AttributeUsage(AttributeTargets.Field | AttributeTargets.Property)]
    public abstract class DataTypeAttribute : Attribute
    {
        public virtual Type TargetType => typeof(string);
    }

    public class HrefAttribute : DataTypeAttribute { }

    public class MarkdownAttribute : DataTypeAttribute { }

    public class InlineMarkdownAttribute : DataTypeAttribute { }

    public class HtmlAttribute : DataTypeAttribute { }

    public class XrefAttribute : DataTypeAttribute { }
<<<<<<< HEAD

    public class XrefPropertyAttribute : DataTypeAttribute { }

    [AttributeUsage(AttributeTargets.Field | AttributeTargets.Property)]
    public class LocaleAttribute : ValidationAttribute
    {
        protected override ValidationResult IsValid(object value, ValidationContext validationContext)
        {
            try
            {
                var culture = new CultureInfo(value.ToString());
                return null;
            }
            catch (CultureNotFoundException)
            {
                return new ValidationResult($"Locale '{value.ToString()}' is not supported.", null);
            }
        }
    }
=======
>>>>>>> 97c663e6
}<|MERGE_RESOLUTION|>--- conflicted
+++ resolved
@@ -32,26 +32,5 @@
     public class HtmlAttribute : DataTypeAttribute { }
 
     public class XrefAttribute : DataTypeAttribute { }
-<<<<<<< HEAD
-
     public class XrefPropertyAttribute : DataTypeAttribute { }
-
-    [AttributeUsage(AttributeTargets.Field | AttributeTargets.Property)]
-    public class LocaleAttribute : ValidationAttribute
-    {
-        protected override ValidationResult IsValid(object value, ValidationContext validationContext)
-        {
-            try
-            {
-                var culture = new CultureInfo(value.ToString());
-                return null;
-            }
-            catch (CultureNotFoundException)
-            {
-                return new ValidationResult($"Locale '{value.ToString()}' is not supported.", null);
-            }
-        }
-    }
-=======
->>>>>>> 97c663e6
 }