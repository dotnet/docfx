// Copyright (c) Microsoft. All rights reserved.
// Licensed under the MIT license. See LICENSE file in the project root for full license information.

namespace Microsoft.DocAsCode.MarkdigEngine
{
    using System;
    using System.Collections.Immutable;
    using System.IO;
    using System.Linq;

    using MarkdigEngine.Extensions;

    using Markdig;
    using Markdig.Renderers;
    using Markdig.Syntax;
    using Microsoft.DocAsCode.Plugins;
    using Microsoft.DocAsCode.Common;

    public class MarkdigMarkdownService : IMarkdownService
    {
        public string Name => "markdig";

        private readonly MarkdownServiceParameters _parameters;
        private readonly MarkdownValidatorBuilder _mvb;

        public MarkdigMarkdownService(
            MarkdownServiceParameters parameters,
            ICompositionContainer container = null)
        {
            _parameters = parameters;
            _mvb = MarkdownValidatorBuilder.Create(parameters, container);
        }

        public MarkupResult Markup(string content, string filePath)
        {
            return Markup(content, filePath, false);
        }

        public MarkupResult Markup(string content, string filePath, bool enableValidation)
        {
            if (content == null)
            {
                throw new ArgumentNullException(nameof(content));
            }

            if (filePath == null)
            {
                throw new ArgumentException("file path can't be null or empty.");
            }

            var options = CreateOptions(content, filePath, false, enableValidation);
            var pipeline = new MarkdownPipelineBuilder()
                .UseDocfxExtensions(options)
                .Build();

            return new MarkupResult
            {
                Html = Markdown.ToHtml(content, pipeline),
                Dependency = options.Dependencies.Select(file => (string)(RelativePath)file).ToImmutableArray()
            };
        }

        public MarkdownDocument Parse(string content, string filePath)
        {
            return Parse(content, filePath, false);
        }

        public MarkdownDocument Parse(string content, string filePath, bool isInline)
        {
            if (content == null)
            {
                throw new ArgumentNullException(nameof(content));
            }

            if (string.IsNullOrEmpty(filePath))
            {
                throw new ArgumentException("file path can't be null or empty.");
            }

            var options = CreateOptions(content, filePath, isInline);
            var pipeline = new MarkdownPipelineBuilder()
                .UseDocfxExtensions(options)
                .Build();

            var document = Markdown.Parse(content, pipeline);
            document.SetData("filePath", filePath);

            return document;
        }

        public MarkupResult Render(MarkdownDocument document)
        {
            return Render(document, false);
        }

        public MarkupResult Render(MarkdownDocument document, bool isInline)
        {
            if (document == null)
            {
                throw new ArgumentNullException(nameof(document));
            }

            var filePath = document.GetData("filePath") as string;
            if (filePath == null)
            {
                throw new ArgumentNullException("file path can't be found in AST.");
            }

            var options = CreateOptions(null, filePath, isInline);
            var pipeline = new MarkdownPipelineBuilder()
                .UseDocfxExtensions(options)
                .Build();

            using (var writer = new StringWriter())
            {
                var renderer = new HtmlRenderer(writer);
                pipeline.Setup(renderer);
                renderer.Render(document);
                writer.Flush();

                return new MarkupResult
                {
                    Html = writer.ToString(),
                    Dependency = options.Dependencies.Select(file => (string)(RelativePath)file).ToImmutableArray()
                };
            }
        }

        private MarkdownContext CreateOptions(string content, string filePath, bool isInline, bool enableValidation = false)
        {
            object enableSourceInfoObj = null;
            _parameters?.Extensions?.TryGetValue(LineNumberExtension.EnableSourceInfo, out enableSourceInfoObj);

            var enabled = enableSourceInfoObj as bool?;
            var enableSourceInfo = enabled == null || enabled.Value;

            return new MarkdownContext(
                (RelativePath)filePath,
                isInline,
                enableSourceInfo,
                _parameters.Tokens,
                _mvb,
<<<<<<< HEAD
                enableValidation);
        }
=======
                ReadFile,
                file => ((RelativePath)file).RemoveWorkingFolder());
        }

        private (string content, object file) ReadFile(string path, object relativeTo)
        {
            if (!PathUtility.IsRelativePath(path))
            {
                return (null, null);
            }

            var currentFilePath = ((RelativePath)relativeTo).GetPathFromWorkingFolder();
            var includedFilePath = ((RelativePath)path).BasedOn(currentFilePath);
            var includedFilePathWithoutWorkingFolder = includedFilePath.RemoveWorkingFolder();

            if (!EnvironmentContext.FileAbstractLayer.Exists(includedFilePathWithoutWorkingFolder))
            {
                return (null, null);
            }

            var content = EnvironmentContext.FileAbstractLayer.ReadAllText(includedFilePathWithoutWorkingFolder);

            return (content, includedFilePath);
        }
>>>>>>> 57eddf62
    }
}<|MERGE_RESOLUTION|>--- conflicted
+++ resolved
@@ -140,10 +140,7 @@
                 enableSourceInfo,
                 _parameters.Tokens,
                 _mvb,
-<<<<<<< HEAD
-                enableValidation);
-        }
-=======
+                enableValidation,
                 ReadFile,
                 file => ((RelativePath)file).RemoveWorkingFolder());
         }
@@ -168,6 +165,5 @@
 
             return (content, includedFilePath);
         }
->>>>>>> 57eddf62
     }
 }