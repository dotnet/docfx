--- conflicted
+++ resolved
@@ -29,15 +29,11 @@
             ICompositionContainer container = null)
         {
             _parameters = parameters;
-<<<<<<< HEAD
             _mvb = new MarkdownValidatorBuilderCreator(parameters, container).CreateMarkdownValidatorBuilder();
-=======
-            _mvb = MarkdownValidatorBuilder.Create(parameters, container);
             _context = new MarkdownContext(
                 _parameters.Tokens,
                 ReadFile,
                 GetLink);
->>>>>>> b62e42ec
         }
 
         public MarkupResult Markup(string content, string filePath)
