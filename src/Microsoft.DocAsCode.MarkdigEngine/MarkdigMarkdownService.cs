// Copyright (c) Microsoft. All rights reserved.
// Licensed under the MIT license. See LICENSE file in the project root for full license information.

namespace Microsoft.DocAsCode.MarkdigEngine
{
    using System;
    using System.Collections.Immutable;
    using System.IO;
    using System.Linq;

    using MarkdigEngine.Extensions;

    using Markdig;
    using Markdig.Renderers;
    using Markdig.Syntax;
    using Microsoft.DocAsCode.Plugins;
    using Microsoft.DocAsCode.Common;

    public class MarkdigMarkdownService : IMarkdownService
    {
        public string Name => "markdig";

        private readonly MarkdownServiceParameters _parameters;
        private readonly MarkdownValidatorBuilder _mvb;

        public MarkdigMarkdownService(
            MarkdownServiceParameters parameters,
            ICompositionContainer container = null)
        {
            _parameters = parameters;
            _mvb = MarkdownValidatorBuilder.Create(parameters, container);
        }

        public MarkupResult Markup(string content, string filePath)
        {
            return Markup(content, filePath, false);
        }

        public MarkupResult Markup(string content, string filePath, bool enableValidation)
        {
            if (content == null)
            {
                throw new ArgumentNullException(nameof(content));
            }

            if (filePath == null)
            {
                throw new ArgumentException("file path can't be null or empty.");
            }

            var options = CreateOptions(content, filePath, false, enableValidation);
            var pipeline = new MarkdownPipelineBuilder()
                .UseDocfxExtensions(options)
                .Build();

            return new MarkupResult
            {
                Html = Markdown.ToHtml(content, pipeline),
                Dependency = options.Dependencies.Select(file => (string)(RelativePath)file).ToImmutableArray()
            };
        }

        public MarkdownDocument Parse(string content, string filePath)
        {
            return Parse(content, filePath, false);
        }

        public MarkdownDocument Parse(string content, string filePath, bool isInline)
        {
            if (content == null)
            {
                throw new ArgumentNullException(nameof(content));
            }

            if (string.IsNullOrEmpty(filePath))
            {
                throw new ArgumentException("file path can't be null or empty.");
            }

            var options = CreateOptions(content, filePath, isInline);
            var pipeline = new MarkdownPipelineBuilder()
                .UseDocfxExtensions(options)
                .Build();

            var document = Markdown.Parse(content, pipeline);
            document.SetData("filePath", filePath);

            return document;
        }

        public MarkupResult Render(MarkdownDocument document)
        {
            return Render(document, false);
        }

        public MarkupResult Render(MarkdownDocument document, bool isInline)
        {
            if (document == null)
            {
                throw new ArgumentNullException(nameof(document));
            }

            var filePath = document.GetData("filePath") as string;
            if (filePath == null)
            {
                throw new ArgumentNullException("file path can't be found in AST.");
            }

            var options = CreateOptions(null, filePath, isInline);
            var pipeline = new MarkdownPipelineBuilder()
                .UseDocfxExtensions(options)
                .Build();

            using (var writer = new StringWriter())
            {
                var renderer = new HtmlRenderer(writer);
                pipeline.Setup(renderer);
                renderer.Render(document);
                writer.Flush();

                return new MarkupResult
                {
                    Html = writer.ToString(),
                    Dependency = options.Dependencies.Select(file => (string)(RelativePath)file).ToImmutableArray()
                };
            }
        }

        private MarkdownContext CreateOptions(string content, string filePath, bool isInline, bool enableValidation = false)
        {
            object enableSourceInfoObj = null;
            _parameters?.Extensions?.TryGetValue(LineNumberExtension.EnableSourceInfo, out enableSourceInfoObj);

            var enabled = enableSourceInfoObj as bool?;
            var enableSourceInfo = enabled == null || enabled.Value;

            return new MarkdownContext(
                (RelativePath)filePath,
                isInline,
                enableSourceInfo,
                _parameters.Tokens,
                _mvb,
                enableValidation,
                ReadFile,
                GetLink,
                file => ((RelativePath)file).RemoveWorkingFolder());
<<<<<<< HEAD
        }

        private (string content, object file) ReadFile(string path, object relativeTo)
        {
            if (!PathUtility.IsRelativePath(path))
            {
                return (null, null);
            }

            var currentFilePath = ((RelativePath)relativeTo).GetPathFromWorkingFolder();
            var includedFilePath = ((RelativePath)path).BasedOn(currentFilePath);
            var includedFilePathWithoutWorkingFolder = includedFilePath.RemoveWorkingFolder();

            if (!EnvironmentContext.FileAbstractLayer.Exists(includedFilePathWithoutWorkingFolder))
            {
                return (null, null);
            }

            var content = EnvironmentContext.FileAbstractLayer.ReadAllText(includedFilePathWithoutWorkingFolder);

            return (content, includedFilePath);
        }
=======
        }

        private static string GetLink(string path, object relativeTo)
        {
            if (RelativePath.IsRelativePath(path) && PathUtility.IsRelativePath(path) && !RelativePath.IsPathFromWorkingFolder(path) && !path.StartsWith("#"))
            {
                return ((RelativePath)relativeTo + (RelativePath)path).RemoveWorkingFolder();
            }
            return path;
        }

        private (string content, object file) ReadFile(string path, object relativeTo)
        {
            if (!PathUtility.IsRelativePath(path))
            {
                return (null, null);
            }

            var currentFilePath = ((RelativePath)relativeTo).GetPathFromWorkingFolder();
            var includedFilePath = ((RelativePath)path).BasedOn(currentFilePath);
            var includedFilePathWithoutWorkingFolder = includedFilePath.RemoveWorkingFolder();

            if (!EnvironmentContext.FileAbstractLayer.Exists(includedFilePathWithoutWorkingFolder))
            {
                return (null, null);
            }

            var content = EnvironmentContext.FileAbstractLayer.ReadAllText(includedFilePathWithoutWorkingFolder);

            return (content, includedFilePath);
        }
>>>>>>> 75967052
    }
}<|MERGE_RESOLUTION|>--- conflicted
+++ resolved
@@ -144,30 +144,6 @@
                 ReadFile,
                 GetLink,
                 file => ((RelativePath)file).RemoveWorkingFolder());
-<<<<<<< HEAD
-        }
-
-        private (string content, object file) ReadFile(string path, object relativeTo)
-        {
-            if (!PathUtility.IsRelativePath(path))
-            {
-                return (null, null);
-            }
-
-            var currentFilePath = ((RelativePath)relativeTo).GetPathFromWorkingFolder();
-            var includedFilePath = ((RelativePath)path).BasedOn(currentFilePath);
-            var includedFilePathWithoutWorkingFolder = includedFilePath.RemoveWorkingFolder();
-
-            if (!EnvironmentContext.FileAbstractLayer.Exists(includedFilePathWithoutWorkingFolder))
-            {
-                return (null, null);
-            }
-
-            var content = EnvironmentContext.FileAbstractLayer.ReadAllText(includedFilePathWithoutWorkingFolder);
-
-            return (content, includedFilePath);
-        }
-=======
         }
 
         private static string GetLink(string path, object relativeTo)
@@ -199,6 +175,5 @@
 
             return (content, includedFilePath);
         }
->>>>>>> 75967052
     }
 }