// Copyright (c) Microsoft. All rights reserved.
// Licensed under the MIT license. See LICENSE file in the project root for full license information.

namespace Microsoft.DocAsCode.MarkdigEngine.Extensions
{
    using System.Collections.Generic;
    using System.Collections.Immutable;
    using System.Linq;

    using Markdig.Syntax;
    using Microsoft.DocAsCode.MarkdigEngine.Validators;
    using Microsoft.DocAsCode.Plugins;

    public class MarkdownValidatorBuilder
    {
        private List<IMarkdownObjectValidatorProvider> _validatorProviders;
        private IEnumerable<MarkdownTagValidationRule> _enabledTagRules;

        public const string MarkdownValidatePhaseName = "Markdown style";

        public MarkdownValidatorBuilder(List<IMarkdownObjectValidatorProvider> validatorProviders, IEnumerable<MarkdownTagValidationRule> enabledTagRules)
        {
            _validatorProviders = validatorProviders;
            _enabledTagRules = enabledTagRules;
        }

        public IMarkdownObjectRewriter CreateRewriter(MarkdownContext context)
        {
<<<<<<< HEAD
            var tagValidator = new TagValidator(GetEnabledTagRules().ToImmutableList(), context);
=======
            var tagValidator = new TagValidator(_enabledTagRules.ToImmutableList());
>>>>>>> f4b29ea9
            var validators = from vp in _validatorProviders
                             from p in vp.GetValidators()
                             select p;

            return new MarkdownTokenRewriteWithScope(
                MarkdownObjectRewriterFactory.FromValidators(
                    validators.Concat(
                        new[]
                        {
                            MarkdownObjectValidatorFactory.FromLambda<IMarkdownObject>(tagValidator.Validate)
                        })),
                MarkdownValidatePhaseName,
                context);
        }
    }
}<|MERGE_RESOLUTION|>--- conflicted
+++ resolved
@@ -26,11 +26,7 @@
 
         public IMarkdownObjectRewriter CreateRewriter(MarkdownContext context)
         {
-<<<<<<< HEAD
-            var tagValidator = new TagValidator(GetEnabledTagRules().ToImmutableList(), context);
-=======
-            var tagValidator = new TagValidator(_enabledTagRules.ToImmutableList());
->>>>>>> f4b29ea9
+            var tagValidator = new TagValidator(_enabledTagRules.ToImmutableList(), context);
             var validators = from vp in _validatorProviders
                              from p in vp.GetValidators()
                              select p;
