// Copyright (c) Microsoft. All rights reserved.
// Licensed under the MIT license. See LICENSE file in the project root for full license information.

namespace Microsoft.DocAsCode.MarkdigEngine.Extensions
{
    using Microsoft.DocAsCode.Common;

    using Markdig;
    using Markdig.Extensions.AutoIdentifiers;
    using Markdig.Extensions.CustomContainers;
    using Markdig.Extensions.EmphasisExtras;
    using Markdig.Parsers;

    public static class MarkdownExtensions
    {
        public static MarkdownPipelineBuilder UseDocfxExtensions(this MarkdownPipelineBuilder pipeline, MarkdownContext context)
        {
            return pipeline
                .UseMarkdigAdvancedExtensions()
                .UseDfmExtensions(context)
                .RemoveUnusedExtensions();
        }

        public static MarkdownPipelineBuilder UseMarkdigAdvancedExtensions(this MarkdownPipelineBuilder pipeline)
        {
            return pipeline
                //.UseMathematics()
                .UseEmphasisExtras(EmphasisExtraOptions.Strikethrough)
                .UseAutoIdentifiers(AutoIdentifierOptions.GitHub)
                .UseMediaLinks()
                .UsePipeTables()
                .UseAutoLinks();
        }

        public static MarkdownPipelineBuilder UseDfmExtensions(this MarkdownPipelineBuilder pipeline, MarkdownContext context)
        {
            return pipeline
                .UseHeadingIdRewriter()
                .UseIncludeFile(context)
                .UseCodeSnippet(context)
                .UseYamlHeader()
                .UseDFMCodeInfoPrefix()
                .UseQuoteSectionNote(context)
                .UseXref()
                .UseEmojiAndSmiley(false)
                .UseTabGroup()
                .UseLineNumber(context)
                .UseMonikerRange()
                .UseValidators(context)
                .UseInteractiveCode()
                .UseRow()
                .UseNestedColumn()
                // Do not add extension after the InineParser
                .UseInlineParserOnly(context);
        }

        public static MarkdownPipelineBuilder RemoveUnusedExtensions(this MarkdownPipelineBuilder pipeline)
        {
            pipeline.Extensions.RemoveAll(extension => extension is CustomContainerExtension);
            return pipeline;
        }

        public static MarkdownPipelineBuilder UseValidators(this MarkdownPipelineBuilder pipeline, MarkdownContext context)
        {
<<<<<<< HEAD
            pipeline.Extensions.Add(new ValidationExtension(context));
=======
            if (!context.EnableValidation)
            {
                return pipeline;
            }

            var tokenRewriter = context.Mvb.CreateRewriter();
            var visitor = new MarkdownDocumentVisitor(tokenRewriter);

            pipeline.DocumentProcessed += document =>
            {
                visitor.Visit(document);
            };

>>>>>>> c248bd90
            return pipeline;
        }

        /// <summary>
        /// This extension removes all the block parser except paragragh. Please use this extension in the last.
        /// </summary>
        public static MarkdownPipelineBuilder UseInlineParserOnly(this MarkdownPipelineBuilder pipeline, MarkdownContext context)
        {
            if (context.IsInline)
            {
                pipeline.Extensions.Add(new InlineOnlyExtentsion());
            }

            return pipeline;
        }

        public static MarkdownPipelineBuilder UseTabGroup(this MarkdownPipelineBuilder pipeline)
        {
            pipeline.Extensions.Add(new TabGroupExtension());
            return pipeline;
        }

        public static MarkdownPipelineBuilder UseHeadingIdRewriter(this MarkdownPipelineBuilder pipeline)
        {
            pipeline.Extensions.Add(new HeadingIdExtension());
            return pipeline;
        }

        public static MarkdownPipelineBuilder UseDFMCodeInfoPrefix(this MarkdownPipelineBuilder pipeline)
        {
            var fencedCodeBlockParser = pipeline.BlockParsers.FindExact<FencedCodeBlockParser>();
            if (fencedCodeBlockParser != null)
            {
                fencedCodeBlockParser.InfoPrefix = Constants.FencedCodePrefix;
            }
            else
            {
                Logger.LogWarning($"Can't find FencedCodeBlockParser to set InfoPrefix, insert DFMFencedCodeBlockParser directly.");
                pipeline.BlockParsers.Insert(0, new FencedCodeBlockParser() { InfoPrefix = Constants.FencedCodePrefix });
            }
            return pipeline;
        }

        public static MarkdownPipelineBuilder UseQuoteSectionNote(this MarkdownPipelineBuilder pipeline, MarkdownContext context)
        {
            pipeline.Extensions.Insert(0, new QuoteSectionNoteExtension(context));
            return pipeline;
        }

        public static MarkdownPipelineBuilder UseLineNumber(this MarkdownPipelineBuilder pipeline, MarkdownContext context)
        {
            if (!context.EnableSourceInfo)
            {
                return pipeline;
            }

            pipeline.Extensions.Add(new LineNumberExtension(context));
            return pipeline;
        }

        public static MarkdownPipelineBuilder UseIncludeFile(this MarkdownPipelineBuilder pipeline, MarkdownContext context)
        {
            pipeline.Extensions.Insert(0, new InclusionExtension(context));
            return pipeline;
        }

        public static MarkdownPipelineBuilder UseCodeSnippet(this MarkdownPipelineBuilder pipeline, MarkdownContext context)
        {
            pipeline.Extensions.Insert(0, new CodeSnippetExtension(context));
            return pipeline;
        }

        public static MarkdownPipelineBuilder UseInteractiveCode(this MarkdownPipelineBuilder pipeline)
        {
            pipeline.Extensions.Add(new InteractiveCodeExtension());
            return pipeline;
        }

        public static MarkdownPipelineBuilder UseXref(this MarkdownPipelineBuilder pipeline)
        {
            pipeline.Extensions.Insert(0, new XrefInlineExtension());
            return pipeline;
        }

        public static MarkdownPipelineBuilder UseMonikerRange(this MarkdownPipelineBuilder pipeline)
        {
            pipeline.Extensions.AddIfNotAlready<MonikerRangeExtension>();
            return pipeline;
        }

        public static MarkdownPipelineBuilder UseYamlHeader(this MarkdownPipelineBuilder pipeline)
        {
            pipeline.Extensions.Insert(0, new YamlHeaderExtension());
            return pipeline;
        }

        public static MarkdownPipelineBuilder UseRow(this MarkdownPipelineBuilder pipeline)
        {
            pipeline.Extensions.AddIfNotAlready<RowExtension>();
            return pipeline;
        }

        public static MarkdownPipelineBuilder UseNestedColumn(this MarkdownPipelineBuilder pipeline)
        {
            pipeline.Extensions.AddIfNotAlready<NestedColumnExtension>();
            return pipeline;
        }
    }
}<|MERGE_RESOLUTION|>--- conflicted
+++ resolved
@@ -62,23 +62,10 @@
 
         public static MarkdownPipelineBuilder UseValidators(this MarkdownPipelineBuilder pipeline, MarkdownContext context)
         {
-<<<<<<< HEAD
-            pipeline.Extensions.Add(new ValidationExtension(context));
-=======
-            if (!context.EnableValidation)
+            if (context.EnableValidation)
             {
-                return pipeline;
+                pipeline.Extensions.Add(new ValidationExtension(context));
             }
-
-            var tokenRewriter = context.Mvb.CreateRewriter();
-            var visitor = new MarkdownDocumentVisitor(tokenRewriter);
-
-            pipeline.DocumentProcessed += document =>
-            {
-                visitor.Visit(document);
-            };
-
->>>>>>> c248bd90
             return pipeline;
         }
 
