// Copyright (c) Microsoft. All rights reserved.
// Licensed under the MIT license. See LICENSE file in the project root for full license information.

namespace Microsoft.DocAsCode.MarkdigEngine.Extensions
{
    using System;
    using Markdig;
    using Markdig.Extensions.AutoIdentifiers;
    using Markdig.Extensions.CustomContainers;
    using Markdig.Extensions.EmphasisExtras;
    using Markdig.Parsers;
    using Microsoft.DocAsCode.Common;

    public static class MarkdownExtensions
    {
        public static MarkdownPipelineBuilder UseDocfxExtensions(this MarkdownPipelineBuilder pipeline, MarkdownContext context)
        {
            return pipeline
                //.UseMathematics()
                .UseEmphasisExtras(EmphasisExtraOptions.Strikethrough)
                .UseAutoIdentifiers(AutoIdentifierOptions.GitHub)
                .UseMediaLinks()
                .UsePipeTables()
                .UseAutoLinks()
                .UseHeadingIdRewriter()
                .UseIncludeFile(context)
                .UseCodeSnippet(context)
                .UseDFMCodeInfoPrefix()
                .UseQuoteSectionNote(context)
                .UseXref()
                .UseEmojiAndSmiley(false)
                .UseTabGroup()
                .UseMonikerRange()
                .UseInteractiveCode()
                .UseRow()
<<<<<<< HEAD
                .UseNestedColumn()
                .RemoveUnusedExtensions();
=======
                .UseNestedColumn();
>>>>>>> 6cb2da74
        }

        private static MarkdownPipelineBuilder RemoveUnusedExtensions(this MarkdownPipelineBuilder pipeline)
        {
            pipeline.Extensions.RemoveAll(extension => extension is CustomContainerExtension);
            return pipeline;
        }

        public static MarkdownPipelineBuilder UseValidation(this MarkdownPipelineBuilder pipeline, MarkdownValidatorBuilder validator)
        {
            pipeline.Extensions.Add(new ValidationExtension(validator));
            return pipeline;
        }
	
        /// <summary>	
        /// This extension removes all the block parser except paragragh. Please use this extension in the last.	
        /// </summary>
        public static MarkdownPipelineBuilder UseInlineOnly(this MarkdownPipelineBuilder pipeline)
        {
            pipeline.Extensions.Add(new InlineOnlyExtentsion());
            return pipeline;
        }

        public static MarkdownPipelineBuilder UseTabGroup(this MarkdownPipelineBuilder pipeline)
        {
            pipeline.Extensions.Add(new TabGroupExtension());
            return pipeline;
        }

        public static MarkdownPipelineBuilder UseHeadingIdRewriter(this MarkdownPipelineBuilder pipeline)
        {
            pipeline.Extensions.Add(new HeadingIdExtension());
            return pipeline;
        }

        public static MarkdownPipelineBuilder UseDFMCodeInfoPrefix(this MarkdownPipelineBuilder pipeline)
        {
            var fencedCodeBlockParser = pipeline.BlockParsers.FindExact<FencedCodeBlockParser>();
            if (fencedCodeBlockParser != null)
            {
                fencedCodeBlockParser.InfoPrefix = Constants.FencedCodePrefix;
            }
            else
            {
                Logger.LogWarning($"Can't find FencedCodeBlockParser to set InfoPrefix, insert DFMFencedCodeBlockParser directly.");
                pipeline.BlockParsers.Insert(0, new FencedCodeBlockParser() { InfoPrefix = Constants.FencedCodePrefix });
            }
            return pipeline;
        }

        public static MarkdownPipelineBuilder UseQuoteSectionNote(this MarkdownPipelineBuilder pipeline, MarkdownContext context)
        {
            pipeline.Extensions.Insert(0, new QuoteSectionNoteExtension(context));
            return pipeline;
        }

        public static MarkdownPipelineBuilder UseLineNumber(this MarkdownPipelineBuilder pipeline, Func<object, string> getFilePath = null)
        {
            pipeline.Extensions.Add(new LineNumberExtension(getFilePath));
            return pipeline;
        }

        public static MarkdownPipelineBuilder UseIncludeFile(this MarkdownPipelineBuilder pipeline, MarkdownContext context)
        {
            pipeline.Extensions.Insert(0, new InclusionExtension(context));
            return pipeline;
        }

        public static MarkdownPipelineBuilder UseCodeSnippet(this MarkdownPipelineBuilder pipeline, MarkdownContext context)
        {
            pipeline.Extensions.Insert(0, new CodeSnippetExtension(context));
            return pipeline;
        }

        public static MarkdownPipelineBuilder UseInteractiveCode(this MarkdownPipelineBuilder pipeline)
        {
            pipeline.Extensions.Add(new InteractiveCodeExtension());
            return pipeline;
        }

        public static MarkdownPipelineBuilder UseXref(this MarkdownPipelineBuilder pipeline)
        {
            pipeline.Extensions.Insert(0, new XrefInlineExtension());
            return pipeline;
        }

        public static MarkdownPipelineBuilder UseMonikerRange(this MarkdownPipelineBuilder pipeline)
        {
            pipeline.Extensions.AddIfNotAlready<MonikerRangeExtension>();
            return pipeline;
        }

        public static MarkdownPipelineBuilder UseRow(this MarkdownPipelineBuilder pipeline)
        {
            pipeline.Extensions.AddIfNotAlready<RowExtension>();
            return pipeline;
        }

        public static MarkdownPipelineBuilder UseNestedColumn(this MarkdownPipelineBuilder pipeline)
        {
            pipeline.Extensions.AddIfNotAlready<NestedColumnExtension>();
            return pipeline;
        }
    }
}<|MERGE_RESOLUTION|>--- conflicted
+++ resolved
@@ -33,12 +33,8 @@
                 .UseMonikerRange()
                 .UseInteractiveCode()
                 .UseRow()
-<<<<<<< HEAD
                 .UseNestedColumn()
                 .RemoveUnusedExtensions();
-=======
-                .UseNestedColumn();
->>>>>>> 6cb2da74
         }
 
         private static MarkdownPipelineBuilder RemoveUnusedExtensions(this MarkdownPipelineBuilder pipeline)
