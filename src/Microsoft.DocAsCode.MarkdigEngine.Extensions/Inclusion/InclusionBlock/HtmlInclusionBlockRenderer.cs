--- conflicted
+++ resolved
@@ -9,7 +9,7 @@
 
     public class HtmlInclusionBlockRenderer : HtmlObjectRenderer<InclusionBlock>
     {
-        private MarkdownContext _context;
+        private readonly MarkdownContext _context;
         private MarkdownPipeline _pipeline;
 
         public HtmlInclusionBlockRenderer(MarkdownContext context, MarkdownPipeline pipeline)
@@ -24,57 +24,15 @@
 
             if (content == null)
             {
-<<<<<<< HEAD
-                _context.LogWarning($"Cannot resolve '{inclusion.Context.IncludedFilePath}' relative to '{_context.File}'.");
-                renderer.Write(inclusion.Context.GetRaw());
-=======
-                Logger.LogWarning($"Cannot resolve '{inclusion.IncludedFilePath}' relative to '{InclusionContext.File}'.");
+                _context.LogWarning($"Cannot resolve '{inclusion.IncludedFilePath}' relative to '{InclusionContext.File}'.");
                 renderer.Write(inclusion.GetRawToken());
->>>>>>> f4b29ea9
                 return;
             }
 
             if (InclusionContext.IsCircularReference(includeFilePath, out var dependencyChain))
             {
-<<<<<<< HEAD
-                _context.LogWarning($"Found circular reference: {string.Join(" -> ", _context.CircularReferenceDetector)} -> {includeFilePath}\"");
-                renderer.Write(inclusion.Context.GetRaw());
-                return;
-            }
 
-            _context.Dependencies.Add(includeFilePath);
-
-            var context = new MarkdownContext(
-                includeFilePath,
-                _context.IsInline,
-                _context.EnableSourceInfo,
-                _context.Tokens,
-                _context.Mvb,
-                _context.LogWarning,
-                _context.LogError,
-                _context.SetLoggerScope,
-                _context.EnableValidation,
-                _context.ReadFile,
-                _context.GetLink,
-                _context.GetFilePath,
-                _context.CircularReferenceDetector,
-                _context.Dependencies);
-
-            var pipeline = new MarkdownPipelineBuilder()
-                .UseDocfxExtensions(context)
-                .Build();
-
-            var result = Markdown.ToHtml(content, pipeline);
-            result = SkipYamlHeader(result);
-
-            renderer.Write(result);
-        }
-
-        private string SkipYamlHeader(string content)
-        {
-            return YamlHeaderRegex.Replace(content, "");
-=======
-                Logger.LogWarning($"Found circular reference: {string.Join(" -> ", dependencyChain)}\"");
+                _context.LogWarning($"Found circular reference: {string.Join(" -> ", dependencyChain)}\"");
                 renderer.Write(inclusion.GetRawToken());
                 return;
             }
@@ -82,7 +40,6 @@
             {
                 renderer.Write(Markdown.ToHtml(content, _pipeline));
             }
->>>>>>> f4b29ea9
         }
     }
 }