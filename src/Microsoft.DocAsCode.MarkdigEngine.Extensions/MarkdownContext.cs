--- conflicted
+++ resolved
@@ -26,20 +26,17 @@
         /// <summary>
         /// Whether the content is parsed as inline only.
         /// </summary>
-        public bool IsInline { get; }
-
-<<<<<<< HEAD
+        public bool IsInline { get; }
+
+
+        /// <summary>
+        /// Whether validation is enabled during markup.
+        /// </summary>
         public bool EnableValidation { get; }
 
-        public ImmutableHashSet<string> InclusionSet { get; }
-
-        public HashSet<string> Dependencies { get; } = new HashSet<string>();
-
-=======
         /// <summary>
         /// Whether source info is enabled in output.
         /// </summary>
->>>>>>> 57eddf62
         public bool EnableSourceInfo { get; }
 
         /// <summary>
@@ -78,19 +75,7 @@
             bool enableSourceInfo,
             IReadOnlyDictionary<string, string> tokens,
             MarkdownValidatorBuilder mvb,
-<<<<<<< HEAD
-            bool enableValidation = false)
-        {
-            BasePath = basePath;
-            FilePath = filePath;
-            IsInline = isInline;
-            EnableValidation = enableValidation;
-            InclusionSet = inclusionSet ?? ImmutableHashSet<string>.Empty;
-            Dependencies = dependencies ?? new HashSet<string>();
-
-            Tokens = tokens;
-            Mvb = mvb;
-=======
+            bool enableValidation = false,
             ReadFileDelegate readFile = null,
             Func<object, string> getFilePath = null,
             ImmutableStack<object> recursionDetector = null,
@@ -98,8 +83,8 @@
         {
             File = filePath;
             IsInline = isInline;
->>>>>>> 57eddf62
             EnableSourceInfo = enableSourceInfo;
+            EnableValidation = enableValidation;
             Mvb = mvb;
 
             Tokens = tokens ?? ImmutableDictionary<string, string>.Empty;
