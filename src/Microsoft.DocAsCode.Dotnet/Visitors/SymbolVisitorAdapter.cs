--- conflicted
+++ resolved
@@ -728,16 +728,10 @@
     {
         return new XmlCommentParserContext
         {
-<<<<<<< HEAD
             SkipMarkup = _config.ShouldSkipMarkup,
-            AddReferenceDelegate = GetAddReferenceDelegate(item),
-            Source = item.Source,
-            CodeSourceBasePath = _config.CodeSourceBasePath,
-=======
             AddReferenceDelegate = AddReferenceDelegate,
             Source = item.Source,
             ResolveCode = ResolveCode,
->>>>>>> e81f810c
         };
 
         void AddReferenceDelegate(string id, string commentId)
@@ -754,7 +748,7 @@
 
         string ResolveCode(string source)
         {
-            var basePath = _codeSourceBasePath ?? (
+            var basePath = _config.CodeSourceBasePath ?? (
                 item.Source?.Path is {} sourcePath
                     ? Path.GetDirectoryName(Path.GetFullPath(Path.Combine(EnvironmentContext.BaseDirectory, sourcePath)))
                     : null);
