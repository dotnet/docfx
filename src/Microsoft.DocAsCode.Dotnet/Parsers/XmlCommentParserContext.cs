// Copyright (c) Microsoft. All rights reserved.
// Licensed under the MIT license. See LICENSE file in the project root for full license information.

using Microsoft.DocAsCode.DataContracts.Common;

namespace Microsoft.DocAsCode.Dotnet;

internal class XmlCommentParserContext
{
<<<<<<< HEAD
    public bool SkipMarkup { get; set; }

    public Action<string, string> AddReferenceDelegate { get; set; }
=======
    public Action<string, string> AddReferenceDelegate { get; init; }
>>>>>>> e81f810c

    public Func<string, string> ResolveCode { get; init; }

    public SourceDetail Source { get; init; }
}<|MERGE_RESOLUTION|>--- conflicted
+++ resolved
@@ -7,13 +7,9 @@
 
 internal class XmlCommentParserContext
 {
-<<<<<<< HEAD
-    public bool SkipMarkup { get; set; }
+    public bool SkipMarkup { get; init; }
 
-    public Action<string, string> AddReferenceDelegate { get; set; }
-=======
     public Action<string, string> AddReferenceDelegate { get; init; }
->>>>>>> e81f810c
 
     public Func<string, string> ResolveCode { get; init; }
 
