--- conflicted
+++ resolved
@@ -23,10 +23,6 @@
 {
     private const string idSelector = @"((?![0-9])[\w_])+[\w\(\)\.\{\}\[\]\|\*\^~#@!`,_<>:]*";
     private static readonly Regex CommentIdRegex = new(@"^(?<type>N|T|M|P|F|E|Overload):(?<id>" + idSelector + ")$", RegexOptions.Compiled);
-<<<<<<< HEAD
-    private static readonly Regex LineBreakRegex = new(@"\r?\n", RegexOptions.Compiled);
-=======
->>>>>>> e81f810c
     private static readonly Regex RegionRegex = new(@"^\s*#region\s*(.*)$");
     private static readonly Regex XmlRegionRegex = new(@"^\s*<!--\s*<([^/\s].*)>\s*-->$");
     private static readonly Regex EndRegionRegex = new(@"^\s*#endregion\s*.*$");
@@ -77,20 +73,12 @@
         _context = context;
 
         ResolveLangword(doc);
-<<<<<<< HEAD
-        ResolveSeeCref(doc, context.AddReferenceDelegate);
-        ResolveSeeAlsoCref(doc, context.AddReferenceDelegate);
-        ResolveExceptionCref(doc, context.AddReferenceDelegate);
-
-        ResolveCodeSource(doc, context);
-=======
         ResolveCrefLink(doc, "//seealso[@cref]", context.AddReferenceDelegate);
         ResolveCrefLink(doc, "//see[@cref]", context.AddReferenceDelegate);
         ResolveCrefLink(doc, "//exception[@cref]", context.AddReferenceDelegate);
 
         ResolveCode(doc, context);
 
->>>>>>> e81f810c
         var nav = doc.CreateNavigator();
         Summary = GetSingleNodeValue(nav, "/member/summary");
         Remarks = GetSingleNodeValue(nav, "/member/remarks");
@@ -213,9 +201,6 @@
             }
         }
 
-<<<<<<< HEAD
-        element.SetValue(RemoveLeadingSpaces(builder.ToString()));
-=======
         return (lang, builder.ToString());
     }
 
@@ -227,7 +212,6 @@
         {
             yield return line;
         }
->>>>>>> e81f810c
     }
 
     private Dictionary<string, string> GetListContent(XPathNavigator navigator, string xpath, string contentType, XmlCommentParserContext context)
@@ -493,17 +477,13 @@
 
     private string GetXmlValue(XPathNavigator node)
     {
-<<<<<<< HEAD
+        if (node is null)
+            return null;
+
         if (_context.SkipMarkup)
             return node.InnerXml;
 
-        return GetInnerXmlAsMarkdown(RemoveLeadingSpaces(node.InnerXml));
-=======
-        if (node is null)
-            return null;
-
-        return TrimEachLine(GetInnerXml(node));
->>>>>>> e81f810c
+        return GetInnerXmlAsMarkdown(TrimEachLine(node.InnerXml));
     }
 
     private static string TrimEachLine(string text, string indent = "")
@@ -527,7 +507,33 @@
         // Trim leading empty lines
         var trimStart = true;
 
-<<<<<<< HEAD
+        // Apply indentation to all lines except the first,
+        // since the first new line in <pre></code> is significant
+        var firstLine = true;
+
+        foreach (var line in lines)
+        {
+            if (trimStart && string.IsNullOrWhiteSpace(line))
+                continue;
+
+            if (firstLine)
+                firstLine = false;
+            else
+                builder.Append(indent);
+
+            if (string.IsNullOrWhiteSpace(line))
+            {
+                builder.AppendLine();
+                continue;
+            }
+
+            trimStart = false;
+            builder.AppendLine(line.Substring(minLeadingWhitespace));
+        }
+
+        return builder.ToString().TrimEnd();
+    }
+
     private static string GetInnerXmlAsMarkdown(string xml)
     {
         if (!xml.Contains('&'))
@@ -549,45 +555,6 @@
         }
 
         static void DecodeMarkdownCode(MarkdownObject node)
-=======
-        // Apply indentation to all lines except the first,
-        // since the first new line in <pre></code> is significant
-        var firstLine = true;
-
-        foreach (var line in lines)
-        {
-            if (trimStart && string.IsNullOrWhiteSpace(line))
-                continue;
-
-            if (firstLine)
-                firstLine = false;
-            else
-                builder.Append(indent);
-
-            if (string.IsNullOrWhiteSpace(line))
-            {
-                builder.AppendLine();
-                continue;
-            }
-
-            trimStart = false;
-            builder.AppendLine(line.Substring(minLeadingWhitespace));
-        }
-
-        return builder.ToString().TrimEnd();
-    }
-
-    /// <summary>
-    /// `>` is always encoded to `&gt;` in XML, when triple-slash-comments is considered as Markdown content, `>` is considered as blockquote
-    /// Decode `>` to enable the Markdown syntax considering `>` is not a Must-Encode in Text XElement
-    /// </summary>
-    /// <param name="node"></param>
-    /// <returns></returns>
-    private static string GetInnerXml(XPathNavigator node)
-    {
-        using var sw = new StringWriter(CultureInfo.InvariantCulture);
-        using (var tw = new XmlWriterWithGtDecoded(sw))
->>>>>>> e81f810c
         {
             // Commonmark: Entity and numeric character references are treated as literal text in code spans and code blocks
             switch (node)
