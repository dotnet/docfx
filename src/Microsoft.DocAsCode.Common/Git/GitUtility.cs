<<<<<<< HEAD
// Copyright (c) Microsoft. All rights reserved.
// Licensed under the MIT license. See LICENSE file in the project root for full license information.

namespace Microsoft.DocAsCode.Common.Git
{
    using System;
    using System.Collections.Concurrent;
    using System.Diagnostics;
    using System.IO;
    using System.Text;

    public static class GitUtility
    {
        private static readonly string CommandName = "git";
        private static readonly int GitTimeOut = 1000;
        private static readonly Lazy<bool> _existGitCommand =
            new Lazy<bool>(() => CommandUtility.ExistCommand(CommandName));

        private static readonly string GetRepoRootCommand = "rev-parse --show-toplevel";
        private static readonly string GetLocalBranchCommand = "rev-parse --abbrev-ref HEAD";
        private static readonly string GetLocalBranchCommitIdCommand = "rev-parse HEAD";
        private static readonly string GetRemoteBranchCommand = "rev-parse --abbrev-ref @{u}";
        private static readonly string GetDeletedFileContentCommand = "show {0}^:{1}";
        private static readonly string GetFileLastCommitIdCommand = "rev-list --max-count=1 --all -- {0}";
        // TODO: only get default remote's url currently.
        private static readonly string GetOriginUrlCommand = "config --get remote.origin.url";
        private static readonly string GetLocalHeadIdCommand = "rev-parse HEAD";
        private static readonly string GetRemoteHeadIdCommand = "rev-parse @{u}";

        private static readonly string[] BuildSystemBranchName = new[]
        {
            "APPVEYOR_REPO_BRANCH",   // AppVeyor
            "Git_Branch",             // Team City
            "CI_BUILD_REF_NAME",      // GitLab CI
            "GIT_LOCAL_BRANCH",       // Jenkins
            "GIT_BRANCH",             // Jenkins
            "BUILD_SOURCEBRANCHNAME"  // VSO Agent
        };

        private static readonly ConcurrentDictionary<string, GitRepoInfo> Cache = new ConcurrentDictionary<string, GitRepoInfo>();

        public static GitDetail TryGetFileDetail(string filePath)
        {
            GitDetail detail = null;
            try
            {
                detail = GetFileDetail(filePath);
            }
            catch (Exception ex)
            {
                Logger.LogWarning($"Skipping GetFileDetail. Exception found: {ex.GetType()}, Message: {ex.Message}");
                Logger.LogVerbose(ex.ToString());
            }
            return detail;
        }

        public static GitDetail GetFileDetail(string filePath)
        {
            if (string.IsNullOrEmpty(filePath))
            {
                return null;
            }

            if (!Path.IsPathRooted(filePath))
            {
                throw new GitException($"{nameof(filePath)} should be an absolute path");
            }

            if (!ExistGitCommand())
            {
                throw new GitException("Can't find git command in current environment");
            }

            filePath = PathUtility.NormalizePath(filePath);
            var detail = GetFileDetailCore(filePath);
            return detail;
        }

        public static string GetDeletedFileContent(string filePath)
        {
            if (string.IsNullOrEmpty(filePath))
            {
                return null;
            }

            if (!Path.IsPathRooted(filePath))
            {
                throw new GitException($"{nameof(filePath)} should be an absolute path");
            }

            if (!ExistGitCommand())
            {
                throw new GitException("Can't find git command in current environment");
            }

            filePath = PathUtility.NormalizePath(filePath);
            return GetDeletedFileContentCore(filePath);
        }

        public static GitRepoInfo GetRepoInfo(string directory)
        {
            if (directory == null)
            {
                return null;
            }

            if (IsGitRoot(directory))
            {
                return Cache.GetOrAdd(directory, GetRepoInfoCore);
            }

            var parentDirInfo = Directory.GetParent(directory);
            if (parentDirInfo == null)
            {
                return null;
            }

            return Cache.GetOrAdd(directory, d => GetRepoInfo(parentDirInfo.FullName));
        }

        #region Private Methods
        private static string GetDeletedFileContentCore(string filePath)
        {
            string directory;
            if (PathUtility.IsDirectory(filePath))
            {
                directory = filePath;
            }
            else
            {
                directory = Path.GetDirectoryName(filePath);
            }

            var repoInfo = Cache.GetOrAdd(directory, GetRepoInfo);

            if (repoInfo == null)
            {
                return null;
            }

            var getFileLastCommitIdCommand = string.Format(GetFileLastCommitIdCommand, PathUtility.MakeRelativePath(repoInfo.RepoRootPath, filePath));
            var lastCommitId = TryRunGitCommandAndGetLastLine(repoInfo.RepoRootPath, getFileLastCommitIdCommand);

            if (lastCommitId == null)
            {
                return null;
            }

            var getDeletedFileContentCommand = string.Format(GetDeletedFileContentCommand, lastCommitId, PathUtility.MakeRelativePath(repoInfo.RepoRootPath, filePath));
            return TryRunGitCommand(repoInfo.RepoRootPath, getDeletedFileContentCommand);
        }

        private static bool IsGitRoot(string directory)
        {
            var gitPath = Path.Combine(directory, ".git");

            // git submodule contains only a .git file instead of a .git folder
            return Directory.Exists(gitPath) || File.Exists(gitPath);
        }

        private static GitDetail GetFileDetailCore(string filePath)
        {
            string directory;
            if (PathUtility.IsDirectory(filePath))
            {
                directory = filePath;
            }
            else
            {
                directory = Path.GetDirectoryName(filePath);
            }

            var repoInfo = Cache.GetOrAdd(directory, GetRepoInfo);

            return new GitDetail
            {
                // TODO: remove commit id to avoid config hash changed
                // CommitId = repoInfo.RemoteHeadCommitId,
                RemoteBranch = repoInfo.RemoteBranch,
                RemoteRepositoryUrl = repoInfo.RemoteOriginUrl,
                RelativePath = PathUtility.MakeRelativePath(repoInfo.RepoRootPath, filePath)
            };
        }

        private static GitRepoInfo GetRepoInfoCore(string directory)
        {
            var repoRootPath = RunGitCommandAndGetLastLine(directory, GetRepoRootCommand);

            // the path of repo root got from git config file should be the same with path got from git command
            Debug.Assert(FilePathComparer.OSPlatformSensitiveComparer.Equals(repoRootPath, directory));

            var branchNames = GetBranchNames(repoRootPath);

            var originUrl = RunGitCommandAndGetLastLine(repoRootPath, GetOriginUrlCommand);
            var repoInfo = new GitRepoInfo
            {
                // TODO: remove commit id to avoid config hash changed
                //LocalHeadCommitId = RunGitCommandAndGetFirstLine(repoRootPath, GetLocalHeadIdCommand),
                //RemoteHeadCommitId = TryRunGitCommandAndGetFirstLine(repoRootPath, GetRemoteHeadIdCommand),
                RemoteOriginUrl = originUrl,
                RepoRootPath = repoRootPath,
                LocalBranch = branchNames.Item1,
                RemoteBranch = branchNames.Item2
            };

            return repoInfo;
        }

        private static Tuple<string, string> GetBranchNames(string repoRootPath)
        {
            // Use the branch name specified by the environment variable.
            var localBranch = Environment.GetEnvironmentVariable("DOCFX_SOURCE_BRANCH_NAME");
            if (!string.IsNullOrEmpty(localBranch))
            {
                Logger.LogInfo($"For git repo <{repoRootPath}>, using branch '{localBranch}' from the environment variable DOCFX_SOURCE_BRANCH_NAME.");
                return Tuple.Create(localBranch, localBranch);
            }

            var isDetachedHead = "HEAD" == RunGitCommandAndGetLastLine(repoRootPath, GetLocalBranchCommand);
            if (isDetachedHead)
            {
                return GetBranchNamesFromDetachedHead(repoRootPath);
            }

            localBranch = RunGitCommandAndGetLastLine(repoRootPath, GetLocalBranchCommand);
            string remoteBranch;
            try
            {
                remoteBranch = RunGitCommandAndGetLastLine(repoRootPath, GetRemoteBranchCommand);
                var index = remoteBranch.IndexOf('/');
                if (index > 0)
                {
                    remoteBranch = remoteBranch.Substring(index + 1);
                }
            }
            catch (Exception ex)
            {
                Logger.LogInfo($"For git repo <{repoRootPath}>, can't find remote branch in this repo and fallback to use local branch [{localBranch}]: {ex.Message}");
                remoteBranch = localBranch;
            }
            return Tuple.Create(localBranch, remoteBranch);
        }

        // Many build systems use a "detached head", which means that the normal git commands
        // to get branch names do not work. Thankfully, they set an environment variable.
        private static Tuple<string, string> GetBranchNamesFromDetachedHead(string repoRootPath)
        {
            foreach (var name in BuildSystemBranchName)
            {
                var branchName = Environment.GetEnvironmentVariable(name);
                if (!string.IsNullOrEmpty(branchName))
                {
                    Logger.LogInfo($"For git repo <{repoRootPath}>, using branch '{branchName}' from the environment variable {name}.");
                    return Tuple.Create(branchName, branchName);
                }
            }

            // Use the comment id as the branch name.
            var commitId = RunGitCommandAndGetLastLine(repoRootPath, GetLocalBranchCommitIdCommand);
            Logger.LogInfo($"For git repo <{repoRootPath}>, using commit id {commitId} as the branch name.");
            return Tuple.Create(commitId, commitId);
        }

        private static void ProcessErrorMessage(string message)
        {
            throw new GitException(message);
        }

        private static string TryRunGitCommand(string repoPath, string arguments)
        {
            var content = new StringBuilder();
            try
            {
                RunGitCommand(repoPath, arguments, output => content.AppendLine(output));
            }
            catch (Exception ex)
            {
                Logger.LogWarning($"Skipping RunGitCommand. Exception found: {ex.GetType()}, Message: {ex.Message}");
                Logger.LogVerbose(ex.ToString());
            }
            return content.Length == 0 ? null : content.ToString();
        }

        private static string TryRunGitCommandAndGetLastLine(string repoPath, string arguments)
        {
            string content = null;
            try
            {
                content = RunGitCommandAndGetLastLine(repoPath, arguments);
            }
            catch (Exception ex)
            {
                Logger.LogWarning($"Skipping RunGitCommandAndGetLastLine. Exception found: {ex.GetType()}, Message: {ex.Message}");
                Logger.LogVerbose(ex.ToString());
            }
            return content;
        }

        private static string RunGitCommandAndGetLastLine(string repoPath, string arguments)
        {
            string content = null;
            RunGitCommand(repoPath, arguments, output => content = output);

            if (string.IsNullOrEmpty(content))
            {
                throw new GitException("The result can't be null or empty string");
            }
            return content;
        }

        private static void RunGitCommand(string repoPath, string arguments, Action<string> processOutput)
        {
            var encoding = Encoding.UTF8;
            const int bufferSize = 4096;

            if (!Directory.Exists(repoPath))
            {
                throw new ArgumentException($"Can't find repo: {repoPath}");
            }

            using (var outputStream = new MemoryStream())
            using (var errorStream = new MemoryStream())
            {
                int exitCode;

                using (var outputStreamWriter = new StreamWriter(outputStream, encoding, bufferSize, true))
                using (var errorStreamWriter = new StreamWriter(errorStream, encoding, bufferSize, true))
                {
                    exitCode = CommandUtility.RunCommand(new CommandInfo
                    {
                        Name = CommandName,
                        Arguments = arguments,
                        WorkingDirectory = repoPath,
                    }, outputStreamWriter, errorStreamWriter, GitTimeOut);
                }

                if (exitCode != 0)
                {
                    errorStream.Position = 0;
                    using (var errorStreamReader = new StreamReader(errorStream, encoding, false, bufferSize, true))
                    {
                        ProcessErrorMessage(errorStreamReader.ReadToEnd());
                    }
                }
                else
                {
                    outputStream.Position = 0;
                    using (var streamReader = new StreamReader(outputStream, encoding, false, bufferSize, true))
                    {
                        string line;
                        while ((line = streamReader.ReadLine()) != null)
                        {
                            processOutput(line);
                        }
                    }
                }
            }
        }

        private static bool ExistGitCommand()
        {
            return _existGitCommand.Value;
        }
        #endregion
    }
}
=======
// Copyright (c) Microsoft. All rights reserved.
// Licensed under the MIT license. See LICENSE file in the project root for full license information.

namespace Microsoft.DocAsCode.Common.Git
{
    using System;
    using System.Collections.Concurrent;
    using System.Diagnostics;
    using System.IO;
    using System.Text;

    using Microsoft.DocAsCode.Plugins;

    public static class GitUtility
    {
        private static readonly string CommandName = "git";
        private static readonly int GitTimeOut = 1000;

        private static readonly string GetRepoRootCommand = "rev-parse --show-toplevel";
        private static readonly string GetLocalBranchCommand = "rev-parse --abbrev-ref HEAD";
        private static readonly string GetLocalBranchCommitIdCommand = "rev-parse HEAD";
        private static readonly string GetRemoteBranchCommand = "rev-parse --abbrev-ref @{u}";
        private static readonly string GetDeletedFileContentCommand = "show {0}^:{1}";
        private static readonly string GetFileLastCommitIdCommand = "rev-list --max-count=1 --all -- {0}";

        // TODO: only get default remote's url currently.
        private static readonly string GetOriginUrlCommand = "config --get remote.origin.url";

        private static readonly string[] BuildSystemBranchName = new[]
        {
            "APPVEYOR_REPO_BRANCH",   // AppVeyor
            "Git_Branch",             // Team City
            "CI_BUILD_REF_NAME",      // GitLab CI
            "GIT_LOCAL_BRANCH",       // Jenkins
            "GIT_BRANCH",             // Jenkins
            "BUILD_SOURCEBRANCHNAME"  // VSO Agent
        };

        private static readonly ConcurrentDictionary<string, GitRepoInfo> Cache = new ConcurrentDictionary<string, GitRepoInfo>();

        private static bool? GitCommandExists = null;
        private static object SyncRoot = new object();

        public static GitDetail TryGetFileDetail(string filePath)
        {
            GitDetail detail = null;
            try
            {
                detail = GetFileDetail(filePath);
            }
            catch (Exception)
            {
                // ignored
            }
            return detail;
        }

        public static GitDetail GetFileDetail(string filePath)
        {
            if (string.IsNullOrEmpty(filePath) || !ExistGitCommand())
            {
                return null;
            }

            var path = Path.Combine(EnvironmentContext.BaseDirectory, filePath).ToNormalizedPath();

            var detail = GetFileDetailCore(path);
            return detail;
        }

        public static GitRepoInfo GetRepoInfo(string directory)
        {
            if (directory == null)
            {
                return null;
            }

            if (IsGitRoot(directory))
            {
                return Cache.GetOrAdd(directory, GetRepoInfoCore);
            }

            var parentDirInfo = Directory.GetParent(directory);
            if (parentDirInfo == null)
            {
                return null;
            }

            return Cache.GetOrAdd(directory, d => GetRepoInfo(parentDirInfo.FullName));
        }

        #region Private Methods

        private static bool IsGitRoot(string directory)
        {
            var gitPath = Path.Combine(directory, ".git");

            // git submodule contains only a .git file instead of a .git folder
            return Directory.Exists(gitPath) || File.Exists(gitPath);
        }

        private static GitDetail GetFileDetailCore(string filePath)
        {
            string directory;
            if (PathUtility.IsDirectory(filePath))
            {
                directory = filePath;
            }
            else
            {
                directory = Path.GetDirectoryName(filePath);
            }

            var repoInfo = Cache.GetOrAdd(directory, GetRepoInfo);

            return new GitDetail
            {
                // TODO: remove commit id to avoid config hash changed
                // CommitId = repoInfo.RemoteHeadCommitId,
                RemoteBranch = repoInfo.RemoteBranch,
                RemoteRepositoryUrl = repoInfo.RemoteOriginUrl,
                RelativePath = PathUtility.MakeRelativePath(repoInfo.RepoRootPath, filePath)
            };
        }

        private static GitRepoInfo GetRepoInfoCore(string directory)
        {
            var repoRootPath = RunGitCommandAndGetLastLine(directory, GetRepoRootCommand);

            // the path of repo root got from git config file should be the same with path got from git command
            Debug.Assert(FilePathComparer.OSPlatformSensitiveComparer.Equals(repoRootPath, directory));

            var branchNames = GetBranchNames(repoRootPath);

            var originUrl = RunGitCommandAndGetLastLine(repoRootPath, GetOriginUrlCommand);
            var repoInfo = new GitRepoInfo
            {
                // TODO: remove commit id to avoid config hash changed
                //LocalHeadCommitId = RunGitCommandAndGetFirstLine(repoRootPath, GetLocalHeadIdCommand),
                //RemoteHeadCommitId = TryRunGitCommandAndGetFirstLine(repoRootPath, GetRemoteHeadIdCommand),
                RemoteOriginUrl = originUrl,
                RepoRootPath = repoRootPath,
                LocalBranch = branchNames.Item1,
                RemoteBranch = branchNames.Item2
            };

            return repoInfo;
        }

        private static Tuple<string, string> GetBranchNames(string repoRootPath)
        {
            // Use the branch name specified by the environment variable.
            var localBranch = Environment.GetEnvironmentVariable("DOCFX_SOURCE_BRANCH_NAME");
            if (!string.IsNullOrEmpty(localBranch))
            {
                Logger.LogInfo($"For git repo <{repoRootPath}>, using branch '{localBranch}' from the environment variable DOCFX_SOURCE_BRANCH_NAME.");
                return Tuple.Create(localBranch, localBranch);
            }

            var isDetachedHead = "HEAD" == RunGitCommandAndGetLastLine(repoRootPath, GetLocalBranchCommand);
            if (isDetachedHead)
            {
                return GetBranchNamesFromDetachedHead(repoRootPath);
            }

            localBranch = RunGitCommandAndGetLastLine(repoRootPath, GetLocalBranchCommand);
            string remoteBranch;
            try
            {
                remoteBranch = RunGitCommandAndGetLastLine(repoRootPath, GetRemoteBranchCommand);
                var index = remoteBranch.IndexOf('/');
                if (index > 0)
                {
                    remoteBranch = remoteBranch.Substring(index + 1);
                }
            }
            catch (Exception ex)
            {
                Logger.LogInfo($"For git repo <{repoRootPath}>, can't find remote branch in this repo and fallback to use local branch [{localBranch}]: {ex.Message}");
                remoteBranch = localBranch;
            }
            return Tuple.Create(localBranch, remoteBranch);
        }

        // Many build systems use a "detached head", which means that the normal git commands
        // to get branch names do not work. Thankfully, they set an environment variable.
        private static Tuple<string, string> GetBranchNamesFromDetachedHead(string repoRootPath)
        {
            foreach (var name in BuildSystemBranchName)
            {
                var branchName = Environment.GetEnvironmentVariable(name);
                if (!string.IsNullOrEmpty(branchName))
                {
                    Logger.LogInfo($"For git repo <{repoRootPath}>, using branch '{branchName}' from the environment variable {name}.");
                    return Tuple.Create(branchName, branchName);
                }
            }

            // Use the comment id as the branch name.
            var commitId = RunGitCommandAndGetLastLine(repoRootPath, GetLocalBranchCommitIdCommand);
            Logger.LogInfo($"For git repo <{repoRootPath}>, using commit id {commitId} as the branch name.");
            return Tuple.Create(commitId, commitId);
        }

        private static void ProcessErrorMessage(string message)
        {
            throw new GitException(message);
        }

        private static string TryRunGitCommand(string repoPath, string arguments)
        {
            var content = new StringBuilder();
            try
            {
                RunGitCommand(repoPath, arguments, output => content.AppendLine(output));
            }
            catch (Exception)
            {
                // ignored
            }
            return content.Length == 0 ? null : content.ToString();
        }

        private static string TryRunGitCommandAndGetLastLine(string repoPath, string arguments)
        {
            string content = null;
            try
            {
                content = RunGitCommandAndGetLastLine(repoPath, arguments);
            }
            catch (Exception)
            {
                // ignored
            }
            return content;
        }

        private static string RunGitCommandAndGetLastLine(string repoPath, string arguments)
        {
            string content = null;
            RunGitCommand(repoPath, arguments, output => content = output);

            if (string.IsNullOrEmpty(content))
            {
                throw new GitException("The result can't be null or empty string");
            }
            return content;
        }

        private static void RunGitCommand(string repoPath, string arguments, Action<string> processOutput)
        {
            var encoding = Encoding.UTF8;
            const int bufferSize = 4096;

            if (!Directory.Exists(repoPath))
            {
                throw new ArgumentException($"Can't find repo: {repoPath}");
            }

            using (var outputStream = new MemoryStream())
            using (var errorStream = new MemoryStream())
            {
                int exitCode;

                using (var outputStreamWriter = new StreamWriter(outputStream, encoding, bufferSize, true))
                using (var errorStreamWriter = new StreamWriter(errorStream, encoding, bufferSize, true))
                {
                    exitCode = CommandUtility.RunCommand(new CommandInfo
                    {
                        Name = CommandName,
                        Arguments = arguments,
                        WorkingDirectory = repoPath,
                    }, outputStreamWriter, errorStreamWriter, GitTimeOut);
                }

                if (exitCode != 0)
                {
                    errorStream.Position = 0;
                    using (var errorStreamReader = new StreamReader(errorStream, encoding, false, bufferSize, true))
                    {
                        ProcessErrorMessage(errorStreamReader.ReadToEnd());
                    }
                }
                else
                {
                    outputStream.Position = 0;
                    using (var streamReader = new StreamReader(outputStream, encoding, false, bufferSize, true))
                    {
                        string line;
                        while ((line = streamReader.ReadLine()) != null)
                        {
                            processOutput(line);
                        }
                    }
                }
            }
        }

        private static bool ExistGitCommand()
        {
            if (GitCommandExists == null)
            {
                lock (SyncRoot)
                {
                    if (GitCommandExists == null)
                    {
                        GitCommandExists = CommandUtility.ExistCommand(CommandName);
                        if (GitCommandExists != true)
                        {
                            Logger.LogInfo("Looks like Git is not installed globally. We depend on Git to extract repository information for source code and files.");
                        }
                    }
                }
            }

            return GitCommandExists.Value;
        }

        #endregion
    }
}
>>>>>>> 4cfd9824
<|MERGE_RESOLUTION|>--- conflicted
+++ resolved
@@ -1,4 +1,3 @@
-<<<<<<< HEAD
 // Copyright (c) Microsoft. All rights reserved.
 // Licensed under the MIT license. See LICENSE file in the project root for full license information.
 
@@ -10,12 +9,12 @@
     using System.IO;
     using System.Text;
 
+    using Microsoft.DocAsCode.Plugins;
+
     public static class GitUtility
     {
         private static readonly string CommandName = "git";
         private static readonly int GitTimeOut = 1000;
-        private static readonly Lazy<bool> _existGitCommand =
-            new Lazy<bool>(() => CommandUtility.ExistCommand(CommandName));
 
         private static readonly string GetRepoRootCommand = "rev-parse --show-toplevel";
         private static readonly string GetLocalBranchCommand = "rev-parse --abbrev-ref HEAD";
@@ -23,10 +22,9 @@
         private static readonly string GetRemoteBranchCommand = "rev-parse --abbrev-ref @{u}";
         private static readonly string GetDeletedFileContentCommand = "show {0}^:{1}";
         private static readonly string GetFileLastCommitIdCommand = "rev-list --max-count=1 --all -- {0}";
+
         // TODO: only get default remote's url currently.
         private static readonly string GetOriginUrlCommand = "config --get remote.origin.url";
-        private static readonly string GetLocalHeadIdCommand = "rev-parse HEAD";
-        private static readonly string GetRemoteHeadIdCommand = "rev-parse @{u}";
 
         private static readonly string[] BuildSystemBranchName = new[]
         {
@@ -40,6 +38,9 @@
 
         private static readonly ConcurrentDictionary<string, GitRepoInfo> Cache = new ConcurrentDictionary<string, GitRepoInfo>();
 
+        private static bool? GitCommandExists = null;
+        private static object SyncRoot = new object();
+
         public static GitDetail TryGetFileDetail(string filePath)
         {
             GitDetail detail = null;
@@ -57,45 +58,15 @@
 
         public static GitDetail GetFileDetail(string filePath)
         {
-            if (string.IsNullOrEmpty(filePath))
+            if (string.IsNullOrEmpty(filePath) || !ExistGitCommand())
             {
                 return null;
             }
 
-            if (!Path.IsPathRooted(filePath))
-            {
-                throw new GitException($"{nameof(filePath)} should be an absolute path");
-            }
-
-            if (!ExistGitCommand())
-            {
-                throw new GitException("Can't find git command in current environment");
-            }
-
-            filePath = PathUtility.NormalizePath(filePath);
-            var detail = GetFileDetailCore(filePath);
+            var path = Path.Combine(EnvironmentContext.BaseDirectory, filePath).ToNormalizedPath();
+
+            var detail = GetFileDetailCore(path);
             return detail;
-        }
-
-        public static string GetDeletedFileContent(string filePath)
-        {
-            if (string.IsNullOrEmpty(filePath))
-            {
-                return null;
-            }
-
-            if (!Path.IsPathRooted(filePath))
-            {
-                throw new GitException($"{nameof(filePath)} should be an absolute path");
-            }
-
-            if (!ExistGitCommand())
-            {
-                throw new GitException("Can't find git command in current environment");
-            }
-
-            filePath = PathUtility.NormalizePath(filePath);
-            return GetDeletedFileContentCore(filePath);
         }
 
         public static GitRepoInfo GetRepoInfo(string directory)
@@ -120,36 +91,6 @@
         }
 
         #region Private Methods
-        private static string GetDeletedFileContentCore(string filePath)
-        {
-            string directory;
-            if (PathUtility.IsDirectory(filePath))
-            {
-                directory = filePath;
-            }
-            else
-            {
-                directory = Path.GetDirectoryName(filePath);
-            }
-
-            var repoInfo = Cache.GetOrAdd(directory, GetRepoInfo);
-
-            if (repoInfo == null)
-            {
-                return null;
-            }
-
-            var getFileLastCommitIdCommand = string.Format(GetFileLastCommitIdCommand, PathUtility.MakeRelativePath(repoInfo.RepoRootPath, filePath));
-            var lastCommitId = TryRunGitCommandAndGetLastLine(repoInfo.RepoRootPath, getFileLastCommitIdCommand);
-
-            if (lastCommitId == null)
-            {
-                return null;
-            }
-
-            var getDeletedFileContentCommand = string.Format(GetDeletedFileContentCommand, lastCommitId, PathUtility.MakeRelativePath(repoInfo.RepoRootPath, filePath));
-            return TryRunGitCommand(repoInfo.RepoRootPath, getDeletedFileContentCommand);
-        }
 
         private static bool IsGitRoot(string directory)
         {
@@ -360,312 +301,6 @@
 
         private static bool ExistGitCommand()
         {
-            return _existGitCommand.Value;
-        }
-        #endregion
-    }
-}
-=======
-// Copyright (c) Microsoft. All rights reserved.
-// Licensed under the MIT license. See LICENSE file in the project root for full license information.
-
-namespace Microsoft.DocAsCode.Common.Git
-{
-    using System;
-    using System.Collections.Concurrent;
-    using System.Diagnostics;
-    using System.IO;
-    using System.Text;
-
-    using Microsoft.DocAsCode.Plugins;
-
-    public static class GitUtility
-    {
-        private static readonly string CommandName = "git";
-        private static readonly int GitTimeOut = 1000;
-
-        private static readonly string GetRepoRootCommand = "rev-parse --show-toplevel";
-        private static readonly string GetLocalBranchCommand = "rev-parse --abbrev-ref HEAD";
-        private static readonly string GetLocalBranchCommitIdCommand = "rev-parse HEAD";
-        private static readonly string GetRemoteBranchCommand = "rev-parse --abbrev-ref @{u}";
-        private static readonly string GetDeletedFileContentCommand = "show {0}^:{1}";
-        private static readonly string GetFileLastCommitIdCommand = "rev-list --max-count=1 --all -- {0}";
-
-        // TODO: only get default remote's url currently.
-        private static readonly string GetOriginUrlCommand = "config --get remote.origin.url";
-
-        private static readonly string[] BuildSystemBranchName = new[]
-        {
-            "APPVEYOR_REPO_BRANCH",   // AppVeyor
-            "Git_Branch",             // Team City
-            "CI_BUILD_REF_NAME",      // GitLab CI
-            "GIT_LOCAL_BRANCH",       // Jenkins
-            "GIT_BRANCH",             // Jenkins
-            "BUILD_SOURCEBRANCHNAME"  // VSO Agent
-        };
-
-        private static readonly ConcurrentDictionary<string, GitRepoInfo> Cache = new ConcurrentDictionary<string, GitRepoInfo>();
-
-        private static bool? GitCommandExists = null;
-        private static object SyncRoot = new object();
-
-        public static GitDetail TryGetFileDetail(string filePath)
-        {
-            GitDetail detail = null;
-            try
-            {
-                detail = GetFileDetail(filePath);
-            }
-            catch (Exception)
-            {
-                // ignored
-            }
-            return detail;
-        }
-
-        public static GitDetail GetFileDetail(string filePath)
-        {
-            if (string.IsNullOrEmpty(filePath) || !ExistGitCommand())
-            {
-                return null;
-            }
-
-            var path = Path.Combine(EnvironmentContext.BaseDirectory, filePath).ToNormalizedPath();
-
-            var detail = GetFileDetailCore(path);
-            return detail;
-        }
-
-        public static GitRepoInfo GetRepoInfo(string directory)
-        {
-            if (directory == null)
-            {
-                return null;
-            }
-
-            if (IsGitRoot(directory))
-            {
-                return Cache.GetOrAdd(directory, GetRepoInfoCore);
-            }
-
-            var parentDirInfo = Directory.GetParent(directory);
-            if (parentDirInfo == null)
-            {
-                return null;
-            }
-
-            return Cache.GetOrAdd(directory, d => GetRepoInfo(parentDirInfo.FullName));
-        }
-
-        #region Private Methods
-
-        private static bool IsGitRoot(string directory)
-        {
-            var gitPath = Path.Combine(directory, ".git");
-
-            // git submodule contains only a .git file instead of a .git folder
-            return Directory.Exists(gitPath) || File.Exists(gitPath);
-        }
-
-        private static GitDetail GetFileDetailCore(string filePath)
-        {
-            string directory;
-            if (PathUtility.IsDirectory(filePath))
-            {
-                directory = filePath;
-            }
-            else
-            {
-                directory = Path.GetDirectoryName(filePath);
-            }
-
-            var repoInfo = Cache.GetOrAdd(directory, GetRepoInfo);
-
-            return new GitDetail
-            {
-                // TODO: remove commit id to avoid config hash changed
-                // CommitId = repoInfo.RemoteHeadCommitId,
-                RemoteBranch = repoInfo.RemoteBranch,
-                RemoteRepositoryUrl = repoInfo.RemoteOriginUrl,
-                RelativePath = PathUtility.MakeRelativePath(repoInfo.RepoRootPath, filePath)
-            };
-        }
-
-        private static GitRepoInfo GetRepoInfoCore(string directory)
-        {
-            var repoRootPath = RunGitCommandAndGetLastLine(directory, GetRepoRootCommand);
-
-            // the path of repo root got from git config file should be the same with path got from git command
-            Debug.Assert(FilePathComparer.OSPlatformSensitiveComparer.Equals(repoRootPath, directory));
-
-            var branchNames = GetBranchNames(repoRootPath);
-
-            var originUrl = RunGitCommandAndGetLastLine(repoRootPath, GetOriginUrlCommand);
-            var repoInfo = new GitRepoInfo
-            {
-                // TODO: remove commit id to avoid config hash changed
-                //LocalHeadCommitId = RunGitCommandAndGetFirstLine(repoRootPath, GetLocalHeadIdCommand),
-                //RemoteHeadCommitId = TryRunGitCommandAndGetFirstLine(repoRootPath, GetRemoteHeadIdCommand),
-                RemoteOriginUrl = originUrl,
-                RepoRootPath = repoRootPath,
-                LocalBranch = branchNames.Item1,
-                RemoteBranch = branchNames.Item2
-            };
-
-            return repoInfo;
-        }
-
-        private static Tuple<string, string> GetBranchNames(string repoRootPath)
-        {
-            // Use the branch name specified by the environment variable.
-            var localBranch = Environment.GetEnvironmentVariable("DOCFX_SOURCE_BRANCH_NAME");
-            if (!string.IsNullOrEmpty(localBranch))
-            {
-                Logger.LogInfo($"For git repo <{repoRootPath}>, using branch '{localBranch}' from the environment variable DOCFX_SOURCE_BRANCH_NAME.");
-                return Tuple.Create(localBranch, localBranch);
-            }
-
-            var isDetachedHead = "HEAD" == RunGitCommandAndGetLastLine(repoRootPath, GetLocalBranchCommand);
-            if (isDetachedHead)
-            {
-                return GetBranchNamesFromDetachedHead(repoRootPath);
-            }
-
-            localBranch = RunGitCommandAndGetLastLine(repoRootPath, GetLocalBranchCommand);
-            string remoteBranch;
-            try
-            {
-                remoteBranch = RunGitCommandAndGetLastLine(repoRootPath, GetRemoteBranchCommand);
-                var index = remoteBranch.IndexOf('/');
-                if (index > 0)
-                {
-                    remoteBranch = remoteBranch.Substring(index + 1);
-                }
-            }
-            catch (Exception ex)
-            {
-                Logger.LogInfo($"For git repo <{repoRootPath}>, can't find remote branch in this repo and fallback to use local branch [{localBranch}]: {ex.Message}");
-                remoteBranch = localBranch;
-            }
-            return Tuple.Create(localBranch, remoteBranch);
-        }
-
-        // Many build systems use a "detached head", which means that the normal git commands
-        // to get branch names do not work. Thankfully, they set an environment variable.
-        private static Tuple<string, string> GetBranchNamesFromDetachedHead(string repoRootPath)
-        {
-            foreach (var name in BuildSystemBranchName)
-            {
-                var branchName = Environment.GetEnvironmentVariable(name);
-                if (!string.IsNullOrEmpty(branchName))
-                {
-                    Logger.LogInfo($"For git repo <{repoRootPath}>, using branch '{branchName}' from the environment variable {name}.");
-                    return Tuple.Create(branchName, branchName);
-                }
-            }
-
-            // Use the comment id as the branch name.
-            var commitId = RunGitCommandAndGetLastLine(repoRootPath, GetLocalBranchCommitIdCommand);
-            Logger.LogInfo($"For git repo <{repoRootPath}>, using commit id {commitId} as the branch name.");
-            return Tuple.Create(commitId, commitId);
-        }
-
-        private static void ProcessErrorMessage(string message)
-        {
-            throw new GitException(message);
-        }
-
-        private static string TryRunGitCommand(string repoPath, string arguments)
-        {
-            var content = new StringBuilder();
-            try
-            {
-                RunGitCommand(repoPath, arguments, output => content.AppendLine(output));
-            }
-            catch (Exception)
-            {
-                // ignored
-            }
-            return content.Length == 0 ? null : content.ToString();
-        }
-
-        private static string TryRunGitCommandAndGetLastLine(string repoPath, string arguments)
-        {
-            string content = null;
-            try
-            {
-                content = RunGitCommandAndGetLastLine(repoPath, arguments);
-            }
-            catch (Exception)
-            {
-                // ignored
-            }
-            return content;
-        }
-
-        private static string RunGitCommandAndGetLastLine(string repoPath, string arguments)
-        {
-            string content = null;
-            RunGitCommand(repoPath, arguments, output => content = output);
-
-            if (string.IsNullOrEmpty(content))
-            {
-                throw new GitException("The result can't be null or empty string");
-            }
-            return content;
-        }
-
-        private static void RunGitCommand(string repoPath, string arguments, Action<string> processOutput)
-        {
-            var encoding = Encoding.UTF8;
-            const int bufferSize = 4096;
-
-            if (!Directory.Exists(repoPath))
-            {
-                throw new ArgumentException($"Can't find repo: {repoPath}");
-            }
-
-            using (var outputStream = new MemoryStream())
-            using (var errorStream = new MemoryStream())
-            {
-                int exitCode;
-
-                using (var outputStreamWriter = new StreamWriter(outputStream, encoding, bufferSize, true))
-                using (var errorStreamWriter = new StreamWriter(errorStream, encoding, bufferSize, true))
-                {
-                    exitCode = CommandUtility.RunCommand(new CommandInfo
-                    {
-                        Name = CommandName,
-                        Arguments = arguments,
-                        WorkingDirectory = repoPath,
-                    }, outputStreamWriter, errorStreamWriter, GitTimeOut);
-                }
-
-                if (exitCode != 0)
-                {
-                    errorStream.Position = 0;
-                    using (var errorStreamReader = new StreamReader(errorStream, encoding, false, bufferSize, true))
-                    {
-                        ProcessErrorMessage(errorStreamReader.ReadToEnd());
-                    }
-                }
-                else
-                {
-                    outputStream.Position = 0;
-                    using (var streamReader = new StreamReader(outputStream, encoding, false, bufferSize, true))
-                    {
-                        string line;
-                        while ((line = streamReader.ReadLine()) != null)
-                        {
-                            processOutput(line);
-                        }
-                    }
-                }
-            }
-        }
-
-        private static bool ExistGitCommand()
-        {
             if (GitCommandExists == null)
             {
                 lock (SyncRoot)
@@ -686,5 +321,4 @@
 
         #endregion
     }
-}
->>>>>>> 4cfd9824
+}