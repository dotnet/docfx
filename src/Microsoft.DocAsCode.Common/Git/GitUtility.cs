// Copyright (c) Microsoft. All rights reserved.
// Licensed under the MIT license. See LICENSE file in the project root for full license information.

namespace Microsoft.DocAsCode.Common.Git
{
    using System;
    using System.Linq;
    using System.IO;
    using System.Text;
    using System.Collections.Concurrent;

    public static class GitUtility
    {
        private static readonly string CommandName = "git";
        private static readonly int GitTimeOut = 1000;
        private static bool? _existGitCommand;

        private static readonly string GetRepoRootCommand = "rev-parse --show-toplevel";
        private static readonly string GetLocalBranchCommand = "rev-parse --abbrev-ref HEAD";
        private static readonly string GetLocalBranchCommitIdCommand = "rev-parse HEAD";
        private static readonly string GetRemoteBranchCommand = "rev-parse --abbrev-ref @{u}";
        // TODO: only get default remote's url currently.
        private static readonly string GetOriginUrlCommand = "config --get remote.origin.url";
        private static readonly string GetLocalHeadIdCommand = "rev-parse HEAD";
        private static readonly string GetRemoteHeadIdCommand = "rev-parse @{u}";
      
        private static readonly string[] BuildSystemBranchName = new[]
        {
            "APPVEYOR_REPO_BRANCH",   // AppVeyor
            "Git_Branch",             // Team City
            "CI_BUILD_REF_NAME",      // GitLab CI
            "GIT_LOCAL_BRANCH",       // Jenkins
            "GIT_BRANCH",             // Jenkins
            "BUILD_SOURCEBRANCH"      // VSO Agent
        };

        private static readonly ConcurrentDictionary<string, GitRepoInfo> Cache = new ConcurrentDictionary<string, GitRepoInfo>();

        public static GitDetail TryGetFileDetail(string filePath)
        {
            GitDetail detail = null;
            try
            {
                detail = GetFileDetail(filePath);
            }
            catch (Exception)
            {
                // ignored
            }
            return detail;
        }

        public static GitDetail GetFileDetail(string filePath)
        {
            if (string.IsNullOrEmpty(filePath))
            {
                return null;
            }

            if (!Path.IsPathRooted(filePath))
            {
                throw new GitException($"{nameof(filePath)} should be an absolute path");
            }

            if (!ExistGitCommand())
            {
                throw new GitException("Can't find git command in current environment");
            }

            var detail = GetFileDetailCore(filePath);
            return detail;
        }

        #region Private Methods
        private static bool IsGitRoot(string directory)
        {
            var gitPath = Path.Combine(directory, ".git");

            // git submodule contains only a .git file instead of a .git folder
            return Directory.Exists(gitPath) || File.Exists(gitPath);
        }

        private static GitRepoInfo GetRepoInfo(string directory)
        {
            if (IsGitRoot(directory))
            {
                return Cache.GetOrAdd(directory, GetRepoInfoCore);
            }

            var parentDirInfo = Directory.GetParent(directory);
            if (parentDirInfo == null)
            {
                return null;
            }

            return Cache.GetOrAdd(directory, GetRepoInfo(parentDirInfo.FullName));
        }

        private static GitDetail GetFileDetailCore(string filePath)
        {
            string directory;
            if (PathUtility.IsDirectory(filePath))
            {
                directory = filePath;
            }
            else
            {
                directory = Path.GetDirectoryName(filePath);
            }

            var repoInfo = Cache.GetOrAdd(directory, GetRepoInfo);

            return new GitDetail
            {
                // TODO: remove commit id to avoid config hash changed
                // CommitId = repoInfo.RemoteHeadCommitId,
                RemoteBranch = repoInfo.RemoteBranch,
                RemoteRepositoryUrl = repoInfo.RemoteOriginUrl,
                RelativePath = PathUtility.MakeRelativePath(repoInfo.RepoRootPath, filePath)
            };
        }

        private static GitRepoInfo GetRepoInfoCore(string directory)
        {
            var repoRootPath = RunGitCommandAndGetFirstLine(directory, GetRepoRootCommand);
<<<<<<< HEAD
          
            // Many build systems use a "detach head", which means that the normal git commands
            // to get branch names do not work.  Thankfully, they set an environment variable.
            string localBranch = BuildSystemBranchName
                .Select(Environment.GetEnvironmentVariable)
                .Where(name => !string.IsNullOrEmpty(name))
                .FirstOrDefault();
=======
            var localBranch = GetLocalBranchName(repoRootPath);

>>>>>>> c296235c
            string remoteBranch;
            if (localBranch != null)
            {
                remoteBranch = localBranch;
            }
            else
            {
                localBranch = RunGitCommandAndGetFirstLine(repoRootPath, GetLocalBranchCommand);
                try
                {
                    remoteBranch = RunGitCommandAndGetFirstLine(repoRootPath, GetRemoteBranchCommand);
                    var index = remoteBranch.IndexOf('/');
                    if (index > 0)
                    {
                        remoteBranch = remoteBranch.Substring(index + 1);
                    }
                }
                catch (Exception ex)
                {
                    Logger.LogInfo($"Can't find remote branch in this repo and fallback to use local branch [{localBranch}]: {ex.Message}");
                    remoteBranch = localBranch;
                }
            }

            var originUrl = RunGitCommandAndGetFirstLine(repoRootPath, GetOriginUrlCommand);

            return new GitRepoInfo
            {
                LocalBranch = localBranch,
                // TODO: remove commit id to avoid config hash changed
                //LocalHeadCommitId = RunGitCommandAndGetFirstLine(repoRootPath, GetLocalHeadIdCommand),
                //RemoteHeadCommitId = TryRunGitCommandAndGetFirstLine(repoRootPath, GetRemoteHeadIdCommand),
                RemoteOriginUrl = originUrl,
                RepoRootPath = repoRootPath,
                RemoteBranch = remoteBranch,
            };
        }

        private static string GetLocalBranchName(string repoRootPath)
        {
            var localBranch = RunGitCommandAndGetFirstLine(repoRootPath, GetLocalBranchCommand);

            // Fallback to use commit id
            if (localBranch.Equals("HEAD"))
            {
                localBranch = RunGitCommandAndGetFirstLine(repoRootPath, GetLocalBranchCommitIdCommand);
                Logger.LogInfo("Fallback to use commit id as the branch name.");
            }
            return localBranch;
        }

        private static void ProcessErrorMessage(string message)
        {
            throw new GitException(message);
        }

        private static string TryRunGitCommandAndGetFirstLine(string repoPath, string arguments)
        {
            string content = null;
            try
            {
                content = RunGitCommandAndGetFirstLine(repoPath, arguments);
            }
            catch (Exception)
            {
                // ignored
            }
            return content;
        }

        private static string RunGitCommandAndGetFirstLine(string repoPath, string arguments)
        {
            string content = null;
            RunGitCommand(repoPath, arguments, output => content = output);

            if (string.IsNullOrEmpty(content))
            {
                throw new GitException("The result can't be null or empty string");
            }
            return content;
        }

        private static void RunGitCommand(string repoPath, string arguments, Action<string> processOutput)
        {
            var encoding = Encoding.UTF8;
            const int bufferSize = 4096;

            if (!Directory.Exists(repoPath))
            {
                throw new ArgumentException($"Can't find repo: {repoPath}");
            }

            using (var outputStream = new MemoryStream())
            using (var errorStream = new MemoryStream())
            {
                int exitCode;

                using (var outputStreamWriter = new StreamWriter(outputStream, encoding, bufferSize, true))
                using (var errorStreamWriter = new StreamWriter(errorStream, encoding, bufferSize, true))
                {
                    exitCode = CommandUtility.RunCommand(new CommandInfo
                    {
                        Name = CommandName,
                        Arguments = arguments,
                        WorkingDirectory = repoPath,
                    }, outputStreamWriter, errorStreamWriter, GitTimeOut);
                }

                if (exitCode != 0)
                {
                    errorStream.Position = 0;
                    using (var errorStreamReader = new StreamReader(errorStream, encoding, false, bufferSize, true))
                    {
                        ProcessErrorMessage(errorStreamReader.ReadToEnd());
                    }
                }
                else
                {
                    outputStream.Position = 0;
                    using (var streamReader = new StreamReader(outputStream, encoding, false, bufferSize, true))
                    {
                        string line;
                        while ((line = streamReader.ReadLine()) != null)
                        {
                            processOutput(line);
                        }
                    }
                }
            }
        }

        private static bool ExistGitCommand()
        {
            if (_existGitCommand == null)
            {
                _existGitCommand = CommandUtility.ExistCommand(CommandName);
            }
            return _existGitCommand == true;
        }
        #endregion
    }
}<|MERGE_RESOLUTION|>--- conflicted
+++ resolved
@@ -123,7 +123,6 @@
         private static GitRepoInfo GetRepoInfoCore(string directory)
         {
             var repoRootPath = RunGitCommandAndGetFirstLine(directory, GetRepoRootCommand);
-<<<<<<< HEAD
           
             // Many build systems use a "detach head", which means that the normal git commands
             // to get branch names do not work.  Thankfully, they set an environment variable.
@@ -131,10 +130,6 @@
                 .Select(Environment.GetEnvironmentVariable)
                 .Where(name => !string.IsNullOrEmpty(name))
                 .FirstOrDefault();
-=======
-            var localBranch = GetLocalBranchName(repoRootPath);
-
->>>>>>> c296235c
             string remoteBranch;
             if (localBranch != null)
             {
@@ -142,7 +137,7 @@
             }
             else
             {
-                localBranch = RunGitCommandAndGetFirstLine(repoRootPath, GetLocalBranchCommand);
+                localBranch = GetLocalBranchName(repoRootPath);
                 try
                 {
                     remoteBranch = RunGitCommandAndGetFirstLine(repoRootPath, GetRemoteBranchCommand);
