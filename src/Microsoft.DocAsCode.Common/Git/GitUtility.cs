// Copyright (c) Microsoft. All rights reserved.
// Licensed under the MIT license. See LICENSE file in the project root for full license information.

namespace Microsoft.DocAsCode.Common.Git
{
    using System;
<<<<<<< HEAD
    using System.IO;
    using System.Text;
    using System.Diagnostics;
    using System.Collections.Concurrent;
=======
    using System.Collections.Concurrent;
    using System.IO;
    using System.Text;
>>>>>>> 3c162602

    public static class GitUtility
    {
        private static readonly string CommandName = "git";
        private static readonly int GitTimeOut = 1000;
        private static readonly Lazy<bool> _existGitCommand =
            new Lazy<bool>(() => CommandUtility.ExistCommand(CommandName));

        private static readonly string GetRepoRootCommand = "rev-parse --show-toplevel";
        private static readonly string GetLocalBranchCommand = "rev-parse --abbrev-ref HEAD";
        private static readonly string GetLocalBranchCommitIdCommand = "rev-parse HEAD";
        private static readonly string GetRemoteBranchCommand = "rev-parse --abbrev-ref @{u}";
        // TODO: only get default remote's url currently.
        private static readonly string GetOriginUrlCommand = "config --get remote.origin.url";
        private static readonly string GetLocalHeadIdCommand = "rev-parse HEAD";
        private static readonly string GetRemoteHeadIdCommand = "rev-parse @{u}";

        private static readonly string[] BuildSystemBranchName = new[]
        {
            "APPVEYOR_REPO_BRANCH",   // AppVeyor
            "Git_Branch",             // Team City
            "CI_BUILD_REF_NAME",      // GitLab CI
            "GIT_LOCAL_BRANCH",       // Jenkins
            "GIT_BRANCH",             // Jenkins
            "BUILD_SOURCEBRANCHNAME"  // VSO Agent
        };

        private static readonly ConcurrentDictionary<string, GitRepoInfo> Cache = new ConcurrentDictionary<string, GitRepoInfo>();

        public static GitDetail TryGetFileDetail(string filePath)
        {
            GitDetail detail = null;
            try
            {
                detail = GetFileDetail(filePath);
            }
            catch (Exception)
            {
                // ignored
            }
            return detail;
        }

        public static GitDetail GetFileDetail(string filePath)
        {
            if (string.IsNullOrEmpty(filePath))
            {
                return null;
            }

            if (!Path.IsPathRooted(filePath))
            {
                throw new GitException($"{nameof(filePath)} should be an absolute path");
            }

            if (!ExistGitCommand())
            {
                throw new GitException("Can't find git command in current environment");
            }

            filePath = PathUtility.NormalizePath(filePath);
            var detail = GetFileDetailCore(filePath);
            return detail;
        }

        #region Private Methods
        private static bool IsGitRoot(string directory)
        {
            var gitPath = Path.Combine(directory, ".git");

            // git submodule contains only a .git file instead of a .git folder
            return Directory.Exists(gitPath) || File.Exists(gitPath);
        }

        private static GitRepoInfo GetRepoInfo(string directory)
        {
            if (IsGitRoot(directory))
            {
                return Cache.GetOrAdd(directory, GetRepoInfoCore);
            }

            var parentDirInfo = Directory.GetParent(directory);
            if (parentDirInfo == null)
            {
                return null;
            }

            return Cache.GetOrAdd(directory, GetRepoInfo(parentDirInfo.FullName));
        }

        private static GitDetail GetFileDetailCore(string filePath)
        {
            string directory;
            if (PathUtility.IsDirectory(filePath))
            {
                directory = filePath;
            }
            else
            {
                directory = Path.GetDirectoryName(filePath);
            }

            var repoInfo = Cache.GetOrAdd(directory, GetRepoInfo);

            return new GitDetail
            {
                // TODO: remove commit id to avoid config hash changed
                // CommitId = repoInfo.RemoteHeadCommitId,
                RemoteBranch = repoInfo.RemoteBranch,
                RemoteRepositoryUrl = repoInfo.RemoteOriginUrl,
                RelativePath = PathUtility.MakeRelativePath(repoInfo.RepoRootPath, filePath)
            };
        }

        private static GitRepoInfo GetRepoInfoCore(string directory)
        {
            var repoRootPath = RunGitCommandAndGetFirstLine(directory, GetRepoRootCommand);

            // the path of repo root got from git config file should be the same with path got from git command
            Debug.Assert(PathUtility.NormalizePath(repoRootPath) == PathUtility.NormalizePath(directory));

            var localBranch = GetLocalBranchNames(repoRootPath);
            string remoteBranch;
            try
            {
                remoteBranch = RunGitCommandAndGetFirstLine(repoRootPath, GetRemoteBranchCommand);
                var index = remoteBranch.IndexOf('/');
                if (index > 0)
                {
                    remoteBranch = remoteBranch.Substring(index + 1);
                }
            }
            catch (Exception ex)
            {
                Logger.LogInfo($"For git repo <{repoRootPath}>, can't find remote branch in this repo and fallback to use local branch [{localBranch}]: {ex.Message}");
                remoteBranch = localBranch;
            }

            var originUrl = RunGitCommandAndGetFirstLine(repoRootPath, GetOriginUrlCommand);
            var repoInfo = new GitRepoInfo
            {
                // TODO: remove commit id to avoid config hash changed
                //LocalHeadCommitId = RunGitCommandAndGetFirstLine(repoRootPath, GetLocalHeadIdCommand),
                //RemoteHeadCommitId = TryRunGitCommandAndGetFirstLine(repoRootPath, GetRemoteHeadIdCommand),
                RemoteOriginUrl = originUrl,
                RepoRootPath = repoRootPath,
                LocalBranch = localBranch,
                RemoteBranch = remoteBranch
            };

            return repoInfo;
        }

        private static string GetLocalBranchNames(string repoRootPath)
        {
            // Use the branch name specified by the environment variable.
            var localBranch = Environment.GetEnvironmentVariable("DOCFX_SOURCE_BRANCH_NAME");
            if (!string.IsNullOrEmpty(localBranch))
            {
                Logger.LogInfo($"For git repo <{repoRootPath}>, using branch '{localBranch}' from the environment variable DOCFX_SOURCE_BRANCH_NAME.");
                return localBranch;
            }

            var isDetachedHead = "HEAD" == RunGitCommandAndGetFirstLine(repoRootPath, GetLocalBranchCommand);
            if (isDetachedHead)
            {
                return GetLocalBranchNameFromDetachedHead(repoRootPath);
            }
            return RunGitCommandAndGetFirstLine(repoRootPath, GetLocalBranchCommand);
        }

        // Many build systems use a "detached head", which means that the normal git commands
        // to get branch names do not work. Thankfully, they set an environment variable.
        private static string GetLocalBranchNameFromDetachedHead(string repoRootPath)
        {
            foreach (var name in BuildSystemBranchName)
            {
                var branchName = Environment.GetEnvironmentVariable(name);
                if (!string.IsNullOrEmpty(branchName))
                {
                    Logger.LogInfo($"For git repo <{repoRootPath}>, using branch '{branchName}' from the environment variable {name}.");
                    return branchName;
                }
            }

            // Use the comment id as the branch name.
            var commitId = RunGitCommandAndGetFirstLine(repoRootPath, GetLocalBranchCommitIdCommand);
            Logger.LogInfo($"For git repo <{repoRootPath}>, using commit id {commitId} as the branch name.");
            return commitId;
        }

        private static void ProcessErrorMessage(string message)
        {
            throw new GitException(message);
        }

        private static string TryRunGitCommandAndGetFirstLine(string repoPath, string arguments)
        {
            string content = null;
            try
            {
                content = RunGitCommandAndGetFirstLine(repoPath, arguments);
            }
            catch (Exception)
            {
                // ignored
            }
            return content;
        }

        private static string RunGitCommandAndGetFirstLine(string repoPath, string arguments)
        {
            string content = null;
            RunGitCommand(repoPath, arguments, output => content = output);

            if (string.IsNullOrEmpty(content))
            {
                throw new GitException("The result can't be null or empty string");
            }
            return content;
        }

        private static void RunGitCommand(string repoPath, string arguments, Action<string> processOutput)
        {
            var encoding = Encoding.UTF8;
            const int bufferSize = 4096;

            if (!Directory.Exists(repoPath))
            {
                throw new ArgumentException($"Can't find repo: {repoPath}");
            }

            using (var outputStream = new MemoryStream())
            using (var errorStream = new MemoryStream())
            {
                int exitCode;

                using (var outputStreamWriter = new StreamWriter(outputStream, encoding, bufferSize, true))
                using (var errorStreamWriter = new StreamWriter(errorStream, encoding, bufferSize, true))
                {
                    exitCode = CommandUtility.RunCommand(new CommandInfo
                    {
                        Name = CommandName,
                        Arguments = arguments,
                        WorkingDirectory = repoPath,
                    }, outputStreamWriter, errorStreamWriter, GitTimeOut);
                }

                if (exitCode != 0)
                {
                    errorStream.Position = 0;
                    using (var errorStreamReader = new StreamReader(errorStream, encoding, false, bufferSize, true))
                    {
                        ProcessErrorMessage(errorStreamReader.ReadToEnd());
                    }
                }
                else
                {
                    outputStream.Position = 0;
                    using (var streamReader = new StreamReader(outputStream, encoding, false, bufferSize, true))
                    {
                        string line;
                        while ((line = streamReader.ReadLine()) != null)
                        {
                            processOutput(line);
                        }
                    }
                }
            }
        }

        private static bool ExistGitCommand()
        {
            return _existGitCommand.Value;
        }
        #endregion
    }
}<|MERGE_RESOLUTION|>--- conflicted
+++ resolved
@@ -4,16 +4,10 @@
 namespace Microsoft.DocAsCode.Common.Git
 {
     using System;
-<<<<<<< HEAD
     using System.IO;
     using System.Text;
     using System.Diagnostics;
     using System.Collections.Concurrent;
-=======
-    using System.Collections.Concurrent;
-    using System.IO;
-    using System.Text;
->>>>>>> 3c162602
 
     public static class GitUtility
     {
