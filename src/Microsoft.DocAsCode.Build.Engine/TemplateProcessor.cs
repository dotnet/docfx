--- conflicted
+++ resolved
@@ -188,60 +188,6 @@
             return JsonUtility.FromJsonString<Dictionary<string, string>>(tokenJson);
         }
 
-<<<<<<< HEAD
-        public static void SaveManifest(List<ManifestItem> manifest, List<HomepageInfo> homepages, List<string> xrefMaps, string outputDirectory)
-        {
-            var itemsToRemove = new List<string>();
-            foreach (var duplicates in from m in manifest
-                                       from output in m.OutputFiles.Values
-                                       group m.OriginalFile by output into g
-                                       where g.Count() > 1
-                                       select g)
-            {
-                Logger.LogWarning($"Overwrite occurs while input files \"{string.Join(", ", duplicates)}\" writing to the same output file \"{duplicates.Key}\"");
-                itemsToRemove.AddRange(duplicates.Skip(1));
-            }
-            manifest.RemoveAll(m => itemsToRemove.Contains(m.OriginalFile));
-
-            // Save manifest from template
-            // TODO: Keep .manifest for backward-compatability, will remove next sprint
-            var manifestPath = Path.Combine(outputDirectory ?? string.Empty, Constants.ObsoleteManifestFileName);
-            var deprecatedManifest = Transform(manifest);
-            JsonUtility.Serialize(manifestPath, deprecatedManifest);
-            // Logger.LogInfo($"Manifest file saved to {manifestPath}. NOTE: This file is out-of-date and will be removed in version 1.8, if you rely on this file, please change to use {Constants.ManifestFileName} instead.");
-
-            var manifestJsonPath = Path.Combine(outputDirectory ?? string.Empty, Constants.ManifestFileName);
-            object xrefMapsObject;
-            if (xrefMaps.Count == 1)
-            {
-                xrefMapsObject = xrefMaps[0];
-            }
-            else
-            {
-                xrefMapsObject = xrefMaps;
-            }
-            var manifestObject = new Manifest
-            {
-                Homepages = homepages,
-                Files = manifest,
-                XRefMap = xrefMapsObject,
-            };
-            JsonUtility.Serialize(manifestJsonPath, manifestObject);
-            Logger.LogInfo($"Manifest file saved to {manifestJsonPath}.");
-        }
-
-        private static List<DeprecatedManifestItem> Transform(List<ManifestItem> manifest)
-        {
-            return manifest.Select(item => new DeprecatedManifestItem
-            {
-                DocumentType = item.DocumentType,
-                OriginalFile = item.OriginalFile,
-                OutputFiles = item.OutputFiles.ToDictionary(k => k.Key, k => k.Value.RelativePath)
-            }).ToList();
-        }
-
-=======
->>>>>>> 86cad022
         public void Dispose()
         {
             _resourceProvider?.Dispose();
