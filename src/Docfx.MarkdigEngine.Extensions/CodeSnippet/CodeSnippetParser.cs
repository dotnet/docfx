// Licensed to the .NET Foundation under one or more agreements.
// The .NET Foundation licenses this file to you under the MIT license.

using Markdig.Helpers;
using Markdig.Parsers;

namespace Docfx.MarkdigEngine.Extensions;

public class CodeSnippetParser : BlockParser
{
    private const string StartString = "[!code";
    private const string NotebookStartString = "[!notebook";

    public CodeSnippetParser()
    {
        OpeningCharacters = ['['];
    }

    public override BlockState TryOpen(BlockProcessor processor)
    {
        if (processor.IsCodeIndent)
        {
            return BlockState.None;
        }

        // Sample: [!code-javascript[Main](../jquery.js?name=testsnippet#tag "title")]
        var slice = processor.Line;
        bool isNotebookCode = false;
        if (!ExtensionsHelper.MatchStart(ref slice, StartString, false))
        {
            slice = processor.Line;
            if (!ExtensionsHelper.MatchStart(ref slice, NotebookStartString, false))
            {
                return BlockState.None;
            }

            isNotebookCode = true;
        }

        var codeSnippet = new CodeSnippet(this)
        {
            IsNotebookCode = isNotebookCode,
        };
        MatchLanguage(ref slice, ref codeSnippet);

        if (!MatchName(ref slice, ref codeSnippet))
        {
            return BlockState.None;
        }

        if (!MatchPath(ref slice, ref codeSnippet))
        {
            return BlockState.None;
        }

        MatchQuery(ref slice, ref codeSnippet);

        MatchTitle(ref slice, ref codeSnippet);

        ExtensionsHelper.SkipWhitespace(ref slice);
        if (slice.CurrentChar == ')')
        {
            slice.NextChar();
            ExtensionsHelper.SkipWhitespace(ref slice);
            if (slice.CurrentChar == ']')
            {
                var codeSnippetEnd = slice.Start;
                slice.NextChar();
                ExtensionsHelper.SkipWhitespace(ref slice);
                if (slice.CurrentChar == '\0')
                {
                    // slice finished its task, re-use it for Raw content
                    slice.Start = processor.Line.Start;
                    slice.End = codeSnippetEnd;
                    codeSnippet.Raw = slice.ToString();
                    codeSnippet.Column = processor.Column;
                    codeSnippet.Line = processor.LineIndex;

                    processor.NewBlocks.Push(codeSnippet);
                    return BlockState.BreakDiscard;
                }
            }
        }

        return BlockState.None;
    }

<<<<<<< HEAD
    private static bool MatchLanguage(BlockProcessor processor, ref StringSlice slice, ref CodeSnippet codeSnippet)
=======
    private static bool MatchStart(ref StringSlice slice)
    {
        var pc = slice.PeekCharExtra(-1);
        if (pc == '\\') return false;

        var c = slice.CurrentChar;
        var index = 0;

        while (c != '\0' && index < StartString.Length && char.ToLower(c) == StartString[index])
        {
            c = slice.NextChar();
            index++;
        }

        return index == StartString.Length;
    }

    private static bool MatchLanguage(ref StringSlice slice, ref CodeSnippet codeSnippet)
>>>>>>> d3c33272
    {
        if (slice.CurrentChar != '-') return false;

        var language = StringBuilderCache.Local();
        var c = slice.NextChar();

        while (c != '\0' && c != '[')
        {
            language.Append(c);
            c = slice.NextChar();
        }

        codeSnippet.Language = language.ToString().Trim();

        return true;
    }

    private static bool MatchPath(ref StringSlice slice, ref CodeSnippet codeSnippet)
    {
        ExtensionsHelper.SkipWhitespace(ref slice);
        if (slice.CurrentChar != '(') return false;
        var c = slice.NextChar();

        var bracketNeedToMatch = 0;

        var path = StringBuilderCache.Local();
        var hasEscape = false;
        while (c != '\0' && (hasEscape || (c != '#' && c != '?' && c != '"' && (c != ')' || bracketNeedToMatch > 0))))
        {
            if (c == '\\' && !hasEscape)
            {
                hasEscape = true;
            }
            else
            {
                if (c == '(' && !hasEscape)
                {
                    bracketNeedToMatch++;
                }
                if (c == ')' && !hasEscape)
                {
                    bracketNeedToMatch--;
                }
                path.Append(c);
                hasEscape = false;
            }
            c = slice.NextChar();
        }

        codeSnippet.CodePath = path.ToString().Trim();

        return true;
    }

    private static bool MatchName(ref StringSlice slice, ref CodeSnippet codeSnippet)
    {
        if (slice.CurrentChar != '[') return false;

        var c = slice.NextChar();
        var name = StringBuilderCache.Local();
        var hasEscape = false;

        while (c != '\0' && (c != ']' || hasEscape))
        {
            if (c == '\\' && !hasEscape)
            {
                hasEscape = true;
            }
            else
            {
                name.Append(c);
                hasEscape = false;
            }
            c = slice.NextChar();
        }

        codeSnippet.Name = name.ToString().Trim();

        if (c == ']')
        {
            slice.NextChar();
            return true;
        }

        return false;
    }

    private static bool MatchQuery(ref StringSlice slice, ref CodeSnippet codeSnippet)
    {
        var questionMarkMatched = MatchQuestionMarkQuery(ref slice, ref codeSnippet);

        var bookMarkMatched = MatchBookMarkQuery(ref slice, ref codeSnippet);

        return questionMarkMatched || bookMarkMatched;
    }

    private static bool MatchQuestionMarkQuery(ref StringSlice slice, ref CodeSnippet codeSnippet)
    {
        if (slice.CurrentChar != '?') return false;

        var queryChar = slice.CurrentChar;
        var query = StringBuilderCache.Local();
        var c = slice.NextChar();

        while (c != '\0' && c != '"' && c != ')' && c != '#')
        {
            query.Append(c);
            c = slice.NextChar();
        }

        var queryString = query.ToString().Trim();

        return TryParseQuery(queryString, ref codeSnippet);
    }

    private static bool MatchBookMarkQuery(ref StringSlice slice, ref CodeSnippet codeSnippet)
    {
        if (slice.CurrentChar != '#') return false;

        var queryChar = slice.CurrentChar;
        var query = StringBuilderCache.Local();
        var c = slice.NextChar();

        while (c != '\0' && c != '"' && c != ')')
        {
            query.Append(c);
            c = slice.NextChar();
        }

        var queryString = query.ToString().Trim();

        if (HtmlCodeSnippetRenderer.TryGetLineRange(queryString, out var codeRange))
        {
            codeSnippet.BookMarkRange = codeRange;
        }
        else
        {
            codeSnippet.TagName = queryString;
        }

        return true;
    }

    private static bool MatchTitle(ref StringSlice slice, ref CodeSnippet codeSnippet)
    {
        if (slice.CurrentChar != '"') return false;

        var title = StringBuilderCache.Local();
        var c = slice.NextChar();
        var hasEscape = false;

        while (c != '\0' && (c != '"' || hasEscape))
        {
            if (c == '\\' && !hasEscape)
            {
                hasEscape = true;
            }
            else
            {
                title.Append(c);
                hasEscape = false;
            }
            c = slice.NextChar();
        }

        codeSnippet.Title = title.ToString().Trim();

        if (c == '"')
        {
            slice.NextChar();
            return true;
        }

        return false;
    }

    private static bool TryParseQuery(string queryString, ref CodeSnippet codeSnippet)
    {
        if (string.IsNullOrEmpty(queryString)) return false;

        var splitQueryItems = queryString.Split(['&']);

        int start = -1, end = -1;

        foreach (var queryItem in splitQueryItems)
        {
            var keyValueSplit = queryItem.Split(['=']);
            if (keyValueSplit.Length != 2) return false;
            var key = keyValueSplit[0];
            var value = keyValueSplit[1];

            List<CodeRange> temp;
            switch (key.ToLower())
            {
                case "name":
                    codeSnippet.TagName = value;
                    break;
                case "start":
                    if (!int.TryParse(value, out start))
                    {
                        return false;
                    }
                    end = start;
                    break;
                case "end":
                    if (!int.TryParse(value, out end))
                    {
                        return false;
                    }
                    break;
                case "range":
                    if (!HtmlCodeSnippetRenderer.TryGetLineRanges(value, out temp))
                    {
                        return false;
                    }

                    codeSnippet.CodeRanges = temp;
                    break;
                case "highlight":
                    if (!HtmlCodeSnippetRenderer.TryGetLineRanges(value, out temp))
                    {
                        return false;
                    }

                    codeSnippet.HighlightRanges = temp;
                    break;
                case "dedent":

                    if (!int.TryParse(value, out var dedent))
                    {
                        return false;
                    }

                    codeSnippet.DedentLength = dedent;
                    break;
                default:
                    return false;
            }

        }

        if (start != -1 && end != -1)
        {
            codeSnippet.StartEndRange = new CodeRange { Start = start, End = end };
        }

        return true;
    }

}<|MERGE_RESOLUTION|>--- conflicted
+++ resolved
@@ -85,28 +85,7 @@
         return BlockState.None;
     }
 
-<<<<<<< HEAD
-    private static bool MatchLanguage(BlockProcessor processor, ref StringSlice slice, ref CodeSnippet codeSnippet)
-=======
-    private static bool MatchStart(ref StringSlice slice)
-    {
-        var pc = slice.PeekCharExtra(-1);
-        if (pc == '\\') return false;
-
-        var c = slice.CurrentChar;
-        var index = 0;
-
-        while (c != '\0' && index < StartString.Length && char.ToLower(c) == StartString[index])
-        {
-            c = slice.NextChar();
-            index++;
-        }
-
-        return index == StartString.Length;
-    }
-
     private static bool MatchLanguage(ref StringSlice slice, ref CodeSnippet codeSnippet)
->>>>>>> d3c33272
     {
         if (slice.CurrentChar != '-') return false;
 
