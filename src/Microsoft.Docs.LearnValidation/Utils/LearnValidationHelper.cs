--- conflicted
+++ resolved
@@ -2,7 +2,6 @@
 // Licensed under the MIT license. See LICENSE file in the project root for full license information.
 
 using System;
-using System.Linq;
 using System.Net.Http;
 using System.Threading.Tasks;
 
@@ -21,14 +20,11 @@
 
         private readonly Func<HttpRequestMessage, Task<HttpResponseMessage>> _interceptHttpRequest;
         private readonly string _branch;
-        private readonly bool _needBranchFallback;
-        private static readonly string[] _nofallbackBranches = new[] { "main", "master", "live" };
 
         public LearnValidationHelper(string branch, Func<HttpRequestMessage, Task<HttpResponseMessage>> interceptHttpRequest)
         {
             _interceptHttpRequest = interceptHttpRequest;
             _branch = branch;
-            _needBranchFallback = !_nofallbackBranches.Contains(_branch);
         }
 
         public bool IsModule(string uid)
@@ -53,40 +49,27 @@
             using var request = new HttpRequestMessage(HttpMethod.Get, requestEndpoint);
             request.Headers.TryAddWithoutValidation("Referer", "https://tcexplorer.azurewebsites.net");
 
-            var (requestUrl, data) = CheckWithBranch(request, requestEndpoint, _branch);
+            var fallbackBranchs = _branch switch
+            {
+                "live" => new string[] { "live" },
+                "master" => new string[] { "main", "master" },
+                "main" => new string[] { "main", "master" },
+                _ => new string[] { _branch, "main", "master" },
+            };
 
-            Console.WriteLine("[LearnValidationPlugin] check {0} call: {1}", type, requestUrl);
-            Console.WriteLine("[LearnValidationPlugin] check {0} result: {1}", type, data);
-
-<<<<<<< HEAD
-            if (data == "{}" && _needBranchFallback)
+            string requestUrl, data;
+            foreach (var branch in fallbackBranchs)
             {
-                (requestUrl, data) = CheckWithBranch(request, requestEndpoint, "master");
+                (requestUrl, data) = CheckWithBranch(request, requestEndpoint, _branch);
 
                 Console.WriteLine("[LearnValidationPlugin] check {0} call: {1}", type, requestUrl);
                 Console.WriteLine("[LearnValidationPlugin] check {0} result: {1}", type, data);
-=======
-            // Fallback priority: current branch -> main -> master
-            if (response.StatusCode != HttpStatusCode.OK && _needBranchFallback)
-            {
-                request.AddOrUpdateParameter("branch", "main");
-                response = _client.Execute(request);
-
-                Console.WriteLine("[LearnValidationPlugin] check {0} call: {1}", type, response.ResponseUri);
-                Console.WriteLine("[LearnValidationPlugin] check {0} result: {1}", type, response.StatusCode);
-
-                if (response.StatusCode != HttpStatusCode.OK)
+                if (data != "{}")
                 {
-                    request.AddOrUpdateParameter("branch", "master");
-                    response = _client.Execute(request);
-
-                    Console.WriteLine("[LearnValidationPlugin] check {0} call: {1}", type, response.ResponseUri);
-                    Console.WriteLine("[LearnValidationPlugin] check {0} result: {1}", type, response.StatusCode);
+                    return true;
                 }
->>>>>>> fe00549e
             }
-
-            return data != "{}";
+            return false;
         }
 
         private (string requestUrl, string data) CheckWithBranch(HttpRequestMessage request, string endpoint, string branch)
