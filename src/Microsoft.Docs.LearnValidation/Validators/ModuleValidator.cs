// Copyright (c) Microsoft. All rights reserved.
// Licensed under the MIT license. See LICENSE file in the project root for full license information.

using System.Collections.Generic;
using System.Linq;
using Microsoft.TripleCrown.Hierarchy.DataContract.Hierarchy;
using Newtonsoft.Json;

namespace Microsoft.Docs.LearnValidation
{
    public class ModuleValidator : ValidatorBase
    {
        public ModuleValidator(List<LegacyManifestItem> manifestItems, string basePath, LearnValidationLogger logger)
            : base(manifestItems, basePath, logger)
        {
        }

        public override bool Validate(Dictionary<string, IValidateModel> fullItemsDict)
        {
            var validationResult = true;
            foreach (var item in Items)
            {
                var itemValid = true;
                var module = item as ModuleValidateModel;

                // when badge is defined in another module, but that module has error when SDP validating
                if (module?.Achievement is string achievementUID && !fullItemsDict.ContainsKey(achievementUID))
                {
                    itemValid = false;
                }

                // module has child unit, but that unit has error when SDP validating
                var childrenCantFind = module?.Units.Where(u => !fullItemsDict.ContainsKey(u));
                if (childrenCantFind != null && childrenCantFind.Any())
                {
                    itemValid = false;
                }

<<<<<<< HEAD
                foreach (var unit in module?.Units.Except(childrenCantFind))
=======
                var validUnits = childrenCantFind is null ? module?.Units : module?.Units.Except(childrenCantFind);
                if (validUnits != null && module != null)
>>>>>>> 2e1b8865
                {
                    foreach (var unit in validUnits)
                    {
                        fullItemsDict[unit].Parent = module;
                    }
                }

                item.IsValid = itemValid;
                validationResult &= itemValid;
            }

            return validationResult;
        }

        protected override HierarchyItem GetHierarchyItem(ValidatorHierarchyItem validatorHierarchyItem, LegacyManifestItem manifestItem)
        {
            var module = JsonConvert.DeserializeObject<ModuleValidateModel>(validatorHierarchyItem.ServiceData);
            SetHierarchyData(module, validatorHierarchyItem, manifestItem);
            return module;
        }
    }
}<|MERGE_RESOLUTION|>--- conflicted
+++ resolved
@@ -36,12 +36,8 @@
                     itemValid = false;
                 }
 
-<<<<<<< HEAD
-                foreach (var unit in module?.Units.Except(childrenCantFind))
-=======
                 var validUnits = childrenCantFind is null ? module?.Units : module?.Units.Except(childrenCantFind);
                 if (validUnits != null && module != null)
->>>>>>> 2e1b8865
                 {
                     foreach (var unit in validUnits)
                     {
