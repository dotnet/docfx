{
  "namespacesInSubtitle": "Namespaces",
  "classesInSubtitle": "Classes",
  "structsInSubtitle": "Structs",
  "interfacesInSubtitle": "Interfaces",
  "enumsInSubtitle": "Enums",
  "delegatesInSubtitle": "Delegates",
  "constructorsInSubtitle": "Constructors",
  "fieldsInSubtitle": "Fields",
  "propertiesInSubtitle": "Properties",
  "methodsInSubtitle": "Methods",
  "eventsInSubtitle": "Events",
  "operatorsInSubtitle": "Operators",
  "eiisInSubtitle": "Explicit Interface Implementations",
  "functionsInSubtitle": "Functions",
  "variablesInSubtitle": "Variables",
  "typeAliasesInSubtitle": "Type Aliases",
  "membersInSubtitle": "Members",
  "improveThisDoc": "Improve this Doc",
  "viewSource": "View Source",
  "inheritance": "Inheritance",
  "inheritedMembers": "Inherited Members",
  "package": "Package",
  "namespace": "Namespace",
  "assembly": "Assembly",
  "syntax": "Syntax",
  "overrides": "Overrides",
  "implements": "Implements",
  "remarks": "Remarks",
  "examples": "Examples",
  "seealso": "See Also",
  "declaration": "Declaration",
  "parameters": "Parameters",
  "typeParameters": "Type Parameters",
  "type": "Type",
  "name": "Name",
  "description": "Description",
  "returns": "Returns",
  "fieldValue": "Field Value",
  "propertyValue": "Property Value",
  "eventType": "Event Type",
  "variableValue": "Variable Value",
  "typeAliasType": "Type Alias Type",
  "exceptions": "Exceptions",
  "condition": "Condition",
  "extensionMethods": "Extension Methods",
  "note": "<h5>Note</h5>",
  "warning": "<h5>Warning</h5>",
  "tip": "<h5>Tip</h5>",
  "important": "<h5>Important</h5>",
  "caution": "<h5>Caution</h5>",
<<<<<<< HEAD
  "tocFilter": "Enter here to filter..."
=======
  "searchResults": "Search Results for"
>>>>>>> 76f5edb2
}<|MERGE_RESOLUTION|>--- conflicted
+++ resolved
@@ -49,9 +49,6 @@
   "tip": "<h5>Tip</h5>",
   "important": "<h5>Important</h5>",
   "caution": "<h5>Caution</h5>",
-<<<<<<< HEAD
-  "tocFilter": "Enter here to filter..."
-=======
+  "tocFilter": "Enter here to filter...",
   "searchResults": "Search Results for"
->>>>>>> 76f5edb2
 }