﻿// Licensed to the .NET Foundation under one or more agreements.
// The .NET Foundation licenses this file to you under the MIT license.

using System.Collections.Immutable;
using System.Composition;
using System.Composition.Hosting;
using System.Reflection;
using Docfx.Build.SchemaDriven;
using Docfx.Common;
using Docfx.DataContracts.Common;
using Docfx.MarkdigEngine;
using Docfx.Plugins;
using Newtonsoft.Json;

namespace Docfx.Build.Engine;

public class DocumentBuilder : IDisposable
{
    [ImportMany]
    internal IEnumerable<IDocumentProcessor> Processors { get; set; }

    [ImportMany]
    internal IEnumerable<IInputMetadataValidator> MetadataValidators { get; set; }

    private readonly CompositionHost _container;
    private readonly PostProcessorsManager _postProcessorsManager;

    public DocumentBuilder(IEnumerable<Assembly> assemblies, ImmutableArray<string> postProcessorNames)
    {
        Logger.LogVerbose("Loading plug-ins and post-processors...");
        var assemblyList = assemblies?.ToList() ?? new List<Assembly>();
        assemblyList.Add(typeof(DocumentBuilder).Assembly);
        _container = CompositionContainer.GetContainer(assemblyList);
        _container.SatisfyImports(this);
        _postProcessorsManager = new PostProcessorsManager(_container, postProcessorNames);
    }

    public void Build(DocumentBuildParameters parameter)
    {
        Build(new DocumentBuildParameters[] { parameter }, parameter.OutputBaseDir);
    }

    public void Build(IList<DocumentBuildParameters> parameters, string outputDirectory)
    {
        ArgumentNullException.ThrowIfNull(parameters);

        if (parameters.Count == 0)
        {
            throw new ArgumentException("Parameters are empty.", nameof(parameters));
        }

        var logCodesLogListener = new LogCodesLogListener();
        Logger.RegisterListener(logCodesLogListener);

        var markdownService = CreateMarkdigMarkdownService(parameters[0]);

#if NET7_0_OR_GREATER
        Processors = Processors.Append(new ApiPage.ApiPageDocumentProcessor(markdownService));
#endif

        Logger.LogInfo($"{Processors.Count()} plug-in(s) loaded.");
        foreach (var processor in Processors)
        {
            Logger.LogVerbose($"\t{processor.Name} with build steps ({string.Join(", ", from bs in processor.BuildSteps orderby bs.BuildOrder select bs.Name)})");
        }

        // Load schema driven processor from template
        LoadSchemaDrivenDocumentProcessors(parameters[0]);

        try
        {
            var manifests = new List<Manifest>();
            if (parameters.All(p => p.Files.Count == 0))
            {
                Logger.LogSuggestion(
                    "No file found, nothing will be generated. Please make sure docfx.json is correctly configured.",
                    code: SuggestionCodes.Build.EmptyInputFiles);
            }

            var noContentFound = true;
            var emptyContentGroups = new List<string>();
            foreach (var parameter in parameters)
            {
                if (parameter.CustomLinkResolver != null)
                {
                    if (_container.TryGetExport(parameter.CustomLinkResolver, out ICustomHrefGenerator chg))
                    {
                        parameter.ApplyTemplateSettings.HrefGenerator = chg;
                    }
                    else
                    {
                        Logger.LogWarning($"Custom href generator({parameter.CustomLinkResolver}) is not found.");
                    }
                }
                FileAbstractLayerBuilder falBuilder = FileAbstractLayerBuilder.Default
                        .ReadFromRealFileSystem(EnvironmentContext.BaseDirectory)
                        .WriteToRealFileSystem(parameter.OutputBaseDir);

                EnvironmentContext.FileAbstractLayerImpl = falBuilder.Create();

                if (parameter.Files.Count == 0)
                {
                    manifests.Add(new Manifest() { SourceBasePath = StringExtension.ToNormalizedPath(EnvironmentContext.BaseDirectory) });
                }
                else
                {
                    if (!parameter.Files.EnumerateFiles().Any(s => s.Type == DocumentType.Article))
                    {
                        if (!string.IsNullOrEmpty(parameter.GroupInfo?.Name))
                        {
                            emptyContentGroups.Add(parameter.GroupInfo.Name);
                        }
                    }
                    else
                    {
                        noContentFound = false;
                    }

                    parameter.Metadata = _postProcessorsManager.PrepareMetadata(parameter.Metadata);
                    if (!string.IsNullOrEmpty(parameter.VersionName))
                    {
                        Logger.LogInfo($"Start building for version: {parameter.VersionName}");
                    }

                    using var builder = new SingleDocumentBuilder
                    {
                        MetadataValidators = MetadataValidators.ToList(),
                        Processors = Processors,
                    };
                    manifests.Add(builder.Build(parameter, markdownService));
                }
            }
            if (noContentFound)
            {
                Logger.LogSuggestion(
                    "No content file found. Please make sure the content section of docfx.json is correctly configured.",
                    code: SuggestionCodes.Build.EmptyInputContents);
            }
            else if (emptyContentGroups.Count > 0)
            {
                Logger.LogSuggestion(
                    $"No content file found in group: {string.Join(",", emptyContentGroups)}. Please make sure the content section of docfx.json is correctly configured.",
                    code: SuggestionCodes.Build.EmptyInputContents);
            }

            var generatedManifest = ManifestUtility.MergeManifest(manifests);
            generatedManifest.Sitemap = parameters.FirstOrDefault()?.SitemapOptions;
            ManifestUtility.RemoveDuplicateOutputFiles(generatedManifest.Files);
            ManifestUtility.ApplyLogCodes(generatedManifest.Files, logCodesLogListener.Codes);

            EnvironmentContext.FileAbstractLayerImpl =
                FileAbstractLayerBuilder.Default
                .ReadFromManifest(generatedManifest, parameters[0].OutputBaseDir)
                .WriteToManifest(generatedManifest, parameters[0].OutputBaseDir)
                .Create();

            _postProcessorsManager.Process(generatedManifest, outputDirectory);

            if (parameters[0].KeepFileLink)
            {
                var count = (from f in generatedManifest.Files
                             from o in f.Output
                             select o.Value into v
                             where v.LinkToPath != null
                             select v).Count();
                if (count > 0)
                {
                    Logger.LogInfo($"Skip dereferencing {count} files.");
                }
            }
            else
            {
                generatedManifest.Dereference(parameters[0].OutputBaseDir, parameters[0].MaxParallelism);
            }

<<<<<<< HEAD
                // Save to manifest.json
                EnvironmentContext.FileAbstractLayerImpl =
                    FileAbstractLayerBuilder.Default
                    .ReadFromRealFileSystem(parameters[0].OutputBaseDir)
                    .WriteToRealFileSystem(parameters[0].OutputBaseDir)
                    .Create();
                    
                JsonUtility.Serialize(Constants.ManifestFileName, generatedManifest, Formatting.Indented);
=======
            // Save to manifest.json
            EnvironmentContext.FileAbstractLayerImpl =
                FileAbstractLayerBuilder.Default
                .ReadFromRealFileSystem(parameters[0].OutputBaseDir)
                .WriteToRealFileSystem(parameters[0].OutputBaseDir)
                .Create();
            SaveManifest(generatedManifest);
>>>>>>> eb0e661b

            EnvironmentContext.FileAbstractLayerImpl = null;
        }
        finally
        {
            Logger.UnregisterListener(logCodesLogListener);
        }

        List<IDocumentProcessor> LoadSchemaDrivenDocumentProcessors(DocumentBuildParameters parameter)
        {
            var result = new List<IDocumentProcessor>();

            using (var resource = parameter?.TemplateManager?.CreateTemplateResource())
            {
                if (resource == null || resource.IsEmpty)
                {
                    return result;
                }

                foreach (var pair in resource.GetResources(@"^schemas/.*\.schema\.json"))
                {
                    var fileName = Path.GetFileName(pair.Path);

                    using (new LoggerFileScope(fileName))
                    {
                        var schema = DocumentSchema.Load(pair.Content, fileName.Remove(fileName.Length - ".schema.json".Length));
                        var sdp = new SchemaDrivenDocumentProcessor(
                            schema,
                            new CompositionContainer(CompositionContainer.DefaultContainer),
                            markdownService);
                        Logger.LogVerbose($"\t{sdp.Name} with build steps ({string.Join(", ", from bs in sdp.BuildSteps orderby bs.BuildOrder select bs.Name)})");
                        result.Add(sdp);
                    }
                }
            }

            if (result.Count > 0)
            {
                Logger.LogInfo($"{result.Count} schema driven document processor plug-in(s) loaded.");
                Processors = Processors.Union(result);
            }
            return result;
        }
    }

    private static MarkdigMarkdownService CreateMarkdigMarkdownService(DocumentBuildParameters parameters)
    {
        using var resource = parameters.TemplateManager?.CreateTemplateResource();

        return new MarkdigMarkdownService(
            new MarkdownServiceParameters
            {
                BasePath = parameters.Files.DefaultBaseDir,
                TemplateDir = parameters.TemplateDir,
                Extensions = parameters.MarkdownEngineParameters,
                Tokens = resource is null ? null : TemplateProcessorUtility.LoadTokens(resource)?.ToImmutableDictionary(),
            },
            parameters.ConfigureMarkdig);
    }

    public void Dispose()
    {
        _postProcessorsManager.Dispose();
    }
}<|MERGE_RESOLUTION|>--- conflicted
+++ resolved
@@ -173,24 +173,14 @@
                 generatedManifest.Dereference(parameters[0].OutputBaseDir, parameters[0].MaxParallelism);
             }
 
-<<<<<<< HEAD
-                // Save to manifest.json
-                EnvironmentContext.FileAbstractLayerImpl =
-                    FileAbstractLayerBuilder.Default
-                    .ReadFromRealFileSystem(parameters[0].OutputBaseDir)
-                    .WriteToRealFileSystem(parameters[0].OutputBaseDir)
-                    .Create();
-                    
-                JsonUtility.Serialize(Constants.ManifestFileName, generatedManifest, Formatting.Indented);
-=======
             // Save to manifest.json
             EnvironmentContext.FileAbstractLayerImpl =
                 FileAbstractLayerBuilder.Default
                 .ReadFromRealFileSystem(parameters[0].OutputBaseDir)
                 .WriteToRealFileSystem(parameters[0].OutputBaseDir)
                 .Create();
-            SaveManifest(generatedManifest);
->>>>>>> eb0e661b
+
+            JsonUtility.Serialize(Constants.ManifestFileName, generatedManifest, Formatting.Indented);
 
             EnvironmentContext.FileAbstractLayerImpl = null;
         }
