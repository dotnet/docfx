--- conflicted
+++ resolved
@@ -15,14 +15,11 @@
 [Export(nameof(ExtractSearchIndex), typeof(IPostProcessor))]
 partial class ExtractSearchIndex : IPostProcessor
 {
-<<<<<<< HEAD
-    private static readonly Regex s_regexWhiteSpace = new(@"\s+", RegexOptions.Compiled);
-    private static readonly Regex s_regexCase = new(@"[a-z0-9]+|[A-Z0-9]+[a-z0-9]*|[0-9]+", RegexOptions.Compiled);
-=======
     [GeneratedRegex(@"\s+")]
     private static partial Regex s_regexWhiteSpace();
 
->>>>>>> 0cceb232
+    private static readonly Regex s_regexCase = new(@"[a-z0-9]+|[A-Z0-9]+[a-z0-9]*|[0-9]+", RegexOptions.Compiled);
+
     private static readonly HashSet<string> s_htmlInlineTags = new(StringComparer.OrdinalIgnoreCase)
     {
         "a", "area", "del", "ins", "link", "map", "meta", "abbr", "audio", "b", "bdo", "button", "canvas", "cite", "code", "command", "data",
