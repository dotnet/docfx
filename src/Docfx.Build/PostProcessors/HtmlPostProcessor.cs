﻿// Licensed to the .NET Foundation under one or more agreements.
// The .NET Foundation licenses this file to you under the MIT license.

using System.Collections.Immutable;
using System.Text;
using Docfx.Common;
using Docfx.Plugins;
using HtmlAgilityPack;

using EnvironmentVariables = Docfx.DataContracts.Common.Constants.EnvironmentVariables;

namespace Docfx.Build.Engine;

sealed class HtmlPostProcessor : IPostProcessor
{
<<<<<<< HEAD
    private static readonly UTF8Encoding Utf8EncodingWithoutBom = new(false);

    public List<IHtmlDocumentHandler> Handlers { get; } = new List<IHtmlDocumentHandler>();
=======
    public List<IHtmlDocumentHandler> Handlers { get; } = new();
>>>>>>> 156cf201

    private bool _handlerInitialized;

    public ImmutableDictionary<string, object> PrepareMetadata(ImmutableDictionary<string, object> metadata)
    {
        if (!_handlerInitialized)
        {
            Handlers.Add(new ValidateBookmark());

            bool keepDebugInfo = false;
            var docfxKeepDebugInfo = EnvironmentVariables.KeepDebugInfo;
            if (!string.IsNullOrEmpty(docfxKeepDebugInfo) && bool.TryParse(docfxKeepDebugInfo, out keepDebugInfo))
            {
                Logger.LogVerbose($"DOCFX_KEEP_DEBUG_INFO is set to {keepDebugInfo}");
            }
            if (!keepDebugInfo)
            {
                Handlers.Add(new RemoveDebugInfo());
            }
            _handlerInitialized = true;
        }

        return metadata;
    }

    public Manifest Process(Manifest manifest, string outputFolder)
    {
        ArgumentNullException.ThrowIfNull(manifest);
        ArgumentNullException.ThrowIfNull(outputFolder);

        foreach (var handler in Handlers)
        {
            manifest = handler.PreHandle(manifest);
        }
        foreach (var tuple in from item in manifest.Files ?? Enumerable.Empty<ManifestItem>()
                              from output in item.Output
                              where output.Key.Equals(".html", StringComparison.OrdinalIgnoreCase)
                              select new
                              {
                                  Item = item,
                                  InputFile = item.SourceRelativePath,
                                  OutputFile = output.Value.RelativePath,
                              })
        {
            if (!EnvironmentContext.FileAbstractLayer.Exists(tuple.OutputFile))
            {
                continue;
            }
            var document = new HtmlDocument();
            try
            {
                using var stream = EnvironmentContext.FileAbstractLayer.OpenRead(tuple.OutputFile);
                document.Load(stream, Encoding.UTF8);
            }
            catch (Exception ex)
            {
                Logger.LogWarning($"Warning: Can't load content from {tuple.OutputFile}: {ex.Message}");
                continue;
            }
            foreach (var handler in Handlers)
            {
                handler.Handle(document, tuple.Item, tuple.InputFile, tuple.OutputFile);
            }
            using (var stream = EnvironmentContext.FileAbstractLayer.Create(tuple.OutputFile))
            {
                document.Save(stream, Utf8EncodingWithoutBom);
            }
        }
        foreach (var handler in Handlers)
        {
            manifest = handler.PostHandle(manifest);
        }
        return manifest;
    }
}<|MERGE_RESOLUTION|>--- conflicted
+++ resolved
@@ -13,13 +13,9 @@
 
 sealed class HtmlPostProcessor : IPostProcessor
 {
-<<<<<<< HEAD
     private static readonly UTF8Encoding Utf8EncodingWithoutBom = new(false);
 
-    public List<IHtmlDocumentHandler> Handlers { get; } = new List<IHtmlDocumentHandler>();
-=======
     public List<IHtmlDocumentHandler> Handlers { get; } = new();
->>>>>>> 156cf201
 
     private bool _handlerInitialized;
 
