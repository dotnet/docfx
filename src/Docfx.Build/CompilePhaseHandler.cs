﻿// Licensed to the .NET Foundation under one or more agreements.
// The .NET Foundation licenses this file to you under the MIT license.

using System.Collections.Immutable;

using Docfx.Common;
using Docfx.Plugins;
using Spectre.Console;

namespace Docfx.Build.Engine;

static class CompilePhaseHandler
{
<<<<<<< HEAD
    public static void Handle(List<HostService> hostServices, DocumentBuildContext context)
=======
    private readonly List<TreeItemRestructure> _restructions = new();

    public DocumentBuildContext Context { get; }

    public List<TreeItemRestructure> Restructions => _restructions;

    public CompilePhaseHandler(DocumentBuildContext context)
>>>>>>> eb0e661b
    {
        if (context is not null)
        {
<<<<<<< HEAD
            foreach (var hostService in hostServices)
            {
                hostService.SourceFiles = context.AllSourceFiles;
                foreach (var m in hostService.Models)
                    m.LocalPathFromRoot ??= StringExtension.ToDisplayPath(Path.Combine(m.BaseDir, m.File));
=======
            var steps = string.Join("=>", hostService.Processor.BuildSteps.OrderBy(step => step.BuildOrder).Select(s => s.Name));
            Logger.LogInfo($"Building {hostService.Models.Count} file(s) in {hostService.Processor.Name}({steps})...");
            Logger.LogVerbose($"Processor {hostService.Processor.Name}: Prebuilding...");
            Prebuild(hostService);

            // Register all the delegates to handler
            if (hostService.TableOfContentRestructions != null)
            {
                lock (_restructions)
                {
                    _restructions.AddRange(hostService.TableOfContentRestructions);
                }
>>>>>>> eb0e661b
            }
        }

        AnsiConsole.Progress().Start(progress =>
        {
<<<<<<< HEAD
            // Prebuild
            Parallel.ForEach(hostServices, Prebuild);

            // Update TOC
            var tocRestructions = hostServices.Where(h => h.TableOfContentRestructions is not null).SelectMany(h => h.TableOfContentRestructions).ToImmutableList();
            foreach (var hostService in hostServices)
            {
                hostService.TableOfContentRestructions = tocRestructions;
            }
=======
            Logger.LogVerbose($"Processor {hostService.Processor.Name}: Building...");
            BuildArticle(hostService, maxParallelism);
        }
    }
>>>>>>> eb0e661b

            // Build
            var task = progress.AddTask("Build");
            task.MaxValue = hostServices.Sum(s => s.Models.Count);
            foreach (var hostService in hostServices)
            {
                Parallel.ForEach(hostService.Models, m =>
                {
                    using var _ = new LoggerFileScope(m.LocalPathFromRoot);
                    RunBuildSteps(hostService.Processor.BuildSteps, step => step.Build(m, hostService));
                    task.Increment(1);
                });
            }

            // Postbuild
            Parallel.ForEach(hostServices, Postbuild);
        });
    }

    private static void Prebuild(HostService hostService)
    {
        RunBuildSteps(
            hostService.Processor.BuildSteps,
            buildStep =>
            {
<<<<<<< HEAD
                using (new LoggerPhaseScope(buildStep.Name))
=======
                Logger.LogVerbose($"Processor {hostService.Processor.Name}, step {buildStep.Name}: Prebuilding...");
                var models = buildStep.Prebuild(hostService.Models, hostService);
                if (!ReferenceEquals(models, hostService.Models))
>>>>>>> eb0e661b
                {
                    Logger.LogVerbose($"Processor {hostService.Processor.Name}, step {buildStep.Name}: Reloading models...");
                    hostService.Reload(models);
                }
            });
    }

    private static void Postbuild(HostService hostService)
    {
        RunBuildSteps(
            hostService.Processor.BuildSteps,
            buildStep =>
            {
                using (new LoggerPhaseScope(buildStep.Name))
                {
<<<<<<< HEAD
                    buildStep.Postbuild(hostService.Models, hostService);
=======
                    Logger.LogDiagnostic($"Processor {hostService.Processor.Name}: Building...");
                    BuildPhaseUtility.RunBuildSteps(
                        hostService.Processor.BuildSteps,
                        buildStep =>
                        {
                            Logger.LogDiagnostic($"Processor {hostService.Processor.Name}, step {buildStep.Name}: Building...");
                            try
                            {
                                buildStep.Build(m, hostService);
                            }
                            catch (Exception ex)
                            {
                                Logger.LogError($"Trouble processing file - {m.FileAndType.FullPath}, with error - {ex.Message}");
                                throw;
                            }
                        });
>>>>>>> eb0e661b
                }
            });
    }

    private static void RunBuildSteps(IEnumerable<IDocumentBuildStep> buildSteps, Action<IDocumentBuildStep> action)
    {
        if (buildSteps != null)
        {
            foreach (var buildStep in buildSteps.OrderBy(step => step.BuildOrder))
            {
                action(buildStep);
            }
        }
    }
}<|MERGE_RESOLUTION|>--- conflicted
+++ resolved
@@ -11,46 +11,20 @@
 
 static class CompilePhaseHandler
 {
-<<<<<<< HEAD
     public static void Handle(List<HostService> hostServices, DocumentBuildContext context)
-=======
-    private readonly List<TreeItemRestructure> _restructions = new();
-
-    public DocumentBuildContext Context { get; }
-
-    public List<TreeItemRestructure> Restructions => _restructions;
-
-    public CompilePhaseHandler(DocumentBuildContext context)
->>>>>>> eb0e661b
     {
         if (context is not null)
         {
-<<<<<<< HEAD
             foreach (var hostService in hostServices)
             {
                 hostService.SourceFiles = context.AllSourceFiles;
                 foreach (var m in hostService.Models)
                     m.LocalPathFromRoot ??= StringExtension.ToDisplayPath(Path.Combine(m.BaseDir, m.File));
-=======
-            var steps = string.Join("=>", hostService.Processor.BuildSteps.OrderBy(step => step.BuildOrder).Select(s => s.Name));
-            Logger.LogInfo($"Building {hostService.Models.Count} file(s) in {hostService.Processor.Name}({steps})...");
-            Logger.LogVerbose($"Processor {hostService.Processor.Name}: Prebuilding...");
-            Prebuild(hostService);
-
-            // Register all the delegates to handler
-            if (hostService.TableOfContentRestructions != null)
-            {
-                lock (_restructions)
-                {
-                    _restructions.AddRange(hostService.TableOfContentRestructions);
-                }
->>>>>>> eb0e661b
             }
         }
 
         AnsiConsole.Progress().Start(progress =>
         {
-<<<<<<< HEAD
             // Prebuild
             Parallel.ForEach(hostServices, Prebuild);
 
@@ -60,12 +34,6 @@
             {
                 hostService.TableOfContentRestructions = tocRestructions;
             }
-=======
-            Logger.LogVerbose($"Processor {hostService.Processor.Name}: Building...");
-            BuildArticle(hostService, maxParallelism);
-        }
-    }
->>>>>>> eb0e661b
 
             // Build
             var task = progress.AddTask("Build");
@@ -91,13 +59,8 @@
             hostService.Processor.BuildSteps,
             buildStep =>
             {
-<<<<<<< HEAD
-                using (new LoggerPhaseScope(buildStep.Name))
-=======
-                Logger.LogVerbose($"Processor {hostService.Processor.Name}, step {buildStep.Name}: Prebuilding...");
                 var models = buildStep.Prebuild(hostService.Models, hostService);
                 if (!ReferenceEquals(models, hostService.Models))
->>>>>>> eb0e661b
                 {
                     Logger.LogVerbose($"Processor {hostService.Processor.Name}, step {buildStep.Name}: Reloading models...");
                     hostService.Reload(models);
@@ -111,29 +74,7 @@
             hostService.Processor.BuildSteps,
             buildStep =>
             {
-                using (new LoggerPhaseScope(buildStep.Name))
-                {
-<<<<<<< HEAD
-                    buildStep.Postbuild(hostService.Models, hostService);
-=======
-                    Logger.LogDiagnostic($"Processor {hostService.Processor.Name}: Building...");
-                    BuildPhaseUtility.RunBuildSteps(
-                        hostService.Processor.BuildSteps,
-                        buildStep =>
-                        {
-                            Logger.LogDiagnostic($"Processor {hostService.Processor.Name}, step {buildStep.Name}: Building...");
-                            try
-                            {
-                                buildStep.Build(m, hostService);
-                            }
-                            catch (Exception ex)
-                            {
-                                Logger.LogError($"Trouble processing file - {m.FileAndType.FullPath}, with error - {ex.Message}");
-                                throw;
-                            }
-                        });
->>>>>>> eb0e661b
-                }
+                buildStep.Postbuild(hostService.Models, hostService);
             });
     }
 
