trigger:
  batch: true
  branches:
    include:
    - v3
    - v3-release
pr:
- v3

variables:
- group: devresourcekeyvault
- name: dotnetVersion
  value: 5.0.200
- name: runCodesignValidationInjection
  value: false
- name: NugetSecurityAnalysisWarningLevel
  value: none

jobs:

# Test and deploy on windows
- job: WindowsBuild
  pool:
    vmImage: 'windows-latest'
  steps:

  # Install .NET Core sdk
  - task: UseDotNet@2
    displayName: 'Install .NET Core sdk $(dotnetVersion)'
    inputs:
      packageType: sdk
      version: $(dotnetVersion)

  # dotnet test
  - task: DotNetCoreCLI@2
    displayName: dotnet test
    inputs:
      command: test
      arguments:  -warnAsError -c Release /p:CollectCoverage=true /p:CoverletOutputFormat=cobertura
      publishTestResults: true
    env:
      DOCS_GITHUB_TOKEN: $(gitHubTestToken)
      DOCS_OPS_TOKEN: $(opBuildUserToken)
      MICROSOFT_GRAPH_CLIENT_CERTIFICATE: $(test-MS-Graph-Client-Cert)

  - task: reportgenerator@4
    displayName: Merge Test Results
    inputs:
      reports: test/**/coverage.cobertura.xml
      targetdir: $(Pipeline.Workspace)/coveragereport

  - task: PublishCodeCoverageResults@1
    displayName: Upload Code Coverage Result
    inputs:
      codeCoverageTool: cobertura
      summaryFileLocation: $(Pipeline.Workspace)/coveragereport/Cobertura.xml

  # Build RegressionTest into Artifact 
  - powershell: |
      dotnet build ./test/docfx.RegressionTest -warnAsError -c Release -r win7-x64 -o ./drop/RegressionTest
    displayName: Build RegressionTest into Artifact 

  # Publish RegressionTest binary
  - publish: ./drop/RegressionTest
    displayName: Publish RegressionTest binary
    artifact: RegressionTest

  # Run Component Detection
  - task: ms.vss-governance-buildtask.governance-build-task-component-detection.ComponentGovernanceComponentDetection@0
    displayName: 'Component Detection'
    condition: and(succeeded(), ne(variables['Build.Reason'], 'PullRequest'))

# Run RegressionTest
- job: RunRegressionTest
  condition: and(succeeded(), ne(variables['Build.SourceBranch'], 'refs/heads/v3-release'))
  dependsOn: WindowsBuild
  pool:
    name: DocFX
  strategy:
    matrix:
      azure-docs-pr:
        params: https://github.com/MicrosoftDocs/azure-docs-pr --profile --timeout 100 --regression-rules
      sql-docs-pr:
        params: https://github.com/MicrosoftDocs/sql-docs-pr --profile --timeout 120 --regression-rules
      docs:
        params: https://github.com/dotnet/docs --timeout 60 --regression-rules
      learn-pr:
        params: https://github.com/MicrosoftDocs/learn-pr --timeout 100 --no-dry-sync --regression-rules
      windowsserverdocs-pr:
        params: https://github.com/MicrosoftDocs/windowsserverdocs-pr  --timeout 45 --regression-rules
      VBA-Docs:
        params: https://github.com/MicrosoftDocs/VBA-Docs --timeout 60 --regression-rules
      azure-devops-docs-pr:
        params: https://github.com/MicrosoftDocs/azure-devops-docs-pr --timeout 30 --regression-rules
      AspNetCore.Docs:
        params: https://github.com/dotnet/AspNetCore.Docs --profile --timeout 30 --output-html
      microsoft-365-docs-pr.zh-CN:
        params: https://github.com/MicrosoftDocs/microsoft-365-docs-pr.zh-CN --branch live-sxs --profile --timeout 25
      powerbi-docs-pr.de-DE:
        params: https://github.com/MicrosoftDocs/powerbi-docs-pr.de-DE --branch live-sxs --timeout 25
      PowerShell-Docs:
        params: https://github.com/MicrosoftDocs/PowerShell-Docs --timeout 75 --branch staging
      roslyn-api-docs:
        params: https://github.com/dotnet/roslyn-api-docs --branch live --profile --timeout 105
      azure-docs-rest-apis:
        params: https://github.com/Azure/azure-docs-rest-apis --timeout 130 --error-level Warning
      dynamics365-docs-odata-apis:
        params: https://github.com/MicrosoftDocs/dynamics365-docs-odata-apis --timeout 20
      mc-docs-pr:
        params: https://github.com/MicrosoftDocs/mc-docs-pr --timeout 70
      dynamics365smb-devitpro:
        params: https://github.com/MicrosoftDocs/dynamics365smb-devitpro --timeout 15
      DevSandbox:
        params: https://github.com/MicrosoftDocs/DevSandbox --timeout 30
      test:
        params: https://github.com/MicrosoftDocs/test --timeout 20 --no-dry-sync
      DocsRoot:
        params: https://github.com/MicrosoftDocs/DocsRoot --timeout 20
      windows-compatibility:
        params: https://dev.azure.com/cpubwin/windows-compatibility/_git/windows-compatibility --timeout 20
      azure-docs-cli:
        params: https://github.com/MicrosoftDocs/azure-docs-cli --timeout 50
      dataprep-dotnet-pr:
        params: https://github.com/MicrosoftDocs/dataprep-dotnet-pr --timeout 30
      azure-mediaplayer-typescript:
        params: https://github.com/MicrosoftDocs/azure-mediaplayer-typescript --timeout 30
<<<<<<< HEAD
      quantum-docs-pr:
        params: https://github.com/MicrosoftDocs/quantum-docs-pr --timeout 30
=======
      quantum-docs-private:
        params: https://github.com/MicrosoftDocs/quantum-docs-private --timeout 30 --branch main
>>>>>>> dfa7532d
      microsoft-graph-docs:
        params: https://github.com/microsoftgraph/microsoft-graph-docs --timeout 30
      # dry-runs
      dryrun.bot-docs-pr:
        params: https://github.com/MicrosoftDocs/bot-docs-pr --timeout 40 --no-dry-sync --dry-run --public-template
      dryrun.azure-docs-pr:
        params: https://github.com/MicrosoftDocs/azure-docs-pr --profile --timeout 50 --dry-run --regression-rules

  steps:
  # Install .NET Core sdk
  - task: UseDotNet@2
    displayName: 'Install .NET Core sdk $(dotnetVersion)'
    inputs:
      packageType: sdk
      version: $(dotnetVersion)

  # Download RegressionTest binary
  - download: current
    displayName: Download RegressionTest binary
    artifact: RegressionTest

  # Install dotnet-trace
  - script: dotnet tool update -g dotnet-trace
    displayName: Install dotnet-trace

  # Run Regression Tests
  - task: AzureCLI@2
    displayName: Run regression tests
    inputs:
      azureSubscription: 'DevRel - Build Agents - 68db5a04-b547-4cfb-a966-6668a3bb3f7c'
      scriptType: ps
      scriptLocation: inlineScript
      powerShellErrorActionPreference: continue
      inlineScript: $(Pipeline.Workspace)/RegressionTest/docfx.RegressionTest.exe $(params)
    env:
      BUILD_REASON: $(Build.Reason)
      DOCFX_APPDATA_PATH: D:/appdata
      DOCS_GITHUB_TOKEN: $(gitHubTestToken)
      DOCS_KV_PROD_ENDPOINT: https://docfxcikvpub.vault.azure.net/
      AZURE_DEVOPS_TOKEN: $(vsoTestToken)
      PULL_REQUEST_NUMBER : $(System.PullRequest.PullRequestNumber)
      APPINSIGHTS_INSTRUMENTATIONKEY: 5226e0d0-086f-4cab-a491-1d00fde9eb09<|MERGE_RESOLUTION|>--- conflicted
+++ resolved
@@ -124,13 +124,8 @@
         params: https://github.com/MicrosoftDocs/dataprep-dotnet-pr --timeout 30
       azure-mediaplayer-typescript:
         params: https://github.com/MicrosoftDocs/azure-mediaplayer-typescript --timeout 30
-<<<<<<< HEAD
-      quantum-docs-pr:
-        params: https://github.com/MicrosoftDocs/quantum-docs-pr --timeout 30
-=======
       quantum-docs-private:
         params: https://github.com/MicrosoftDocs/quantum-docs-private --timeout 30 --branch main
->>>>>>> dfa7532d
       microsoft-graph-docs:
         params: https://github.com/microsoftgraph/microsoft-graph-docs --timeout 30
       # dry-runs
