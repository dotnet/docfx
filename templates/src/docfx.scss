--- conflicted
+++ resolved
@@ -421,7 +421,7 @@
   position: relative;
   font-size: 16px;
 }
-<<<<<<< HEAD
+
 .toc .level2,
 .toc .level3,
 .toc .level4,
@@ -430,10 +430,6 @@
 .toc .level7,
 .toc .level8,
 .toc .level9 {
-=======
-
-.toc .level2 {
->>>>>>> 4a52ce7e
   font-weight: normal;
   margin: 5px 0 0 15px;
   font-size: 14px;
