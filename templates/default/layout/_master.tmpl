--- conflicted
+++ resolved
@@ -9,22 +9,6 @@
 <html>
   {{>partials/head}}
   {{^redirect_url}}
-<<<<<<< HEAD
-  <body data-layout="{{layout}}">
-    <header class="border-bottom">
-      {{>partials/navbar}}
-    </header>
-
-    <main class="container-xxl">
-      <div class="toc-offcanvas">
-        <div class="offcanvas-md offcanvas-start" tabindex="-1" id="tocOffcanvas" aria-labelledby="tocOffcanvasLabel">
-          <div class="offcanvas-header">
-            <h5 class="offcanvas-title" id="tocOffcanvasLabel">Table of Contents</h5>
-            <button type="button" class="btn-close" data-bs-dismiss="offcanvas" data-bs-target="#tocOffcanvas" aria-label="Close"></button>
-          </div>
-          <div class="offcanvas-body">
-            {{>partials/toc}}
-=======
   <body data-spy="scroll" data-target="#affix" data-offset="120">
     <div id="wrapper">
       <header>
@@ -57,46 +41,16 @@
             <article class="content wrap" id="_content" data-uid="{{uid}}">
                 {{!body}}
             </article>
->>>>>>> 77469fbf
           </div>
+          {{^_disableAffix}}
+          {{>partials/affix}}
+          {{/_disableAffix}}
         </div>
       </div>
-
-      <div class="content">
-        <div class="actionbar">
-          <button class="btn btn-lg border-0 d-md-none" style="margin-top: -.5em; margin-left: -.8em"
-              type="button" data-bs-toggle="offcanvas" data-bs-target="#tocOffcanvas"
-              aria-controls="tocOffcanvas" aria-expanded="false" aria-label="Show table of contents">
-            <i class="bi bi-list"></i>
-          </button>
-
-          <nav id="breadcrumb"></nav>
-        </div>
-
-        <article data-uid="{{uid}}">
-          {{!body}}
-        </article>
-
-        {{^_disableContribution}}
-        <div class="contribution d-print-none">
-          {{>partials/edit-link}}
-        </div>
-        {{/_disableContribution}}
-      </div>
-      
-      <div class="affix">
-        <nav id="affix"></nav>
-      </div>
-    </main>
-
-    {{#_enableSearch}}
-    <div class="container-xxl search-results" id="search-results"></div>
-    {{/_enableSearch}}
-
-    <footer>
+      {{^_disableFooter}}
       {{>partials/footer}}
-    </footer>
-
+      {{/_disableFooter}}
+    </div>
     {{>partials/scripts}}
   </body>
   {{/redirect_url}}
