--- conflicted
+++ resolved
@@ -25,10 +25,7 @@
 
   li > a {
     display: inline;
-<<<<<<< HEAD
-=======
 
->>>>>>> 90680f75
     @include underline-on-hover;
   }
 
